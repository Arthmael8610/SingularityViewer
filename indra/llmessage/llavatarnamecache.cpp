--- conflicted
+++ resolved
@@ -190,16 +190,6 @@
 	LLAvatarNameResponder(const std::vector<LLUUID>& agent_ids)
 	:	mAgentIDs(agent_ids)
 	{ }
-<<<<<<< HEAD
-
-	/*virtual*/ bool needsHeaders(void) const { return true; }
-	
-	/*virtual*/ void completedHeaders(U32 status, std::string const& reason, AIHTTPReceivedHeaders const& headers)
-	{
-		mHeaders = headers;
-	}
-=======
->>>>>>> cdc04ba4
 
 	/*virtual*/ void result(const LLSD& content)
 	{
