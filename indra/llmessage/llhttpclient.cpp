--- conflicted
+++ resolved
@@ -35,17 +35,13 @@
 #include "llvfile.h"
 #include "llvfs.h"
 #include "lluri.h"
+#include "llpumpio.h"		// LLPumpIO::chain_t
 
 #include "message.h"
 
 const F32 HTTP_REQUEST_EXPIRY_SECS = 60.0f;
-<<<<<<< HEAD
 #ifdef AI_UNUSED
-LLURLRequest::SSLCertVerifyCallback LLHTTPClient::mCertVerifyCallback = NULL;
 #endif // AI_UNUSED
-
-=======
->>>>>>> 19293601
 ////////////////////////////////////////////////////////////////////////////
 
 // Responder class moved to LLCurl
@@ -193,17 +189,9 @@
 			
 			LLVFile vfile(gVFS, mUUID, mAssetType, LLVFile::READ);
 			S32 fileSize = vfile.getSize();
-<<<<<<< HEAD
-			U8* fileBuffer;
-			fileBuffer = new U8 [fileSize];
-			vfile.read(fileBuffer, fileSize);
-			ostream.write((char*)fileBuffer, fileSize);
-			delete [] fileBuffer;
-=======
 			std::vector<U8> fileBuffer(fileSize);
 			vfile.read(&fileBuffer[0], fileSize);
 			ostream.write((char*)&fileBuffer[0], fileSize);
->>>>>>> 19293601
 			eos = true;
 			return STATUS_DONE;
 		}
@@ -215,28 +203,13 @@
 	LLPumpIO* theClientPump = NULL;
 }
 
-<<<<<<< HEAD
-#ifdef AI_UNUSED
-void LLHTTPClient::setCertVerifyCallback(LLURLRequest::SSLCertVerifyCallback callback)
-{
-	LLHTTPClient::mCertVerifyCallback = callback;
-}
-#endif
-
-=======
->>>>>>> 19293601
 static void request(
 	const std::string& url,
 	LLURLRequest::ERequestAction method,
 	Injector* body_injector,
 	LLCurl::ResponderPtr responder,
 	const F32 timeout = HTTP_REQUEST_EXPIRY_SECS,
-<<<<<<< HEAD
-	const LLSD& headers = LLSD()
-	)
-=======
 	const LLSD& headers = LLSD())
->>>>>>> 19293601
 {
 	if (responder)
 	{
@@ -263,12 +236,7 @@
 		return ;
 	}
 
-<<<<<<< HEAD
-	//AIFIXME: getCertVerifyCallback() always return NULL, so we might as well not do this call:
-	//req->setSSLVerifyCallback(LLHTTPClient::getCertVerifyCallback(), (void *)req);
-=======
 	req->checkRootCertificate(true);
->>>>>>> 19293601
 
 	lldebugs << LLURLRequest::actionAsVerb(method) << " " << url << " " << headers << llendl;
 
