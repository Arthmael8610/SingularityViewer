--- conflicted
+++ resolved
@@ -370,14 +370,6 @@
 std::string const& LLHTTPClient::ResponderBase::get_cookie(std::string const& key)
 {
 	AIHTTPReceivedHeaders::range_type cookies;
-<<<<<<< HEAD
-	mReceivedHeaders.getValues("set-cookie", cookies);
-	for (AIHTTPReceivedHeaders::iterator_type cookie = cookies.first; cookie != cookies.second; ++cookie)
-	{
-		if (key == cookie->second.substr(0, cookie->second.find('=')))
-		{
-			return cookie->second;
-=======
 	if (mReceivedHeaders.getValues("set-cookie", cookies))
 	{
 		for (AIHTTPReceivedHeaders::iterator_type cookie = cookies.first; cookie != cookies.second; ++cookie)
@@ -386,7 +378,6 @@
 			{
 				return cookie->second;
 			}
->>>>>>> 11c5e1cf
 		}
 	}
 	// Not found.
