--- conflicted
+++ resolved
@@ -73,20 +73,12 @@
 // CURL-THREAD
 void AICurlEasyRequestStateMachine::added_to_multi_handle(AICurlEasyRequest_wat&)
 {
-<<<<<<< HEAD
-  advance_state(AICurlEasyRequestStateMachine_added);
-=======
->>>>>>> d1d09d7c
 }
 
 // CURL-THREAD
 void AICurlEasyRequestStateMachine::finished(AICurlEasyRequest_wat&)
 {
   mFinished = true;
-<<<<<<< HEAD
-  advance_state(AICurlEasyRequestStateMachine_finished);
-=======
->>>>>>> d1d09d7c
 }
 
 // CURL-THREAD
@@ -148,19 +140,8 @@
 	}
 	case AICurlEasyRequestStateMachine_waitAdded:
 	{
-<<<<<<< HEAD
-	  // The request was added to the multi handle. This is a no-op, which is good cause
-	  // this state might be skipped anyway ;).
-	  idle();							// Wait for the next event.
-
-	  // The state at this point is one of
-	  // 1) AICurlEasyRequestStateMachine_added (idle)
-	  // 2) AICurlEasyRequestStateMachine_finished (running)
-	  // 3) AICurlEasyRequestStateMachine_removed_after_finished (running)
-=======
 	  // Nothing to do.
-	  idle(AICurlEasyRequestStateMachine_waitAdded);
->>>>>>> d1d09d7c
+	  idle();
 	  break;
 	}
 	case AICurlEasyRequestStateMachine_timedOut:
@@ -198,15 +179,6 @@
 		easy_request_w->processOutput();
 	  }
 
-<<<<<<< HEAD
-	  if (run_state == AICurlEasyRequestStateMachine_finished)
-	  {
-	    idle();							// Wait till AICurlEasyRequestStateMachine::removed_from_multi_handle() is called.
-	    break;
-	  }
-
-=======
->>>>>>> d1d09d7c
 	  // See above.
 	  mTimedOut = false;
 	  /* Fall-Through */
