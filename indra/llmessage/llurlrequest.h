--- conflicted
+++ resolved
@@ -38,7 +38,6 @@
 #include <string>
 #include "aicurleasyrequeststatemachine.h"
 
-<<<<<<< HEAD
 class LLURLRequest : public AICurlEasyRequestStateMachine {
   public:
 	/** 
@@ -90,6 +89,14 @@
 	 */
 	void addHeader(char const* header);
 
+	/**
+	 * @brief Check remote server certificate signed by a known root CA.
+	 *
+	 * Set whether request will check that remote server
+	 * certificates are signed by a known root CA when using HTTPS.
+	 */
+	void checkRootCertificate(bool check);
+
   private:
 	/** 
 	 * @brief Handle action specific url request configuration.
@@ -109,10 +116,7 @@
 	ERequestAction mAction;
 	std::string mURL;
 };
-
 #if 0
-=======
->>>>>>> 19293601
 extern const std::string CONTEXT_REQUEST;
 extern const std::string CONTEXT_RESPONSE;
 extern const std::string CONTEXT_TRANSFERED_BYTES;
@@ -209,14 +213,6 @@
 	void addHeader(const char* header);
 
 	/**
-	 * @brief Check remote server certificate signed by a known root CA.
-	 *
-	 * Set whether request will check that remote server
-	 * certificates are signed by a known root CA when using HTTPS.
-	 */
-	void checkRootCertificate(bool check);
-
-	/**
 	 * @brief Return at most size bytes of body.
 	 *
 	 * If the body had more bytes than this limit, they will not be
@@ -297,14 +293,6 @@
 	S32 mRequestTransferedBytes;
 	S32 mResponseTransferedBytes;
 
-<<<<<<< HEAD
-	static CURLcode _sslCtxCallback(CURL * curl, void *sslctx, void *param);
-	
-=======
-	// mRemoved is used instead of changing mState directly, because I'm not convinced the latter is atomic.
-	// Set to false before adding curl request and then only tested.
-	// Reset in removed_from_multi_handle (by another thread), this is thread-safe.
->>>>>>> 19293601
 	bool mRemoved;
 
 private:
