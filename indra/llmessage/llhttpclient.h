--- conflicted
+++ resolved
@@ -153,15 +153,6 @@
 		///< for testing
 	static LLPumpIO &getPump();
 		///< Hippo special
-<<<<<<< HEAD
-=======
-
-	static void setCertVerifyCallback(LLURLRequest::SSLCertVerifyCallback callback);
-	static LLURLRequest::SSLCertVerifyCallback getCertVerifyCallback() { return mCertVerifyCallback; }
-
-protected:
-	static LLURLRequest::SSLCertVerifyCallback mCertVerifyCallback;
->>>>>>> 68ad5411
 };
 
 #endif // LL_LLHTTPCLIENT_H