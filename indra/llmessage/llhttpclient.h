--- conflicted
+++ resolved
@@ -34,14 +34,9 @@
 #include <string>
 
 #include <boost/intrusive_ptr.hpp>
-<<<<<<< HEAD
-//#include "llurlrequest.h"
-=======
->>>>>>> 19293601
 #include "llassettype.h"
 #include "llcurl.h"
 #include "lliopipe.h"
-#include "llurlrequest.h"
 
 extern const F32 HTTP_REQUEST_EXPIRY_SECS;
 
@@ -159,17 +154,8 @@
 		///< for testing
 	static LLPumpIO &getPump();
 		///< Hippo special
-<<<<<<< HEAD
-
 #ifdef AI_UNUSED
-	static void setCertVerifyCallback(LLURLRequest::SSLCertVerifyCallback callback);
-	static  LLURLRequest::SSLCertVerifyCallback getCertVerifyCallback() { return mCertVerifyCallback; }
-
-protected:
-	static LLURLRequest::SSLCertVerifyCallback mCertVerifyCallback;
 #endif // AI_UNUSED
-=======
->>>>>>> 19293601
 };
 
 #endif // LL_LLHTTPCLIENT_H