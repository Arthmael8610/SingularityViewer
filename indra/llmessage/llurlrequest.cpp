--- conflicted
+++ resolved
@@ -95,39 +95,6 @@
 	mLastRead = NULL;
 }
 
-<<<<<<< HEAD
-=======
-void LLURLRequest::setSSLVerifyCallback(SSLCertVerifyCallback callback, void *param)
-{
-	mDetail->mSSLVerifyCallback = callback;
-	mDetail->mCurlRequest->setSSLCtxCallback(LLURLRequest::_sslCtxCallback, (void *)this);
-	mDetail->mCurlRequest->setopt(CURLOPT_SSL_VERIFYPEER, true);
-	mDetail->mCurlRequest->setopt(CURLOPT_SSL_VERIFYHOST, 2);
-}
-
-
-// _sslCtxFunction
-// Callback function called when an SSL Context is created via CURL
-// used to configure the context for custom cert validation
-
-CURLcode LLURLRequest::_sslCtxCallback(CURL * curl, void *sslctx, void *param)
-{
-	LLURLRequest *req = (LLURLRequest *)param;
-	if(req == NULL || req->mDetail->mSSLVerifyCallback == NULL)
-	{
-		SSL_CTX_set_cert_verify_callback((SSL_CTX *)sslctx, NULL, NULL);
-		return CURLE_OK;
-	}
-	SSL_CTX * ctx = (SSL_CTX *) sslctx;
-	// disable any default verification for server certs
-	SSL_CTX_set_verify(ctx, SSL_VERIFY_NONE, NULL);
-	// set the verification callback.
-	SSL_CTX_set_cert_verify_callback(ctx, req->mDetail->mSSLVerifyCallback, (void *)req);
-	// the calls are void
-	return CURLE_OK;
-}
-
->>>>>>> 68ad5411
 /**
  * class LLURLRequest
  */
