--- conflicted
+++ resolved
@@ -91,16 +91,6 @@
 	typedef std::list<Record> record_list_t;
 	std::vector<record_list_t> mFreeList;
 	std::vector<U32> mMissCount;
-
-<<<<<<< HEAD
-class LLGLFence
-{
-public:
-	virtual void placeFence() = 0;
-	virtual void wait() = 0;
-	virtual ~LLGLFence() {}
-=======
->>>>>>> 9ddbc132
 };
 
 //============================================================================
