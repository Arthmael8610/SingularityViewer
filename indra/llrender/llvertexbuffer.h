/** 
 * @file llvertexbuffer.h
 * @brief LLVertexBuffer wrapper for OpengGL vertex buffer objects
 *
 * $LicenseInfo:firstyear=2003&license=viewerlgpl$
 * Second Life Viewer Source Code
 * Copyright (C) 2010, Linden Research, Inc.
 * 
 * This library is free software; you can redistribute it and/or
 * modify it under the terms of the GNU Lesser General Public
 * License as published by the Free Software Foundation;
 * version 2.1 of the License only.
 * 
 * This library is distributed in the hope that it will be useful,
 * but WITHOUT ANY WARRANTY; without even the implied warranty of
 * MERCHANTABILITY or FITNESS FOR A PARTICULAR PURPOSE.  See the GNU
 * Lesser General Public License for more details.
 * 
 * You should have received a copy of the GNU Lesser General Public
 * License along with this library; if not, write to the Free Software
 * Foundation, Inc., 51 Franklin Street, Fifth Floor, Boston, MA  02110-1301  USA
 * 
 * Linden Research, Inc., 945 Battery Street, San Francisco, CA  94111  USA
 * $/LicenseInfo$
 */

#ifndef LL_LLVERTEXBUFFER_H
#define LL_LLVERTEXBUFFER_H

#include "llgl.h"
#include "v2math.h"
#include "v3math.h"
#include "v4math.h"
#include "v4coloru.h"
#include "llstrider.h"
#include "llrender.h"
#include <set>
#include <vector>
#include <list>

#define LL_MAX_VERTEX_ATTRIB_LOCATION 64

//============================================================================
// NOTES
// Threading:
//  All constructors should take an 'create' paramater which should only be
//  'true' when called from the main thread. Otherwise createGLBuffer() will
//  be called as soon as getVertexPointer(), etc is called (which MUST ONLY be
//  called from the main (i.e OpenGL) thread)


//============================================================================
// gl name pools for dynamic and streaming buffers
class LLVBOPool
{
public:
	static U32 sBytesPooled;
	static U32 sIndexBytesPooled;
	
	static U32 sCurGLName;

	LLVBOPool(U32 vboUsage, U32 vboType);
		
	const U32 mUsage;
	const U32 mType;

	//size MUST be a power of 2
	volatile U8* allocate(U32& name, U32 size, bool for_seed = false);
	
	//size MUST be the size provided to allocate that returned the given name
	void release(U32 name, volatile U8* buffer, U32 size);
	
	//batch allocate buffers to be provided to the application on demand
	void seedPool();

	//destroy all records in mFreeList
	void cleanup();

	U32 genBuffer();
	void deleteBuffer(U32 name);

	class Record
	{
	public:
		U32 mGLName;
		volatile U8* mClientData;
	};

	std::list<U32> mGLNamePool;

	typedef std::list<Record> record_list_t;
	std::vector<record_list_t> mFreeList;
	std::vector<U32> mMissCount;

<<<<<<< HEAD
class LLGLFence
{
public:
	virtual void placeFence() = 0;
	virtual void wait() = 0;
	virtual ~LLGLFence() {}
=======
>>>>>>> 53a570b9
};

//============================================================================
// base class 
class LLPrivateMemoryPool;
class LLVertexBuffer : public LLRefCount
{
public:
	class MappedRegion
	{
	public:
		S32 mType;
		S32 mIndex;
		S32 mCount;
		
		MappedRegion(S32 type, S32 index, S32 count);
	};

	LLVertexBuffer(const LLVertexBuffer& rhs)
		: mUsage(rhs.mUsage)
	{
		*this = rhs;
	}

	const LLVertexBuffer& operator=(const LLVertexBuffer& rhs)
	{
		llerrs << "Illegal operation!" << llendl;
		return *this;
	}

	static LLVBOPool sStreamVBOPool;
	static LLVBOPool sDynamicVBOPool;
	static LLVBOPool sStreamIBOPool;
	static LLVBOPool sDynamicIBOPool;

	static std::list<U32> sAvailableVAOName;
	static U32 sCurVAOName;

	static bool	sUseStreamDraw;
	static bool sUseVAO;
	static bool	sPreferStreamDraw;

	static void seedPools();

	static U32 getVAOName();
	static void releaseVAOName(U32 name);

	static void initClass(bool use_vbo, bool no_vbo_mapping);
	static void cleanupClass();
	static void setupClientArrays(U32 data_mask);
	static void pushPositions(U32 mode, const LLVector4a* pos, U32 count);
	static void drawArrays(U32 mode, const std::vector<LLVector3>& pos, const std::vector<LLVector3>& norm);
	static void drawElements(U32 mode, const LLVector4a* pos, const LLVector2* tc, S32 num_indices, const U16* indicesp);

 	static void unbind(); //unbind any bound vertex buffer

	//get the size of a vertex with the given typemask
	static S32 calcVertexSize(const U32& typemask);

	//get the size of a buffer with the given typemask and vertex count
	//fill offsets with the offset of each vertex component array into the buffer
	// indexed by the following enum
	static S32 calcOffsets(const U32& typemask, S32* offsets, S32 num_vertices);		

	
	//WARNING -- when updating these enums you MUST 
	// 1 - update LLVertexBuffer::sTypeSize
	// 2 - add a strider accessor
	// 3 - modify LLVertexBuffer::setupVertexBuffer
	// 4 - modify LLVertexBuffer::setupClientArray
	// 5 - modify LLViewerShaderMgr::mReservedAttribs
	// 6 - update LLVertexBuffer::setupVertexArray
	enum {
		TYPE_VERTEX = 0,
		TYPE_NORMAL,
		TYPE_TEXCOORD0,
		TYPE_TEXCOORD1,
		TYPE_TEXCOORD2,
		TYPE_TEXCOORD3,
		TYPE_COLOR,
		TYPE_EMISSIVE,
		TYPE_BINORMAL,
		TYPE_WEIGHT,
		TYPE_WEIGHT4,
		TYPE_CLOTHWEIGHT,
		TYPE_TEXTURE_INDEX,
		TYPE_MAX,
		TYPE_INDEX,		
	};
	enum {
		MAP_VERTEX = (1<<TYPE_VERTEX),
		MAP_NORMAL = (1<<TYPE_NORMAL),
		MAP_TEXCOORD0 = (1<<TYPE_TEXCOORD0),
		MAP_TEXCOORD1 = (1<<TYPE_TEXCOORD1),
		MAP_TEXCOORD2 = (1<<TYPE_TEXCOORD2),
		MAP_TEXCOORD3 = (1<<TYPE_TEXCOORD3),
		MAP_COLOR = (1<<TYPE_COLOR),
		MAP_EMISSIVE = (1<<TYPE_EMISSIVE),
		// These use VertexAttribPointer and should possibly be made generic
		MAP_BINORMAL = (1<<TYPE_BINORMAL),
		MAP_WEIGHT = (1<<TYPE_WEIGHT),
		MAP_WEIGHT4 = (1<<TYPE_WEIGHT4),
		MAP_CLOTHWEIGHT = (1<<TYPE_CLOTHWEIGHT),
		MAP_TEXTURE_INDEX = (1<<TYPE_TEXTURE_INDEX),
	};
	
protected:
	friend class LLRender;

	virtual ~LLVertexBuffer(); // use unref()

	virtual void setupVertexBuffer(U32 data_mask); // pure virtual, called from mapBuffer()
	void setupVertexArray();
	
	void	genBuffer(U32 size);
	void	genIndices(U32 size);
	bool	bindGLBuffer(bool force_bind = false);
	bool	bindGLIndices(bool force_bind = false);
	bool	bindGLArray();
	void	releaseBuffer();
	void	releaseIndices();
	void	createGLBuffer(U32 size);
	void	createGLIndices(U32 size);
	void 	destroyGLBuffer();
	void 	destroyGLIndices();
	void	updateNumVerts(S32 nverts);
	void	updateNumIndices(S32 nindices); 
	void	unmapBuffer();
		
public:
	LLVertexBuffer(U32 typemask, S32 usage);
	
	// map for data access
	volatile U8*		mapVertexBuffer(S32 type, S32 index, S32 count, bool map_range);
	volatile U8*		mapIndexBuffer(S32 index, S32 count, bool map_range);

	void bindForFeedback(U32 channel, U32 type, U32 index, U32 count);

	// set for rendering
	virtual void	setBuffer(U32 data_mask); 	// calls  setupVertexBuffer() if data_mask is not 0
	void flush(); //flush pending data to GL memory
	// allocate buffer
	void	allocateBuffer(S32 nverts, S32 nindices, bool create);
	virtual void resizeBuffer(S32 newnverts, S32 newnindices);
			
	// Only call each getVertexPointer, etc, once before calling unmapBuffer()
	// call unmapBuffer() after calls to getXXXStrider() before any cals to setBuffer()
	// example:
	//   vb->getVertexBuffer(verts);
	//   vb->getNormalStrider(norms);
	//   setVertsNorms(verts, norms);
	//   vb->unmapBuffer();
	bool getVertexStrider(LLStrider<LLVector3>& strider, S32 index=0, S32 count = -1, bool map_range = false);
	bool getVertexStrider(LLStrider<LLVector4a>& strider, S32 index=0, S32 count = -1, bool map_range = false);
	bool getIndexStrider(LLStrider<U16>& strider, S32 index=0, S32 count = -1, bool map_range = false);
	bool getTexCoord0Strider(LLStrider<LLVector2>& strider, S32 index=0, S32 count = -1, bool map_range = false);
	bool getTexCoord1Strider(LLStrider<LLVector2>& strider, S32 index=0, S32 count = -1, bool map_range = false);
	bool getNormalStrider(LLStrider<LLVector3>& strider, S32 index=0, S32 count = -1, bool map_range = false);
	bool getBinormalStrider(LLStrider<LLVector3>& strider, S32 index=0, S32 count = -1, bool map_range = false);
	bool getColorStrider(LLStrider<LLColor4U>& strider, S32 index=0, S32 count = -1, bool map_range = false);
	bool getTextureIndexStrider(LLStrider<LLColor4U>& strider, S32 index=0, S32 count = -1, bool map_range = false);
	bool getEmissiveStrider(LLStrider<LLColor4U>& strider, S32 index=0, S32 count = -1, bool map_range = false);
	bool getWeightStrider(LLStrider<F32>& strider, S32 index=0, S32 count = -1, bool map_range = false);
	bool getWeight4Strider(LLStrider<LLVector4>& strider, S32 index=0, S32 count = -1, bool map_range = false);
	bool getClothWeightStrider(LLStrider<LLVector4>& strider, S32 index=0, S32 count = -1, bool map_range = false);
	

	bool useVBOs() const;
	bool isEmpty() const					{ return mEmpty; }
	bool isLocked() const					{ return mVertexLocked || mIndexLocked; }
	S32 getNumVerts() const					{ return mNumVerts; }
	S32 getNumIndices() const				{ return mNumIndices; }
	
	volatile U8* getIndicesPointer() const			{ return useVBOs() ? (U8*) mAlignedIndexOffset : mMappedIndexData; }
	volatile U8* getVerticesPointer() const			{ return useVBOs() ? (U8*) mAlignedOffset : mMappedData; }
	U32 getTypeMask() const					{ return mTypeMask; }
	bool hasDataType(S32 type) const		{ return ((1 << type) & getTypeMask()); }
	S32 getSize() const;
	S32 getIndicesSize() const				{ return mIndicesSize; }
	volatile U8* getMappedData() const				{ return mMappedData; }
	volatile U8* getMappedIndices() const			{ return mMappedIndexData; }
	S32 getOffset(S32 type) const			{ return mOffsets[type]; }
	S32 getUsage() const					{ return mUsage; }
	bool isWriteable() const				{ return (mMappable || mUsage == GL_STREAM_DRAW_ARB) ? true : false; }

	void draw(U32 mode, U32 count, U32 indices_offset) const;
	void drawArrays(U32 mode, U32 offset, U32 count) const;
	void drawRange(U32 mode, U32 start, U32 end, U32 count, U32 indices_offset) const;

	//for debugging, validate data in given range is valid
	void validateRange(U32 start, U32 end, U32 count, U32 offset) const;

	

protected:	
	S32		mNumVerts;		// Number of vertices allocated
	S32		mNumIndices;	// Number of indices allocated
	
	ptrdiff_t mAlignedOffset;
	ptrdiff_t mAlignedIndexOffset;
	S32		mSize;
	S32		mIndicesSize;
	U32		mTypeMask;

	const S32		mUsage;			// GL usage
	
	U32		mGLBuffer;		// GL VBO handle
	U32		mGLIndices;		// GL IBO handle
	U32		mGLArray;		// GL VAO handle
	
	volatile U8* mMappedData;	// pointer to currently mapped data (NULL if unmapped)
	volatile U8* mMappedIndexData;	// pointer to currently mapped indices (NULL if unmapped)

	U32		mMappedDataUsingVBOs : 1;
	U32		mMappedIndexDataUsingVBOs : 1;
	U32		mVertexLocked : 1;			// if true, vertex buffer is being or has been written to in client memory
	U32		mIndexLocked : 1;			// if true, index buffer is being or has been written to in client memory
	U32		mFinal : 1;			// if true, buffer can not be mapped again
	U32		mEmpty : 1;			// if true, client buffer is empty (or NULL). Old values have been discarded.	
	
	mutable bool	mMappable;     // if true, use memory mapping to upload data (otherwise doublebuffer and use glBufferSubData)

	S32		mOffsets[TYPE_MAX];

	std::vector<MappedRegion> mMappedVertexRegions;
	std::vector<MappedRegion> mMappedIndexRegions;

	mutable LLGLFence* mFence;

	void placeFence() const;
	void waitFence() const;

	static S32 determineUsage(S32 usage);

private:
	static LLPrivateMemoryPool* sPrivatePoolp;

public:
	static S32 sCount;
	static S32 sGLCount;
	static S32 sMappedCount;
	static bool sMapped;
	typedef std::list<LLVertexBuffer*> buffer_list_t;
		
	static bool sDisableVBOMapping; //disable glMapBufferARB
	static bool sEnableVBOs;
	static S32 sTypeSize[TYPE_MAX];
	static U32 sGLMode[LLRender::NUM_MODES];
	static U32 sGLRenderBuffer;
	static U32 sGLRenderArray;
	static U32 sGLRenderIndices;
	static bool sVBOActive;
	static bool sIBOActive;
	static U32 sLastMask;
	static U32 sAllocatedBytes;
	static U32 sAllocatedIndexBytes;
	static U32 sVertexCount;
	static U32 sIndexCount;
	static U32 sBindCount;
	static U32 sSetCount;
};


#endif // LL_LLVERTEXBUFFER_H<|MERGE_RESOLUTION|>--- conflicted
+++ resolved
@@ -92,15 +92,6 @@
 	std::vector<record_list_t> mFreeList;
 	std::vector<U32> mMissCount;
 
-<<<<<<< HEAD
-class LLGLFence
-{
-public:
-	virtual void placeFence() = 0;
-	virtual void wait() = 0;
-	virtual ~LLGLFence() {}
-=======
->>>>>>> 53a570b9
 };
 
 //============================================================================
