/** 
 * @file llimagegl.cpp
 * @brief Generic GL image handler
 *
 * $LicenseInfo:firstyear=2001&license=viewergpl$
 * 
 * Copyright (c) 2001-2009, Linden Research, Inc.
 * 
 * Second Life Viewer Source Code
 * The source code in this file ("Source Code") is provided by Linden Lab
 * to you under the terms of the GNU General Public License, version 2.0
 * ("GPL"), unless you have obtained a separate licensing agreement
 * ("Other License"), formally executed by you and Linden Lab.  Terms of
 * the GPL can be found in doc/GPL-license.txt in this distribution, or
 * online at http://secondlifegrid.net/programs/open_source/licensing/gplv2
 * 
 * There are special exceptions to the terms and conditions of the GPL as
 * it is applied to this Source Code. View the full text of the exception
 * in the file doc/FLOSS-exception.txt in this software distribution, or
 * online at
 * http://secondlifegrid.net/programs/open_source/licensing/flossexception
 * 
 * By copying, modifying or distributing this software, you acknowledge
 * that you have read and understood your obligations described above,
 * and agree to abide by those obligations.
 * 
 * ALL LINDEN LAB SOURCE CODE IS PROVIDED "AS IS." LINDEN LAB MAKES NO
 * WARRANTIES, EXPRESS, IMPLIED OR OTHERWISE, REGARDING ITS ACCURACY,
 * COMPLETENESS OR PERFORMANCE.
 * $/LicenseInfo$
 */


// TODO: create 2 classes for images w/ and w/o discard levels?

#include "linden_common.h"

#include "llimagegl.h"

#include "llerror.h"
#include "llimage.h"

#include "llmath.h"
#include "llgl.h"
#include "llrender.h"
//----------------------------------------------------------------------------

const F32 MIN_TEXTURE_LIFETIME = 10.f;

//statics
LLGLuint LLImageGL::sCurrentBoundTextures[MAX_GL_TEXTURE_UNITS] = { 0 };

U32 LLImageGL::sUniqueCount				= 0;
U32 LLImageGL::sBindCount				= 0;
S32 LLImageGL::sGlobalTextureMemoryInBytes		= 0;
S32 LLImageGL::sBoundTextureMemoryInBytes		= 0;
S32 LLImageGL::sCurBoundTextureMemory	= 0;
S32 LLImageGL::sCount					= 0;

BOOL LLImageGL::sGlobalUseAnisotropic	= FALSE;
F32 LLImageGL::sLastFrameTime			= 0.f;
BOOL LLImageGL::sAllowReadBackRaw       = FALSE ;

std::set<LLImageGL*> LLImageGL::sImageList;

//****************************************************************************************************
//The below for texture auditing use only
//****************************************************************************************************
//-----------------------
//debug use
BOOL gAuditTexture = FALSE ;
#define MAX_TEXTURE_LOG_SIZE 22 //2048 * 2048
std::vector<S32> LLImageGL::sTextureLoadedCounter(MAX_TEXTURE_LOG_SIZE + 1) ;
std::vector<S32> LLImageGL::sTextureBoundCounter(MAX_TEXTURE_LOG_SIZE + 1) ;
std::vector<S32> LLImageGL::sTextureCurBoundCounter(MAX_TEXTURE_LOG_SIZE + 1) ;
S32 LLImageGL::sCurTexSizeBar = -1 ;
S32 LLImageGL::sCurTexPickSize = -1 ;
LLPointer<LLImageGL> LLImageGL::sDefaultTexturep = NULL;
S32 LLImageGL::sMaxCatagories = 1 ;

std::vector<S32> LLImageGL::sTextureMemByCategory;
std::vector<S32> LLImageGL::sTextureMemByCategoryBound ;
std::vector<S32> LLImageGL::sTextureCurMemByCategoryBound ;
//------------------------
//****************************************************************************************************
//End for texture auditing use only
//****************************************************************************************************

//**************************************************************************************
//below are functions for debug use
//do not delete them even though they are not currently being used.
void check_all_images()
{
	for (std::set<LLImageGL*>::iterator iter = LLImageGL::sImageList.begin();
		 iter != LLImageGL::sImageList.end(); iter++)
	{
		LLImageGL* glimage = *iter;
		if (glimage->getTexName() && glimage->isGLTextureCreated())
		{
			gGL.getTexUnit(0)->bind(glimage) ;
			glimage->checkTexSize() ;
			gGL.getTexUnit(0)->unbind(glimage->getTarget()) ;
		}
	}
}

void LLImageGL::checkTexSize() const
{
	if (gDebugGL && mTarget == GL_TEXTURE_2D)
	{
		GLint texname;
		glGetIntegerv(GL_TEXTURE_BINDING_2D, &texname);
		if (texname != mTexName)
		{
			llerrs << "Invalid texture bound!" << llendl;
		}
		stop_glerror() ;
		LLGLint x = 0, y = 0 ;
		glGetTexLevelParameteriv(mTarget, 0, GL_TEXTURE_WIDTH, (GLint*)&x);
		glGetTexLevelParameteriv(mTarget, 0, GL_TEXTURE_HEIGHT, (GLint*)&y) ;
		stop_glerror() ;
		if(!x || !y)
		{
			return ;
		}
		if(x != (mWidth >> mCurrentDiscardLevel) || y != (mHeight >> mCurrentDiscardLevel))
		{
			llerrs << "wrong texture size and discard level!" << llendl ;
		}
	}
}
//end of debug functions
//**************************************************************************************

//----------------------------------------------------------------------------
//static 
void LLImageGL::initClass(S32 num_catagories) 
{
	sMaxCatagories = num_catagories ;

	sTextureMemByCategory.resize(sMaxCatagories);
	sTextureMemByCategoryBound.resize(sMaxCatagories) ;
	sTextureCurMemByCategoryBound.resize(sMaxCatagories) ;
}

//static 
void LLImageGL::cleanupClass() 
{	
}

//static
S32 LLImageGL::dataFormatBits(S32 dataformat)
{
	switch (dataformat)
	{
	  case GL_COMPRESSED_RGBA_S3TC_DXT1_EXT:	return 4;
	  case GL_COMPRESSED_RGBA_S3TC_DXT3_EXT:	return 8;
	  case GL_COMPRESSED_RGBA_S3TC_DXT5_EXT:	return 8;
	  case GL_LUMINANCE:						return 8;
	  case GL_ALPHA:							return 8;
	  case GL_COLOR_INDEX:						return 8;
	  case GL_LUMINANCE_ALPHA:					return 16;
	  case GL_RGB:								return 24;
	  case GL_RGB8:								return 24;
	  case GL_RGBA:								return 32;
	  case GL_BGRA:								return 32;		// Used for QuickTime media textures on the Mac
	  default:
		llerrs << "LLImageGL::Unknown format: " << dataformat << llendl;
		return 0;
	}
}

//static
S32 LLImageGL::dataFormatBytes(S32 dataformat, S32 width, S32 height)
{
	if (dataformat >= GL_COMPRESSED_RGB_S3TC_DXT1_EXT &&
		dataformat <= GL_COMPRESSED_RGBA_S3TC_DXT5_EXT)
	{
		if (width < 4) width = 4;
		if (height < 4) height = 4;
	}
	S32 bytes ((width*height*dataFormatBits(dataformat)+7)>>3);
	S32 aligned = (bytes+3)&~3;
	return aligned;
}

//static
S32 LLImageGL::dataFormatComponents(S32 dataformat)
{
	switch (dataformat)
	{
	  case GL_COMPRESSED_RGBA_S3TC_DXT1_EXT:	return 3;
	  case GL_COMPRESSED_RGBA_S3TC_DXT3_EXT:	return 4;
	  case GL_COMPRESSED_RGBA_S3TC_DXT5_EXT:	return 4;
	  case GL_LUMINANCE:						return 1;
	  case GL_ALPHA:							return 1;
	  case GL_COLOR_INDEX:						return 1;
	  case GL_LUMINANCE_ALPHA:					return 2;
	  case GL_RGB:								return 3;
	  case GL_RGBA:								return 4;
	  case GL_BGRA:								return 4;		// Used for QuickTime media textures on the Mac
	  default:
		llerrs << "LLImageGL::Unknown format: " << dataformat << llendl;
		return 0;
	}
}

//----------------------------------------------------------------------------

// static
void LLImageGL::updateStats(F32 current_time)
{
	sLastFrameTime = current_time;
	sBoundTextureMemoryInBytes = sCurBoundTextureMemory;
	sCurBoundTextureMemory = 0;

	if(gAuditTexture)
	{
		for(U32 i = 0 ; i < sTextureCurBoundCounter.size() ; i++)
		{
			sTextureBoundCounter[i] = sTextureCurBoundCounter[i] ;
			sTextureCurBoundCounter[i] = 0 ;
		}
		for(U32 i = 0 ; i < sTextureCurMemByCategoryBound.size() ; i++)
		{
			sTextureMemByCategoryBound[i] = sTextureCurMemByCategoryBound[i] ;
			sTextureCurMemByCategoryBound[i] = 0 ;
		}
	}
}

//static
S32 LLImageGL::updateBoundTexMemStatic(const S32 delta, const S32 size, S32 category)
{
	if(gAuditTexture)
	{
		sTextureCurBoundCounter[getTextureCounterIndex(size)]++ ;
		sTextureCurMemByCategoryBound[category] += delta ;
	}
	
	LLImageGL::sCurBoundTextureMemory += delta ;
	return LLImageGL::sCurBoundTextureMemory;
}

S32 LLImageGL::updateBoundTexMem()const
{
	if(gAuditTexture)
	{
		sTextureCurBoundCounter[getTextureCounterIndex(mTextureMemory / mComponents)]++ ;
		sTextureCurMemByCategoryBound[mCategory] += mTextureMemory ;
	}

	LLImageGL::sCurBoundTextureMemory += mTextureMemory ;
	return LLImageGL::sCurBoundTextureMemory;
}

//----------------------------------------------------------------------------

//static 
void LLImageGL::destroyGL(BOOL save_state)
{
	for (S32 stage = 0; stage < gGLManager.mNumTextureUnits; stage++)
	{
		gGL.getTexUnit(stage)->unbind(LLTexUnit::TT_TEXTURE);
	}
	
	sAllowReadBackRaw = true ;
	for (std::set<LLImageGL*>::iterator iter = sImageList.begin();
		 iter != sImageList.end(); iter++)
	{
		LLImageGL* glimage = *iter;
		if (glimage->mTexName)
		{
			if (save_state && glimage->isGLTextureCreated() && glimage->mComponents)
			{
				glimage->mSaveData = new LLImageRaw;
				if(!glimage->readBackRaw(glimage->mCurrentDiscardLevel, glimage->mSaveData, false)) //necessary, keep it.
				{
					glimage->mSaveData = NULL ;
				}
			}

			glimage->destroyGLTexture();
			stop_glerror();
		}
	}
	sAllowReadBackRaw = false ;
}

//static 
void LLImageGL::restoreGL()
{
	for (std::set<LLImageGL*>::iterator iter = sImageList.begin();
		 iter != sImageList.end(); iter++)
	{
		LLImageGL* glimage = *iter;
		if(glimage->getTexName())
		{
			llerrs << "tex name is not 0." << llendl ;
		}
		if (glimage->mSaveData.notNull())
		{
			if (glimage->getComponents() && glimage->mSaveData->getComponents())
			{
				glimage->createGLTexture(glimage->mCurrentDiscardLevel, glimage->mSaveData, 0, TRUE, glimage->getCategory());
				stop_glerror();
			}
			glimage->mSaveData = NULL; // deletes data
		}
	}
}

//----------------------------------------------------------------------------

//static 
BOOL LLImageGL::create(LLPointer<LLImageGL>& dest, BOOL usemipmaps)
{
	dest = new LLImageGL(usemipmaps);
	return TRUE;
}

BOOL LLImageGL::create(LLPointer<LLImageGL>& dest, U32 width, U32 height, U8 components, BOOL usemipmaps)
{
	dest = new LLImageGL(width, height, components, usemipmaps);
	return TRUE;
}

BOOL LLImageGL::create(LLPointer<LLImageGL>& dest, const LLImageRaw* imageraw, BOOL usemipmaps)
{
	dest = new LLImageGL(imageraw, usemipmaps);
	return TRUE;
}

//----------------------------------------------------------------------------

LLImageGL::LLImageGL(BOOL usemipmaps)
	: mSaveData(0)
{
	init(usemipmaps);
	setSize(0, 0, 0);
	sImageList.insert(this);
	sCount++;
}

LLImageGL::LLImageGL(U32 width, U32 height, U8 components, BOOL usemipmaps)
	: mSaveData(0)
{
	llassert( components <= 4 );
	init(usemipmaps);
	setSize(width, height, components);
	sImageList.insert(this);
	sCount++;
}

LLImageGL::LLImageGL(const LLImageRaw* imageraw, BOOL usemipmaps)
	: mSaveData(0)
{
	init(usemipmaps);
	setSize(0, 0, 0);
	sImageList.insert(this);
	sCount++;

	createGLTexture(0, imageraw); 
}

LLImageGL::~LLImageGL()
{
	LLImageGL::cleanup();
	sImageList.erase(this);
	delete [] mPickMask;
	mPickMask = NULL;
	mPickMaskSize = 0;
	sCount--;
}

void LLImageGL::init(BOOL usemipmaps)
{
#ifdef DEBUG_MISS
	mMissed				= FALSE;
#endif

	mPickMask		  = NULL;
	mPickMaskSize	  = 0;
	mTextureState       = NO_DELETE ;
	mTextureMemory    = 0;
	mLastBindTime     = 0.f;
	
	mTarget			  = GL_TEXTURE_2D;
	mBindTarget		  = LLTexUnit::TT_TEXTURE;
	mUseMipMaps		  = usemipmaps;
	mHasMipMaps		  = false;
	mAutoGenMips	  = FALSE;
	mTexName          = 0;
	mIsResident       = 0;

	mTexOptionsDirty = true;
	mAddressMode = LLTexUnit::TAM_WRAP;
	mFilterOption = LLTexUnit::TFO_ANISOTROPIC;
	mWidth				= 0;
	mHeight				= 0;
	mComponents			= 0;
	
	mMaxDiscardLevel = MAX_DISCARD_LEVEL;
	mCurrentDiscardLevel = -1;
	mDontDiscard = FALSE;
	
	mFormatInternal = -1;
	mFormatPrimary = (LLGLenum) 0;
	mFormatType = GL_UNSIGNED_BYTE;
	mFormatSwapBytes = FALSE;
	mHasExplicitFormat = FALSE;

	mGLTextureCreated = FALSE ;

	mIsMask = FALSE;
	mCategory = -1 ;
}

void LLImageGL::cleanup()
{
	if (!gGLManager.mIsDisabled)
	{
		destroyGLTexture();
	}
	mSaveData = NULL; // deletes data
}

//----------------------------------------------------------------------------

//this function is used to check the size of a texture image.
//so dim should be a positive number
static bool check_power_of_two(S32 dim)
{
	if(dim < 0)
	{
		return false ;
	}
	if(!dim)//0 is a power-of-two number
	{
		return true ;
	}
	return !(dim & (dim - 1)) ;
}

//static
bool LLImageGL::checkSize(S32 width, S32 height)
{
	return check_power_of_two(width) && check_power_of_two(height);
}

void LLImageGL::setSize(S32 width, S32 height, S32 ncomponents)
{
	if (width != mWidth || height != mHeight || ncomponents != mComponents)
	{
		// Check if dimensions are a power of two!
		if (!checkSize(width,height))
		{
			llerrs << llformat("Texture has non power of two dimention: %dx%d",width,height) << llendl;
		}
		
		if (mTexName)
		{
// 			llwarns << "Setting Size of LLImageGL with existing mTexName = " << mTexName << llendl;
			destroyGLTexture();
		}
		
		mWidth = width;
		mHeight = height;
		mComponents = ncomponents;
		if (ncomponents > 0)
		{
			mMaxDiscardLevel = 0;
			while (width > 1 && height > 1 && mMaxDiscardLevel < MAX_DISCARD_LEVEL)
			{
				mMaxDiscardLevel++;
				width >>= 1;
				height >>= 1;
			}
		}
		else
		{
			mMaxDiscardLevel = MAX_DISCARD_LEVEL;
		}
	}
}

//----------------------------------------------------------------------------

// virtual
void LLImageGL::dump()
{
	llinfos << "mMaxDiscardLevel " << S32(mMaxDiscardLevel)
			<< " mLastBindTime " << mLastBindTime
			<< " mTarget " << S32(mTarget)
			<< " mBindTarget " << S32(mBindTarget)
			<< " mUseMipMaps " << S32(mUseMipMaps)
			<< " mHasMipMaps " << S32(mHasMipMaps)
			<< " mCurrentDiscardLevel " << S32(mCurrentDiscardLevel)
			<< " mFormatInternal " << S32(mFormatInternal)
			<< " mFormatPrimary " << S32(mFormatPrimary)
			<< " mFormatType " << S32(mFormatType)
			<< " mFormatSwapBytes " << S32(mFormatSwapBytes)
			<< " mHasExplicitFormat " << S32(mHasExplicitFormat)
#if DEBUG_MISS
			<< " mMissed " << mMissed
#endif
			<< llendl;

	llinfos << " mTextureMemory " << mTextureMemory
			<< " mTexNames " << mTexName
			<< " mIsResident " << S32(mIsResident)
			<< llendl;
}

//----------------------------------------------------------------------------
void LLImageGL::forceUpdateBindStats(void) const
{
	mLastBindTime = sLastFrameTime;
}

void LLImageGL::updateBindStats(void) const
{	
	if (mTexName != 0)
	{
#ifdef DEBUG_MISS
		mMissed = ! getIsResident(TRUE);
#endif
		sBindCount++;
		if (mLastBindTime != sLastFrameTime)
		{
			// we haven't accounted for this texture yet this frame
			sUniqueCount++;
	
			updateBoundTexMem();
			mLastBindTime = sLastFrameTime;
		}
	}
}

//virtual
bool LLImageGL::bindError(const S32 stage) const
{
	return false;
}

//virtual
bool LLImageGL::bindDefaultImage(const S32 stage) 
{
	return false;
}

//virtual
void LLImageGL::forceImmediateUpdate()
{
	return ;
}

void LLImageGL::setExplicitFormat( LLGLint internal_format, LLGLenum primary_format, LLGLenum type_format, BOOL swap_bytes )
{
	// Note: must be called before createTexture()
	// Note: it's up to the caller to ensure that the format matches the number of components.
	mHasExplicitFormat = TRUE;
	mFormatInternal = internal_format;
	mFormatPrimary = primary_format;
	if(type_format == 0)
		mFormatType = GL_UNSIGNED_BYTE;
	else
		mFormatType = type_format;
	mFormatSwapBytes = swap_bytes;
}

//----------------------------------------------------------------------------

void LLImageGL::setImage(const LLImageRaw* imageraw)
{
	llassert((imageraw->getWidth() == getWidth(mCurrentDiscardLevel)) &&
			 (imageraw->getHeight() == getHeight(mCurrentDiscardLevel)) &&
			 (imageraw->getComponents() == getComponents()));
	const U8* rawdata = imageraw->getData();
	setImage(rawdata, FALSE);
}

void LLImageGL::setImage(const U8* data_in, BOOL data_hasmips)
{
// 	LLFastTimer t1(LLFastTimer::FTM_TEMP1);
	bool is_compressed = false;
	if (mFormatPrimary >= GL_COMPRESSED_RGBA_S3TC_DXT1_EXT && mFormatPrimary <= GL_COMPRESSED_RGBA_S3TC_DXT5_EXT)
	{
		is_compressed = true;
	}

// 		LLFastTimer t2(LLFastTimer::FTM_TEMP2);
	gGL.getTexUnit(0)->bind(this);
	
	if (mUseMipMaps)
	{
// 		LLFastTimer t2(LLFastTimer::FTM_TEMP3);
		if (data_hasmips)
		{
			// NOTE: data_in points to largest image; smaller images
			// are stored BEFORE the largest image
			for (S32 d=mCurrentDiscardLevel; d<=mMaxDiscardLevel; d++)
			{
				
				S32 w = getWidth(d);
				S32 h = getHeight(d);
				S32 gl_level = d-mCurrentDiscardLevel;
				if (d > mCurrentDiscardLevel)
				{
					data_in -= dataFormatBytes(mFormatPrimary, w, h); // see above comment
				}
				if (is_compressed)
				{
// 					LLFastTimer t2(LLFastTimer::FTM_TEMP4);
 					S32 tex_size = dataFormatBytes(mFormatPrimary, w, h);
					glCompressedTexImage2DARB(mTarget, gl_level, mFormatPrimary, w, h, 0, tex_size, (GLvoid *)data_in);
					stop_glerror();
				}
				else
				{
// 					LLFastTimer t2(LLFastTimer::FTM_TEMP4);

					if(mFormatSwapBytes)
					{
						glPixelStorei(GL_UNPACK_SWAP_BYTES, 1);
						stop_glerror();
					}
						
					LLImageGL::setManualImage(mTarget, gl_level, mFormatInternal, w, h, mFormatPrimary, GL_UNSIGNED_BYTE, (GLvoid*)data_in);
					if (gl_level == 0)
					{
						analyzeAlpha(data_in, w, h);
					}
					updatePickMask(w, h, data_in);

					if(mFormatSwapBytes)
					{
						glPixelStorei(GL_UNPACK_SWAP_BYTES, 0);
						stop_glerror();
					}
						
					stop_glerror();
				}
				stop_glerror();
			}			
		}
		else if (!is_compressed)
		{
			if (mAutoGenMips)
			{
				glTexParameteri(LLTexUnit::getInternalType(mBindTarget), GL_GENERATE_MIPMAP_SGIS, TRUE);
				stop_glerror();
				{
// 					LLFastTimer t2(LLFastTimer::FTM_TEMP4);

					if(mFormatSwapBytes)
					{
						glPixelStorei(GL_UNPACK_SWAP_BYTES, 1);
						stop_glerror();
					}

					S32 w = getWidth(mCurrentDiscardLevel);
					S32 h = getHeight(mCurrentDiscardLevel);

					LLImageGL::setManualImage(mTarget, 0, mFormatInternal,
								 w, h, 
								 mFormatPrimary, mFormatType,
								 data_in);
					analyzeAlpha(data_in, w, h);
					stop_glerror();

					updatePickMask(w, h, data_in);

					if(mFormatSwapBytes)
					{
						glPixelStorei(GL_UNPACK_SWAP_BYTES, 0);
						stop_glerror();
					}
				}
			}
			else
			{
				// Create mips by hand
				// about 30% faster than autogen on ATI 9800, 50% slower on nVidia 4800
				// ~4x faster than gluBuild2DMipmaps
				S32 width = getWidth(mCurrentDiscardLevel);
				S32 height = getHeight(mCurrentDiscardLevel);
				S32 nummips = mMaxDiscardLevel - mCurrentDiscardLevel + 1;
				S32 w = width, h = height;
				const U8* prev_mip_data = 0;
				const U8* cur_mip_data = 0;
				S32 prev_mip_size = 0;
				S32 cur_mip_size = 0;
				for (int m=0; m<nummips; m++)
				{
					if (m==0)
					{
						cur_mip_data = data_in;
						cur_mip_size = width * height * mComponents; 
					}
					else
					{
						S32 bytes = w * h * mComponents;
						llassert(prev_mip_data);
						llassert(prev_mip_size == bytes*4);
						U8* new_data = new U8[bytes];
						llassert_always(new_data);
						LLImageBase::generateMip(prev_mip_data, new_data, w, h, mComponents);
						cur_mip_data = new_data;
						cur_mip_size = bytes; 
					}
					llassert(w > 0 && h > 0 && cur_mip_data);
					{
// 						LLFastTimer t1(LLFastTimer::FTM_TEMP4);
						if(mFormatSwapBytes)
						{
							glPixelStorei(GL_UNPACK_SWAP_BYTES, 1);
							stop_glerror();
						}

						LLImageGL::setManualImage(mTarget, m, mFormatInternal, w, h, mFormatPrimary, mFormatType, cur_mip_data);
						if (m == 0)
						{
							analyzeAlpha(data_in, w, h);
						}
						stop_glerror();
						if (m == 0)
						{
							updatePickMask(w, h, cur_mip_data);
						}

						if(mFormatSwapBytes)
						{
							glPixelStorei(GL_UNPACK_SWAP_BYTES, 0);
							stop_glerror();
						}
					}
					if (prev_mip_data && prev_mip_data != data_in)
					{
						delete[] prev_mip_data;
					}
					prev_mip_data = cur_mip_data;
					prev_mip_size = cur_mip_size;
					w >>= 1;
					h >>= 1;
				}
				if (prev_mip_data && prev_mip_data != data_in)
				{
					delete[] prev_mip_data;
					prev_mip_data = NULL;
				}
			}
		}
		else
		{
			llerrs << "Compressed Image has mipmaps but data does not (can not auto generate compressed mips)" << llendl;
		}
		mHasMipMaps = true;
	}
	else
	{
// 		LLFastTimer t2(LLFastTimer::FTM_TEMP5);
		S32 w = getWidth();
		S32 h = getHeight();
		if (is_compressed)
		{
			S32 tex_size = dataFormatBytes(mFormatPrimary, w, h);
			glCompressedTexImage2DARB(mTarget, 0, mFormatPrimary, w, h, 0, tex_size, (GLvoid *)data_in);
			stop_glerror();
		}
		else
		{
			if(mFormatSwapBytes)
			{
				glPixelStorei(GL_UNPACK_SWAP_BYTES, 1);
				stop_glerror();
			}

			LLImageGL::setManualImage(mTarget, 0, mFormatInternal, w, h,
						 mFormatPrimary, mFormatType, (GLvoid *)data_in);
			analyzeAlpha(data_in, w, h);
			
			updatePickMask(w, h, data_in);

			stop_glerror();

			if(mFormatSwapBytes)
			{
				glPixelStorei(GL_UNPACK_SWAP_BYTES, 0);
				stop_glerror();
			}

		}
		mHasMipMaps = false;
	}
	stop_glerror();
	mGLTextureCreated = true;
}

BOOL LLImageGL::setSubImage(const U8* datap, S32 data_width, S32 data_height, S32 x_pos, S32 y_pos, S32 width, S32 height, BOOL force_fast_update)
{
	if (!width || !height)
	{
		return TRUE;
	}
	if (mTexName == 0)
	{
		llwarns << "Setting subimage on image without GL texture" << llendl;
		return FALSE;
	}
	if (datap == NULL)
	{
		llwarns << "Setting subimage on image with NULL datap" << llendl;
		return FALSE;
	}
	
	// HACK: allow the caller to explicitly force the fast path (i.e. using glTexSubImage2D here instead of calling setImage) even when updating the full texture.
	if (!force_fast_update && x_pos == 0 && y_pos == 0 && width == getWidth() && height == getHeight() && data_width == width && data_height == height)
	{
		setImage(datap, FALSE);
	}
	else
	{
		if (mUseMipMaps)
		{
			dump();
			llerrs << "setSubImage called with mipmapped image (not supported)" << llendl;
		}
		llassert_always(mCurrentDiscardLevel == 0);
		llassert_always(x_pos >= 0 && y_pos >= 0);
		
		if (((x_pos + width) > getWidth()) || 
			(y_pos + height) > getHeight())
		{
			dump();
			llerrs << "Subimage not wholly in target image!" 
				   << " x_pos " << x_pos
				   << " y_pos " << y_pos
				   << " width " << width
				   << " height " << height
				   << " getWidth() " << getWidth()
				   << " getHeight() " << getHeight()
				   << llendl;
		}

		if ((x_pos + width) > data_width || 
			(y_pos + height) > data_height)
		{
			dump();
			llerrs << "Subimage not wholly in source image!" 
				   << " x_pos " << x_pos
				   << " y_pos " << y_pos
				   << " width " << width
				   << " height " << height
				   << " source_width " << data_width
				   << " source_height " << data_height
				   << llendl;
		}


		glPixelStorei(GL_UNPACK_ROW_LENGTH, data_width);
		stop_glerror();

		if(mFormatSwapBytes)
		{
			glPixelStorei(GL_UNPACK_SWAP_BYTES, 1);
			stop_glerror();
		}

		datap += (y_pos * data_width + x_pos) * getComponents();
		// Update the GL texture
		BOOL res = gGL.getTexUnit(0)->bindManual(mBindTarget, mTexName);
		if (!res) llerrs << "LLImageGL::setSubImage(): bindTexture failed" << llendl;
		stop_glerror();

		glTexSubImage2D(mTarget, 0, x_pos, y_pos, 
						width, height, mFormatPrimary, mFormatType, datap);
		gGL.getTexUnit(0)->disable();
		stop_glerror();

		if(mFormatSwapBytes)
		{
			glPixelStorei(GL_UNPACK_SWAP_BYTES, 0);
			stop_glerror();
		}

		glPixelStorei(GL_UNPACK_ROW_LENGTH, 0);
		stop_glerror();
		mGLTextureCreated = true;
	}
	return TRUE;
}

BOOL LLImageGL::setSubImage(const LLImageRaw* imageraw, S32 x_pos, S32 y_pos, S32 width, S32 height, BOOL force_fast_update)
{
	return setSubImage(imageraw->getData(), imageraw->getWidth(), imageraw->getHeight(), x_pos, y_pos, width, height, force_fast_update);
}

// Copy sub image from frame buffer
BOOL LLImageGL::setSubImageFromFrameBuffer(S32 fb_x, S32 fb_y, S32 x_pos, S32 y_pos, S32 width, S32 height)
{
	if (gGL.getTexUnit(0)->bind(this, false, true))
	{
		//checkTexSize() ;
		glCopyTexSubImage2D(GL_TEXTURE_2D, 0, fb_x, fb_y, x_pos, y_pos, width, height);
		mGLTextureCreated = true;
		stop_glerror();
		return TRUE;
	}
	else
	{
		return FALSE;
	}
}

// static
void LLImageGL::generateTextures(S32 numTextures, U32 *textures)
{
	glGenTextures(numTextures, (GLuint*)textures);
}

// static
void LLImageGL::deleteTextures(S32 numTextures, U32 *textures)
{
	glDeleteTextures(numTextures, (GLuint*)textures);
}

// static
void LLImageGL::setManualImage(U32 target, S32 miplevel, S32 intformat, S32 width, S32 height, U32 pixformat, U32 pixtype, const void *pixels)
{
	glTexImage2D(target, miplevel, intformat, width, height, 0, pixformat, pixtype, pixels);
}

//create an empty GL texture: just create a texture name
//the texture is assiciate with some image by calling glTexImage outside LLImageGL
BOOL LLImageGL::createGLTexture()
{
	if (gGLManager.mIsDisabled)
	{
		llwarns << "Trying to create a texture while GL is disabled!" << llendl;
		return FALSE;
	}
	
	mGLTextureCreated = false ; //do not save this texture when gl is destroyed.

	llassert(gGLManager.mInited);
	stop_glerror();

	if(mTexName)
	{
		glDeleteTextures(1, (reinterpret_cast<GLuint*>(&mTexName))) ;
	}
	
	glGenTextures(1, (GLuint*)&mTexName);
	stop_glerror();
	if (!mTexName)
	{
		llerrs << "LLImageGL::createGLTexture failed to make an empty texture" << llendl;
	}

	return TRUE ;
}

BOOL LLImageGL::createGLTexture(S32 discard_level, const LLImageRaw* imageraw, S32 usename/*=0*/, BOOL to_create, S32 category)
{
	if (gGLManager.mIsDisabled)
	{
		llwarns << "Trying to create a texture while GL is disabled!" << llendl;
		return FALSE;
	}

	mGLTextureCreated = false ;
	llassert(gGLManager.mInited);
	stop_glerror();

	if (discard_level < 0)
	{
		llassert(mCurrentDiscardLevel >= 0);
		discard_level = mCurrentDiscardLevel;
	}
	discard_level = llclamp(discard_level, 0, (S32)mMaxDiscardLevel);

	// Actual image width/height = raw image width/height * 2^discard_level
	S32 raw_w = imageraw->getWidth() ;
	S32 raw_h = imageraw->getHeight() ;
	S32 w = raw_w << discard_level;
	S32 h = raw_h << discard_level;

	// setSize may call destroyGLTexture if the size does not match
	setSize(w, h, imageraw->getComponents());

	if( !mHasExplicitFormat )
	{
		switch (mComponents)
		{
		  case 1:
			// Use luminance alpha (for fonts)
			mFormatInternal = GL_LUMINANCE8;
			mFormatPrimary = GL_LUMINANCE;
			mFormatType = GL_UNSIGNED_BYTE;
			break;
		  case 2:
			// Use luminance alpha (for fonts)
			mFormatInternal = GL_LUMINANCE8_ALPHA8;
			mFormatPrimary = GL_LUMINANCE_ALPHA;
			mFormatType = GL_UNSIGNED_BYTE;
			break;
		  case 3:
			mFormatInternal = GL_RGB8;
			mFormatPrimary = GL_RGB;
			mFormatType = GL_UNSIGNED_BYTE;
			break;
		  case 4:
			mFormatInternal = GL_RGBA8;
			mFormatPrimary = GL_RGBA;
			mFormatType = GL_UNSIGNED_BYTE;
			break;
		  default:
			LL_DEBUGS("Openjpeg") << "Bad number of components for texture: " << (U32)getComponents() << LL_ENDL;
			to_create = false;
			break;
		}
	}

	if(!to_create) //not create a gl texture
	{
		destroyGLTexture();
		mCurrentDiscardLevel = discard_level;	
		mLastBindTime = sLastFrameTime;
		return TRUE ;
	}

	mCategory = category ;
 	const U8* rawdata = imageraw->getData();
	return createGLTexture(discard_level, rawdata, FALSE, usename);
}

BOOL LLImageGL::createGLTexture(S32 discard_level, const U8* data_in, BOOL data_hasmips, S32 usename)
{
	llassert(data_in);

	if (discard_level < 0)
	{
		llassert(mCurrentDiscardLevel >= 0);
		discard_level = mCurrentDiscardLevel;
	}
	discard_level = llclamp(discard_level, 0, (S32)mMaxDiscardLevel);

	if (mTexName != 0 && discard_level == mCurrentDiscardLevel)
	{
		// This will only be true if the size has not changed
		setImage(data_in, data_hasmips);
		return TRUE;
	}
	
	U32 old_name = mTexName;
// 	S32 old_discard = mCurrentDiscardLevel;
	
	if (usename != 0)
	{
		mTexName = usename;
	}
	else
	{
		LLImageGL::generateTextures(1, &mTexName);
		stop_glerror();
		{
// 			LLFastTimer t1(LLFastTimer::FTM_TEMP6);
			llverify(gGL.getTexUnit(0)->bind(this));
			glTexParameteri(LLTexUnit::getInternalType(mBindTarget), GL_TEXTURE_BASE_LEVEL, 0);
			glTexParameteri(LLTexUnit::getInternalType(mBindTarget), GL_TEXTURE_MAX_LEVEL,  mMaxDiscardLevel-discard_level);
		}
	}
	if (!mTexName)
	{
		llerrs << "LLImageGL::createGLTexture failed to make texture" << llendl;
	}

	if (mUseMipMaps)
	{
		mAutoGenMips = gGLManager.mHasMipMapGeneration;
#if LL_DARWIN
		// On the Mac GF2 and GF4MX drivers, auto mipmap generation doesn't work right with alpha-only textures.
		if(gGLManager.mIsGF2or4MX && (mFormatInternal == GL_ALPHA8) && (mFormatPrimary == GL_ALPHA))
		{
			mAutoGenMips = FALSE;
		}
#endif
	}

	mCurrentDiscardLevel = discard_level;	

	setImage(data_in, data_hasmips);

	// Set texture options to our defaults.
	gGL.getTexUnit(0)->setHasMipMaps(mHasMipMaps);
	gGL.getTexUnit(0)->setTextureAddressMode(mAddressMode);
	gGL.getTexUnit(0)->setTextureFilteringOption(mFilterOption);

	// things will break if we don't unbind after creation
	gGL.getTexUnit(0)->unbind(mBindTarget);
	stop_glerror();

	if (old_name != 0)
	{
		sGlobalTextureMemoryInBytes -= mTextureMemory;

		if(gAuditTexture)
		{
			decTextureCounter() ;
		}

		LLImageGL::deleteTextures(1, &old_name);

		stop_glerror();
	}

	mTextureMemory = getMipBytes(discard_level);
	sGlobalTextureMemoryInBytes += mTextureMemory;
	setActive() ;

	if(gAuditTexture)
	{
		incTextureCounter() ;
	}
	// mark this as bound at this point, so we don't throw it out immediately
	mLastBindTime = sLastFrameTime;
	return TRUE;
}
#if 0
BOOL LLImageGL::setDiscardLevel(S32 discard_level)
{
	llassert(discard_level >= 0);
	llassert(mCurrentDiscardLevel >= 0);

	discard_level = llclamp(discard_level, 0, (S32)mMaxDiscardLevel);	

	if (mDontDiscard)
	{
		// don't discard!
		return FALSE;
	}
	else if (discard_level == mCurrentDiscardLevel)
	{
		// nothing to do
		return FALSE;
	}
	else if (discard_level < mCurrentDiscardLevel)
	{
		// larger image
		dump();
		llerrs << "LLImageGL::setDiscardLevel() called with larger discard level; use createGLTexture()" << llendl;
		return FALSE;
	}
	else if (mUseMipMaps)
	{
		LLPointer<LLImageRaw> imageraw = new LLImageRaw;
		while(discard_level > mCurrentDiscardLevel)
		{
			if (readBackRaw(discard_level, imageraw, false))
			{
				break;
			}
			discard_level--;
		}
		if (discard_level == mCurrentDiscardLevel)
		{
			// unable to increase the discard level
			return FALSE;
		}
		return createGLTexture(discard_level, imageraw);
	}
	else
	{
#if !LL_LINUX && !LL_SOLARIS
		 // *FIX: This should not be skipped for the linux client.
		llerrs << "LLImageGL::setDiscardLevel() called on image without mipmaps" << llendl;
#endif
		return FALSE;
	}
}
#endif

BOOL LLImageGL::readBackRaw(S32 discard_level, LLImageRaw* imageraw, bool compressed_ok)
{
	// VWR-13505 : Merov : Allow gl texture read back so save texture works again (temporary)
	//llassert_always(sAllowReadBackRaw) ;
	//llerrs << "should not call this function!" << llendl ;
	
	if (discard_level < 0)
	{
		discard_level = mCurrentDiscardLevel;
	}
	
	if (mTexName == 0 || discard_level < mCurrentDiscardLevel || discard_level > mMaxDiscardLevel )
	{
		return FALSE;
	}

	S32 gl_discard = discard_level - mCurrentDiscardLevel;

	//explicitly unbind texture 
	gGL.getTexUnit(0)->unbind(mBindTarget);
	llverify(gGL.getTexUnit(0)->bindManual(mBindTarget, mTexName));	

	//debug code, leave it there commented.
	//checkTexSize() ;

	LLGLint glwidth = 0;
	glGetTexLevelParameteriv(mTarget, gl_discard, GL_TEXTURE_WIDTH, (GLint*)&glwidth);
	if (glwidth == 0)
	{
		// No mip data smaller than current discard level
		return FALSE;
	}
	
	S32 width = getWidth(discard_level);
	S32 height = getHeight(discard_level);
	S32 ncomponents = getComponents();
	if (ncomponents == 0)
	{
		return FALSE;
	}
	if(width < glwidth)
	{
		llwarns << "texture size is smaller than it should be." << llendl ;
		llwarns << "width: " << width << " glwidth: " << glwidth << " mWidth: " << mWidth << 
			" mCurrentDiscardLevel: " << (S32)mCurrentDiscardLevel << " discard_level: " << (S32)discard_level << llendl ;
		return FALSE ;
	}

	if (width <= 0 || width > 2048 || height <= 0 || height > 2048 || ncomponents < 1 || ncomponents > 4)
	{
		llerrs << llformat("LLImageGL::readBackRaw: bogus params: %d x %d x %d",width,height,ncomponents) << llendl;
	}
	
	LLGLint is_compressed = 0;
	if (compressed_ok)
	{
		glGetTexLevelParameteriv(mTarget, is_compressed, GL_TEXTURE_COMPRESSED, (GLint*)&is_compressed);
	}
	
	//-----------------------------------------------------------------------------------------------
	GLenum error ;
	while((error = glGetError()) != GL_NO_ERROR)
	{
		llwarns << "GL Error happens before reading back texture. Error code: " << error << llendl ;
	}
	//-----------------------------------------------------------------------------------------------

	if (is_compressed)
	{
		LLGLint glbytes;
		glGetTexLevelParameteriv(mTarget, gl_discard, GL_TEXTURE_COMPRESSED_IMAGE_SIZE, (GLint*)&glbytes);
		if(!imageraw->allocateDataSize(width, height, ncomponents, glbytes))
		{
			llwarns << "Memory allocation failed for reading back texture. Size is: " << glbytes << llendl ;
			llwarns << "width: " << width << "height: " << height << "components: " << ncomponents << llendl ;
			return FALSE ;
		}

		glGetCompressedTexImageARB(mTarget, gl_discard, (GLvoid*)(imageraw->getData()));		
		//stop_glerror();
	}
	else
	{
		if(!imageraw->allocateDataSize(width, height, ncomponents))
		{
			llwarns << "Memory allocation failed for reading back texture." << llendl ;
			llwarns << "width: " << width << "height: " << height << "components: " << ncomponents << llendl ;
			return FALSE ;
		}
		
		glGetTexImage(GL_TEXTURE_2D, gl_discard, mFormatPrimary, mFormatType, (GLvoid*)(imageraw->getData()));		
		//stop_glerror();
	}
		
	//-----------------------------------------------------------------------------------------------
	if((error = glGetError()) != GL_NO_ERROR)
	{
		llwarns << "GL Error happens after reading back texture. Error code: " << error << llendl ;
		imageraw->deleteData() ;

		while((error = glGetError()) != GL_NO_ERROR)
		{
			llwarns << "GL Error happens after reading back texture. Error code: " << error << llendl ;
		}

		return FALSE ;
	}
	//-----------------------------------------------------------------------------------------------

	return TRUE ;
}

void LLImageGL::destroyGLTexture()
{
	if (mTexName != 0)
	{
		stop_glerror();

		for (int i = 0; i < gGLManager.mNumTextureUnits; i++)
		{
			if (sCurrentBoundTextures[i] == mTexName)
			{
				gGL.getTexUnit(i)->unbind(LLTexUnit::TT_TEXTURE);
				stop_glerror();
			}
		}
		
		if(mTextureMemory)
		{
			if(gAuditTexture)
			{
				decTextureCounter() ;
			}
			sGlobalTextureMemoryInBytes -= mTextureMemory;
			mTextureMemory = 0;
		}
		
		LLImageGL::deleteTextures(1, &mTexName);
		mTextureState = DELETED ;
		mTexName = 0;
		mCurrentDiscardLevel = -1 ; //invalidate mCurrentDiscardLevel.
		mGLTextureCreated = FALSE ;
		stop_glerror();
	}
}

//----------------------------------------------------------------------------

void LLImageGL::setAddressMode(LLTexUnit::eTextureAddressMode mode)
{
	if (mAddressMode != mode)
	{
		mTexOptionsDirty = true;
		mAddressMode = mode;
	}

	if (gGL.getTexUnit(gGL.getCurrentTexUnitIndex())->getCurrTexture() == mTexName)
	{
		gGL.getTexUnit(gGL.getCurrentTexUnitIndex())->setTextureAddressMode(mode);
		mTexOptionsDirty = false;
	}
}

void LLImageGL::setFilteringOption(LLTexUnit::eTextureFilterOptions option)
{
	if (mFilterOption != option)
	{
		mTexOptionsDirty = true;
		mFilterOption = option;
	}

	if (gGL.getTexUnit(gGL.getCurrentTexUnitIndex())->getCurrTexture() == mTexName)
	{
		gGL.getTexUnit(gGL.getCurrentTexUnitIndex())->setTextureFilteringOption(option);
		mTexOptionsDirty = false;
	}
	stop_glerror();
}

BOOL LLImageGL::getIsResident(BOOL test_now)
{
	if (test_now)
	{
		if (mTexName != 0)
		{
			glAreTexturesResident(1, (GLuint*)&mTexName, &mIsResident);
		}
		else
		{
			mIsResident = FALSE;
		}
	}

	return mIsResident;
}

S32 LLImageGL::getHeight(S32 discard_level) const
{
	if (discard_level < 0)
	{
		discard_level = mCurrentDiscardLevel;
	}
	S32 height = mHeight >> discard_level;
	if (height < 1) height = 1;
	return height;
}

S32 LLImageGL::getWidth(S32 discard_level) const
{
	if (discard_level < 0)
	{
		discard_level = mCurrentDiscardLevel;
	}
	S32 width = mWidth >> discard_level;
	if (width < 1) width = 1;
	return width;
}

S32 LLImageGL::getBytes(S32 discard_level) const
{
	if (discard_level < 0)
	{
		discard_level = mCurrentDiscardLevel;
	}
	S32 w = mWidth>>discard_level;
	S32 h = mHeight>>discard_level;
	if (w == 0) w = 1;
	if (h == 0) h = 1;
	return dataFormatBytes(mFormatPrimary, w, h);
}

S32 LLImageGL::getMipBytes(S32 discard_level) const
{
	if (discard_level < 0)
	{
		discard_level = mCurrentDiscardLevel;
	}
	S32 w = mWidth>>discard_level;
	S32 h = mHeight>>discard_level;
	S32 res = dataFormatBytes(mFormatPrimary, w, h);
	if (mUseMipMaps)
	{
		while (w > 1 && h > 1)
		{
			w >>= 1; if (w == 0) w = 1;
			h >>= 1; if (h == 0) h = 1;
			res += dataFormatBytes(mFormatPrimary, w, h);
		}
	}
	return res;
}

BOOL LLImageGL::isJustBound() const
{
	return (BOOL)(sLastFrameTime - mLastBindTime < 0.5f);
}

BOOL LLImageGL::getBoundRecently() const
{
	return (BOOL)(sLastFrameTime - mLastBindTime < MIN_TEXTURE_LIFETIME);
}

void LLImageGL::setTarget(const LLGLenum target, const LLTexUnit::eTextureType bind_target)
{
	mTarget = target;
	mBindTarget = bind_target;
}

void LLImageGL::analyzeAlpha(const void* data_in, S32 w, S32 h)
{
	if (mFormatType != GL_UNSIGNED_BYTE)
	{
		llwarns << "Cannot analyze alpha for image with format type " << std::hex << mFormatType << std::dec << llendl;
	}

	U32 stride = 0;
	switch (mFormatPrimary)
	{
	case GL_LUMINANCE:
	case GL_ALPHA:
		stride = 1;
		break;
	case GL_LUMINANCE_ALPHA:
		stride = 2;
		break;
	case GL_RGB:
		//no alpha
		mIsMask = FALSE;
		return;
	case GL_RGBA:
		stride = 4;
		break;
	case GL_BGRA_EXT:
		stride = 4;
		break;
	default:
		llwarns << "Cannot analyze alpha of image with primary format " << std::hex << mFormatPrimary << std::dec << llendl;
		return;
	}

	U32 length = w * h;
	const GLubyte* current = ((const GLubyte*) data_in)+stride-1;
	
	S32 sample[16];
	memset(sample, 0, sizeof(S32)*16);

	for (U32 i = 0; i < length; i++)
	{
		++sample[*current/16];
		current += stride;
	}

	U32 total = 0;
	for (U32 i = 4; i < 11; i++)
	{
		total += sample[i];
	}

	if (total > length/16)
	{
		mIsMask = FALSE;
	}
	else
	{
		mIsMask = TRUE;
	}
}

BOOL LLImageGL::isDeleted()  
{ 
	return mTextureState == DELETED ; 
}

BOOL LLImageGL::isInactive()  
{ 
	return mTextureState == INACTIVE ; 
}

BOOL LLImageGL::isDeletionCandidate()  
{ 
	return mTextureState == DELETION_CANDIDATE ; 
}

void LLImageGL::setDeletionCandidate()  
{ 
	if(mTexName && (mTextureState == INACTIVE))
	{
		mTextureState = DELETION_CANDIDATE ;		
	}
}

void LLImageGL::forceActive()
{
	mTextureState = ACTIVE ; 
}

void LLImageGL::setActive() 
{ 
	if(mTextureState != NO_DELETE)
	{
		mTextureState = ACTIVE ; 
	}
}

//set the texture inactive
void LLImageGL::setInactive()
{
	if(mTexName && (mTextureState == ACTIVE) && !getBoundRecently())
	{
		mTextureState = INACTIVE ; 
	}
}

//set the texture to stay in memory
void LLImageGL::setNoDelete() 
{ 
	mTextureState = NO_DELETE ;
}

//----------------------------------------------------------------------------
void LLImageGL::updatePickMask(S32 width, S32 height, const U8* data_in)
{
	delete [] mPickMask; //Always happens regardless.
<<<<<<< HEAD
	mPickMask = NULL;
	mPickMaskSize = 0;
	
=======

	mPickMask = NULL;

	mPickMaskSize = 0;
>>>>>>> 21d09270
	if (!(mFormatType != GL_UNSIGNED_BYTE ||
		mFormatPrimary != GL_RGBA)) //can only generate a pick mask for this sort of texture
	{
		U32 pick_width = width/2;
		U32 pick_height = height/2;
<<<<<<< HEAD

		mPickMaskSize = llmax(pick_width, (U32) 1) * llmax(pick_height, (U32) 1);

		mPickMaskSize = mPickMaskSize/8 + 1;

		mPickMask = new U8[mPickMaskSize];

		memset(mPickMask, 0, sizeof(U8) * mPickMaskSize);

		U32 pick_bit = 0;
	
=======

		mPickMaskSize = llmax(pick_width, (U32) 1) * llmax(pick_height, (U32) 1);

		mPickMaskSize = mPickMaskSize/8 + 1;

		mPickMask = new U8[mPickMaskSize];

		memset(mPickMask, 0, sizeof(U8) * mPickMaskSize);

		U32 pick_bit = 0;

>>>>>>> 21d09270
		for (S32 y = 0; y < height; y += 2)
		{
			for (S32 x = 0; x < width; x += 2)
			{
				U8 alpha = data_in[(y*width+x)*4+3];

				if (alpha > 32)
				{
					U32 pick_idx = pick_bit/8;
					U32 pick_offset = pick_bit%8;
					if (pick_idx >= mPickMaskSize)
					{
						llerrs << "WTF?" << llendl;
					}
<<<<<<< HEAD

					mPickMask[pick_idx] |= 1 << pick_offset;
				}
			
=======

					mPickMask[pick_idx] |= 1 << pick_offset;
				}

>>>>>>> 21d09270
				++pick_bit;
			}
		}
	}
}

BOOL LLImageGL::getMask(const LLVector2 &tc)
{
	BOOL res = TRUE;

	if (mPickMask)
	{
		S32 width = getWidth()/2;
		S32 height = getHeight()/2;

		F32 u = tc.mV[0] - floorf(tc.mV[0]);
		F32 v = tc.mV[1] - floorf(tc.mV[1]);

		if (u < 0.f || u > 1.f ||
		    v < 0.f || v > 1.f)
		{
			llerrs << "WTF?" << llendl;
		}
		
		S32 x = (S32)(u * width);
		S32 y = (S32)(v * height);

		S32 idx = y*width+x;
		S32 offset = idx%8;

		if (idx / 8 < (S32)mPickMaskSize)
		{
			res = mPickMask[idx/8] & (1 << offset) ? TRUE : FALSE;
		}
		else
		{
			llwarns << "Index out of range for mPickMask !" << llendl;
			return FALSE;
		}
	}
	
	return res;
}

void LLImageGL::setCategory(S32 category) 
{
	if(!gAuditTexture)
	{
		return ;
	}
	if(mCategory != category)
	{		
		if(mCategory > -1)
		{
			sTextureMemByCategory[mCategory] -= mTextureMemory ;
		}
		sTextureMemByCategory[category] += mTextureMemory ;
		
		mCategory = category;
	}
}

//for debug use 
//val is a "power of two" number
S32 LLImageGL::getTextureCounterIndex(U32 val) 
{
	//index range is [0, MAX_TEXTURE_LOG_SIZE].
	if(val < 2)
	{
		return 0 ;
	}
	else if(val >= (1 << MAX_TEXTURE_LOG_SIZE))
	{
		return MAX_TEXTURE_LOG_SIZE ;
	}
	else
	{
		S32 ret = 0 ;
		while(val >>= 1)
		{
			++ret;
		}
		return ret ;
	}
}
void LLImageGL::incTextureCounterStatic(U32 val, S32 ncomponents, S32 category) 
{
	sTextureLoadedCounter[getTextureCounterIndex(val)]++ ;
	sTextureMemByCategory[category] += (S32)val * ncomponents ;
}
void LLImageGL::decTextureCounterStatic(U32 val, S32 ncomponents, S32 category) 
{
	sTextureLoadedCounter[getTextureCounterIndex(val)]-- ;
	sTextureMemByCategory[category] += (S32)val * ncomponents ;
}
void LLImageGL::incTextureCounter() 
{
	sTextureLoadedCounter[getTextureCounterIndex(mTextureMemory / mComponents)]++ ;
	sTextureMemByCategory[mCategory] += mTextureMemory ;
}
void LLImageGL::decTextureCounter() 
{
	sTextureLoadedCounter[getTextureCounterIndex(mTextureMemory / mComponents)]-- ;
	sTextureMemByCategory[mCategory] -= mTextureMemory ;
}
void LLImageGL::setCurTexSizebar(S32 index, BOOL set_pick_size)
{
	sCurTexSizeBar = index ;

	if(set_pick_size)
	{
		sCurTexPickSize = (1 << index) ;
	}
	else
	{
		sCurTexPickSize = -1 ;
	}
}
void LLImageGL::resetCurTexSizebar()
{
	sCurTexSizeBar = -1 ;
	sCurTexPickSize = -1 ;
}
//----------------------------------------------------------------------------

//----------------------------------------------------------------------------


// Manual Mip Generation
/*
		S32 width = getWidth(discard_level);
		S32 height = getHeight(discard_level);
		S32 w = width, h = height;
		S32 nummips = 1;
		while (w > 4 && h > 4)
		{
			w >>= 1; h >>= 1;
			nummips++;
		}
		stop_glerror();
		w = width, h = height;
		const U8* prev_mip_data = 0;
		const U8* cur_mip_data = 0;
		for (int m=0; m<nummips; m++)
		{
			if (m==0)
			{
				cur_mip_data = rawdata;
			}
			else
			{
				S32 bytes = w * h * mComponents;
				U8* new_data = new U8[bytes];
				LLImageBase::generateMip(prev_mip_data, new_data, w, h, mComponents);
				cur_mip_data = new_data;
			}
			llassert(w > 0 && h > 0 && cur_mip_data);
			U8 test = cur_mip_data[w*h*mComponents-1];
			{
				LLImageGL::setManualImage(mTarget, m, mFormatInternal, w, h, mFormatPrimary, mFormatType, cur_mip_data);
				stop_glerror();
			}
			if (prev_mip_data && prev_mip_data != rawdata)
			{
				delete prev_mip_data;
			}
			prev_mip_data = cur_mip_data;
			w >>= 1;
			h >>= 1;
		}
		if (prev_mip_data && prev_mip_data != rawdata)
		{
			delete prev_mip_data;
		}
		glTexParameteri(GL_TEXTURE_2D, GL_TEXTURE_BASE_LEVEL, 0);
		glTexParameteri(GL_TEXTURE_2D, GL_TEXTURE_MAX_LEVEL,  nummips);
*/  <|MERGE_RESOLUTION|>--- conflicted
+++ resolved
@@ -1564,22 +1564,15 @@
 void LLImageGL::updatePickMask(S32 width, S32 height, const U8* data_in)
 {
 	delete [] mPickMask; //Always happens regardless.
-<<<<<<< HEAD
+
 	mPickMask = NULL;
+
 	mPickMaskSize = 0;
-	
-=======
-
-	mPickMask = NULL;
-
-	mPickMaskSize = 0;
->>>>>>> 21d09270
 	if (!(mFormatType != GL_UNSIGNED_BYTE ||
 		mFormatPrimary != GL_RGBA)) //can only generate a pick mask for this sort of texture
 	{
 		U32 pick_width = width/2;
 		U32 pick_height = height/2;
-<<<<<<< HEAD
 
 		mPickMaskSize = llmax(pick_width, (U32) 1) * llmax(pick_height, (U32) 1);
 
@@ -1590,20 +1583,6 @@
 		memset(mPickMask, 0, sizeof(U8) * mPickMaskSize);
 
 		U32 pick_bit = 0;
-	
-=======
-
-		mPickMaskSize = llmax(pick_width, (U32) 1) * llmax(pick_height, (U32) 1);
-
-		mPickMaskSize = mPickMaskSize/8 + 1;
-
-		mPickMask = new U8[mPickMaskSize];
-
-		memset(mPickMask, 0, sizeof(U8) * mPickMaskSize);
-
-		U32 pick_bit = 0;
-
->>>>>>> 21d09270
 		for (S32 y = 0; y < height; y += 2)
 		{
 			for (S32 x = 0; x < width; x += 2)
@@ -1618,17 +1597,10 @@
 					{
 						llerrs << "WTF?" << llendl;
 					}
-<<<<<<< HEAD
 
 					mPickMask[pick_idx] |= 1 << pick_offset;
 				}
-			
-=======
-
-					mPickMask[pick_idx] |= 1 << pick_offset;
-				}
-
->>>>>>> 21d09270
+
 				++pick_bit;
 			}
 		}
