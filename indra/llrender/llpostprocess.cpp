--- conflicted
+++ resolved
@@ -571,11 +571,7 @@
 	S32 elem=0;
 	if(sscanf(setting.c_str(),"%255[^[][%d]", buf, &elem) == 2)
 	{
-<<<<<<< HEAD
-		mSelectedEffectInfo[buf][elem] = value;
-=======
 		mSelectedEffectInfo[std::string(buf)][elem] = value;
->>>>>>> e616b40c
 	}
 	else
 	{
