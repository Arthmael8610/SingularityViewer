/** 
 * @file llfontfreetype.h
 * @brief Font library wrapper
 *
 * $LicenseInfo:firstyear=2002&license=viewerlgpl$
 * Second Life Viewer Source Code
 * Copyright (C) 2010, Linden Research, Inc.
<<<<<<< HEAD
 * 
 * This library is free software; you can redistribute it and/or
 * modify it under the terms of the GNU Lesser General Public
 * License as published by the Free Software Foundation;
 * version 2.1 of the License only.
 * 
 * This library is distributed in the hope that it will be useful,
 * but WITHOUT ANY WARRANTY; without even the implied warranty of
 * MERCHANTABILITY or FITNESS FOR A PARTICULAR PURPOSE.  See the GNU
 * Lesser General Public License for more details.
 * 
 * You should have received a copy of the GNU Lesser General Public
 * License along with this library; if not, write to the Free Software
 * Foundation, Inc., 51 Franklin Street, Fifth Floor, Boston, MA  02110-1301  USA
 * 
=======
 * 
 * This library is free software; you can redistribute it and/or
 * modify it under the terms of the GNU Lesser General Public
 * License as published by the Free Software Foundation;
 * version 2.1 of the License only.
 * 
 * This library is distributed in the hope that it will be useful,
 * but WITHOUT ANY WARRANTY; without even the implied warranty of
 * MERCHANTABILITY or FITNESS FOR A PARTICULAR PURPOSE.  See the GNU
 * Lesser General Public License for more details.
 * 
 * You should have received a copy of the GNU Lesser General Public
 * License along with this library; if not, write to the Free Software
 * Foundation, Inc., 51 Franklin Street, Fifth Floor, Boston, MA  02110-1301  USA
 * 
>>>>>>> 9c294880
 * Linden Research, Inc., 945 Battery Street, San Francisco, CA  94111  USA
 * $/LicenseInfo$
 */

#ifndef LL_LLFONTFREETYPE_H
#define LL_LLFONTFREETYPE_H

<<<<<<< HEAD
#include <map>
=======
#include <boost/unordered_map.hpp>
>>>>>>> 9c294880
#include "llpointer.h"
#include "llstl.h"

#include "llimagegl.h"
#include "llfontbitmapcache.h"

class LLImageRaw;
class LLFontManager;
class LLFontFreetype;

// Hack.  FT_Face is just a typedef for a pointer to a struct,
// but there's no simple forward declarations file for FreeType, 
// and the main include file is 200K.  
// We'll forward declare the struct here.  JC
struct FT_FaceRec_;
typedef struct FT_FaceRec_* LLFT_Face;

class LLFontManager
{
public:
	static void initClass();
	static void cleanupClass();

private:
	LLFontManager();
	~LLFontManager();
};

struct LLFontGlyphInfo
{
	LLFontGlyphInfo(U32 index);

	U32 mGlyphIndex;

	// Metrics
	S32 mWidth;			// In pixels
	S32 mHeight;		// In pixels
	F32 mXAdvance;		// In pixels
	F32 mYAdvance;		// In pixels

	// Information for actually rendering
	S32 mXBitmapOffset; // Offset to the origin in the bitmap
	S32 mYBitmapOffset; // Offset to the origin in the bitmap
	S32 mXBearing;	// Distance from baseline to left in pixels
	S32 mYBearing;	// Distance from baseline to top in pixels
	S32 mBitmapNum; // Which bitmap in the bitmap cache contains this glyph
};

extern LLFontManager *gFontManagerp;

class LLFontFreetype : public LLRefCount
{
public:
	LLFontFreetype();
	~LLFontFreetype();

	// is_fallback should be true for fallback fonts that aren't used
	// to render directly (Unicode backup, primarily)
	BOOL loadFace(const std::string& filename, const F32 point_size, const F32 vert_dpi, const F32 horz_dpi, const S32 components, BOOL is_fallback);

	typedef std::vector<LLPointer<LLFontFreetype> > font_vector_t;

	void setFallbackFonts(const font_vector_t &font);
	const font_vector_t &getFallbackFonts() const;

	void setCharToGlyphMap(llwchar wch, U32 glyph_index) const;

	// Global font metrics - in units of pixels
	F32 getLineHeight() const;
	F32 getAscenderHeight() const;
	F32 getDescenderHeight() const;


// For a lowercase "g":
//
//	------------------------------
//	                     ^     ^
//						 |     |
//				xxx x    |Ascender
//	           x   x     v     |
//	---------   xxxx-------------- Baseline
//	^		       x	       |
//  | Descender    x           |
//	v			xxxx           |LineHeight
//  -----------------------    |
//                             v
//	------------------------------

	enum
	{
		FIRST_CHAR = 32, 
		NUM_CHARS = 127 - 32, 
		LAST_CHAR_BASIC = 127,

		// Need full 8-bit ascii range for spanish
		NUM_CHARS_FULL = 255 - 32,
		LAST_CHAR_FULL = 255
	};

<<<<<<< HEAD
	const LLFontGlyphInfo &getMetrics(const llwchar wc) const;
	F32 getXAdvance(const llwchar wc) const;
	F32 getXKerning(const llwchar char_left, const llwchar char_right) const; // Get the kerning between the two characters
=======
	F32 getXAdvance(llwchar wc) const;
	F32 getXAdvance(const LLFontGlyphInfo* glyph) const;
	F32 getXKerning(llwchar char_left, llwchar char_right) const; // Get the kerning between the two characters
	F32 getXKerning(const LLFontGlyphInfo* left_glyph_info, const LLFontGlyphInfo* right_glyph_info) const; // Get the kerning between the two characters
>>>>>>> 9c294880
	LLFontGlyphInfo* getGlyphInfo(const llwchar wch) const;

	void reset(F32 vert_dpi, F32 horz_dpi);

	void destroyGL();

	const std::string& getName() const;

	const LLPointer<LLFontBitmapCache> getFontBitmapCache() const;
<<<<<<< HEAD

	static bool sOpenGLcrashOnRestart;

private:
	void resetBitmapCache();
	void setSubImageLuminanceAlpha(const U32 x, const U32 y, const U32 bitmap_num, const U32 width, const U32 height, const U8 *data, S32 stride = 0) const;
public:
	BOOL hasGlyph(const llwchar wch) const;		// Has a glyph for this character
	BOOL addGlyph(const llwchar wch) const;		// Add a new character to the font if necessary
private:
	BOOL addGlyphFromFont(const LLFontFreetype *fontp, const llwchar wch, const U32 glyph_index) const;	// Add a glyph from this font to the other (returns the glyph_index, 0 if not found)
	void renderGlyph(const U32 glyph_index) const;

=======

	static bool sOpenGLcrashOnRestart;

private:
	void resetBitmapCache();
	void setSubImageLuminanceAlpha(const U32 x, const U32 y, const U32 bitmap_num, const U32 width, const U32 height, const U8 *data, S32 stride = 0) const;
	BOOL hasGlyph(llwchar wch) const;		// Has a glyph for this character
	LLFontGlyphInfo* addGlyph(llwchar wch) const;		// Add a new character to the font if necessary
	LLFontGlyphInfo* addGlyphFromFont(const LLFontFreetype *fontp, llwchar wch, U32 glyph_index) const;	// Add a glyph from this font to the other (returns the glyph_index, 0 if not found)
	void renderGlyph(U32 glyph_index) const;
>>>>>>> 9c294880
	void insertGlyphInfo(llwchar wch, LLFontGlyphInfo* gi) const;

	std::string mName;

	F32 mPointSize;
	F32 mAscender;			
	F32 mDescender;
	F32 mLineHeight;

	LLFT_Face mFTFace;

	BOOL mIsFallback;
	font_vector_t mFallbackFonts; // A list of fallback fonts to look for glyphs in (for Unicode chars)

	BOOL mValid;

	typedef boost::unordered_map<llwchar, LLFontGlyphInfo*> char_glyph_info_map_t;
	mutable char_glyph_info_map_t mCharGlyphInfoMap; // Information about glyph location in bitmap

	mutable LLPointer<LLFontBitmapCache> mFontBitmapCachep;

	mutable S32 mRenderGlyphCount;
	mutable S32 mAddGlyphCount;
};

#endif // LL_FONTFREETYPE_H<|MERGE_RESOLUTION|>--- conflicted
+++ resolved
@@ -5,7 +5,6 @@
  * $LicenseInfo:firstyear=2002&license=viewerlgpl$
  * Second Life Viewer Source Code
  * Copyright (C) 2010, Linden Research, Inc.
-<<<<<<< HEAD
  * 
  * This library is free software; you can redistribute it and/or
  * modify it under the terms of the GNU Lesser General Public
@@ -21,23 +20,6 @@
  * License along with this library; if not, write to the Free Software
  * Foundation, Inc., 51 Franklin Street, Fifth Floor, Boston, MA  02110-1301  USA
  * 
-=======
- * 
- * This library is free software; you can redistribute it and/or
- * modify it under the terms of the GNU Lesser General Public
- * License as published by the Free Software Foundation;
- * version 2.1 of the License only.
- * 
- * This library is distributed in the hope that it will be useful,
- * but WITHOUT ANY WARRANTY; without even the implied warranty of
- * MERCHANTABILITY or FITNESS FOR A PARTICULAR PURPOSE.  See the GNU
- * Lesser General Public License for more details.
- * 
- * You should have received a copy of the GNU Lesser General Public
- * License along with this library; if not, write to the Free Software
- * Foundation, Inc., 51 Franklin Street, Fifth Floor, Boston, MA  02110-1301  USA
- * 
->>>>>>> 9c294880
  * Linden Research, Inc., 945 Battery Street, San Francisco, CA  94111  USA
  * $/LicenseInfo$
  */
@@ -45,11 +27,7 @@
 #ifndef LL_LLFONTFREETYPE_H
 #define LL_LLFONTFREETYPE_H
 
-<<<<<<< HEAD
-#include <map>
-=======
 #include <boost/unordered_map.hpp>
->>>>>>> 9c294880
 #include "llpointer.h"
 #include "llstl.h"
 
@@ -149,16 +127,10 @@
 		LAST_CHAR_FULL = 255
 	};
 
-<<<<<<< HEAD
-	const LLFontGlyphInfo &getMetrics(const llwchar wc) const;
-	F32 getXAdvance(const llwchar wc) const;
-	F32 getXKerning(const llwchar char_left, const llwchar char_right) const; // Get the kerning between the two characters
-=======
 	F32 getXAdvance(llwchar wc) const;
 	F32 getXAdvance(const LLFontGlyphInfo* glyph) const;
 	F32 getXKerning(llwchar char_left, llwchar char_right) const; // Get the kerning between the two characters
 	F32 getXKerning(const LLFontGlyphInfo* left_glyph_info, const LLFontGlyphInfo* right_glyph_info) const; // Get the kerning between the two characters
->>>>>>> 9c294880
 	LLFontGlyphInfo* getGlyphInfo(const llwchar wch) const;
 
 	void reset(F32 vert_dpi, F32 horz_dpi);
@@ -168,21 +140,6 @@
 	const std::string& getName() const;
 
 	const LLPointer<LLFontBitmapCache> getFontBitmapCache() const;
-<<<<<<< HEAD
-
-	static bool sOpenGLcrashOnRestart;
-
-private:
-	void resetBitmapCache();
-	void setSubImageLuminanceAlpha(const U32 x, const U32 y, const U32 bitmap_num, const U32 width, const U32 height, const U8 *data, S32 stride = 0) const;
-public:
-	BOOL hasGlyph(const llwchar wch) const;		// Has a glyph for this character
-	BOOL addGlyph(const llwchar wch) const;		// Add a new character to the font if necessary
-private:
-	BOOL addGlyphFromFont(const LLFontFreetype *fontp, const llwchar wch, const U32 glyph_index) const;	// Add a glyph from this font to the other (returns the glyph_index, 0 if not found)
-	void renderGlyph(const U32 glyph_index) const;
-
-=======
 
 	static bool sOpenGLcrashOnRestart;
 
@@ -193,7 +150,6 @@
 	LLFontGlyphInfo* addGlyph(llwchar wch) const;		// Add a new character to the font if necessary
 	LLFontGlyphInfo* addGlyphFromFont(const LLFontFreetype *fontp, llwchar wch, U32 glyph_index) const;	// Add a glyph from this font to the other (returns the glyph_index, 0 if not found)
 	void renderGlyph(U32 glyph_index) const;
->>>>>>> 9c294880
 	void insertGlyphInfo(llwchar wch, LLFontGlyphInfo* gi) const;
 
 	std::string mName;
