--- conflicted
+++ resolved
@@ -794,10 +794,7 @@
 	mUsage = usage;
 	mUseDepth = depth;
 	mStencil = stencil;
-<<<<<<< HEAD
-=======
 	mColorFormat = color_fmt;
->>>>>>> ee0bd9ee
 
 	{
 
