--- conflicted
+++ resolved
@@ -303,17 +303,13 @@
 			gSettingsCallMap.push_back(std::pair<std::string, U32>(name.c_str(),1));
 	}
 #endif //PROF_CTRL_CALLS
-<<<<<<< HEAD
-	return iter == mNameTable.end() ? LLPointer<LLControlVariable>() : iter->second;
-=======
 	//return iter == mNameTable.end() ? LLPointer<LLControlVariable>() : iter->second;
 
-	LLControlVariable *pFoundVar = (iter != mNameTable.end()) ? iter->second : NULL;
+	LLControlVariable *pFoundVar = (iter != mNameTable.end()) ? iter->second : (LLPointer<LLControlVariable>) NULL;
 	if(pFoundVar)
 		return pFoundVar->getCOAActive();
 	else
 		return LLPointer<LLControlVariable>();
->>>>>>> f3578422
 }
 
 
