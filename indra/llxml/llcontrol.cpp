/** 
 * @file llcontrol.cpp
 * @brief Holds global state for viewer.
 *
 * $LicenseInfo:firstyear=2001&license=viewergpl$
 * 
 * Copyright (c) 2001-2009, Linden Research, Inc.
 * 
 * Second Life Viewer Source Code
 * The source code in this file ("Source Code") is provided by Linden Lab
 * to you under the terms of the GNU General Public License, version 2.0
 * ("GPL"), unless you have obtained a separate licensing agreement
 * ("Other License"), formally executed by you and Linden Lab.  Terms of
 * the GPL can be found in doc/GPL-license.txt in this distribution, or
 * online at http://secondlifegrid.net/programs/open_source/licensing/gplv2
 * 
 * There are special exceptions to the terms and conditions of the GPL as
 * it is applied to this Source Code. View the full text of the exception
 * in the file doc/FLOSS-exception.txt in this software distribution, or
 * online at
 * http://secondlifegrid.net/programs/open_source/licensing/flossexception
 * 
 * By copying, modifying or distributing this software, you acknowledge
 * that you have read and understood your obligations described above,
 * and agree to abide by those obligations.
 * 
 * ALL LINDEN LAB SOURCE CODE IS PROVIDED "AS IS." LINDEN LAB MAKES NO
 * WARRANTIES, EXPRESS, IMPLIED OR OTHERWISE, REGARDING ITS ACCURACY,
 * COMPLETENESS OR PERFORMANCE.
 * $/LicenseInfo$
 */

#include "linden_common.h"

#include <iostream>
#include <fstream>
#include <algorithm>

#include "llcontrol.h"

#include "llstl.h"

#include "llstring.h"
#include "v3math.h"
#include "v3dmath.h"
#include "v4coloru.h"
#include "v4color.h"
#include "v3color.h"
#include "llrect.h"
#include "llxmltree.h"
#include "llsdserialize.h"

#if LL_RELEASE_WITH_DEBUG_INFO || LL_DEBUG
#define CONTROL_ERRS LL_ERRS("ControlErrors")
#else
#define CONTROL_ERRS LL_WARNS("ControlErrors")
#endif

//this defines the current version of the settings file
const S32 CURRENT_VERSION = 101;

//Currently global. Would be better in LLControlGroup... except that that requires LLControlVars to know their parent group.
//Could also pass the setting to each COA var too.. but that's not much better.
//Can't use llcachedcontrol as an alternative as that drags in LLCachedControl constructors that refer to gSavedSettings.. which'll break
// the crashlogger which also includes llxml.lib (unresolved externals).
//So, a global it is!
bool gCOAEnabled = false; 

inline LLControlVariable *LLControlVariable::getCOAActive()
{
	//if no coa connection, return 'this'
	//if per account is ON and this IS a parent, return child var
	//if per account is ON and this IS NOT a parent, return 'this'
	//if per account is OFF and this IS NOT a parent, return parent var
	//if per account is OFF and this IS a parent, return 'this'
	if(getCOAConnection() && gCOAEnabled == isCOAParent())
		return getCOAConnection();
	else
		return this;
}

bool LLControlVariable::llsd_compare(const LLSD& a, const LLSD & b)
{
	bool result = false;
	switch (mType)
	{
	case TYPE_U32:
	case TYPE_S32:
		result = a.asInteger() == b.asInteger();
		break;
	case TYPE_BOOLEAN:
		result = a.asBoolean() == b.asBoolean();
		break;
	case TYPE_F32:
		result = a.asReal() == b.asReal();
		break;
	case TYPE_VEC3:
	case TYPE_VEC3D:
		result = LLVector3d(a) == LLVector3d(b);
		break;
	case TYPE_RECT:
		result = LLRect(a) == LLRect(b);
		break;
	case TYPE_COL4:
		result = LLColor4(a) == LLColor4(b);
		break;
	case TYPE_COL3:
		result = LLColor3(a) == LLColor3(b);
		break;
	case TYPE_COL4U:
		result = LLColor4U(a) == LLColor4U(b);
		break;
	case TYPE_STRING:
		result = a.asString() == b.asString();
		break;
	default:
		break;
	}

	return result;
}

LLControlVariable::LLControlVariable(const std::string& name, eControlType type,
							 LLSD initial, const std::string& comment,
							 bool persist, bool hidefromsettingseditor, bool IsCOA)
	: mName(name),
	  mComment(comment),
	  mType(type),
	  mPersist(persist),
	  mHideFromSettingsEditor(hidefromsettingseditor),
	  mSignal(new signal_t),
	  mIsCOA(IsCOA),
	  mIsCOAParent(false),
	  mCOAConnectedVar(NULL)
{
	if (mPersist && mComment.empty())
	{
		llerrs << "Must supply a comment for control " << mName << llendl;
	}
	//Push back versus setValue'ing here, since we don't want to call a signal yet
	mValues.push_back(initial);
}



LLControlVariable::~LLControlVariable()
{
}

LLSD LLControlVariable::getComparableValue(const LLSD& value)
{
	// *FIX:MEP - The following is needed to make the LLSD::ImplString 
	// work with boolean controls...
	LLSD storable_value;
	if(TYPE_BOOLEAN == type() && value.isString())
	{
		BOOL temp;
		if(LLStringUtil::convertToBOOL(value.asString(), temp)) 
		{
			storable_value = (bool)temp;
		}
		else
		{
			storable_value = false;
		}
	}
	else
	{
		storable_value = value;
	}

	return storable_value;
}

void LLControlVariable::setValue(const LLSD& value, bool saved_value)
{
	LLSD storable_value = getComparableValue(value);
	bool value_changed = llsd_compare(getValue(), storable_value) == FALSE;
	if(saved_value)
	{
    	// If we're going to save this value, return to default but don't fire
		resetToDefault(false);
	    if (llsd_compare(mValues.back(), storable_value) == FALSE)
	    {
		    mValues.push_back(storable_value);
	    }
	}
    else
    {
        // This is a unsaved value. Its needs to reside at
        // mValues[2] (or greater). It must not affect 
        // the result of getSaveValue()
	    if (llsd_compare(mValues.back(), storable_value) == FALSE)
	    {
            while(mValues.size() > 2)
            {
                // Remove any unsaved values.
                mValues.pop_back();
            }

            if(mValues.size() < 2)
            {
                // Add the default to the 'save' value.
                mValues.push_back(mValues[0]);
            }

            // Add the 'un-save' value.
            mValues.push_back(storable_value);
	    }
    }


    if(value_changed)
    {
		if(getCOAActive() == this)
			(*mSignal)(storable_value); 
    }
}

void LLControlVariable::setDefaultValue(const LLSD& value)
{
	// Set the control variables value and make it 
	// the default value. If the active value is changed,
	// send the signal.
	// *NOTE: Default values are not saved, only read.

	LLSD comparable_value = getComparableValue(value);
	bool value_changed = (llsd_compare(getValue(), comparable_value) == FALSE);
	resetToDefault(false);
	mValues[0] = comparable_value;
	if(value_changed)
	{
		if(getCOAActive() == this)
		firePropertyChanged();
	}
}

void LLControlVariable::setPersist(bool state)
{
	mPersist = state;
}

void LLControlVariable::setHiddenFromSettingsEditor(bool hide)
{
	mHideFromSettingsEditor = hide;
}

void LLControlVariable::setComment(const std::string& comment)
{
	mComment = comment;
}

void LLControlVariable::resetToDefault(bool fire_signal)
{
	//The first setting is always the default
	//Pop to it and fire off the listener
	while(mValues.size() > 1)
	{
		mValues.pop_back();
	}
	
	if(fire_signal) 
	{
		if(getCOAActive() == this)
		firePropertyChanged();
	}
}

bool LLControlVariable::isSaveValueDefault()
{ 
    return (mValues.size() ==  1) 
        || ((mValues.size() > 1) && llsd_compare(mValues[1], mValues[0]));
}

LLSD LLControlVariable::getSaveValue() const
{
	//The first level of the stack is default
	//We assume that the second level is user preferences that should be saved
	if(mValues.size() > 1) return mValues[1];
	return mValues[0];
}

#if PROF_CTRL_CALLS
std::vector<std::pair<std::string, U32>> gSettingsCallMap;
#endif //PROF_CTRL_CALLS
LLPointer<LLControlVariable> LLControlGroup::getControl(const std::string& name)
{
	ctrl_name_table_t::iterator iter = mNameTable.find(name);
#if PROF_CTRL_CALLS
	if(iter != mNameTable.end())
	{
		std::vector<std::pair<std::string, U32>>::iterator iter2 = gSettingsCallMap.begin();
		std::vector<std::pair<std::string, U32>>::iterator end = gSettingsCallMap.end();
		for(;iter2!=end;iter2++)
		{
			if(iter2->first==name)
			{
				iter2->second = iter2->second + 1;
				break;
			}
		}
		if(iter2 == gSettingsCallMap.end())
			gSettingsCallMap.push_back(std::pair<std::string, U32>(name.c_str(),1));
	}
#endif //PROF_CTRL_CALLS
<<<<<<< HEAD
	//return iter == mNameTable.end() ? LLPointer<LLControlVariable>() : iter->second;

	LLControlVariable *pFoundVar = (iter != mNameTable.end()) ? iter->second : (LLPointer<LLControlVariable>) NULL;
	if(pFoundVar)
		return pFoundVar->getCOAActive();
=======
	if(iter != mNameTable.end())
		return iter->second->getCOAActive();
>>>>>>> 3604f987
	else
		return LLPointer<LLControlVariable>();
}


////////////////////////////////////////////////////////////////////////////

LLControlGroup::LLControlGroup()
{
	mTypeString[TYPE_U32] = "U32";
	mTypeString[TYPE_S32] = "S32";
	mTypeString[TYPE_F32] = "F32";
	mTypeString[TYPE_BOOLEAN] = "Boolean";
	mTypeString[TYPE_STRING] = "String";
	mTypeString[TYPE_VEC3] = "Vector3";
    mTypeString[TYPE_VEC3D] = "Vector3D";
	mTypeString[TYPE_RECT] = "Rect";
	mTypeString[TYPE_COL4] = "Color4";
	mTypeString[TYPE_COL3] = "Color3";
	mTypeString[TYPE_COL4U] = "Color4u";
	mTypeString[TYPE_LLSD] = "LLSD";
}

LLControlGroup::~LLControlGroup()
{
	cleanup();
}

void LLControlGroup::cleanup()
{
	mNameTable.clear();
}

eControlType LLControlGroup::typeStringToEnum(const std::string& typestr)
{
	for(int i = 0; i < (int)TYPE_COUNT; ++i)
	{
		if(mTypeString[i] == typestr) return (eControlType)i;
	}
	return (eControlType)-1;
}

std::string LLControlGroup::typeEnumToString(eControlType typeenum)
{
	return mTypeString[typeenum];
}

BOOL LLControlGroup::declareControl(const std::string& name, eControlType type, const LLSD initial_val, const std::string& comment, BOOL persist, BOOL hidefromsettingseditor, bool IsCOA)
{
	LLControlVariable* existing_control = getControl(name);
	if (existing_control)
 	{
		if (persist && existing_control->isType(type))
		{
			if (!existing_control->llsd_compare(existing_control->getDefault(), initial_val))
			{
				// Sometimes we need to declare a control *after* it has been loaded from a settings file.
				LLSD cur_value = existing_control->getValue(); // get the current value
				existing_control->setDefaultValue(initial_val); // set the default to the declared value
				existing_control->setValue(cur_value); // now set to the loaded value
				existing_control->setIsCOA(IsCOA);
			}
		}
		else
		{
			llwarns << "Control named " << name << " already exists, ignoring new declaration." << llendl;
		}
 		return TRUE;
	}

	// if not, create the control and add it to the name table
	LLControlVariable* control = new LLControlVariable(name, type, initial_val, comment, persist, hidefromsettingseditor, IsCOA);
	mNameTable[name] = control;	
	return TRUE;
}

BOOL LLControlGroup::declareU32(const std::string& name, const U32 initial_val, const std::string& comment, BOOL persist)
{
	return declareControl(name, TYPE_U32, (LLSD::Integer) initial_val, comment, persist);
}

BOOL LLControlGroup::declareS32(const std::string& name, const S32 initial_val, const std::string& comment, BOOL persist)
{
	return declareControl(name, TYPE_S32, initial_val, comment, persist);
}

BOOL LLControlGroup::declareF32(const std::string& name, const F32 initial_val, const std::string& comment, BOOL persist)
{
	return declareControl(name, TYPE_F32, initial_val, comment, persist);
}

BOOL LLControlGroup::declareBOOL(const std::string& name, const BOOL initial_val, const std::string& comment, BOOL persist)
{
	return declareControl(name, TYPE_BOOLEAN, initial_val, comment, persist);
}

BOOL LLControlGroup::declareString(const std::string& name, const std::string& initial_val, const std::string& comment, BOOL persist)
{
	return declareControl(name, TYPE_STRING, initial_val, comment, persist);
}

BOOL LLControlGroup::declareVec3(const std::string& name, const LLVector3 &initial_val, const std::string& comment, BOOL persist)
{
	return declareControl(name, TYPE_VEC3, initial_val.getValue(), comment, persist);
}

BOOL LLControlGroup::declareVec3d(const std::string& name, const LLVector3d &initial_val, const std::string& comment, BOOL persist)
{
	return declareControl(name, TYPE_VEC3D, initial_val.getValue(), comment, persist);
}

BOOL LLControlGroup::declareRect(const std::string& name, const LLRect &initial_val, const std::string& comment, BOOL persist)
{
	return declareControl(name, TYPE_RECT, initial_val.getValue(), comment, persist);
}

BOOL LLControlGroup::declareColor4U(const std::string& name, const LLColor4U &initial_val, const std::string& comment, BOOL persist )
{
	return declareControl(name, TYPE_COL4U, initial_val.getValue(), comment, persist);
}

BOOL LLControlGroup::declareColor4(const std::string& name, const LLColor4 &initial_val, const std::string& comment, BOOL persist )
{
	return declareControl(name, TYPE_COL4, initial_val.getValue(), comment, persist);
}

BOOL LLControlGroup::declareColor3(const std::string& name, const LLColor3 &initial_val, const std::string& comment, BOOL persist )
{
	return declareControl(name, TYPE_COL3, initial_val.getValue(), comment, persist);
}

BOOL LLControlGroup::declareLLSD(const std::string& name, const LLSD &initial_val, const std::string& comment, BOOL persist )
{
	return declareControl(name, TYPE_LLSD, initial_val, comment, persist);
}

BOOL LLControlGroup::getBOOL(const std::string& name)
{
	LLControlVariable* control = getControl(name);
	
	if (control && control->isType(TYPE_BOOLEAN))
		return control->get().asBoolean();
	else
	{
		CONTROL_ERRS << "Invalid BOOL control " << name << llendl;
		return FALSE;
	}
}

S32 LLControlGroup::getS32(const std::string& name)
{
	LLControlVariable* control = getControl(name);
	
	if (control && control->isType(TYPE_S32))
		return control->get().asInteger();
	else
	{
		CONTROL_ERRS << "Invalid S32 control " << name << llendl;
		return 0;
	}
}

U32 LLControlGroup::getU32(const std::string& name)
{
	LLControlVariable* control = getControl(name);
	
	if (control && control->isType(TYPE_U32))		
		return control->get().asInteger();
	else
	{
		CONTROL_ERRS << "Invalid U32 control " << name << llendl;
		return 0;
	}
}

F32 LLControlGroup::getF32(const std::string& name)
{
	LLControlVariable* control = getControl(name);
	
	if (control && control->isType(TYPE_F32))
		return (F32) control->get().asReal();
	else
	{
		CONTROL_ERRS << "Invalid F32 control " << name << llendl;
		return 0.0f;
	}
}

std::string LLControlGroup::findString(const std::string& name)
{
	LLControlVariable* control = getControl(name);
	
	if (control && control->isType(TYPE_STRING))
		return control->get().asString();
	return LLStringUtil::null;
}

std::string LLControlGroup::getString(const std::string& name)
{
	LLControlVariable* control = getControl(name);
	
	if (control && control->isType(TYPE_STRING))
		return control->get().asString();
	else
	{
		CONTROL_ERRS << "Invalid string control " << name << llendl;
		return LLStringUtil::null;
	}
}

LLWString LLControlGroup::getWString(const std::string& name)
{
	return utf8str_to_wstring(getString(name));
}

std::string LLControlGroup::getText(const std::string& name)
{
	std::string utf8_string = getString(name);
	LLStringUtil::replaceChar(utf8_string, '^', '\n');
	LLStringUtil::replaceChar(utf8_string, '%', ' ');
	return (utf8_string);
}

LLVector3 LLControlGroup::getVector3(const std::string& name)
{
	LLControlVariable* control = getControl(name);
	
	if (control && control->isType(TYPE_VEC3))
		return control->get();
	else
	{
		CONTROL_ERRS << "Invalid LLVector3 control " << name << llendl;
		return LLVector3::zero;
	}
}

LLVector3d LLControlGroup::getVector3d(const std::string& name)
{
	LLControlVariable* control = getControl(name);
	
	if (control && control->isType(TYPE_VEC3D))
		return control->get();
	else
	{
		CONTROL_ERRS << "Invalid LLVector3d control " << name << llendl;
		return LLVector3d::zero;
	}
}

LLRect LLControlGroup::getRect(const std::string& name)
{
	LLControlVariable* control = getControl(name);
	
	if (control && control->isType(TYPE_RECT))
		return control->get();
	else
	{
		CONTROL_ERRS << "Invalid rect control " << name << llendl;
		return LLRect::null;
	}
}


LLColor4 LLControlGroup::getColor(const std::string& name)
{
	ctrl_name_table_t::const_iterator i = mNameTable.find(name);

	if (i != mNameTable.end())
	{
		LLControlVariable* control = i->second;

		switch(control->mType)
		{
		case TYPE_COL4:
			{
				return LLColor4(control->get());
			}
		case TYPE_COL4U:
			{
				return LLColor4(LLColor4U(control->get()));
			}
		default:
			{
				CONTROL_ERRS << "Control " << name << " not a color" << llendl;
				return LLColor4::white;
			}
		}
	}
	else
	{
		CONTROL_ERRS << "Invalid getColor control " << name << llendl;
		return LLColor4::white;
	}
}

LLColor4U LLControlGroup::getColor4U(const std::string& name)
{
	LLControlVariable* control = getControl(name);
	
	if (control && control->isType(TYPE_COL4U))
		return control->get();
	else
	{
		CONTROL_ERRS << "Invalid LLColor4 control " << name << llendl;
		return LLColor4U::white;
	}
}

LLColor4 LLControlGroup::getColor4(const std::string& name)
{
	LLControlVariable* control = getControl(name);
	
	if (control && control->isType(TYPE_COL4))
		return control->get();
	else
	{
		CONTROL_ERRS << "Invalid LLColor4 control " << name << llendl;
		return LLColor4::white;
	}
}

LLColor3 LLControlGroup::getColor3(const std::string& name)
{
	LLControlVariable* control = getControl(name);
	
	if (control && control->isType(TYPE_COL3))
		return control->get();
	else
	{
		CONTROL_ERRS << "Invalid LLColor3 control " << name << llendl;
		return LLColor3::white;
	}
}

LLSD LLControlGroup::getLLSD(const std::string& name)
{
	LLControlVariable* control = getControl(name);
	
	if (control && control->isType(TYPE_LLSD))
		return control->getValue();
	CONTROL_ERRS << "Invalid LLSD control " << name << llendl;
	return LLSD();
}

BOOL LLControlGroup::controlExists(const std::string& name)
{
	ctrl_name_table_t::iterator iter = mNameTable.find(name);
	return iter != mNameTable.end();
}

//-------------------------------------------------------------------
// Set functions
//-------------------------------------------------------------------

void LLControlGroup::setBOOL(const std::string& name, BOOL val)
{
	LLControlVariable* control = getControl(name);
	
	if (control && control->isType(TYPE_BOOLEAN))
	{
		control->set(val);
	}
	else
	{
		CONTROL_ERRS << "Invalid control " << name << llendl;
	}
}


void LLControlGroup::setS32(const std::string& name, S32 val)
{
	LLControlVariable* control = getControl(name);
	
	if (control && control->isType(TYPE_S32))
	{
		control->set(val);
	}
	else
	{
		CONTROL_ERRS << "Invalid control " << name << llendl;
	}
}


void LLControlGroup::setF32(const std::string& name, F32 val)
{
	LLControlVariable* control = getControl(name);
	
	if (control && control->isType(TYPE_F32))
	{
		control->set(val);
	}
	else
	{
		CONTROL_ERRS << "Invalid control " << name << llendl;
	}
}


void LLControlGroup::setU32(const std::string& name, U32 val)
{
	LLControlVariable* control = getControl(name);
	
	if (control && control->isType(TYPE_U32))
	{
		control->set((LLSD::Integer) val);
	}
	else
	{
		CONTROL_ERRS << "Invalid control " << name << llendl;
	}
}


void LLControlGroup::setString(const std::string& name, const std::string &val)
{
	LLControlVariable* control = getControl(name);
	
	if (control && control->isType(TYPE_STRING))
	{
		control->set(val);
	}
	else
	{
		CONTROL_ERRS << "Invalid control " << name << llendl;
	}
}


void LLControlGroup::setVector3(const std::string& name, const LLVector3 &val)
{
	LLControlVariable* control = getControl(name);
	
	if (control && control->isType(TYPE_VEC3))
	{
		control->set(val.getValue());
	}
	else
	{
		CONTROL_ERRS << "Invalid control " << name << llendl;
	}
}

void LLControlGroup::setVector3d(const std::string& name, const LLVector3d &val)
{
	LLControlVariable* control = getControl(name);
	
	if (control && control->isType(TYPE_VEC3D))
	{
		control->set(val.getValue());
	}
	else
	{
		CONTROL_ERRS << "Invalid control " << name << llendl;
	}
}

void LLControlGroup::setRect(const std::string& name, const LLRect &val)
{
	LLControlVariable* control = getControl(name);

	if (control && control->isType(TYPE_RECT))
	{
		control->set(val.getValue());
	}
	else
	{
		CONTROL_ERRS << "Invalid rect control " << name << llendl;
	}
}

void LLControlGroup::setColor4U(const std::string& name, const LLColor4U &val)
{
	LLControlVariable* control = getControl(name);
	
	if (control && control->isType(TYPE_COL4U))
	{
		control->set(val.getValue());
	}
	else
	{
		CONTROL_ERRS << "Invalid LLColor4 control " << name << llendl;
	}
}

void LLControlGroup::setColor4(const std::string& name, const LLColor4 &val)
{
	LLControlVariable* control = getControl(name);
	
	if (control && control->isType(TYPE_COL4))
	{
		control->set(val.getValue());
	}
	else
	{
		CONTROL_ERRS << "Invalid LLColor4 control " << name << llendl;
	}
}

void LLControlGroup::setLLSD(const std::string& name, const LLSD& val)
{
	LLControlVariable* control = getControl(name);
	
	if (control && control->isType(TYPE_LLSD))
	{
		setValue(name, val);
	}
	else
	{
		CONTROL_ERRS << "Invalid LLSD control " << name << llendl;
	}
}

void LLControlGroup::setValue(const std::string& name, const LLSD& val)
{
	if (name.empty())
	{
		return;
	}

	LLControlVariable* control = getControl(name);
	
	if (control)
	{
		control->set(val);
	}
	else
	{
		CONTROL_ERRS << "Invalid control " << name << llendl;
	}
}

//---------------------------------------------------------------
// Load and save
//---------------------------------------------------------------

// Returns number of controls loaded, so 0 if failure
U32 LLControlGroup::loadFromFileLegacy(const std::string& filename, BOOL require_declaration, eControlType declare_as)
{
	std::string name;

	LLXmlTree xml_controls;

	if (!xml_controls.parseFile(filename))
	{
		llwarns << "Unable to open control file " << filename << llendl;
		return 0;
	}

	LLXmlTreeNode* rootp = xml_controls.getRoot();
	if (!rootp || !rootp->hasAttribute("version"))
	{
		llwarns << "No valid settings header found in control file " << filename << llendl;
		return 0;
	}

	U32		item = 0;
	U32		validitems = 0;
	S32 version;
	
	rootp->getAttributeS32("version", version);

	// Check file version
	if (version != CURRENT_VERSION)
	{
		llinfos << filename << " does not appear to be a version " << CURRENT_VERSION << " controls file" << llendl;
		return 0;
	}

	LLXmlTreeNode* child_nodep = rootp->getFirstChild();
	while(child_nodep)
	{
		name = child_nodep->getName();		
		
		BOOL declared = controlExists(name);

		if (require_declaration && !declared)
		{
			// Declaration required, but this name not declared.
			// Complain about non-empty names.
			if (!name.empty())
			{
				//read in to end of line
				llwarns << "LLControlGroup::loadFromFile() : Trying to set \"" << name << "\", setting doesn't exist." << llendl;
			}
			child_nodep = rootp->getNextChild();
			continue;
		}

		// Got an item.  Load it up.
		item++;

		// If not declared, assume it's a string
		if (!declared)
		{
			switch(declare_as)
			{
			case TYPE_COL4:
				declareColor4(name, LLColor4::white, LLStringUtil::null, NO_PERSIST);
				break;
			case TYPE_COL4U:
				declareColor4U(name, LLColor4U::white, LLStringUtil::null, NO_PERSIST);
				break;
			case TYPE_STRING:
			default:
				declareString(name, LLStringUtil::null, LLStringUtil::null, NO_PERSIST);
				break;
			}
		}

		// Control name has been declared in code.
		LLControlVariable *control = getControl(name);

		llassert(control);
		
		switch(control->mType)
		{
		case TYPE_F32:
			{
				F32 initial = 0.f;

				child_nodep->getAttributeF32("value", initial);

				control->set(initial);
				validitems++;
			}
			break;
		case TYPE_S32:
			{
				S32 initial = 0;

				child_nodep->getAttributeS32("value", initial);

				control->set(initial);
				validitems++;
			}
			break;
		case TYPE_U32:
			{
				U32 initial = 0;
				child_nodep->getAttributeU32("value", initial);
				control->set((LLSD::Integer) initial);
				validitems++;
			}
			break;
		case TYPE_BOOLEAN:
			{
				BOOL initial = FALSE;

				child_nodep->getAttributeBOOL("value", initial);
				control->set(initial);

				validitems++;
			}
			break;
		case TYPE_STRING:
			{
				std::string string;
				child_nodep->getAttributeString("value", string);
				control->set(string);
				validitems++;
			}
			break;
		case TYPE_VEC3:
			{
				LLVector3 vector;

				child_nodep->getAttributeVector3("value", vector);
				control->set(vector.getValue());
				validitems++;
			}
			break;
		case TYPE_VEC3D:
			{
				LLVector3d vector;

				child_nodep->getAttributeVector3d("value", vector);

				control->set(vector.getValue());
				validitems++;
			}
			break;
		case TYPE_RECT:
			{
				//RN: hack to support reading rectangles from a string
				std::string rect_string;

				child_nodep->getAttributeString("value", rect_string);
				std::istringstream istream(rect_string);
				S32 left, bottom, width, height;

				istream >> left >> bottom >> width >> height;

				LLRect rect;
				rect.setOriginAndSize(left, bottom, width, height);

				control->set(rect.getValue());
				validitems++;
			}
			break;
		case TYPE_COL4U:
			{
				LLColor4U color;

				child_nodep->getAttributeColor4U("value", color);
				control->set(color.getValue());
				validitems++;
			}
			break;
		case TYPE_COL4:
			{
				LLColor4 color;
				
				child_nodep->getAttributeColor4("value", color);
				control->set(color.getValue());
				validitems++;
			}
			break;
		case TYPE_COL3:
			{
				LLVector3 color;
				
				child_nodep->getAttributeVector3("value", color);
				control->set(LLColor3(color.mV).getValue());
				validitems++;
			}
			break;

		default:
		  break;

		}
	
		child_nodep = rootp->getNextChild();
	}

	return validitems;
}

U32 LLControlGroup::saveToFile(const std::string& filename, BOOL nondefault_only)
{
	LLSD settings;
	int num_saved = 0;
	for (ctrl_name_table_t::iterator iter = mNameTable.begin();
		 iter != mNameTable.end(); iter++)
	{
		LLControlVariable* control = iter->second;
		if (!control)
		{
			llwarns << "Tried to save invalid control: " << iter->first << llendl;
		}

		if( control && control->isPersisted() )
		{
			if (!(nondefault_only && (control->isSaveValueDefault())))
			{
				settings[iter->first]["Type"] = typeEnumToString(control->type());
				settings[iter->first]["Comment"] = control->getComment();
				settings[iter->first]["Value"] = control->getSaveValue();
				++num_saved;
			}
			else
			{
				// Debug spam
				// llinfos << "Skipping " << control->getName() << llendl;
			}
		}
	}
	llofstream file;
	file.open(filename);
	if (file.is_open())
	{
		LLSDSerialize::toPrettyXML(settings, file);
		file.close();
		llinfos << "Saved to " << filename << llendl;
	}
	else
	{
        // This is a warning because sometime we want to use settings files which can't be written...
		llwarns << "Unable to open settings file: " << filename << llendl;
		return 0;
	}
	return num_saved;
}

U32 LLControlGroup::loadFromFile(const std::string& filename, bool set_default_values)
{
	if(mIncludedFiles.find(filename) != mIncludedFiles.end())
		return 0; //Already included this file.
	mIncludedFiles.insert(filename);

	std::string name;
	LLSD settings;
	LLSD control_map;
	llifstream infile;
	infile.open(filename);
	if(!infile.is_open())
	{
		llwarns << "Cannot find file " << filename << " to load." << llendl;
		return 0;
	}

	S32 ret = LLSDSerialize::fromXML(settings, infile);

	if (ret <= 0)
	{
		infile.close();
		llwarns << "Unable to open LLSD control file " << filename << ". Trying Legacy Method." << llendl;		
		return loadFromFileLegacy(filename, TRUE, TYPE_STRING);
	}

	U32	validitems = 0;
	bool hidefromsettingseditor = false;
	for(LLSD::map_const_iterator itr = settings.beginMap(); itr != settings.endMap(); ++itr)
	{
		bool persist = true;
		name = (*itr).first;
		control_map = (*itr).second;
		
		if(name == "Include")
		{
			if(control_map.isArray())
			{
#if LL_WINDOWS
				size_t pos = filename.find_last_of("\\");
#else
				size_t pos = filename.find_last_of("/");
#endif			
				if(pos!=std::string::npos)
				{
					const std::string dir = filename.substr(0,++pos);
					for(LLSD::array_const_iterator array_itr = control_map.beginArray(); array_itr != control_map.endArray(); ++array_itr)
						validitems+=loadFromFile(dir+(*array_itr).asString(),set_default_values);
				}
			}
			continue;
		}
		if(control_map.has("Persist")) 
		{
			persist = control_map["Persist"].asInteger();
		}
		
		// Sometimes we want to use the settings system to provide cheap persistence, but we
		// don't want the settings themselves to be easily manipulated in the UI because 
		// doing so can cause support problems. So we have this option:
		if(control_map.has("HideFromEditor"))
		{
			hidefromsettingseditor = control_map["HideFromEditor"].asInteger();
		}
		else
		{
			hidefromsettingseditor = false;
		}
		
// [RLVa:KB] - Checked: 2010-06-20 (RLVa-1.1.2a) | Added: RLVa-1.1.2a
		// HACK-RLVa: bad code but it's just a temporary measure to provide a smooth changeover from the old to the new rebranded settings
		if ( (name.length() >= 14) && (0 == name.find("RestrainedLife")) )
		{
			// Transparently convert the old settings name to the new one while preserving the user override
			name = "RestrainedLove" + name.substr(14);
		}
// [/RLVa:KB]

		// If the control exists just set the value from the input file.
		LLControlVariable* existing_control = getControl(name);
		if(existing_control)
		{
			if(set_default_values)
			{
				// Override all previously set properties of this control.
				// ... except for type. The types must match.
				eControlType new_type = typeStringToEnum(control_map["Type"].asString());
				if(existing_control->isType(new_type))
				{
					existing_control->setDefaultValue(control_map["Value"]);
					existing_control->setPersist(persist);
					existing_control->setHiddenFromSettingsEditor(hidefromsettingseditor);
					existing_control->setComment(control_map["Comment"].asString());
				}
				else
				{
					llerrs << "Mismatched type of control variable '"
						   << name << "' found while loading '"
						   << filename << "'." << llendl;
				}
			}
			else if(existing_control->isPersisted())
			{
				
				existing_control->setValue(control_map["Value"]);
			}
			// *NOTE: If not persisted and not setting defaults, 
			// the value should not get loaded.
		}
		else
		{
			bool IsCOA = control_map.has("IsCOA") && !!control_map["IsCOA"].asInteger();
			declareControl(name, 
						   typeStringToEnum(control_map["Type"].asString()), 
						   control_map["Value"], 
						   control_map["Comment"].asString(), 
						   persist,
						   hidefromsettingseditor,
						   IsCOA
						   );

		}
		
		++validitems;
	}

	return validitems;
}

void LLControlGroup::resetToDefaults()
{
	ctrl_name_table_t::iterator control_iter;
	for (control_iter = mNameTable.begin();
		control_iter != mNameTable.end();
		++control_iter)
	{
		LLControlVariable* control = (*control_iter).second;
		control->resetToDefault();
	}
}

void LLControlGroup::applyToAll(ApplyFunctor* func)
{
	for (ctrl_name_table_t::iterator iter = mNameTable.begin();
		 iter != mNameTable.end(); iter++)
	{
		func->apply(iter->first, iter->second);
	}
}

void LLControlGroup::connectCOAVars(LLControlGroup &OtherGroup)
{
	LLControlVariable *pCOAVar = NULL;
	for (ctrl_name_table_t::iterator iter = mNameTable.begin();
		 iter != mNameTable.end(); iter++)
	{
		if(iter->second->isCOA())
		{
			LLControlVariable *pParent = iter->second;
			LLControlVariable *pChild = OtherGroup.getControl(pParent->getName());
			if(!pChild)
			{
				OtherGroup.declareControl(
					pParent->getName(),
					pParent->type(),
					pParent->getDefault(),
					pParent->getComment(),
					pParent->isPersisted(),
					true);

				pChild = OtherGroup.getControl(pParent->getName());
			}
			if(pChild)
			{
				pParent->setCOAConnect(pChild,true);
				pChild->setCOAConnect(pParent,false);
			}
		}
		else if(iter->second->getName() == "AscentStoreSettingsPerAccount")
			pCOAVar = iter->second;
	}
	if(pCOAVar)
	{
		pCOAVar->getSignal()->connect(boost::bind(&LLControlGroup::handleCOASettingChange, this, _1));
		pCOAVar->firePropertyChanged();
	}
}
void LLControlGroup::updateCOASetting(bool coa_enabled)
{
	for (ctrl_name_table_t::iterator iter = mNameTable.begin();
		 iter != mNameTable.end(); iter++)
	{
		if(iter->second->getCOAConnection())
			iter->second->getCOAActive()->firePropertyChanged();
	}
}

//============================================================================
// First-use

static std::string get_warn_name(const std::string& name)
{
	std::string warnname = "Warn" + name;
	for (std::string::iterator iter = warnname.begin(); iter != warnname.end(); ++iter)
	{
		char c = *iter;
		if (!isalnum(c))
		{
			*iter = '_';
		}
	}
	return warnname;
}

void LLControlGroup::addWarning(const std::string& name)
{
	// Note: may get called more than once per warning
	//  (e.g. if allready loaded from a settings file),
	//  but that is OK, declareBOOL will handle it
	std::string warnname = get_warn_name(name);
	std::string comment = std::string("Enables ") + name + std::string(" warning dialog");
	declareBOOL(warnname, TRUE, comment);
	mWarnings.insert(warnname);
}

BOOL LLControlGroup::getWarning(const std::string& name)
{
	std::string warnname = get_warn_name(name);
	return getBOOL(warnname);
}

void LLControlGroup::setWarning(const std::string& name, BOOL val)
{
	std::string warnname = get_warn_name(name);
	setBOOL(warnname, val);
}

void LLControlGroup::resetWarnings()
{
	for (std::set<std::string>::iterator iter = mWarnings.begin();
		 iter != mWarnings.end(); ++iter)
	{
		setBOOL(*iter, TRUE);
	}
}

bool LLControlGroup::handleCOASettingChange(const LLSD& newvalue)
{
	gCOAEnabled = !!newvalue.asInteger(); //TODO. De-globalize this.
	updateCOASetting(gCOAEnabled);
	return true;
}
//============================================================================

#ifdef TEST_HARNESS
void main()
{
	F32_CONTROL foo, getfoo;

	S32_CONTROL bar, getbar;
	
	BOOL_CONTROL baz;

	U32 count = gGlobals.loadFromFile("controls.ini");
	llinfos << "Loaded " << count << " controls" << llendl;

	// test insertion
	foo = new LLControlVariable<F32>("gFoo", 5.f, 1.f, 20.f);
	gGlobals.addEntry("gFoo", foo);

	bar = new LLControlVariable<S32>("gBar", 10, 2, 22);
	gGlobals.addEntry("gBar", bar);

	baz = new LLControlVariable<BOOL>("gBaz", FALSE);
	gGlobals.addEntry("gBaz", baz);

	// test retrieval
	getfoo = (LLControlVariable<F32>*) gGlobals.resolveName("gFoo");
	getfoo->dump();

	getbar = (S32_CONTROL) gGlobals.resolveName("gBar");
	getbar->dump();

	// change data
	getfoo->set(10.f);
	getfoo->dump();

	// Failure modes

	// ...min > max
	// badfoo = new LLControlVariable<F32>("gFoo2", 100.f, 20.f, 5.f);

	// ...initial > max
	// badbar = new LLControlVariable<S32>("gBar2", 10, 20, 100000);

	// ...misspelled name
	// getfoo = (F32_CONTROL) gGlobals.resolveName("fooMisspelled");
	// getfoo->dump();

	// ...invalid data type
	getfoo = (F32_CONTROL) gGlobals.resolveName("gFoo");
	getfoo->set(TRUE);
	getfoo->dump();

	// ...out of range data
	// getfoo->set(100000000.f);
	// getfoo->dump();

	// Clean Up
	delete foo;
	delete bar;
	delete baz;
}
#endif


<|MERGE_RESOLUTION|>--- conflicted
+++ resolved
@@ -303,16 +303,8 @@
 			gSettingsCallMap.push_back(std::pair<std::string, U32>(name.c_str(),1));
 	}
 #endif //PROF_CTRL_CALLS
-<<<<<<< HEAD
-	//return iter == mNameTable.end() ? LLPointer<LLControlVariable>() : iter->second;
-
-	LLControlVariable *pFoundVar = (iter != mNameTable.end()) ? iter->second : (LLPointer<LLControlVariable>) NULL;
-	if(pFoundVar)
-		return pFoundVar->getCOAActive();
-=======
 	if(iter != mNameTable.end())
 		return iter->second->getCOAActive();
->>>>>>> 3604f987
 	else
 		return LLPointer<LLControlVariable>();
 }
