--- conflicted
+++ resolved
@@ -80,11 +80,6 @@
 	F32 mGain;
 
 	LLTimer mLastStarved;
-<<<<<<< HEAD
-	unsigned int mStarvedProgress;
-	unsigned int mStarvedNoProgressFrames;
-=======
->>>>>>> b785b9d2
 
 	LLSD *mMetaData;
 };
