--- conflicted
+++ resolved
@@ -150,61 +150,8 @@
 			<< ")!  You should be using FMOD Ex" << FMOD_VERSION << LL_ENDL;
 	}
 
-<<<<<<< HEAD
 	result = mSystem->setSoftwareFormat(44100, FMOD_SOUND_FORMAT_PCM16, 0, 0, FMOD_DSP_RESAMPLER_LINEAR);
 	Check_FMOD_Error(result,"FMOD::System::setSoftwareFormat");
-=======
-#if LL_WINDOWS
-	int numdrivers;
-	FMOD_SPEAKERMODE speakermode;
-	FMOD_CAPS caps;
-	char name[256];
-
-	//Is this block applicable to linux?
-	{
-		result = mSystem->getNumDrivers(&numdrivers);
-		Check_FMOD_Error(result, "FMOD::System::getNumDrivers");
-		if (numdrivers == 0)
-		{
-			result = mSystem->setOutput(FMOD_OUTPUTTYPE_NOSOUND);
-			Check_FMOD_Error(result, "FMOD::System::setOutput");
-		}
-		else
-		{
-			result = mSystem->getDriverCaps(0, &caps, 0, &speakermode);
-			Check_FMOD_Error(result,"FMOD::System::getDriverCaps");
-			/*
-			Set the user selected speaker mode.
-			*/
-			result = mSystem->setSpeakerMode(speakermode);
-			Check_FMOD_Error(result, "FMOD::System::setSpeakerMode");
-			if (caps & FMOD_CAPS_HARDWARE_EMULATED)
-			{
-				/*
-				The user has the 'Acceleration' slider set to off! This is really bad
-				for latency! You might want to warn the user about this.
-				*/
-				result = mSystem->setDSPBufferSize(1024, 10);
-				Check_FMOD_Error(result, "FMOD::System::setDSPBufferSize");
-				llwarns << "Windows audio acceleration is disabled. This may introduce latency issues." << llendl;
-			}
-			result = mSystem->getDriverInfo(0, name, 256, 0);
-			Check_FMOD_Error(result, "FMOD::System::getDriverInfo");
-
-			if (strstr(name, "SigmaTel"))
-			{
-				llwarns << "SigmaTel device detected. This may introduce audio quality issues." << llendl;
-				/*
-				Sigmatel sound devices crackle for some reason if the format is PCM 16bit.
-				PCM floating point output seems to solve it.
-				*/
-				result = mSystem->setSoftwareFormat(48000, FMOD_SOUND_FORMAT_PCMFLOAT, 0,0, FMOD_DSP_RESAMPLER_LINEAR);
-				Check_FMOD_Error(result,"FMOD::System::setSoftwareFormat");
-			}
-		}
-	}
-#endif //LL_WINDOWS
->>>>>>> 643844c0
 
 	// In this case, all sounds, PLUS wind and stream will be software.
 	result = mSystem->setSoftwareChannels(num_channels + 2);
