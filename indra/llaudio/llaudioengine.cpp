--- conflicted
+++ resolved
@@ -992,12 +992,8 @@
 				delete sourcep;
 				if(chan)
 					chan->cleanup();
-<<<<<<< HEAD
-				 mAllSources.erase(iter2++);
-			}
-=======
-					mAllSources.erase(iter2++);			}
->>>>>>> 21d09270
+				mAllSources.erase(iter2++);
+			}
 			else
 				++iter2;
 		}
