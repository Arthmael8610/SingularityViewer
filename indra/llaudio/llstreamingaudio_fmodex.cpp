/** 
 * @file streamingaudio_fmod.cpp
 * @brief LLStreamingAudio_FMODEX implementation
 *
 * $LicenseInfo:firstyear=2009&license=viewergpl$
 * 
 * Copyright (c) 2009, Linden Research, Inc.
 * 
 * Second Life Viewer Source Code
 * The source code in this file ("Source Code") is provided by Linden Lab
 * to you under the terms of the GNU General Public License, version 2.0
 * ("GPL"), unless you have obtained a separate licensing agreement
 * ("Other License"), formally executed by you and Linden Lab.  Terms of
 * the GPL can be found in doc/GPL-license.txt in this distribution, or
 * online at http://secondlifegrid.net/programs/open_source/licensing/gplv2
 * 
 * There are special exceptions to the terms and conditions of the GPL as
 * it is applied to this Source Code. View the full text of the exception
 * in the file doc/FLOSS-exception.txt in this software distribution, or
 * online at
 * http://secondlifegrid.net/programs/open_source/licensing/flossexception
 * 
 * By copying, modifying or distributing this software, you acknowledge
 * that you have read and understood your obligations described above,
 * and agree to abide by those obligations.
 * 
 * ALL LINDEN LAB SOURCE CODE IS PROVIDED "AS IS." LINDEN LAB MAKES NO
 * WARRANTIES, EXPRESS, IMPLIED OR OTHERWISE, REGARDING ITS ACCURACY,
 * COMPLETENESS OR PERFORMANCE.
 * $/LicenseInfo$
 */

#include "linden_common.h"

#include "llmath.h"

#include "fmod.hpp"
#include "fmod_errors.h"

#include "llstreamingaudio_fmodex.h"


class LLAudioStreamManagerFMODEX
{
public:
	LLAudioStreamManagerFMODEX(FMOD::System *system, const std::string& url);
	FMOD::Channel* startStream();
	bool stopStream(); // Returns true if the stream was successfully stopped.
	bool ready();

	const std::string& getURL() 	{ return mInternetStreamURL; }

	FMOD_OPENSTATE getOpenState(unsigned int* percentbuffered=NULL, bool* starving=NULL, bool* diskbusy=NULL);
protected:
	FMOD::System* mSystem;
	FMOD::Channel* mStreamChannel;
	FMOD::Sound* mInternetStream;
	bool mReady;

	std::string mInternetStreamURL;
};



//---------------------------------------------------------------------------
// Internet Streaming
//---------------------------------------------------------------------------
LLStreamingAudio_FMODEX::LLStreamingAudio_FMODEX(FMOD::System *system) :
	mSystem(system),
	mCurrentInternetStreamp(NULL),
	mFMODInternetStreamChannelp(NULL),
	mGain(1.0f),
	mMetaData(NULL),
	mStarvedProgress(0),
	mStarvedNoProgressFrames(0)
{
	// Number of milliseconds of audio to buffer for the audio card.
	// Must be larger than the usual Second Life frame stutter time.
	const U32 buffer_seconds = 10;		//sec
	const U32 estimated_bitrate = 128;	//kbit/sec
	mSystem->setStreamBufferSize(estimated_bitrate * buffer_seconds * 128/*bytes/kbit*/, FMOD_TIMEUNIT_RAWBYTES);

	// Here's where we set the size of the network buffer and some buffering 
	// parameters.  In this case we want a network buffer of 16k, we want it 
	// to prebuffer 40% of that when we first connect, and we want it 
	// to rebuffer 80% of that whenever we encounter a buffer underrun.

	// Leave the net buffer properties at the default.
	//FSOUND_Stream_Net_SetBufferProperties(20000, 40, 80);
}


LLStreamingAudio_FMODEX::~LLStreamingAudio_FMODEX()
{
	// nothing interesting/safe to do.
}


void LLStreamingAudio_FMODEX::start(const std::string& url)
{
	//if (!mInited)
	//{
	//	llwarns << "startInternetStream before audio initialized" << llendl;
	//	return;
	//}

	// "stop" stream but don't clear url, etc. in case url == mInternetStreamURL
	stop();

	if (!url.empty())
	{
		llinfos << "Starting internet stream: " << url << llendl;
		mCurrentInternetStreamp = new LLAudioStreamManagerFMODEX(mSystem,url);
		mURL = url;
		mMetaData = new LLSD;
	}
	else
	{
		llinfos << "Set internet stream to null" << llendl;
		mURL.clear();
	}
}


void LLStreamingAudio_FMODEX::update()
{
	// Kill dead internet streams, if possible
	std::list<LLAudioStreamManagerFMODEX *>::iterator iter;
	for (iter = mDeadStreams.begin(); iter != mDeadStreams.end();)
	{
		LLAudioStreamManagerFMODEX *streamp = *iter;
		if (streamp->stopStream())
		{
			llinfos << "Closed dead stream" << llendl;
			delete streamp;
			mDeadStreams.erase(iter++);
		}
		else
		{
			iter++;
		}
	}

	// Don't do anything if there are no streams playing
	if (!mCurrentInternetStreamp)
	{
		return;
	}

	unsigned int progress;
	bool starving;
	bool diskbusy;
	FMOD_OPENSTATE open_state = mCurrentInternetStreamp->getOpenState(&progress, &starving, &diskbusy);

	if (open_state == FMOD_OPENSTATE_READY)
	{
		// Stream is live

		// start the stream if it's ready
		if (!mFMODInternetStreamChannelp &&
			(mFMODInternetStreamChannelp = mCurrentInternetStreamp->startStream()))
		{
			// Reset volume to previously set volume
			setGain(getGain());
			mFMODInternetStreamChannelp->setPaused(false);
			mLastStarved.stop();
		}
	}
	else if(open_state == FMOD_OPENSTATE_ERROR)
	{
		stop();
		return;
	}

	if(mFMODInternetStreamChannelp)
	{
		llinfos << "progress = " << progress << llendl;
		if(!mMetaData)
			mMetaData = new LLSD;

		FMOD::Sound *sound = NULL;
		
		if(mFMODInternetStreamChannelp->getCurrentSound(&sound) == FMOD_OK && sound)
		{
			FMOD_TAG tag;
			S32 tagcount, dirtytagcount;
			if(sound->getNumTags(&tagcount, &dirtytagcount) == FMOD_OK && dirtytagcount)
			{
				mMetaData->clear();

				for(S32 i = 0; i < tagcount; ++i)
				{
					if(sound->getTag(NULL, i, &tag)!=FMOD_OK)
						continue;
					std::string name = tag.name;
					switch(tag.type)	//Crappy tag translate table.
					{
					case(FMOD_TAGTYPE_ID3V2):
						if(name == "TIT2") name = "TITLE";
						else if(name == "TPE1") name = "ARTIST";
						break;
					case(FMOD_TAGTYPE_ASF):
						if(name == "Title") name = "TITLE";
						else if(name == "WM/AlbumArtist") name = "ARTIST";
						break;
					default:
						break;
					}
					switch(tag.datatype)
					{
						case(FMOD_TAGDATATYPE_INT):
							(*mMetaData)[name]=*(LLSD::Integer*)(tag.data);
							llinfos << tag.name << ": " << *(int*)(tag.data) << llendl;
							break;
						case(FMOD_TAGDATATYPE_FLOAT):
							(*mMetaData)[name]=*(LLSD::Float*)(tag.data);
							llinfos << tag.name << ": " << *(float*)(tag.data) << llendl;
							break;
						case(FMOD_TAGDATATYPE_STRING):
						{
							std::string out = rawstr_to_utf8(std::string((char*)tag.data,tag.datalen));
							(*mMetaData)[name]=out;
							llinfos << tag.name << ": " << out << llendl;
						}
							break;
						case(FMOD_TAGDATATYPE_STRING_UTF16):
						{
							std::string out((char*)tag.data,tag.datalen);
							(*mMetaData)[std::string(tag.name)]=out;
							llinfos << tag.name << ": " << out << llendl;
						}
							break;
						case(FMOD_TAGDATATYPE_STRING_UTF16BE):
						{
							std::string out((char*)tag.data,tag.datalen);
							U16* buf = (U16*)out.c_str();
							for(U32 j = 0; j < out.size()/2; ++j)
								(((buf[j] & 0xff)<<8) | ((buf[j] & 0xff00)>>8));
							(*mMetaData)[std::string(tag.name)]=out;
							llinfos << tag.name << ": " << out << llendl;
						}
						default:
							break;
					}
				}
			}
			if(starving)
			{
				if(!mLastStarved.getStarted())
				{
					llinfos << "Stream starvation detected! Muting stream audio until it clears." << llendl;
					llinfos << "  (diskbusy="<<diskbusy<<")" << llendl;
					llinfos << "  (progress="<<progress<<")" << llendl;
					mFMODInternetStreamChannelp->setMute(true);
<<<<<<< HEAD
					mStarvedProgress = progress;
					mStarvedNoProgressFrames = 0;
				}
				else if(mStarvedProgress == progress)
				{
					if(++mStarvedNoProgressFrames >= 10)
					{
						//we got 10 consecutive updates of 0 progress made on the stream buffer. It probably stalled.
						llinfos << "Stream unable to recover from starvation. Halting." << llendl;
						stop();
						return;
					}
				}
				else
				{
					mStarvedNoProgressFrames = 0;
					mStarvedProgress = progress;
				}
				mLastStarved.start();
			}
			else if(mLastStarved.getStarted() && mLastStarved.getElapsedTimeF32() > 5.f)
=======
				}
				mLastStarved.start();
			}
			else if(mLastStarved.getStarted() && mLastStarved.getElapsedTimeF32() > 1.f)
>>>>>>> b785b9d2
			{
				mLastStarved.stop();
				mFMODInternetStreamChannelp->setMute(false);
			}
		}
	}
}

void LLStreamingAudio_FMODEX::stop()
{
	mLastStarved.stop();
	if(mMetaData)
	{
		delete mMetaData;
		mMetaData = NULL;
	}
	if (mFMODInternetStreamChannelp)
	{
		mFMODInternetStreamChannelp->setPaused(true);
		mFMODInternetStreamChannelp->setPriority(0);
		mFMODInternetStreamChannelp = NULL;
	}

	if (mCurrentInternetStreamp)
	{
		llinfos << "Stopping internet stream: " << mCurrentInternetStreamp->getURL() << llendl;
		if (mCurrentInternetStreamp->stopStream())
		{
			delete mCurrentInternetStreamp;
		}
		else
		{
			llwarns << "Pushing stream to dead list: " << mCurrentInternetStreamp->getURL() << llendl;
			mDeadStreams.push_back(mCurrentInternetStreamp);
		}
		mCurrentInternetStreamp = NULL;
		//mURL.clear();
	}
}

void LLStreamingAudio_FMODEX::pause(int pauseopt)
{
	if (pauseopt < 0)
	{
		pauseopt = mCurrentInternetStreamp ? 1 : 0;
	}

	if (pauseopt)
	{
		if (mCurrentInternetStreamp)
		{
			stop();
		}
	}
	else
	{
		start(getURL());
	}
}


// A stream is "playing" if it has been requested to start.  That
// doesn't necessarily mean audio is coming out of the speakers.
int LLStreamingAudio_FMODEX::isPlaying()
{
	if (mCurrentInternetStreamp)
	{
		return 1; // Active and playing
	}
	else if (!mURL.empty())
	{
		return 2; // "Paused"
	}
	else
	{
		return 0;
	}
}


F32 LLStreamingAudio_FMODEX::getGain()
{
	return mGain;
}


std::string LLStreamingAudio_FMODEX::getURL()
{
	return mURL;
}


void LLStreamingAudio_FMODEX::setGain(F32 vol)
{
	mGain = vol;

	if (mFMODInternetStreamChannelp)
	{
		vol = llclamp(vol * vol, 0.f, 1.f);	//should vol be squared here?

		mFMODInternetStreamChannelp->setVolume(vol);
	}
}

/*virtual*/ bool LLStreamingAudio_FMODEX::getWaveData(float* arr, S32 count, S32 stride/*=1*/)
{
	if(!mFMODInternetStreamChannelp || !mCurrentInternetStreamp)
		return false;

	bool muted=false;
	mFMODInternetStreamChannelp->getMute(&muted);
	if(muted)
		return false;

	static std::vector<float> local_array(count);	//Have to have an extra buffer to mix channels. Bleh.
	if(count > (S32)local_array.size())	//Expand the array if needed. Try to minimize allocation calls, so don't ever shrink.
		local_array.resize(count);

	if(	mFMODInternetStreamChannelp->getWaveData(&local_array[0],count,0) == FMOD_OK &&
		mFMODInternetStreamChannelp->getWaveData(&arr[0],count,1) == FMOD_OK )
	{
		for(S32 i = count-1;i>=0;i-=stride)
		{
			arr[i] += local_array[i];
			arr[i] *= .5f;
		}
		return true;
	}
	return false;
}

///////////////////////////////////////////////////////
// manager of possibly-multiple internet audio streams

LLAudioStreamManagerFMODEX::LLAudioStreamManagerFMODEX(FMOD::System *system, const std::string& url) :
	mSystem(system),
	mStreamChannel(NULL),
	mInternetStream(NULL),
	mReady(false)
{
	mInternetStreamURL = url;

	FMOD_CREATESOUNDEXINFO exinfo;
	memset(&exinfo,0,sizeof(exinfo));
	exinfo.cbsize = sizeof(exinfo);
	exinfo.suggestedsoundtype = FMOD_SOUND_TYPE_MPEG;	//Hint to speed up loading.

	FMOD_RESULT result = mSystem->createStream(url.c_str(), FMOD_2D | FMOD_NONBLOCKING | FMOD_IGNORETAGS, &exinfo, &mInternetStream);

	if (result!= FMOD_OK)
	{
		llwarns << "Couldn't open fmod stream, error "
			<< FMOD_ErrorString(result)
			<< llendl;
		mReady = false;
		return;
	}

	mReady = true;
}

FMOD::Channel *LLAudioStreamManagerFMODEX::startStream()
{
	// We need a live and opened stream before we try and play it.
	if (!mInternetStream || getOpenState() != FMOD_OPENSTATE_READY)
	{
		llwarns << "No internet stream to start playing!" << llendl;
		return NULL;
	}

	if(mStreamChannel)
		return mStreamChannel;	//Already have a channel for this stream.

	mSystem->playSound(FMOD_CHANNEL_FREE, mInternetStream, true, &mStreamChannel);
	return mStreamChannel;
}

bool LLAudioStreamManagerFMODEX::stopStream()
{
	if (mInternetStream)
	{


		bool close = true;
		switch (getOpenState())
		{
		case FMOD_OPENSTATE_CONNECTING:
			close = false;
			break;
		/*case FSOUND_STREAM_NET_NOTCONNECTED:
		case FSOUND_STREAM_NET_BUFFERING:
		case FSOUND_STREAM_NET_READY:
		case FSOUND_STREAM_NET_ERROR:*/
		default:
			close = true;
		}

		if (close)
		{
			mInternetStream->release();
			mStreamChannel = NULL;
			mInternetStream = NULL;
			return true;
		}
		else
		{
			return false;
		}
	}
	else
	{
		return true;
	}
}

FMOD_OPENSTATE LLAudioStreamManagerFMODEX::getOpenState(unsigned int* percentbuffered, bool* starving, bool* diskbusy)
{
	FMOD_OPENSTATE state;
	mInternetStream->getOpenState(&state,percentbuffered,starving,diskbusy);
	return state;
}

void LLStreamingAudio_FMODEX::setBufferSizes(U32 streambuffertime, U32 decodebuffertime)
{
	mSystem->setStreamBufferSize(streambuffertime/1000*128*128, FMOD_TIMEUNIT_RAWBYTES);
	FMOD_ADVANCEDSETTINGS settings;
	memset(&settings,0,sizeof(settings));
	settings.cbsize=sizeof(settings);
	settings.defaultDecodeBufferSize = decodebuffertime;//ms
	mSystem->setAdvancedSettings(&settings);
}<|MERGE_RESOLUTION|>--- conflicted
+++ resolved
@@ -70,9 +70,7 @@
 	mCurrentInternetStreamp(NULL),
 	mFMODInternetStreamChannelp(NULL),
 	mGain(1.0f),
-	mMetaData(NULL),
-	mStarvedProgress(0),
-	mStarvedNoProgressFrames(0)
+	mMetaData(NULL)
 {
 	// Number of milliseconds of audio to buffer for the audio card.
 	// Must be larger than the usual Second Life frame stutter time.
@@ -252,34 +250,10 @@
 					llinfos << "  (diskbusy="<<diskbusy<<")" << llendl;
 					llinfos << "  (progress="<<progress<<")" << llendl;
 					mFMODInternetStreamChannelp->setMute(true);
-<<<<<<< HEAD
-					mStarvedProgress = progress;
-					mStarvedNoProgressFrames = 0;
-				}
-				else if(mStarvedProgress == progress)
-				{
-					if(++mStarvedNoProgressFrames >= 10)
-					{
-						//we got 10 consecutive updates of 0 progress made on the stream buffer. It probably stalled.
-						llinfos << "Stream unable to recover from starvation. Halting." << llendl;
-						stop();
-						return;
-					}
-				}
-				else
-				{
-					mStarvedNoProgressFrames = 0;
-					mStarvedProgress = progress;
-				}
-				mLastStarved.start();
-			}
-			else if(mLastStarved.getStarted() && mLastStarved.getElapsedTimeF32() > 5.f)
-=======
 				}
 				mLastStarved.start();
 			}
 			else if(mLastStarved.getStarted() && mLastStarved.getElapsedTimeF32() > 1.f)
->>>>>>> b785b9d2
 			{
 				mLastStarved.stop();
 				mFMODInternetStreamChannelp->setMute(false);
