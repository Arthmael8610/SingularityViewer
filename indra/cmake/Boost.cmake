--- conflicted
+++ resolved
@@ -43,19 +43,11 @@
     set(BOOST_FILESYSTEM_LIBRARY boost_filesystem-mt)
     set(BOOST_PROGRAM_OPTIONS_LIBRARY boost_program_options-mt)
     set(BOOST_REGEX_LIBRARY boost_regex-mt)
-<<<<<<< HEAD
-	#    set(BOOST_SIGNALS_LIBRARY boost_signals-mt)
-=======
->>>>>>> 425e1581
     set(BOOST_SYSTEM_LIBRARY boost_system-mt)  
   elseif (LINUX)
     set(BOOST_FILESYSTEM_LIBRARY boost_filesystem-mt)
     set(BOOST_PROGRAM_OPTIONS_LIBRARY boost_program_options-mt)
     set(BOOST_REGEX_LIBRARY boost_regex-mt)
-<<<<<<< HEAD
-	#    set(BOOST_SIGNALS_LIBRARY boost_signals-mt)
-=======
->>>>>>> 425e1581
     set(BOOST_SYSTEM_LIBRARY boost_system-mt)  
   endif (WINDOWS)
 endif (STANDALONE)