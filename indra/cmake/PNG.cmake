--- conflicted
+++ resolved
@@ -8,7 +8,6 @@
   include(FindPNG)
 else (STANDALONE)
   use_prebuilt_binary(libpng)
-  set(PNG_INCLUDE_DIRS ${LIBS_PREBUILT_DIR}/${LL_ARCH_DIR}/include/)
   if (WINDOWS)
     if(MSVC12)
       set(PNG_LIBRARIES libpng16)
@@ -35,20 +34,17 @@
       #
       set(PNG_PRELOAD_ARCHIVES -Wl,--whole-archive png16 -Wl,--no-whole-archive)
       set(PNG_LIBRARIES png16)
-<<<<<<< HEAD
-      set(PNG_INCLUDE_DIRS ${LIBS_PREBUILT_DIR}/${LL_ARCH_DIR}/include/libpng16)
     endif ()
   endif()
-=======
-      set(PNG_INCLUDE_DIRS
-        ${LIBS_PREBUILT_DIR}/include/libpng16
-        ${LIBS_PREBUILT_LEGACY_DIR}/include/libpng16
-        )
-    endif ()
-  endif()
-  set(PNG_INCLUDE_DIRS
-    ${LIBS_PREBUILT_DIR}/include
-    ${LIBS_PREBUILT_LEGACY_DIR}/include
-    )
->>>>>>> 6e4ef6f8
+  if (WINDOWS)
+    set(PNG_INCLUDE_DIRS
+      ${LIBS_PREBUILT_DIR}/include/${PNG_LIBRARIES}
+      ${LIBS_PREBUILT_LEGACY_DIR}/include/${PNG_LIBRARIES}
+      )
+  else (WINDOWS)
+    set(PNG_INCLUDE_DIRS
+      ${LIBS_PREBUILT_DIR}/include/lib${PNG_LIBRARIES}
+      ${LIBS_PREBUILT_LEGACY_DIR}/include/lib${PNG_LIBRARIES}
+      )
+  endif (WINDOWS)
 endif (STANDALONE)