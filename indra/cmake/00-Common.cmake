# -*- cmake -*-
#
# Compilation options shared by all Second Life components.

include(Variables)


# Portable compilation flags.

set(CMAKE_CXX_FLAGS_DEBUG "-D_DEBUG -DLL_DEBUG=1")
set(CMAKE_CXX_FLAGS_RELEASE
    "-DLL_RELEASE=1 -DLL_RELEASE_FOR_DOWNLOAD=1 -D_SECURE_SCL=0 -DLL_SEND_CRASH_REPORTS=1 -DNDEBUG")
set(CMAKE_C_FLAGS_RELEASE
    "${CMAKE_CXX_FLAGS_RELEASE}")
set(CMAKE_CXX_FLAGS_RELEASESSE2
    "-DLL_RELEASE=1 -DLL_RELEASE_FOR_DOWNLOAD=1 -D_SECURE_SCL=0 -DLL_SEND_CRASH_REPORTS=1 -DNDEBUG")
#llimage now requires this (?)
set(CMAKE_C_FLAGS_RELEASESSE2
    "${CMAKE_CXX_FLAGS_RELEASESSE2}")
set(CMAKE_CXX_FLAGS_RELWITHDEBINFO 
    "-DLL_RELEASE=1 -D_SECURE_SCL=0 -DLL_SEND_CRASH_REPORTS=0 -DNDEBUG -DLL_RELEASE_WITH_DEBUG_INFO=1")

# Don't bother with a MinSizeRel build.

set(CMAKE_CONFIGURATION_TYPES "RelWithDebInfo;Release;ReleaseSSE2;Debug" CACHE STRING
    "Supported build types." FORCE)

# Platform-specific compilation flags.

if (WINDOWS)
  # Remove default /Zm1000 flag that cmake inserts
  string (REPLACE "/Zm1000" " " CMAKE_CXX_FLAGS ${CMAKE_CXX_FLAGS})

  # Don't build DLLs.
  set(BUILD_SHARED_LIBS OFF)

  set(CMAKE_CXX_FLAGS_DEBUG "${CMAKE_CXX_FLAGS_DEBUG} /Od /Zi /MDd /arch:SSE2"
      CACHE STRING "C++ compiler debug options" FORCE)
  set(CMAKE_CXX_FLAGS_RELWITHDEBINFO 
      "${CMAKE_CXX_FLAGS_RELWITHDEBINFO} /Od /Zi /MD /MP /arch:SSE2"
      CACHE STRING "C++ compiler release-with-debug options" FORCE)
  set(CMAKE_CXX_FLAGS_RELEASE
      "${CMAKE_CXX_FLAGS_RELEASE} ${LL_CXX_FLAGS} /O2 /Zi /MD /MP /arch:SSE /fp:fast"
      CACHE STRING "C++ compiler release options" FORCE)
  set(CMAKE_C_FLAGS_RELEASE
      "${CMAKE_C_FLAGS_RELEASE} ${LL_C_FLAGS} /O2 /Zi /MD /MP /arch:SSE /fp:fast"
      CACHE STRING "C compiler release options" FORCE)
  set(CMAKE_CXX_FLAGS_RELEASESSE2
      "${CMAKE_CXX_FLAGS_RELEASESSE2} ${LL_CXX_FLAGS} /O2 /Zi /MD /MP /arch:SSE2 /fp:fast"
      CACHE STRING "C++ compiler release-SSE2 options" FORCE)
  set(CMAKE_C_FLAGS_RELEASESSE2
      "${CMAKE_C_FLAGS_RELEASESSE2} ${LL_C_FLAGS} /O2 /Zi /MD /MP /arch:SSE2 /fp:fast"
      CACHE STRING "C compiler release-SSE2 options" FORCE)

  set(CMAKE_EXE_LINKER_FLAGS_RELEASE "${CMAKE_EXE_LINKER_FLAGS_RELEASE} /LARGEADDRESSAWARE")
           
  set(CMAKE_CXX_STANDARD_LIBRARIES "")
  set(CMAKE_C_STANDARD_LIBRARIES "")
	
  add_definitions(
      /DLL_WINDOWS=1
      /DUNICODE
      /D_UNICODE 
      /GS
      /TP
      /W3
      /c
      /Zc:forScope
      /nologo
      /Oy-
      )
     
  # configure win32 API for windows XP+ compatibility
  set(WINVER "0x0501" CACHE STRING "Win32 API Target version (see http://msdn.microsoft.com/en-us/library/aa383745%28v=VS.85%29.aspx)")
  add_definitions("/DWINVER=${WINVER}" "/D_WIN32_WINNT=${WINVER}")

  if(MSVC80 OR MSVC90 OR MSVC10)
    set(CMAKE_CXX_FLAGS_RELEASE
      "${CMAKE_CXX_FLAGS_RELEASE} -D_SECURE_STL=0 -D_HAS_ITERATOR_DEBUGGING=0"
      CACHE STRING "C++ compiler release options" FORCE)
    set(CMAKE_CXX_FLAGS_RELEASESSE2
      "${CMAKE_CXX_FLAGS_RELEASESSE2} -D_SECURE_STL=0 -D_HAS_ITERATOR_DEBUGGING=0"
      CACHE STRING "C++ compiler release-SSE2 options" FORCE)
    set(CMAKE_C_FLAGS_RELEASESSE2
      "${CMAKE_CXX_FLAGS_RELEASESSE2} -D_SECURE_STL=0 -D_HAS_ITERATOR_DEBUGGING=0"
      CACHE STRING "C compiler release-SSE2 options" FORCE)
    add_definitions(
      /Zc:wchar_t-
      )
  endif (MSVC80 OR MSVC90 OR MSVC10)
  
  # Are we using the crummy Visual Studio KDU build workaround?
  if (NOT VS_DISABLE_FATAL_WARNINGS)
    add_definitions(/WX)
  endif (NOT VS_DISABLE_FATAL_WARNINGS)
  
  # Various libs are compiler specific, generate some variables here we can just use
  # when we require them instead of reimplementing the test each time.
  
  if (MSVC71)
    set(MSVC_DIR 7.1)
    set(MSVC_SUFFIX 71)
  elseif (MSVC80)
    set(MSVC_DIR 8.0)
    set(MSVC_SUFFIX 80)
  elseif (MSVC90)
    set(MSVC_DIR 9.0)
    set(MSVC_SUFFIX 90)
  elseif (MSVC10)
    set(MSVC_DIR 10.0)
    set(MSVC_SUFFIX 100)
  endif (MSVC71)

  if (MSVC10)
    SET(CMAKE_EXE_LINKER_FLAGS "${CMAKE_EXE_LINKER_FLAGS} /MANIFEST:NO")
    SET(CMAKE_SHARED_LINKER_FLAGS "${CMAKE_SHARED_LINKER_FLAGS} /MANIFEST:NO")
    SET(CMAKE_MODULE_LINKER_FLAGS "${CMAKE_MODULE_LINKER_FLAGS} /MANIFEST:NO")
  endif(MSVC10)

    
endif (WINDOWS)

set (GCC_EXTRA_OPTIMIZATIONS "-ffast-math")

if (LINUX)
  set(CMAKE_SKIP_RPATH TRUE)

  add_definitions(
      -DLL_LINUX=1
      -D_REENTRANT
      -fexceptions
      -fno-math-errno
      -fno-strict-aliasing
      -fsigned-char
      -g
      -pthread
      )

  # Here's a giant hack for Fedora 8, where we can't use
  # _FORTIFY_SOURCE if we're using a compiler older than gcc 4.1.
  if(${CMAKE_C_COMPILER} MATCHES "gcc*")
    find_program(GXX g++)
    mark_as_advanced(GXX)

    if (GXX)
      execute_process(
          COMMAND ${GXX} --version
          COMMAND sed "s/^[gc+ ]*//"
          COMMAND head -1
          OUTPUT_VARIABLE GXX_VERSION
          OUTPUT_STRIP_TRAILING_WHITESPACE
          )
    else (GXX)
      set(GXX_VERSION x)
    endif (GXX)

    # The quoting hack here is necessary in case we're using distcc or
    # ccache as our compiler.  CMake doesn't pass the command line
    # through the shell by default, so we end up trying to run "distcc"
    # " g++" - notice the leading space.  Ugh.

    execute_process(
        COMMAND sh -c "${CMAKE_CXX_COMPILER} ${CMAKE_CXX_COMPILER_ARG1} --version"
        COMMAND sed "s/^[gc+ ]*//"
        COMMAND head -1
        OUTPUT_VARIABLE CXX_VERSION
        OUTPUT_STRIP_TRAILING_WHITESPACE)

    if (${GXX_VERSION} STREQUAL ${CXX_VERSION})
      add_definitions(-D_FORTIFY_SOURCE=2)
    else (${GXX_VERSION} STREQUAL ${CXX_VERSION})
      if (NOT ${GXX_VERSION} MATCHES " 4.1.*Red Hat")
        add_definitions(-D_FORTIFY_SOURCE=2)
      endif (NOT ${GXX_VERSION} MATCHES " 4.1.*Red Hat")
    endif (${GXX_VERSION} STREQUAL ${CXX_VERSION})

    #Lets actually get a numerical version of gxx's version
    STRING(REGEX REPLACE ".* ([0-9])\\.([0-9])\\.([0-9]).*" "\\1\\2\\3" CXX_VERSION ${CXX_VERSION})

    #gcc 4.3 and above doesn't like the LL boost
    if(${CXX_VERSION} GREATER 429)
      add_definitions(-Wno-parentheses)
    endif (${CXX_VERSION} GREATER 429)

    #gcc 4.6 has a new spammy warning
    if(NOT ${CXX_VERSION} LESS 460)
      add_definitions(-Wno-unused-but-set-variable)
    endif (NOT ${CXX_VERSION} LESS 460)

    # End of hacks.

    #GCC Specific
    add_definitions(-DCC_GCC)

    set(CMAKE_C_FLAGS "${CMAKE_C_FLAGS} -std=c99")

    add_definitions(-DAPPID=secondlife)
    add_definitions(-fvisibility=hidden)
    # don't catch SIGCHLD in our base application class for the viewer - some of our 3rd party libs may need their *own* SIGCHLD handler to work.  Sigh!  The viewer doesn't need to catch SIGCHLD anyway.
    add_definitions(-DLL_IGNORE_SIGCHLD)
    if (NOT STANDALONE)
      # this stops us requiring a really recent glibc at runtime
      add_definitions(-fno-stack-protector)
    endif (NOT STANDALONE)
    if (${ARCH} STREQUAL "x86_64")
      add_definitions(-DLINUX64=1 -pipe)
      set(CMAKE_CXX_FLAGS_RELEASESSE2 "${CMAKE_CXX_FLAGS_RELEASESSE2} -fomit-frame-pointer -mmmx -msse -mfpmath=sse -msse2 -ffast-math -ftree-vectorize -fweb -fexpensive-optimizations -frename-registers")
      set(CMAKE_C_FLAGS_RELEASESSE2 "${CMAKE_C_FLAGS_RELEASESSE2} -fomit-frame-pointer -mmmx -msse -mfpmath=sse -msse2 -ffast-math -ftree-vectorize -fweb -fexpensive-optimizations -frename-registers")
      set(CMAKE_CXX_FLAGS_RELWITHDEBINFO "${CMAKE_CXX_FLAGS_RELWITHDEBINFO} -fomit-frame-pointer -mmmx -msse -mfpmath=sse -msse2 -ffast-math -ftree-vectorize -fweb -fexpensive-optimizations -frename-registers")
      set(CMAKE_C_FLAGS_RELWITHDEBINFO "${CMAKE_C_FLAGS_RELWITHDEBINFO} -fomit-frame-pointer -mmmx -msse -mfpmath=sse -msse2 -ffast-math -ftree-vectorize -fweb -fexpensive-optimizations -frename-registers")
    else (${ARCH} STREQUAL "x86_64")
      if (NOT STANDALONE)
        set(MARCH_FLAG " -march=pentium4")
      endif (NOT STANDALONE)
      set(CMAKE_CXX_FLAGS_RELEASESSE2 "${CMAKE_CXX_FLAGS_RELEASESSE2}${MARCH_FLAG} -mfpmath=sse,387 -msse2 ${GCC_EXTRA_OPTIMIZATIONS}")
      set(CMAKE_C_FLAGS_RELEASESSE2 "${CMAKE_C_FLAGS_RELEASESSE2}${MARCH_FLAG} -mfpmath=sse,387 -msse2 ${GCC_EXTRA_OPTIMIZATIONS}")
      set(CMAKE_CXX_FLAGS_RELWITHDEBINFO "${CMAKE_CXX_FLAGS_RELWITHDEBINFO}${MARCH_FLAG} -mfpmath=sse,387 -msse2 ${GCC_EXTRA_OPTIMIZATIONS}")
      set(CMAKE_C_FLAGS_RELWITHDEBINFO "${CMAKE_C_FLAGS_RELWITHDEBINFO}${MARCH_FLAG} -mfpmath=sse,387 -msse2 ${GCC_EXTRA_OPTIMIZATIONS}")
    endif (${ARCH} STREQUAL "x86_64")

    set(CMAKE_CXX_FLAGS_DEBUG "-fno-inline ${CMAKE_CXX_FLAGS_DEBUG} -msse2")
    set(CMAKE_CXX_FLAGS_RELEASE "-O3 ${CMAKE_CXX_FLAGS_RELEASE}")
    set(CMAKE_C_FLAGS_RELEASE "-O3 ${CMAKE_C_FLAGS_RELEASE}")
    set(CMAKE_CXX_FLAGS_RELEASESSE2 "-O3 ${CMAKE_CXX_FLAGS_RELEASESSE2}")
    set(CMAKE_C_FLAGS_RELEASESSE2 "-O3 ${CMAKE_C_FLAGS_RELEASESSE2}")
    set(CMAKE_CXX_FLAGS_RELWITHDEBINFO "-O3 ${CMAKE_CXX_FLAGS_RELWITHDEBINFO}")
    set(CMAKE_C_FLAGS_RELWITHDEBINFO "-O3 ${CMAKE_C_FLAGS_RELWITHDEBINFO}")
    
  elseif(${CMAKE_C_COMPILER} MATCHES "clang*")
 
    find_program(CLANG clang++)
    mark_as_advanced(CLANG)

    add_definitions(
        -DCC_CLANG
        -D_FORTIFY_SOURCE=2
        -Wno-gnu
        -Wno-unused-function
        -Wno-char-subscripts
        -Wno-unused-variable
        )

    set(CMAKE_C_FLAGS "${CMAKE_C_FLAGS} -std=c99")

    add_definitions(-DAPPID=secondlife)
    add_definitions(-fvisibility=hidden)
    # don't catch SIGCHLD in our base application class for the viewer - some of our 3rd party libs may need their *own* SIGCHLD handler to work.  Sigh!  The viewer doesn't need to catch SIGCHLD anyway.
    add_definitions(-DLL_IGNORE_SIGCHLD)
    if (NOT STANDALONE)
      # this stops us requiring a really recent glibc at runtime
      add_definitions(-fno-stack-protector)
    endif (NOT STANDALONE)

    if (NOT STANDALONE)
      set(MARCH_FLAG " -march=pentium4")
    endif (NOT STANDALONE)
    set(CMAKE_CXX_FLAGS_DEBUG "${CMAKE_CXX_FLAGS_DEBUG}${MARCH_FLAG} -fno-inline -msse2")
    set(CMAKE_C_FLAGS_DEBUG "${CMAKE_CXX_FLAGS_DEBUG}${MARCH_FLAG} -fno-inline -msse2")
    set(CMAKE_CXX_FLAGS_RELEASESSE2 "${CMAKE_CXX_FLAGS_RELEASESSE2}${MARCH_FLAG} -msse2")
    set(CMAKE_C_FLAGS_RELEASESSE2 "${CMAKE_C_FLAGS_RELEASESSE2}${MARCH_FLAG} -msse2")
    set(CMAKE_CXX_FLAGS_RELWITHDEBINFO "${CMAKE_CXX_FLAGS_RELWITHDEBINFO}${MARCH_FLAG} -msse2")
    set(CMAKE_C_FLAGS_RELWITHDEBINFO "${CMAKE_C_FLAGS_RELWITHDEBINFO}${MARCH_FLAG} -msse2")


    set(CMAKE_CXX_FLAGS_DEBUG "-O0 ${CMAKE_CXX_FLAGS_DEBUG}")
    set(CMAKE_C_FLAGS_DEBUG "-O0 ${CMAKE_CXX_FLAGS_DEBUG}")
    set(CMAKE_CXX_FLAGS_RELEASE "-O3 ${CMAKE_CXX_FLAGS_RELEASE}")
    set(CMAKE_C_FLAGS_RELEASE "-O3 ${CMAKE_C_FLAGS_RELEASE}")
    set(CMAKE_CXX_FLAGS_RELEASESSE2 "-O3 ${CMAKE_CXX_FLAGS_RELEASESSE2}")
    set(CMAKE_C_FLAGS_RELEASESSE2 "-O3 ${CMAKE_C_FLAGS_RELEASESSE2}")
    set(CMAKE_CXX_FLAGS_RELWITHDEBINFO "-O3 ${CMAKE_CXX_FLAGS_RELWITHDEBINFO}")
    set(CMAKE_C_FLAGS_RELWITHDEBINFO "-O3 ${CMAKE_C_FLAGS_RELWITHDEBINFO}")    
  endif()
endif (LINUX)


if (DARWIN)
  add_definitions(-DLL_DARWIN=1 -D_XOPEN_SOURCE)
  set(CMAKE_CXX_LINK_FLAGS "-Wl,-headerpad_max_install_names,-search_paths_first")
  set(CMAKE_SHARED_LINKER_FLAGS "${CMAKE_CXX_LINK_FLAGS}")
  set(CMAKE_CXX_FLAGS "${CMAKE_CXX_FLAGS} -mlong-branch")
  set(CMAKE_C_FLAGS "${CMAKE_C_FLAGS} -mlong-branch")
  # NOTE: it's critical that the optimization flag is put in front.
  # NOTE: it's critical to have both CXX_FLAGS and C_FLAGS covered.
  set(CMAKE_CXX_FLAGS_RELWITHDEBINFO "${CMAKE_CXX_FLAGS_RELWITHDEBINFO} -O3 -msse3 -mtune=generic -mfpmath=sse ${GCC_EXTRA_OPTIMIZATIONS}")
  set(CMAKE_C_FLAGS_RELWITHDEBINFO "${CMAKE_C_FLAGS_RELWITHDEBINFO} -O3 -msse3 -mtune=generic -mfpmath=sse ${GCC_EXTRA_OPTIMIZATIONS}")
  set(CMAKE_CXX_FLAGS_RELEASE "${CMAKE_CXX_FLAGS_RELEASE} -O3 -msse3 -mtune=generic -mfpmath=sse ${GCC_EXTRA_OPTIMIZATIONS}")
  set(CMAKE_C_FLAGS_RELEASE "${CMAKE_C_FLAGS_RELEASE} -O3 -msse3 -mtune=generic -mfpmath=sse ${GCC_EXTRA_OPTIMIZATIONS}")
  set(CMAKE_CXX_FLAGS_RELEASESSE2 "${CMAKE_CXX_FLAGS_RELEASESSE2} -O3 -msse2 -mtune=generic -mfpmath=sse ${GCC_EXTRA_OPTIMIZATIONS}")
  set(CMAKE_C_FLAGS_RELEASESSE2 "${CMAKE_C_FLAGS_RELEASESSE2} -O3 -msse2 -mtune=generic -mfpmath=sse ${GCC_EXTRA_OPTIMIZATIONS}")
endif (DARWIN)


if (LINUX OR DARWIN)
  set(GCC_WARNINGS "-Wall -Wno-sign-compare -Wno-trigraphs")

  if (NOT GCC_DISABLE_FATAL_WARNINGS)
    set(GCC_WARNINGS "${GCC_WARNINGS} -Werror")
  endif (NOT GCC_DISABLE_FATAL_WARNINGS)

  set(GCC_CXX_WARNINGS "${GCC_WARNINGS} -Wno-reorder -Wno-non-virtual-dtor -Woverloaded-virtual")

  set(CMAKE_C_FLAGS "${GCC_WARNINGS} ${CMAKE_C_FLAGS}")
  set(CMAKE_CXX_FLAGS "${GCC_CXX_WARNINGS} ${CMAKE_CXX_FLAGS}")

  if (WORD_SIZE EQUAL 32)
    set(CMAKE_C_FLAGS "${CMAKE_C_FLAGS} -m32")
    set(CMAKE_CXX_FLAGS "${CMAKE_CXX_FLAGS} -m32")
  elseif (WORD_SIZE EQUAL 64)
    set(CMAKE_C_FLAGS "${CMAKE_C_FLAGS} -m64")
    set(CMAKE_CXX_FLAGS "${CMAKE_CXX_FLAGS} -m64")
  endif (WORD_SIZE EQUAL 32)
endif (LINUX OR DARWIN)


if (STANDALONE)
  add_definitions(-DLL_STANDALONE=1)
else (STANDALONE)
  set(${ARCH}_linux_INCLUDES
      ELFIO
      atk-1.0
      glib-2.0
      gstreamer-0.10
      gtk-2.0
      llfreetype2
      pango-1.0
      )
endif (STANDALONE)

if(1 EQUAL 1)
<<<<<<< HEAD
  add_definitions(-DOPENSIM_RULES=1)
  add_definitions(-DMESH_ENABLED=1)
=======
	add_definitions(-DOPENSIM_RULES=1)
	add_definitions(-DMESH_ENABLED=1)
	add_definitions(-DENABLE_CLASSIC_CLOUDS=1)
	if (NOT "$ENV{SHY_MOD}" STREQUAL "")
		add_definitions(-DSHY_MOD=1)
	endif (NOT "$ENV{SHY_MOD}" STREQUAL "")
>>>>>>> e6689f83
endif(1 EQUAL 1)

SET( CMAKE_EXE_LINKER_FLAGS_RELEASESSE2
    "${CMAKE_EXE_LINKER_FLAGS_RELEASE}" CACHE STRING
    "Flags used for linking binaries under SSE2 build."
    FORCE )
SET( CMAKE_SHARED_LINKER_FLAGS_RELEASESSE2
    "${CMAKE_SHARED_LINKER_FLAGS_RELEASE}" CACHE STRING
    "Flags used by the shared libraries linker under SSE2 build."
    FORCE )
MARK_AS_ADVANCED(
    CMAKE_CXX_FLAGS_RELEASESSE2
    CMAKE_C_FLAGS_RELEASESSE2
    CMAKE_EXE_LINKER_FLAGS_RELEASESSE2
    CMAKE_SHARED_LINKER_FLAGS_RELEASESSE2 )<|MERGE_RESOLUTION|>--- conflicted
+++ resolved
@@ -328,17 +328,12 @@
 endif (STANDALONE)
 
 if(1 EQUAL 1)
-<<<<<<< HEAD
   add_definitions(-DOPENSIM_RULES=1)
   add_definitions(-DMESH_ENABLED=1)
-=======
-	add_definitions(-DOPENSIM_RULES=1)
-	add_definitions(-DMESH_ENABLED=1)
-	add_definitions(-DENABLE_CLASSIC_CLOUDS=1)
-	if (NOT "$ENV{SHY_MOD}" STREQUAL "")
-		add_definitions(-DSHY_MOD=1)
-	endif (NOT "$ENV{SHY_MOD}" STREQUAL "")
->>>>>>> e6689f83
+  add_definitions(-DENABLE_CLASSIC_CLOUDS=1)
+  if (NOT "$ENV{SHY_MOD}" STREQUAL "")
+    add_definitions(-DSHY_MOD=1)
+  endif (NOT "$ENV{SHY_MOD}" STREQUAL "")
 endif(1 EQUAL 1)
 
 SET( CMAKE_EXE_LINKER_FLAGS_RELEASESSE2
