--- conflicted
+++ resolved
@@ -184,6 +184,7 @@
     # End of hacks.
 
     #GCC Specific
+    add_definitions(-DCC_GCC)
 
     set(CMAKE_C_FLAGS "${CMAKE_C_FLAGS} -std=c99")
 
@@ -215,6 +216,11 @@
     find_program(CLANGXX clang++)
     mark_as_advanced(CLANGXX)
 
+    add_definitions(
+        -DCC_CLANG
+        -D_FORTIFY_SOURCE=2
+        )
+
     if (NOT STANDALONE)
       # this stops us requiring a really recent glibc at runtime
       add_definitions(-fno-stack-protector)
@@ -283,21 +289,14 @@
 
 if (LINUX OR DARWIN)
   if(${CMAKE_C_COMPILER} MATCHES "gcc*")
-    add_definitions(-DCC_GCC)
     set(UNIX_WARNINGS "-Wall -Wno-sign-compare -Wno-trigraphs")
     set(UNIX_CXX_WARNINGS "${UNIX_WARNINGS} -Wno-reorder -Wno-non-virtual-dtor -Woverloaded-virtual")
   elseif(${CMAKE_C_COMPILER} MATCHES "clang*")
-<<<<<<< HEAD
-    add_definitions(-DCC_CLANG -D_FORTIFY_SOURCE=2)
-    set(UNIX_WARNINGS "-Wall -Wno-sign-compare -Wno-trigraphs -Wno-tautological-compare -Wno-char-subscripts -Wno-gnu -Wno-logical-op-parentheses 
-    -Wno-non-virtual-dtor -Woverloaded-virtual -Wno-parentheses-equality -Wno-reorder -Wno-unused-function -Wno-unused-value -Wno-unused-variable")
-=======
     set(UNIX_WARNINGS "-Wall -Wno-sign-compare -Wno-trigraphs -Wno-tautological-compare -Wno-char-subscripts -Wno-gnu -Wno-logical-op-parentheses -Wno-non-virtual-dtor ")
     set(UNIX_WARNINGS "${UNIX_WARNINGS} -Woverloaded-virtual -Wno-parentheses-equality -Wno-reorder -Wno-unused-function -Wno-unused-value -Wno-unused-variable")
     set(UNIX_CXX_WARNINGS "${UNIX_WARNINGS}")
   elseif(${CMAKE_C_COMPILER} MATCHES "icc")
     set(UNIX_WARNINGS "-wd327 -wd597 -wd858")
->>>>>>> f7d9cd1b
     set(UNIX_CXX_WARNINGS "${UNIX_WARNINGS}")
   endif()
   
