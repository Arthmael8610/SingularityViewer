--- conflicted
+++ resolved
@@ -130,10 +130,6 @@
     add_definitions(-DLL_IGNORE_SIGCHLD)
 
   if(${CMAKE_C_COMPILER} MATCHES "gcc*")
-<<<<<<< HEAD
-
-=======
->>>>>>> 9e5cbf33
     find_program(GXX g++)
     mark_as_advanced(GXX)
 
@@ -186,53 +182,12 @@
 
     # End of hacks.
 
-<<<<<<< HEAD
-    #GCC Specific
-    add_definitions(-DCC_GCC)
-
     set(CMAKE_C_FLAGS "${CMAKE_C_FLAGS} -std=c99")
 
     if (NOT STANDALONE)
       # this stops us requiring a really recent glibc at runtime
       add_definitions(-fno-stack-protector)
     endif (NOT STANDALONE)
-    if (${ARCH} STREQUAL "x86_64")
-      add_definitions(-DLINUX64=1 -pipe)
-      set(CMAKE_CXX_FLAGS_RELEASESSE2 "${CMAKE_CXX_FLAGS_RELEASESSE2} -fomit-frame-pointer -mmmx -msse -mfpmath=sse -msse2 -ffast-math -ftree-vectorize -fweb -fexpensive-optimizations -frename-registers")
-      set(CMAKE_C_FLAGS_RELEASESSE2 "${CMAKE_C_FLAGS_RELEASESSE2} -fomit-frame-pointer -mmmx -msse -mfpmath=sse -msse2 -ffast-math -ftree-vectorize -fweb -fexpensive-optimizations -frename-registers")
-      set(CMAKE_CXX_FLAGS_RELWITHDEBINFO "${CMAKE_CXX_FLAGS_RELWITHDEBINFO} -fomit-frame-pointer -mmmx -msse -mfpmath=sse -msse2 -ffast-math -ftree-vectorize -fweb -fexpensive-optimizations -frename-registers")
-      set(CMAKE_C_FLAGS_RELWITHDEBINFO "${CMAKE_C_FLAGS_RELWITHDEBINFO} -fomit-frame-pointer -mmmx -msse -mfpmath=sse -msse2 -ffast-math -ftree-vectorize -fweb -fexpensive-optimizations -frename-registers")
-    else (${ARCH} STREQUAL "x86_64")
-      if (NOT STANDALONE)
-        set(MARCH_FLAG " -march=pentium4")
-      endif (NOT STANDALONE)
-      set(CMAKE_CXX_FLAGS_DEBUG "${CMAKE_CXX_FLAGS_DEBUG}${MARCH_FLAG} -fno-inline -msse2")
-      set(CMAKE_C_FLAGS_DEBUG "${CMAKE_CXX_FLAGS_DEBUG}${MARCH_FLAG} -fno-inline -msse2")
-      set(CMAKE_CXX_FLAGS_RELEASESSE2 "${CMAKE_CXX_FLAGS_RELEASESSE2}${MARCH_FLAG} -mfpmath=sse,387 -msse2 ${GCC_EXTRA_OPTIMIZATIONS}")
-      set(CMAKE_C_FLAGS_RELEASESSE2 "${CMAKE_C_FLAGS_RELEASESSE2}${MARCH_FLAG} -mfpmath=sse,387 -msse2 ${GCC_EXTRA_OPTIMIZATIONS}")
-      set(CMAKE_CXX_FLAGS_RELWITHDEBINFO "${CMAKE_CXX_FLAGS_RELWITHDEBINFO}${MARCH_FLAG} -mfpmath=sse,387 -msse2 ${GCC_EXTRA_OPTIMIZATIONS}")
-      set(CMAKE_C_FLAGS_RELWITHDEBINFO "${CMAKE_C_FLAGS_RELWITHDEBINFO}${MARCH_FLAG} -mfpmath=sse,387 -msse2 ${GCC_EXTRA_OPTIMIZATIONS}")
-    endif (${ARCH} STREQUAL "x86_64")
-  elseif(${CMAKE_C_COMPILER} MATCHES "clang*")
- 
-    find_program(CLANG clang++)
-    mark_as_advanced(CLANG)
-
-    add_definitions(
-        -DCC_CLANG
-        -D_FORTIFY_SOURCE=2
-        )
-=======
-    set(CMAKE_C_FLAGS "${CMAKE_C_FLAGS} -std=c99")
->>>>>>> 9e5cbf33
-
-    if (NOT STANDALONE)
-      # this stops us requiring a really recent glibc at runtime
-      add_definitions(-fno-stack-protector)
-    endif (NOT STANDALONE)
-<<<<<<< HEAD
-
-=======
     if (${ARCH} STREQUAL "x86_64")
       add_definitions(-DLINUX64=1 -pipe)
       set(CMAKE_CXX_FLAGS_RELEASE "${CMAKE_CXX_FLAGS_RELEASE} -fomit-frame-pointer -mmmx -msse -mfpmath=sse -msse2 -ffast-math -ftree-vectorize -fweb -fexpensive-optimizations -frename-registers")
@@ -266,19 +221,12 @@
       add_definitions(-fno-stack-protector)
     endif (NOT STANDALONE)
 
->>>>>>> 9e5cbf33
     if (NOT STANDALONE)
       set(MARCH_FLAG " -march=pentium4")
     endif (NOT STANDALONE)
 
     set(CMAKE_CXX_FLAGS_DEBUG "${CMAKE_CXX_FLAGS_DEBUG}${MARCH_FLAG} -fno-inline -msse2")
     set(CMAKE_C_FLAGS_DEBUG "${CMAKE_CXX_FLAGS_DEBUG}${MARCH_FLAG} -fno-inline -msse2")
-<<<<<<< HEAD
-    set(CMAKE_CXX_FLAGS_RELEASESSE2 "${CMAKE_CXX_FLAGS_RELEASESSE2}${MARCH_FLAG} -msse2")
-    set(CMAKE_C_FLAGS_RELEASESSE2 "${CMAKE_C_FLAGS_RELEASESSE2}${MARCH_FLAG} -msse2")
-    set(CMAKE_CXX_FLAGS_RELWITHDEBINFO "${CMAKE_CXX_FLAGS_RELWITHDEBINFO}${MARCH_FLAG} -msse2")
-    set(CMAKE_C_FLAGS_RELWITHDEBINFO "${CMAKE_C_FLAGS_RELWITHDEBINFO}${MARCH_FLAG} -msse2")
-=======
     set(CMAKE_CXX_FLAGS_RELEASE "${CMAKE_CXX_FLAGS_RELEASE}${MARCH_FLAG} -msse2")
     set(CMAKE_C_FLAGS_RELEASE "${CMAKE_C_FLAGS_RELEASE}${MARCH_FLAG} -msse2")
     set(CMAKE_CXX_FLAGS_RELWITHDEBINFO "${CMAKE_CXX_FLAGS_RELWITHDEBINFO}${MARCH_FLAG} -msse2")
@@ -306,7 +254,6 @@
     set(CMAKE_C_FLAGS_RELEASE "${CMAKE_C_FLAGS_RELEASE}${MARCH_FLAG} -parallel -fp-model fast=1")
     set(CMAKE_CXX_FLAGS_RELWITHDEBINFO "${CMAKE_CXX_FLAGS_RELWITHDEBINFO}${MARCH_FLAG} -parallel -fp-model fast=1")
     set(CMAKE_C_FLAGS_RELWITHDEBINFO "${CMAKE_C_FLAGS_RELWITHDEBINFO}${MARCH_FLAG} -parallel -fp-model fast=1")
->>>>>>> 9e5cbf33
   endif()
 
   set(CMAKE_CXX_FLAGS_DEBUG "-O0 ${CMAKE_CXX_FLAGS_DEBUG}")
@@ -338,16 +285,11 @@
     set(UNIX_WARNINGS "-Wall -Wno-sign-compare -Wno-trigraphs")
     set(UNIX_CXX_WARNINGS "${UNIX_WARNINGS} -Wno-reorder -Wno-non-virtual-dtor -Woverloaded-virtual")
   elseif(${CMAKE_C_COMPILER} MATCHES "clang*")
-<<<<<<< HEAD
-    set(UNIX_WARNINGS "-Wall -Wno-sign-compare -Wno-trigraphs -Wno-tautological-compare -Wno-char-subscripts -Wno-gnu -Wno-logical-op-parentheses 
-    -Wno-non-virtual-dtor -Woverloaded-virtual -Wno-parentheses-equality -Wno-reorder -Wno-unused-function -Wno-unused-value -Wno-unused-variable")
-=======
     set(UNIX_WARNINGS "-Wall -Wno-sign-compare -Wno-trigraphs -Wno-tautological-compare -Wno-char-subscripts -Wno-gnu -Wno-logical-op-parentheses -Wno-non-virtual-dtor ")
     set(UNIX_WARNINGS "${UNIX_WARNINGS} -Woverloaded-virtual -Wno-parentheses-equality -Wno-reorder -Wno-unused-function -Wno-unused-value -Wno-unused-variable")
     set(UNIX_CXX_WARNINGS "${UNIX_WARNINGS}")
   elseif(${CMAKE_C_COMPILER} MATCHES "icc")
     set(UNIX_WARNINGS "-wd327 -wd597 -wd858")
->>>>>>> 9e5cbf33
     set(UNIX_CXX_WARNINGS "${UNIX_WARNINGS}")
   endif()
   
