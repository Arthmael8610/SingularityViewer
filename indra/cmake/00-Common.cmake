--- conflicted
+++ resolved
@@ -1,305 +1,296 @@
-# -*- cmake -*-
-#
-# Compilation options shared by all Second Life components.
-
-include(Variables)
-
-
-# Portable compilation flags.
-
-set(CMAKE_CXX_FLAGS_DEBUG "-D_DEBUG -DLL_DEBUG=1")
-set(CMAKE_CXX_FLAGS_RELEASE
-    "-DLL_RELEASE=1 -DLL_RELEASE_FOR_DOWNLOAD=1 -D_SECURE_SCL=0 -DLL_SEND_CRASH_REPORTS=1 -DNDEBUG")
-set(CMAKE_C_FLAGS_RELEASE
-    "${CMAKE_CXX_FLAGS_RELEASE}")
-set(CMAKE_CXX_FLAGS_RELEASESSE2
-    "-DLL_RELEASE=1 -DLL_RELEASE_FOR_DOWNLOAD=1 -D_SECURE_SCL=0 -DLL_SEND_CRASH_REPORTS=1 -DNDEBUG")
-#llimage now requires this (?)
-set(CMAKE_C_FLAGS_RELEASESSE2
-    "${CMAKE_CXX_FLAGS_RELEASESSE2}")
-set(CMAKE_CXX_FLAGS_RELWITHDEBINFO 
-    "-DLL_RELEASE=1 -D_SECURE_SCL=0 -DLL_SEND_CRASH_REPORTS=0 -DNDEBUG -DLL_RELEASE_WITH_DEBUG_INFO=1")
-
-# Don't bother with a MinSizeRel build.
-
-set(CMAKE_CONFIGURATION_TYPES "RelWithDebInfo;Release;ReleaseSSE2;Debug" CACHE STRING
-    "Supported build types." FORCE)
-
-# Platform-specific compilation flags.
-
-if (WINDOWS)
-  # Don't build DLLs.
-  set(BUILD_SHARED_LIBS OFF)
-
-  if (MSVC10)
-    set(MSVC100 TRUE)
-  endif (MSVC10)
-
-  set(CMAKE_CXX_FLAGS_DEBUG "${CMAKE_CXX_FLAGS_DEBUG} /Od /Zi /MDd"
-      CACHE STRING "C++ compiler debug options" FORCE)
-  set(CMAKE_CXX_FLAGS_RELWITHDEBINFO 
-      "${CMAKE_CXX_FLAGS_RELWITHDEBINFO} /Od /Zi /MD /MP"
-      CACHE STRING "C++ compiler release-with-debug options" FORCE)
-  set(CMAKE_CXX_FLAGS_RELEASE
-      "${CMAKE_CXX_FLAGS_RELEASE} ${LL_CXX_FLAGS} /O2 /Zi /MD /MP /arch:SSE /fp:fast"
-      CACHE STRING "C++ compiler release options" FORCE)
-  set(CMAKE_C_FLAGS_RELEASE
-      "${CMAKE_C_FLAGS_RELEASE} ${LL_C_FLAGS} /O2 /Zi /MD /MP /arch:SSE /fp:fast"
-      CACHE STRING "C compiler release options" FORCE)
-  set(CMAKE_CXX_FLAGS_RELEASESSE2
-      "${CMAKE_CXX_FLAGS_RELEASESSE2} ${LL_CXX_FLAGS} /O2 /Zi /MD /MP /arch:SSE2 /fp:fast"
-      CACHE STRING "C++ compiler release-SSE2 options" FORCE)
-  set(CMAKE_C_FLAGS_RELEASESSE2
-      "${CMAKE_C_FLAGS_RELEASESSE2} ${LL_C_FLAGS} /O2 /Zi /MD /MP /arch:SSE2 /fp:fast"
-      CACHE STRING "C compiler release-SSE2 options" FORCE)
-
-  set(CMAKE_EXE_LINKER_FLAGS_RELEASE "${CMAKE_EXE_LINKER_FLAGS_RELEASE} /LARGEADDRESSAWARE")
-           
-  set(CMAKE_CXX_STANDARD_LIBRARIES "")
-  set(CMAKE_C_STANDARD_LIBRARIES "")
-	
-  add_definitions(
-      /DLL_WINDOWS=1
-      /DUNICODE
-      /D_UNICODE 
-      /GS
-      /TP
-      /W3
-      /c
-      /Zc:forScope
-      /nologo
-      /Oy-
-      /Zc:wchar_t-
-      )
-     
-  if(MSVC80 OR MSVC90 OR MSVC10)
-    set(CMAKE_CXX_FLAGS_RELEASE
-      "${CMAKE_CXX_FLAGS_RELEASE} -D_SECURE_STL=0 -D_HAS_ITERATOR_DEBUGGING=0"
-      CACHE STRING "C++ compiler release options" FORCE)
-    set(CMAKE_CXX_FLAGS_RELEASESSE2
-      "${CMAKE_CXX_FLAGS_RELEASESSE2} -D_SECURE_STL=0 -D_HAS_ITERATOR_DEBUGGING=0"
-      CACHE STRING "C++ compiler release-SSE2 options" FORCE)
-    set(CMAKE_C_FLAGS_RELEASESSE2
-      "${CMAKE_CXX_FLAGS_RELEASESSE2} -D_SECURE_STL=0 -D_HAS_ITERATOR_DEBUGGING=0"
-      CACHE STRING "C compiler release-SSE2 options" FORCE)
-<<<<<<< HEAD
-  endif (MSVC80 OR MSVC90 OR MSVC100)
-=======
-    add_definitions(
-      /Zc:wchar_t-
-      )
-  endif (MSVC80 OR MSVC90 OR MSVC10)
->>>>>>> 77b5ac28
-  
-  # Are we using the crummy Visual Studio KDU build workaround?
-  if (NOT VS_DISABLE_FATAL_WARNINGS)
-    add_definitions(/WX)
-  endif (NOT VS_DISABLE_FATAL_WARNINGS)
-  
-  # Various libs are compiler specific, generate some variables here we can just use
-  # when we require them instead of reimplementing the test each time.
-  
-  if (MSVC71)
-	    set(MSVC_DIR 7.1)
-	    set(MSVC_SUFFIX 71)
-    elseif (MSVC80)
-	    set(MSVC_DIR 8.0)
-	    set(MSVC_SUFFIX 80)
-    elseif (MSVC90)
-	    set(MSVC_DIR 9.0)
-	    set(MSVC_SUFFIX 90)
-    elseif (MSVC100)
-	    set(MSVC_DIR 10.0)
-	    set(MSVC_SUFFIX 100)
-    endif (MSVC71)
-    
-endif (WINDOWS)
-
-set (GCC_EXTRA_OPTIMIZATION "-ffast-math -frounding-math")
-
-if (LINUX)
-  set(CMAKE_SKIP_RPATH TRUE)
-
-  # Here's a giant hack for Fedora 8, where we can't use
-  # _FORTIFY_SOURCE if we're using a compiler older than gcc 4.1.
-
-  find_program(GXX g++)
-  mark_as_advanced(GXX)
-
-  if (GXX)
-    execute_process(
-        COMMAND ${GXX} --version
-        COMMAND sed "s/^[gc+ ]*//"
-        COMMAND head -1
-        OUTPUT_VARIABLE GXX_VERSION
-        OUTPUT_STRIP_TRAILING_WHITESPACE
-        )
-  else (GXX)
-    set(GXX_VERSION x)
-  endif (GXX)
-
-  # The quoting hack here is necessary in case we're using distcc or
-  # ccache as our compiler.  CMake doesn't pass the command line
-  # through the shell by default, so we end up trying to run "distcc"
-  # " g++" - notice the leading space.  Ugh.
-
-  execute_process(
-      COMMAND sh -c "${CMAKE_CXX_COMPILER} ${CMAKE_CXX_COMPILER_ARG1} --version"
-      COMMAND sed "s/^[gc+ ]*//"
-      COMMAND head -1
-      OUTPUT_VARIABLE CXX_VERSION
-      OUTPUT_STRIP_TRAILING_WHITESPACE)
-
-  if (${GXX_VERSION} STREQUAL ${CXX_VERSION})
-    add_definitions(-D_FORTIFY_SOURCE=2)
-  else (${GXX_VERSION} STREQUAL ${CXX_VERSION})
-    if (NOT ${GXX_VERSION} MATCHES " 4.1.*Red Hat")
-      add_definitions(-D_FORTIFY_SOURCE=2)
-    endif (NOT ${GXX_VERSION} MATCHES " 4.1.*Red Hat")
-  endif (${GXX_VERSION} STREQUAL ${CXX_VERSION})
- 
-  #Lets actualy get a numerical version of gxx's version
-  STRING(REGEX REPLACE ".* ([0-9])\\.([0-9])\\.([0-9]).*" "\\1\\2\\3" CXX_VERSION ${CXX_VERSION})
-  
-  #gcc 4.3 and above don't like the LL boost
-  if(${CXX_VERSION} GREATER 429)
-    add_definitions(-Wno-parentheses)
-  endif (${CXX_VERSION} GREATER 429)
-
-  # End of hacks.
-
-  add_definitions(
-      -DLL_LINUX=1
-      -D_REENTRANT
-      -fexceptions
-      -fno-math-errno
-      -fno-strict-aliasing
-      -fsigned-char
-      -g
-      -pthread
-      )
-
-  if (SERVER)
-    set(CMAKE_CXX_FLAGS "${CMAKE_CXX_FLAGS} -ftemplate-depth-60")
-    if (EXISTS /etc/debian_version)
-      FILE(READ /etc/debian_version DEBIAN_VERSION)
-    else (EXISTS /etc/debian_version)
-      set(DEBIAN_VERSION "")
-    endif (EXISTS /etc/debian_version)
-
-    if (NOT DEBIAN_VERSION STREQUAL "3.1")
-      add_definitions(-DCTYPE_WORKAROUND)
-    endif (NOT DEBIAN_VERSION STREQUAL "3.1")
-
-    if (EXISTS /usr/lib/mysql4/mysql)
-      link_directories(/usr/lib/mysql4/mysql)
-    endif (EXISTS /usr/lib/mysql4/mysql)
-
-    add_definitions(
-        -msse2
-        -mfpmath=sse
-        )
-  endif (SERVER)
-
-  if (VIEWER)
-    add_definitions(-DAPPID=secondlife)
-    add_definitions(-fvisibility=hidden)
-    # don't catch SIGCHLD in our base application class for the viewer - some of our 3rd party libs may need their *own* SIGCHLD handler to work.  Sigh!  The viewer doesn't need to catch SIGCHLD anyway.
-    add_definitions(-DLL_IGNORE_SIGCHLD)
-    if (NOT STANDALONE)
-      # this stops us requiring a really recent glibc at runtime
-      add_definitions(-fno-stack-protector)
-    endif (NOT STANDALONE)
-    set(CMAKE_CXX_FLAGS_RELEASESSE2 "${CMAKE_CXX_FLAGS_RELEASESSE2} -march=pentium4 -mfpmath=sse -msse2 ${GCC_EXTRA_OPTIMIZATIONS}")
-    set(CMAKE_C_FLAGS_RELEASESSE2 "${CMAKE_C_FLAGS_RELEASESSE2} -march=pentium4 -mfpmath=sse -msse2 "${GCC_EXTRA_OPTIMIZATIONS})
-    set(CMAKE_CXX_FLAGS_RELWITHDEBINFO "-O3 ${CMAKE_CXX_FLAGS_RELWITHDEBINFO} -march=pentium4 -mfpmath=sse -msse2 ${GCC_EXTRA_OPTIMIZATIONS}")
-    set(CMAKE_C_FLAGS_RELWITHDEBINFO "-O3 ${CMAKE_C_FLAGS_RELWITHDEBINFO} -march=pentium4 -mfpmath=sse -msse2 "${GCC_EXTRA_OPTIMIZATIONS})
-  endif (VIEWER)
-
-  set(CMAKE_CXX_FLAGS_DEBUG "-fno-inline ${CMAKE_CXX_FLAGS_DEBUG}")
-  set(CMAKE_CXX_FLAGS_RELEASE "-O3 ${CMAKE_CXX_FLAGS_RELEASE}")
-  set(CMAKE_C_FLAGS_RELEASE "-O3 ${CMAKE_C_FLAGS_RELEASE}")
-  set(CMAKE_CXX_FLAGS_RELEASESSE2 "-O3 ${CMAKE_CXX_FLAGS_RELEASESSE2}")
-  set(CMAKE_C_FLAGS_RELEASESSE2 "-O3 ${CMAKE_C_FLAGS_RELEASESSE2}")
-endif (LINUX)
-
-
-if (DARWIN)
-  add_definitions(-DLL_DARWIN=1)
-  set(CMAKE_CXX_LINK_FLAGS "-Wl,-headerpad_max_install_names,-search_paths_first")
-  set(CMAKE_SHARED_LINKER_FLAGS "${CMAKE_CXX_LINK_FLAGS}")
-  set(CMAKE_CXX_FLAGS "${CMAKE_CXX_FLAGS} -mlong-branch")
-  set(CMAKE_C_FLAGS "${CMAKE_C_FLAGS} -mlong-branch")
-  # NOTE: it's critical that the optimization flag is put in front.
-  # NOTE: it's critical to have both CXX_FLAGS and C_FLAGS covered.
-  set(CMAKE_CXX_FLAGS_RELWITHDEBINFO "-O0 ${CMAKE_CXX_FLAGS_RELWITHDEBINFO}")
-  set(CMAKE_C_FLAGS_RELWITHDEBINFO "-O0 ${CMAKE_C_FLAGS_RELWITHDEBINFO}")
-  set(CMAKE_CXX_FLAGS_RELEASE "${CMAKE_CXX_FLAGS_RELEASE} -O3 -msse3 -mtune=generic -mfpmath=sse ${GCC_EXTRA_OPTIMIZATIONS}")
-  set(CMAKE_C_FLAGS_RELEASE "${CMAKE_C_FLAGS_RELEASE} -03 -msse3 -mtune=generic -mfpmath=sse ${GCC_EXTRA_OPTIMIZATIONS}")
-  set(CMAKE_CXX_FLAGS_RELEASESSE2 "${CMAKE_CXX_FLAGS_RELEASESSE2} -O3 -msse2 -mtune=generic -mfpmath=sse ${GCC_EXTRA_OPTIMIZATIONS}")
-  set(CMAKE_C_FLAGS_RELEASESSE2 "${CMAKE_C_FLAGS_RELEASESSE2} -03 -msse2 -mtune=generic -mfpmath=sse ${GCC_EXTRA_OPTIMIZATIONS}")
-endif (DARWIN)
-
-
-if (LINUX OR DARWIN)
-  set(GCC_WARNINGS "-Wall -Wno-sign-compare -Wno-trigraphs -Wno-non-virtual-dtor -Woverloaded-virtual")
-
-  if (NOT GCC_DISABLE_FATAL_WARNINGS)
-    set(GCC_WARNINGS "${GCC_WARNINGS} -Werror")
-  endif (NOT GCC_DISABLE_FATAL_WARNINGS)
-
-  set(GCC_CXX_WARNINGS "${GCC_WARNINGS} -Wno-reorder")
-
-  set(CMAKE_C_FLAGS "${GCC_WARNINGS} ${CMAKE_C_FLAGS}")
-  set(CMAKE_CXX_FLAGS "${GCC_CXX_WARNINGS} ${CMAKE_CXX_FLAGS}")
-
-  if (WORD_SIZE EQUAL 32)
-    set(CMAKE_C_FLAGS "${CMAKE_C_FLAGS} -m32")
-    set(CMAKE_CXX_FLAGS "${CMAKE_CXX_FLAGS} -m32")
-  elseif (WORD_SIZE EQUAL 64)
-    set(CMAKE_C_FLAGS "${CMAKE_C_FLAGS} -m64")
-    set(CMAKE_CXX_FLAGS "${CMAKE_CXX_FLAGS} -m64")
-  endif (WORD_SIZE EQUAL 32)
-endif (LINUX OR DARWIN)
-
-
-if (STANDALONE)
-  add_definitions(-DLL_STANDALONE=1)
-
-  if (LINUX AND ${ARCH} STREQUAL "i686")
-    add_definitions(-march=pentiumpro)
-  endif (LINUX AND ${ARCH} STREQUAL "i686")
-
-else (STANDALONE)
-  set(${ARCH}_linux_INCLUDES
-      ELFIO
-      atk-1.0
-      glib-2.0
-      gstreamer-0.10
-      gtk-2.0
-      llfreetype2
-      pango-1.0
-      )
-endif (STANDALONE)
-
-if(1 EQUAL 1)
-	add_definitions(-DOPENSIM_RULES=1)
-endif(1 EQUAL 1)
-
-if(SERVER)
-  include_directories(${LIBS_PREBUILT_DIR}/include/havok)
-endif(SERVER)
-
-SET( CMAKE_EXE_LINKER_FLAGS_RELEASESSE2
-    "${CMAKE_EXE_LINKER_FLAGS_RELEASE}" CACHE STRING
-    "Flags used for linking binaries under SSE2 build."
-    FORCE )
-SET( CMAKE_SHARED_LINKER_FLAGS_RELEASESSE2
-    "${CMAKE_SHARED_LINKER_FLAGS_RELEASE}" CACHE STRING
-    "Flags used by the shared libraries linker under SSE2 build."
-    FORCE )
-MARK_AS_ADVANCED(
-    CMAKE_CXX_FLAGS_RELEASESSE2
-    CMAKE_C_FLAGS_RELEASESSE2
-    CMAKE_EXE_LINKER_FLAGS_RELEASESSE2
-    CMAKE_SHARED_LINKER_FLAGS_RELEASESSE2 )
+# -*- cmake -*-
+#
+# Compilation options shared by all Second Life components.
+
+include(Variables)
+
+
+# Portable compilation flags.
+
+set(CMAKE_CXX_FLAGS_DEBUG "-D_DEBUG -DLL_DEBUG=1")
+set(CMAKE_CXX_FLAGS_RELEASE
+    "-DLL_RELEASE=1 -DLL_RELEASE_FOR_DOWNLOAD=1 -D_SECURE_SCL=0 -DLL_SEND_CRASH_REPORTS=1 -DNDEBUG")
+set(CMAKE_C_FLAGS_RELEASE
+    "${CMAKE_CXX_FLAGS_RELEASE}")
+set(CMAKE_CXX_FLAGS_RELEASESSE2
+    "-DLL_RELEASE=1 -DLL_RELEASE_FOR_DOWNLOAD=1 -D_SECURE_SCL=0 -DLL_SEND_CRASH_REPORTS=1 -DNDEBUG")
+#llimage now requires this (?)
+set(CMAKE_C_FLAGS_RELEASESSE2
+    "${CMAKE_CXX_FLAGS_RELEASESSE2}")
+set(CMAKE_CXX_FLAGS_RELWITHDEBINFO 
+    "-DLL_RELEASE=1 -D_SECURE_SCL=0 -DLL_SEND_CRASH_REPORTS=0 -DNDEBUG -DLL_RELEASE_WITH_DEBUG_INFO=1")
+
+# Don't bother with a MinSizeRel build.
+
+set(CMAKE_CONFIGURATION_TYPES "RelWithDebInfo;Release;ReleaseSSE2;Debug" CACHE STRING
+    "Supported build types." FORCE)
+
+# Platform-specific compilation flags.
+
+if (WINDOWS)
+  # Don't build DLLs.
+  set(BUILD_SHARED_LIBS OFF)
+
+  set(CMAKE_CXX_FLAGS_DEBUG "${CMAKE_CXX_FLAGS_DEBUG} /Od /Zi /MDd"
+      CACHE STRING "C++ compiler debug options" FORCE)
+  set(CMAKE_CXX_FLAGS_RELWITHDEBINFO 
+      "${CMAKE_CXX_FLAGS_RELWITHDEBINFO} /Od /Zi /MD /MP"
+      CACHE STRING "C++ compiler release-with-debug options" FORCE)
+  set(CMAKE_CXX_FLAGS_RELEASE
+      "${CMAKE_CXX_FLAGS_RELEASE} ${LL_CXX_FLAGS} /O2 /Zi /MD /MP /arch:SSE /fp:fast"
+      CACHE STRING "C++ compiler release options" FORCE)
+  set(CMAKE_C_FLAGS_RELEASE
+      "${CMAKE_C_FLAGS_RELEASE} ${LL_C_FLAGS} /O2 /Zi /MD /MP /arch:SSE /fp:fast"
+      CACHE STRING "C compiler release options" FORCE)
+  set(CMAKE_CXX_FLAGS_RELEASESSE2
+      "${CMAKE_CXX_FLAGS_RELEASESSE2} ${LL_CXX_FLAGS} /O2 /Zi /MD /MP /arch:SSE2 /fp:fast"
+      CACHE STRING "C++ compiler release-SSE2 options" FORCE)
+  set(CMAKE_C_FLAGS_RELEASESSE2
+      "${CMAKE_C_FLAGS_RELEASESSE2} ${LL_C_FLAGS} /O2 /Zi /MD /MP /arch:SSE2 /fp:fast"
+      CACHE STRING "C compiler release-SSE2 options" FORCE)
+
+  set(CMAKE_EXE_LINKER_FLAGS_RELEASE "${CMAKE_EXE_LINKER_FLAGS_RELEASE} /LARGEADDRESSAWARE")
+           
+  set(CMAKE_CXX_STANDARD_LIBRARIES "")
+  set(CMAKE_C_STANDARD_LIBRARIES "")
+	
+  add_definitions(
+      /DLL_WINDOWS=1
+      /DUNICODE
+      /D_UNICODE 
+      /GS
+      /TP
+      /W3
+      /c
+      /Zc:forScope
+      /nologo
+      /Oy-
+      )
+     
+  if(MSVC80 OR MSVC90 OR MSVC10)
+    set(CMAKE_CXX_FLAGS_RELEASE
+      "${CMAKE_CXX_FLAGS_RELEASE} -D_SECURE_STL=0 -D_HAS_ITERATOR_DEBUGGING=0"
+      CACHE STRING "C++ compiler release options" FORCE)
+    set(CMAKE_CXX_FLAGS_RELEASESSE2
+      "${CMAKE_CXX_FLAGS_RELEASESSE2} -D_SECURE_STL=0 -D_HAS_ITERATOR_DEBUGGING=0"
+      CACHE STRING "C++ compiler release-SSE2 options" FORCE)
+    set(CMAKE_C_FLAGS_RELEASESSE2
+      "${CMAKE_CXX_FLAGS_RELEASESSE2} -D_SECURE_STL=0 -D_HAS_ITERATOR_DEBUGGING=0"
+      CACHE STRING "C compiler release-SSE2 options" FORCE)
+    add_definitions(
+      /Zc:wchar_t-
+      )
+  endif (MSVC80 OR MSVC90 OR MSVC10)
+  
+  # Are we using the crummy Visual Studio KDU build workaround?
+  if (NOT VS_DISABLE_FATAL_WARNINGS)
+    add_definitions(/WX)
+  endif (NOT VS_DISABLE_FATAL_WARNINGS)
+  
+  # Various libs are compiler specific, generate some variables here we can just use
+  # when we require them instead of reimplementing the test each time.
+  
+  if (MSVC71)
+	    set(MSVC_DIR 7.1)
+	    set(MSVC_SUFFIX 71)
+    elseif (MSVC80)
+	    set(MSVC_DIR 8.0)
+	    set(MSVC_SUFFIX 80)
+    elseif (MSVC90)
+	    set(MSVC_DIR 9.0)
+	    set(MSVC_SUFFIX 90)
+    elseif (MSVC100)
+	    set(MSVC_DIR 10.0)
+	    set(MSVC_SUFFIX 100)
+    endif (MSVC71)
+    
+endif (WINDOWS)
+
+set (GCC_EXTRA_OPTIMIZATION "-ffast-math -frounding-math")
+
+if (LINUX)
+  set(CMAKE_SKIP_RPATH TRUE)
+
+  # Here's a giant hack for Fedora 8, where we can't use
+  # _FORTIFY_SOURCE if we're using a compiler older than gcc 4.1.
+
+  find_program(GXX g++)
+  mark_as_advanced(GXX)
+
+  if (GXX)
+    execute_process(
+        COMMAND ${GXX} --version
+        COMMAND sed "s/^[gc+ ]*//"
+        COMMAND head -1
+        OUTPUT_VARIABLE GXX_VERSION
+        OUTPUT_STRIP_TRAILING_WHITESPACE
+        )
+  else (GXX)
+    set(GXX_VERSION x)
+  endif (GXX)
+
+  # The quoting hack here is necessary in case we're using distcc or
+  # ccache as our compiler.  CMake doesn't pass the command line
+  # through the shell by default, so we end up trying to run "distcc"
+  # " g++" - notice the leading space.  Ugh.
+
+  execute_process(
+      COMMAND sh -c "${CMAKE_CXX_COMPILER} ${CMAKE_CXX_COMPILER_ARG1} --version"
+      COMMAND sed "s/^[gc+ ]*//"
+      COMMAND head -1
+      OUTPUT_VARIABLE CXX_VERSION
+      OUTPUT_STRIP_TRAILING_WHITESPACE)
+
+  if (${GXX_VERSION} STREQUAL ${CXX_VERSION})
+    add_definitions(-D_FORTIFY_SOURCE=2)
+  else (${GXX_VERSION} STREQUAL ${CXX_VERSION})
+    if (NOT ${GXX_VERSION} MATCHES " 4.1.*Red Hat")
+      add_definitions(-D_FORTIFY_SOURCE=2)
+    endif (NOT ${GXX_VERSION} MATCHES " 4.1.*Red Hat")
+  endif (${GXX_VERSION} STREQUAL ${CXX_VERSION})
+ 
+  #Lets actualy get a numerical version of gxx's version
+  STRING(REGEX REPLACE ".* ([0-9])\\.([0-9])\\.([0-9]).*" "\\1\\2\\3" CXX_VERSION ${CXX_VERSION})
+  
+  #gcc 4.3 and above don't like the LL boost
+  if(${CXX_VERSION} GREATER 429)
+    add_definitions(-Wno-parentheses)
+  endif (${CXX_VERSION} GREATER 429)
+
+  # End of hacks.
+
+  add_definitions(
+      -DLL_LINUX=1
+      -D_REENTRANT
+      -fexceptions
+      -fno-math-errno
+      -fno-strict-aliasing
+      -fsigned-char
+      -g
+      -pthread
+      )
+
+  if (SERVER)
+    set(CMAKE_CXX_FLAGS "${CMAKE_CXX_FLAGS} -ftemplate-depth-60")
+    if (EXISTS /etc/debian_version)
+      FILE(READ /etc/debian_version DEBIAN_VERSION)
+    else (EXISTS /etc/debian_version)
+      set(DEBIAN_VERSION "")
+    endif (EXISTS /etc/debian_version)
+
+    if (NOT DEBIAN_VERSION STREQUAL "3.1")
+      add_definitions(-DCTYPE_WORKAROUND)
+    endif (NOT DEBIAN_VERSION STREQUAL "3.1")
+
+    if (EXISTS /usr/lib/mysql4/mysql)
+      link_directories(/usr/lib/mysql4/mysql)
+    endif (EXISTS /usr/lib/mysql4/mysql)
+
+    add_definitions(
+        -msse2
+        -mfpmath=sse
+        )
+  endif (SERVER)
+
+  if (VIEWER)
+    add_definitions(-DAPPID=secondlife)
+    add_definitions(-fvisibility=hidden)
+    # don't catch SIGCHLD in our base application class for the viewer - some of our 3rd party libs may need their *own* SIGCHLD handler to work.  Sigh!  The viewer doesn't need to catch SIGCHLD anyway.
+    add_definitions(-DLL_IGNORE_SIGCHLD)
+    if (NOT STANDALONE)
+      # this stops us requiring a really recent glibc at runtime
+      add_definitions(-fno-stack-protector)
+    endif (NOT STANDALONE)
+    set(CMAKE_CXX_FLAGS_RELEASESSE2 "${CMAKE_CXX_FLAGS_RELEASESSE2} -march=pentium4 -mfpmath=sse -msse2 ${GCC_EXTRA_OPTIMIZATIONS}")
+    set(CMAKE_C_FLAGS_RELEASESSE2 "${CMAKE_C_FLAGS_RELEASESSE2} -march=pentium4 -mfpmath=sse -msse2 "${GCC_EXTRA_OPTIMIZATIONS})
+    set(CMAKE_CXX_FLAGS_RELWITHDEBINFO "-O3 ${CMAKE_CXX_FLAGS_RELWITHDEBINFO} -march=pentium4 -mfpmath=sse -msse2 ${GCC_EXTRA_OPTIMIZATIONS}")
+    set(CMAKE_C_FLAGS_RELWITHDEBINFO "-O3 ${CMAKE_C_FLAGS_RELWITHDEBINFO} -march=pentium4 -mfpmath=sse -msse2 "${GCC_EXTRA_OPTIMIZATIONS})
+  endif (VIEWER)
+
+  set(CMAKE_CXX_FLAGS_DEBUG "-fno-inline ${CMAKE_CXX_FLAGS_DEBUG}")
+  set(CMAKE_CXX_FLAGS_RELEASE "-O3 ${CMAKE_CXX_FLAGS_RELEASE}")
+  set(CMAKE_C_FLAGS_RELEASE "-O3 ${CMAKE_C_FLAGS_RELEASE}")
+  set(CMAKE_CXX_FLAGS_RELEASESSE2 "-O3 ${CMAKE_CXX_FLAGS_RELEASESSE2}")
+  set(CMAKE_C_FLAGS_RELEASESSE2 "-O3 ${CMAKE_C_FLAGS_RELEASESSE2}")
+endif (LINUX)
+
+
+if (DARWIN)
+  add_definitions(-DLL_DARWIN=1)
+  set(CMAKE_CXX_LINK_FLAGS "-Wl,-headerpad_max_install_names,-search_paths_first")
+  set(CMAKE_SHARED_LINKER_FLAGS "${CMAKE_CXX_LINK_FLAGS}")
+  set(CMAKE_CXX_FLAGS "${CMAKE_CXX_FLAGS} -mlong-branch")
+  set(CMAKE_C_FLAGS "${CMAKE_C_FLAGS} -mlong-branch")
+  # NOTE: it's critical that the optimization flag is put in front.
+  # NOTE: it's critical to have both CXX_FLAGS and C_FLAGS covered.
+  set(CMAKE_CXX_FLAGS_RELWITHDEBINFO "-O0 ${CMAKE_CXX_FLAGS_RELWITHDEBINFO}")
+  set(CMAKE_C_FLAGS_RELWITHDEBINFO "-O0 ${CMAKE_C_FLAGS_RELWITHDEBINFO}")
+  set(CMAKE_CXX_FLAGS_RELEASE "${CMAKE_CXX_FLAGS_RELEASE} -O3 -msse3 -mtune=generic -mfpmath=sse ${GCC_EXTRA_OPTIMIZATIONS}")
+  set(CMAKE_C_FLAGS_RELEASE "${CMAKE_C_FLAGS_RELEASE} -03 -msse3 -mtune=generic -mfpmath=sse ${GCC_EXTRA_OPTIMIZATIONS}")
+  set(CMAKE_CXX_FLAGS_RELEASESSE2 "${CMAKE_CXX_FLAGS_RELEASESSE2} -O3 -msse2 -mtune=generic -mfpmath=sse ${GCC_EXTRA_OPTIMIZATIONS}")
+  set(CMAKE_C_FLAGS_RELEASESSE2 "${CMAKE_C_FLAGS_RELEASESSE2} -03 -msse2 -mtune=generic -mfpmath=sse ${GCC_EXTRA_OPTIMIZATIONS}")
+endif (DARWIN)
+
+
+if (LINUX OR DARWIN)
+  set(GCC_WARNINGS "-Wall -Wno-sign-compare -Wno-trigraphs -Wno-non-virtual-dtor -Woverloaded-virtual")
+
+  if (NOT GCC_DISABLE_FATAL_WARNINGS)
+    set(GCC_WARNINGS "${GCC_WARNINGS} -Werror")
+  endif (NOT GCC_DISABLE_FATAL_WARNINGS)
+
+  set(GCC_CXX_WARNINGS "${GCC_WARNINGS} -Wno-reorder")
+
+  set(CMAKE_C_FLAGS "${GCC_WARNINGS} ${CMAKE_C_FLAGS}")
+  set(CMAKE_CXX_FLAGS "${GCC_CXX_WARNINGS} ${CMAKE_CXX_FLAGS}")
+
+  if (WORD_SIZE EQUAL 32)
+    set(CMAKE_C_FLAGS "${CMAKE_C_FLAGS} -m32")
+    set(CMAKE_CXX_FLAGS "${CMAKE_CXX_FLAGS} -m32")
+  elseif (WORD_SIZE EQUAL 64)
+    set(CMAKE_C_FLAGS "${CMAKE_C_FLAGS} -m64")
+    set(CMAKE_CXX_FLAGS "${CMAKE_CXX_FLAGS} -m64")
+  endif (WORD_SIZE EQUAL 32)
+endif (LINUX OR DARWIN)
+
+
+if (STANDALONE)
+  add_definitions(-DLL_STANDALONE=1)
+
+  if (LINUX AND ${ARCH} STREQUAL "i686")
+    add_definitions(-march=pentiumpro)
+  endif (LINUX AND ${ARCH} STREQUAL "i686")
+
+else (STANDALONE)
+  set(${ARCH}_linux_INCLUDES
+      ELFIO
+      atk-1.0
+      glib-2.0
+      gstreamer-0.10
+      gtk-2.0
+      llfreetype2
+      pango-1.0
+      )
+endif (STANDALONE)
+
+if(1 EQUAL 1)
+	add_definitions(-DOPENSIM_RULES=1)
+endif(1 EQUAL 1)
+
+if(SERVER)
+  include_directories(${LIBS_PREBUILT_DIR}/include/havok)
+endif(SERVER)
+
+SET( CMAKE_EXE_LINKER_FLAGS_RELEASESSE2
+    "${CMAKE_EXE_LINKER_FLAGS_RELEASE}" CACHE STRING
+    "Flags used for linking binaries under SSE2 build."
+    FORCE )
+SET( CMAKE_SHARED_LINKER_FLAGS_RELEASESSE2
+    "${CMAKE_SHARED_LINKER_FLAGS_RELEASE}" CACHE STRING
+    "Flags used by the shared libraries linker under SSE2 build."
+    FORCE )
+MARK_AS_ADVANCED(
+    CMAKE_CXX_FLAGS_RELEASESSE2
+    CMAKE_C_FLAGS_RELEASESSE2
+    CMAKE_EXE_LINKER_FLAGS_RELEASESSE2
+    CMAKE_SHARED_LINKER_FLAGS_RELEASESSE2 )