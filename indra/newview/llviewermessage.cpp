/** 
 * @file llviewermessage.cpp
 * @brief Dumping ground for viewer-side message system callbacks.
 *
 * $LicenseInfo:firstyear=2002&license=viewergpl$
 * 
 * Copyright (c) 2002-2009, Linden Research, Inc.
 * 
 * Second Life Viewer Source Code
 * The source code in this file ("Source Code") is provided by Linden Lab
 * to you under the terms of the GNU General Public License, version 2.0
 * ("GPL"), unless you have obtained a separate licensing agreement
 * ("Other License"), formally executed by you and Linden Lab.  Terms of
 * the GPL can be found in doc/GPL-license.txt in this distribution, or
 * online at http://secondlifegrid.net/programs/open_source/licensing/gplv2
 * 
 * There are special exceptions to the terms and conditions of the GPL as
 * it is applied to this Source Code. View the full text of the exception
 * in the file doc/FLOSS-exception.txt in this software distribution, or
 * online at
 * http://secondlifegrid.net/programs/open_source/licensing/flossexception
 * 
 * By copying, modifying or distributing this software, you acknowledge
 * that you have read and understood your obligations described above,
 * and agree to abide by those obligations.
 * 
 * ALL LINDEN LAB SOURCE CODE IS PROVIDED "AS IS." LINDEN LAB MAKES NO
 * WARRANTIES, EXPRESS, IMPLIED OR OTHERWISE, REGARDING ITS ACCURACY,
 * COMPLETENESS OR PERFORMANCE.
 * $/LicenseInfo$
 */

#include "llviewerprecompiledheaders.h"
#include "llviewermessage.h"
#include <boost/lexical_cast.hpp>

#include <deque>

#include "llimagejpeg.h"
#include "llagentui.h"
#include "llanimationstates.h"
#include "llaudioengine.h" 
#include "llavatarnamecache.h"
#include "indra_constants.h"
#include "../lscript/lscript_byteformat.h"	//Need LSCRIPTRunTimePermissionBits and SCRIPT_PERMISSION_*

#include "llfloaterbump.h"
#include "llassetstorage.h"
#include "llcachename.h"
#include "llchat.h"
#include "lldbstrings.h"
#include "lleconomy.h"
#include "llfocusmgr.h"
#include "llfollowcamparams.h"
#include "llinstantmessage.h"
#include "llquantize.h"
#include "llregionflags.h"
#include "llregionhandle.h"
#include "llsdserialize.h"
#include "llstring.h"
#include "llteleportflags.h"
#include "lltracker.h"
#include "lltransactionflags.h"
#include "llvfile.h"
#include "llvfs.h"
#include "llxfermanager.h"
#include "mean_collision_data.h"
#include "message.h"
#include "sound_ids.h"
#include "lleventtimer.h"
#include "llmd5.h"

#include "llagent.h"
#include "llagentcamera.h"
#include "llcallingcard.h"
#include "llconsole.h"
#include "llvieweraudio.h"
#include "llviewercontrol.h"
#include "lldrawpool.h"
#include "llfirstuse.h"
#include "llfloateranimpreview.h"
#include "llfloaterbuycurrency.h"
#include "llfloaterbuyland.h"
#include "llfloaterchat.h"
#include "llfloatergroupinfo.h"
#include "llfloaterimagepreview.h"
#include "llfloaterinventory.h"
#include "llfloaterland.h"
#include "llfloaterregioninfo.h"
#include "llfloaterlandholdings.h"
#include "llurldispatcher.h"
#include "llfloatermute.h"
#include "llfloaterpostcard.h"
#include "llfloaterpreference.h"
#include "llfloaterteleporthistory.h"
#include "llfollowcam.h"
#include "llgroupnotify.h"
#include "llhudeffect.h"
#include "llhudeffecttrail.h"
#include "llhudmanager.h"
#include "llimpanel.h"
#include "llinventorydefines.h"
#include "llinventorymodel.h"
#include "llinventorypanel.h"
#include "llmenugl.h"
#include "llmutelist.h"
#include "llnotify.h"
#include "llnotifications.h"
#include "llnotificationsutil.h"
#include "llpanelgrouplandmoney.h"
#include "llselectmgr.h"
#include "llstartup.h"
#include "llsky.h"
#include "llstatenums.h"
#include "llstatusbar.h"
#include "llimview.h"
#include "llfloateractivespeakers.h"
#include "lltexturestats.h"
#include "lltool.h"
#include "lltoolbar.h"
#include "lltoolmgr.h"
#include "lltrans.h"
#include "llfoldertype.h"
#include "llui.h"			// for make_ui_sound
#include "lluploaddialog.h"
#include "llviewercamera.h"
#include "llviewerdisplay.h"
#include "llviewerfoldertype.h"
#include "llviewergenericmessage.h"
#include "llviewermenu.h"
#include "llviewerinventory.h"
#include "llviewerjoystick.h"
#include "llviewerobject.h"
#include "llviewerobjectlist.h"
#include "llviewerparcelmgr.h"
#include "llviewerpartsource.h"
#include "llviewerstats.h"
#include "llviewertexteditor.h"
#include "llviewerthrottle.h"
#include "llviewerwindow.h"
#include "llvlmanager.h"
#include "llvoavatar.h"
#include "llweb.h"
#include "llworld.h"
#include "pipeline.h"
#include "llappviewer.h"
#include "llfloaterworldmap.h"
#include "llviewerdisplay.h"
#include "llkeythrottle.h"
#include "llviewerregion.h"
// <edit>
#include "llviewernetwork.h"
// </edit>

// [RLVa:KB]
#include "rlvhandler.h"
#include "rlvinventory.h"
#include "rlvui.h"
#include "rlvcommon.h"
// [/RLVa:KB]

#if SHY_MOD //Command handler
# include "shcommandhandler.h"
#endif //shy_mod

#include "hippogridmanager.h"
#include "hippolimits.h"
#include "hippofloaterxml.h"
#include "sgversion.h"
#include "m7wlinterface.h"

#include "llwlparammanager.h"
#include "llwaterparammanager.h"

#include "llgiveinventory.h"

#include <boost/tokenizer.hpp>

#if LL_WINDOWS // For Windows specific error handler
#include "llwindebug.h"	// For the invalid message handler
#endif

// NaCl - Antispam Registry
#include "NACLantispam.h"
// NaCl - Newline flood protection
#include <boost/regex.hpp>
static const boost::regex NEWLINES("\\n{1}");
// NaCl End

extern AIHTTPTimeoutPolicy authHandler_timeout;

// [RLVa:KB] - Checked: 2009-07-08 (RLVa-1.0.0e)
#include "llfloateravatarinfo.h"
// [/RLVa:KB]

//
// Constants
//
const F32 BIRD_AUDIBLE_RADIUS = 32.0f;
const F32 SIT_DISTANCE_FROM_TARGET = 0.25f;
const F32 CAMERA_POSITION_THRESHOLD_SQUARED = 0.001f * 0.001f;
static const F32 LOGOUT_REPLY_TIME = 3.f;	// Wait this long after LogoutReply before quitting.

// Determine how quickly residents' scripts can issue question dialogs
// Allow bursts of up to 5 dialogs in 10 seconds. 10*2=20 seconds recovery if throttle kicks in
static const U32 LLREQUEST_PERMISSION_THROTTLE_LIMIT	= 5;     // requests
static const F32 LLREQUEST_PERMISSION_THROTTLE_INTERVAL	= 10.0f; // seconds

extern BOOL gDebugClicks;
extern bool gShiftFrame;

// function prototypes
bool check_offer_throttle(const std::string& from_name, bool check_only);
void callbackCacheEstateOwnerName(const LLUUID& id, const std::string& full_name,  bool is_group);
static void process_money_balance_reply_extended(LLMessageSystem* msg);

//inventory offer throttle globals
LLFrameTimer gThrottleTimer;
const U32 OFFER_THROTTLE_MAX_COUNT=5; //number of items per time period
const F32 OFFER_THROTTLE_TIME=10.f; //time period in seconds

//script permissions
const std::string SCRIPT_QUESTIONS[SCRIPT_PERMISSION_EOF] = 
{
	"ScriptTakeMoney",
	"ActOnControlInputs",
	"RemapControlInputs",
	"AnimateYourAvatar",
	"AttachToYourAvatar",
	"ReleaseOwnership",
	"LinkAndDelink",
	"AddAndRemoveJoints",
	"ChangePermissions",
	"TrackYourCamera",
	"ControlYourCamera",
	"TeleportYourAgent"
};

const BOOL SCRIPT_QUESTION_IS_CAUTION[SCRIPT_PERMISSION_EOF] = 
{
	TRUE,	// ScriptTakeMoney,
	FALSE,	// ActOnControlInputs
	FALSE,	// RemapControlInputs
	FALSE,	// AnimateYourAvatar
	FALSE,	// AttachToYourAvatar
	FALSE,	// ReleaseOwnership,
	FALSE,	// LinkAndDelink,
	FALSE,	// AddAndRemoveJoints
	FALSE,	// ChangePermissions
	FALSE,	// TrackYourCamera,
	FALSE,	// ControlYourCamera
	FALSE   // TeleportYourAgent
};

bool friendship_offer_callback(const LLSD& notification, const LLSD& response)
{
	S32 option = LLNotificationsUtil::getSelectedOption(notification, response);
	LLMessageSystem* msg = gMessageSystem;
	const LLSD& payload = notification["payload"];
	switch(option)
	{
	case 0:
	{
		// accept
		LLAvatarTracker::formFriendship(payload["from_id"]);

		const LLUUID fid = gInventory.findCategoryUUIDForType(LLFolderType::FT_CALLINGCARD);

		// This will also trigger an onlinenotification if the user is online
		msg->newMessageFast(_PREHASH_AcceptFriendship);
		msg->nextBlockFast(_PREHASH_AgentData);
		msg->addUUIDFast(_PREHASH_AgentID, gAgent.getID());
		msg->addUUIDFast(_PREHASH_SessionID, gAgent.getSessionID());
		msg->nextBlockFast(_PREHASH_TransactionBlock);
		msg->addUUIDFast(_PREHASH_TransactionID, payload["session_id"]);
		msg->nextBlockFast(_PREHASH_FolderData);
		msg->addUUIDFast(_PREHASH_FolderID, fid);
		msg->sendReliable(LLHost(payload["sender"].asString()));
		break;
	}
	case 1:
		// decline
		// We no longer notify other viewers, but we DO still send
		// the rejection to the simulator to delete the pending userop.
		msg->newMessageFast(_PREHASH_DeclineFriendship);
		msg->nextBlockFast(_PREHASH_AgentData);
		msg->addUUIDFast(_PREHASH_AgentID, gAgent.getID());
		msg->addUUIDFast(_PREHASH_SessionID, gAgent.getSessionID());
		msg->nextBlockFast(_PREHASH_TransactionBlock);
		msg->addUUIDFast(_PREHASH_TransactionID, payload["session_id"]);
		msg->sendReliable(LLHost(payload["sender"].asString()));
		break;
	default:
		// close button probably, possibly timed out
		break;
	}

	return false;
}
static LLNotificationFunctorRegistration friendship_offer_callback_reg("OfferFriendship", friendship_offer_callback);
static LLNotificationFunctorRegistration friendship_offer_callback_reg_nm("OfferFriendshipNoMessage", friendship_offer_callback);

//const char BUSY_AUTO_RESPONSE[] =	"The Resident you messaged is in 'busy mode' which means they have "
//									"requested not to be disturbed. Your message will still be shown in their IM "
//									"panel for later viewing.";

//
// Functions
//

void give_money(const LLUUID& uuid, LLViewerRegion* region, S32 amount, BOOL is_group,
				S32 trx_type, const std::string& desc)
{
	// <edit>
	//if(!region) return;
	// </edit>
	if(0 == amount || !region) return;
	amount = abs(amount);
	LL_INFOS("Messaging") << "give_money(" << uuid << "," << amount << ")"<< LL_ENDL;
	if(can_afford_transaction(amount))
	{
//		gStatusBar->debitBalance(amount);
		LLMessageSystem* msg = gMessageSystem;
		msg->newMessageFast(_PREHASH_MoneyTransferRequest);
		msg->nextBlockFast(_PREHASH_AgentData);
		msg->addUUIDFast(_PREHASH_AgentID, gAgent.getID());
        msg->addUUIDFast(_PREHASH_SessionID, gAgent.getSessionID());
		msg->nextBlockFast(_PREHASH_MoneyData);
		msg->addUUIDFast(_PREHASH_SourceID, gAgent.getID() );
		msg->addUUIDFast(_PREHASH_DestID, uuid);
		msg->addU8Fast(_PREHASH_Flags, pack_transaction_flags(FALSE, is_group));
		msg->addS32Fast(_PREHASH_Amount, amount);
		msg->addU8Fast(_PREHASH_AggregatePermNextOwner, (U8)LLAggregatePermissions::AP_EMPTY);
		msg->addU8Fast(_PREHASH_AggregatePermInventory, (U8)LLAggregatePermissions::AP_EMPTY);
		msg->addS32Fast(_PREHASH_TransactionType, trx_type );
		msg->addStringFast(_PREHASH_Description, desc);
		msg->sendReliable(region->getHost());
	}
	else
	{
		LLStringUtil::format_map_t args;
		args["CURRENCY"] = gHippoGridManager->getConnectedGrid()->getCurrencySymbol();
		LLFloaterBuyCurrency::buyCurrency( LLTrans::getString("giving", args)+" ", amount );
	}
}

void send_complete_agent_movement(const LLHost& sim_host)
{
	LLMessageSystem* msg = gMessageSystem;
	msg->newMessageFast(_PREHASH_CompleteAgentMovement);
	msg->nextBlockFast(_PREHASH_AgentData);
	msg->addUUIDFast(_PREHASH_AgentID, gAgent.getID());
	msg->addUUIDFast(_PREHASH_SessionID, gAgent.getSessionID());
	msg->addU32Fast(_PREHASH_CircuitCode, msg->mOurCircuitCode);
	msg->sendReliable(sim_host);
}

void process_logout_reply(LLMessageSystem* msg, void**)
{
	// The server has told us it's ok to quit.
	LL_DEBUGS("Messaging") << "process_logout_reply" << LL_ENDL;

	LLUUID agent_id;
	msg->getUUID("AgentData", "AgentID", agent_id);
	LLUUID session_id;
	msg->getUUID("AgentData", "SessionID", session_id);
	if((agent_id != gAgent.getID()) || (session_id != gAgent.getSessionID()))
	{
		LL_WARNS("Messaging") << "Bogus Logout Reply" << LL_ENDL;
	}

	LLInventoryModel::update_map_t parents;
	S32 count = msg->getNumberOfBlocksFast( _PREHASH_InventoryData );
	for(S32 i = 0; i < count; ++i)
	{
		LLUUID item_id;
		msg->getUUIDFast(_PREHASH_InventoryData, _PREHASH_ItemID, item_id, i);

		if( (1 == count) && item_id.isNull() )
		{
			// Detect dummy item.  Indicates an empty list.
			break;
		}

		// We do not need to track the asset ids, just account for an
		// updated inventory version.
		LL_INFOS("Messaging") << "process_logout_reply itemID=" << item_id << LL_ENDL;
		LLInventoryItem* item = gInventory.getItem( item_id );
		if( item )
		{
			parents[item->getParentUUID()] = 0;
			gInventory.addChangedMask(LLInventoryObserver::INTERNAL, item_id);
		}
		else
		{
			LL_INFOS("Messaging") << "process_logout_reply item not found: " << item_id << LL_ENDL;
		}
	}
    LLAppViewer::instance()->forceQuit();
}

void process_layer_data(LLMessageSystem *mesgsys, void **user_data)
{
	LLViewerRegion *regionp = LLWorld::getInstance()->getRegion(mesgsys->getSender());

	if(!regionp || gNoRender)
	{
		return;
	}
	S32 size;
	S8 type;

	mesgsys->getS8Fast(_PREHASH_LayerID, _PREHASH_Type, type);
	size = mesgsys->getSizeFast(_PREHASH_LayerData, _PREHASH_Data);
	if (0 == size)
	{
		LL_WARNS("Messaging") << "Layer data has zero size." << LL_ENDL;
		return;
	}
	if (size < 0)
	{
		// getSizeFast() is probably trying to tell us about an error
		LL_WARNS("Messaging") << "getSizeFast() returned negative result: "
			<< size
			<< LL_ENDL;
		return;
	}
	U8 *datap = new U8[size];
	mesgsys->getBinaryDataFast(_PREHASH_LayerData, _PREHASH_Data, datap, size);
	LLVLData *vl_datap = new LLVLData(regionp, type, datap, size);
	if (mesgsys->getReceiveCompressedSize())
	{
		gVLManager.addLayerData(vl_datap, mesgsys->getReceiveCompressedSize());
	}
	else
	{
		gVLManager.addLayerData(vl_datap, mesgsys->getReceiveSize());
	}
}

// S32 exported_object_count = 0;
// S32 exported_image_count = 0;
// S32 current_object_count = 0;
// S32 current_image_count = 0;

// extern LLNotifyBox *gExporterNotify;
// extern LLUUID gExporterRequestID;
// extern std::string gExportDirectory;

// extern LLUploadDialog *gExportDialog;

// std::string gExportedFile;

// std::map<LLUUID, std::string> gImageChecksums;

// void export_complete()
// {
// 		LLUploadDialog::modalUploadFinished();
// 		gExporterRequestID.setNull();
// 		gExportDirectory = "";

// 		LLFILE* fXML = LLFile::fopen(gExportedFile, "rb");		/* Flawfinder: ignore */
// 		fseek(fXML, 0, SEEK_END);
// 		long length = ftell(fXML);
// 		fseek(fXML, 0, SEEK_SET);
// 		U8 *buffer = new U8[length + 1];
// 		size_t nread = fread(buffer, 1, length, fXML);
// 		if (nread < (size_t) length)
// 		{
// 			LL_WARNS("Messaging") << "Short read" << LL_ENDL;
// 		}
// 		buffer[nread] = '\0';
// 		fclose(fXML);

// 		char *pos = (char *)buffer;
// 		while ((pos = strstr(pos+1, "<sl:image ")) != 0)
// 		{
// 			char *pos_check = strstr(pos, "checksum=\"");

// 			if (pos_check)
// 			{
// 				char *pos_uuid = strstr(pos_check, "\">");

// 				if (pos_uuid)
// 				{
// 					char image_uuid_str[UUID_STR_SIZE];		/* Flawfinder: ignore */
// 					memcpy(image_uuid_str, pos_uuid+2, UUID_STR_SIZE-1);		/* Flawfinder: ignore */
// 					image_uuid_str[UUID_STR_SIZE-1] = 0;
					
// 					LLUUID image_uuid(image_uuid_str);

// 					LL_INFOS("Messaging") << "Found UUID: " << image_uuid << LL_ENDL;

// 					std::map<LLUUID, std::string>::iterator itor = gImageChecksums.find(image_uuid);
// 					if (itor != gImageChecksums.end())
// 					{
// 						LL_INFOS("Messaging") << "Replacing with checksum: " << itor->second << LL_ENDL;
// 						if (!itor->second.empty())
// 						{
// 							memcpy(&pos_check[10], itor->second.c_str(), 32);		/* Flawfinder: ignore */
// 						}
// 					}
// 				}
// 			}
// 		}

// 		LLFILE* fXMLOut = LLFile::fopen(gExportedFile, "wb");		/* Flawfinder: ignore */
// 		if (fwrite(buffer, 1, length, fXMLOut) != length)
// 		{
// 			LL_WARNS("Messaging") << "Short write" << LL_ENDL;
// 		}
// 		fclose(fXMLOut);

// 		delete [] buffer;
// }


// void exported_item_complete(const LLTSCode status, void *user_data)
// {
// 	//std::string *filename = (std::string *)user_data;

// 	if (status < LLTS_OK)
// 	{
// 		LL_WARNS("Messaging") << "Export failed!" << LL_ENDL;
// 	}
// 	else
// 	{
// 		++current_object_count;
// 		if (current_image_count == exported_image_count && current_object_count == exported_object_count)
// 		{
// 			LL_INFOS("Messaging") << "*** Export complete ***" << LL_ENDL;

// 			export_complete();
// 		}
// 		else
// 		{
// 			gExportDialog->setMessage(llformat("Exported %d/%d object files, %d/%d textures.", current_object_count, exported_object_count, current_image_count, exported_image_count));
// 		}
// 	}
// }

// struct exported_image_info
// {
// 	LLUUID image_id;
// 	std::string filename;
// 	U32 image_num;
// };

// void exported_j2c_complete(const LLTSCode status, void *user_data)
// {
// 	exported_image_info *info = (exported_image_info *)user_data;
// 	LLUUID image_id = info->image_id;
// 	U32 image_num = info->image_num;
// 	std::string filename = info->filename;
// 	delete info;

// 	if (status < LLTS_OK)
// 	{
// 		LL_WARNS("Messaging") << "Image download failed!" << LL_ENDL;
// 	}
// 	else
// 	{
// 		LLFILE* fIn = LLFile::fopen(filename, "rb");		/* Flawfinder: ignore */
// 		if (fIn) 
// 		{
// 			LLPointer<LLImageJ2C> ImageUtility = new LLImageJ2C;
// 			LLPointer<LLImageTGA> TargaUtility = new LLImageTGA;

// 			fseek(fIn, 0, SEEK_END);
// 			S32 length = ftell(fIn);
// 			fseek(fIn, 0, SEEK_SET);
// 			U8 *buffer = ImageUtility->allocateData(length);
// 			if (fread(buffer, 1, length, fIn) != length)
// 			{
// 				LL_WARNS("Messaging") << "Short read" << LL_ENDL;
// 			}
// 			fclose(fIn);
// 			LLFile::remove(filename);

// 			// Convert to TGA
// 			LLPointer<LLImageRaw> image = new LLImageRaw();

// 			ImageUtility->updateData();
// 			ImageUtility->decode(image, 100000.0f);
			
// 			TargaUtility->encode(image);
// 			U8 *data = TargaUtility->getData();
// 			S32 data_size = TargaUtility->getDataSize();

// 			std::string file_path = gDirUtilp->getDirName(filename);
			
// 			std::string output_file = llformat("%s/image-%03d.tga", file_path.c_str(), image_num);//filename;
// 			//S32 name_len = output_file.length();
// 			//strcpy(&output_file[name_len-3], "tga");
// 			LLFILE* fOut = LLFile::fopen(output_file, "wb");		/* Flawfinder: ignore */
// 			char md5_hash_string[33];		/* Flawfinder: ignore */
// 			strcpy(md5_hash_string, "00000000000000000000000000000000");		/* Flawfinder: ignore */
// 			if (fOut)
// 			{
// 				if (fwrite(data, 1, data_size, fOut) != data_size)
// 				{
// 					LL_WARNS("Messaging") << "Short write" << LL_ENDL;
// 				}
// 				fseek(fOut, 0, SEEK_SET);
// 				fclose(fOut);
// 				fOut = LLFile::fopen(output_file, "rb");		/* Flawfinder: ignore */
// 				LLMD5 my_md5_hash(fOut);
// 				my_md5_hash.hex_digest(md5_hash_string);
// 			}

// 			gImageChecksums.insert(std::pair<LLUUID, std::string>(image_id, md5_hash_string));
// 		}
// 	}

// 	++current_image_count;
// 	if (current_image_count == exported_image_count && current_object_count == exported_object_count)
// 	{
// 		LL_INFOS("Messaging") << "*** Export textures complete ***" << LL_ENDL;
// 			export_complete();
// 	}
// 	else
// 	{
// 		gExportDialog->setMessage(llformat("Exported %d/%d object files, %d/%d textures.", current_object_count, exported_object_count, current_image_count, exported_image_count));
// 	}
//}

void process_derez_ack(LLMessageSystem*, void**)
{
	if(gViewerWindow) gViewerWindow->getWindow()->decBusyCount();
}

void process_places_reply(LLMessageSystem* msg, void** data)
{
	LLUUID query_id;

	msg->getUUID("AgentData", "QueryID", query_id);
	if (query_id.isNull())
	{
		LLFloaterLandHoldings::processPlacesReply(msg, data);
	}
	else if(gAgent.isInGroup(query_id))
	{
		LLPanelGroupLandMoney::processPlacesReply(msg, data);
	}
	else
	{
		LL_WARNS("Messaging") << "Got invalid PlacesReply message" << LL_ENDL;
	}
}

void send_sound_trigger(const LLUUID& sound_id, F32 gain)
{
	if (sound_id.isNull() || gAgent.getRegion() == NULL)
	{
		// disconnected agent or zero guids don't get sent (no sound)
		return;
	}

	LLMessageSystem* msg = gMessageSystem;
	msg->newMessageFast(_PREHASH_SoundTrigger);
	msg->nextBlockFast(_PREHASH_SoundData);
	msg->addUUIDFast(_PREHASH_SoundID, sound_id);
	// Client untrusted, ids set on sim
	msg->addUUIDFast(_PREHASH_OwnerID, LLUUID::null );
	msg->addUUIDFast(_PREHASH_ObjectID, LLUUID::null );
	msg->addUUIDFast(_PREHASH_ParentID, LLUUID::null );

	msg->addU64Fast(_PREHASH_Handle, gAgent.getRegion()->getHandle());

	LLVector3 position = gAgent.getPositionAgent();
	msg->addVector3Fast(_PREHASH_Position, position);
	msg->addF32Fast(_PREHASH_Gain, gain);

	gAgent.sendMessage();
}

bool join_group_response(const LLSD& notification, const LLSD& response)
{
	S32 option = LLNotificationsUtil::getSelectedOption(notification, response);
	bool accept_invite = false;

	LLUUID group_id = notification["payload"]["group_id"].asUUID();
	LLUUID transaction_id = notification["payload"]["transaction_id"].asUUID();
	std::string name = notification["payload"]["name"].asString();
	std::string message = notification["payload"]["message"].asString();
	S32 fee = notification["payload"]["fee"].asInteger();

	if (option == 2 && !group_id.isNull())
	{
		LLFloaterGroupInfo::showFromUUID(group_id);
		LLSD args;
		args["MESSAGE"] = message;
		LLNotificationsUtil::add("JoinGroup", args, notification["payload"]);
		return false;
	}
	if(option == 0 && !group_id.isNull())
	{
		// check for promotion or demotion.
		S32 max_groups = gHippoLimits->getMaxAgentGroups();
		if(gAgent.isInGroup(group_id)) ++max_groups;

		if(gAgent.mGroups.count() < max_groups)
		{
			accept_invite = true;
		}
		else
		{
			LLSD args;
			args["NAME"] = name;
			args["INVITE"] = message;
			LLNotificationsUtil::add("JoinedTooManyGroupsMember", args, notification["payload"]);
		}
	}

	if (accept_invite)
	{
		// If there is a fee to join this group, make
		// sure the user is sure they want to join.
		if (fee > 0)
		{
			LLSD args;
			args["COST"] = llformat("%d", fee);
			// Set the fee for next time to 0, so that we don't keep
			// asking about a fee.
			LLSD next_payload = notification["payload"];
			next_payload["fee"] = 0;
			LLNotificationsUtil::add("JoinGroupCanAfford",
									args,
									next_payload);
		}
		else
		{
			send_improved_im(group_id,
							 std::string("name"),
							 std::string("message"),
							IM_ONLINE,
							IM_GROUP_INVITATION_ACCEPT,
							transaction_id);
		}
	}
	else
	{
		send_improved_im(group_id,
						 std::string("name"),
						 std::string("message"),
						IM_ONLINE,
						IM_GROUP_INVITATION_DECLINE,
						transaction_id);
	}

	return false;
}

static void highlight_inventory_objects_in_panel(const std::vector<LLUUID>& items, LLInventoryPanel *inventory_panel)
{
	if (NULL == inventory_panel) return;

	for (std::vector<LLUUID>::const_iterator item_iter = items.begin();
		item_iter != items.end();
		++item_iter)
	{
		const LLUUID& item_id = (*item_iter);
		if(!highlight_offered_object(item_id))
		{
			continue;
		}

		LLInventoryObject* item = gInventory.getObject(item_id);
		llassert(item);
		if (!item) {
			continue;
		}

		LL_DEBUGS("Inventory_Move") << "Highlighting inventory item: " << item->getName() << ", " << item_id  << LL_ENDL;
		LLFolderView* fv = inventory_panel->getRootFolder();
		if (fv)
		{
			LLFolderViewItem* fv_item = fv->getItemByID(item_id);
			if (fv_item)
			{
				LLFolderViewItem* fv_folder = fv_item->getParentFolder();
				if (fv_folder)
				{
					// Parent folders can be different in case of 2 consecutive drag and drop
					// operations when the second one is started before the first one completes.
					LL_DEBUGS("Inventory_Move") << "Open folder: " << fv_folder->getName() << LL_ENDL;
					fv_folder->setOpen(TRUE);
					if (fv_folder->isSelected())
					{
						fv->changeSelection(fv_folder, FALSE);
					}
				}
				fv->changeSelection(fv_item, TRUE);
			}
		}
	}
}

static LLNotificationFunctorRegistration jgr_1("JoinGroup", join_group_response);
static LLNotificationFunctorRegistration jgr_2("JoinedTooManyGroupsMember", join_group_response);
static LLNotificationFunctorRegistration jgr_3("JoinGroupCanAfford", join_group_response);


//-----------------------------------------------------------------------------
// Instant Message
//-----------------------------------------------------------------------------
class LLOpenAgentOffer : public LLInventoryFetchItemsObserver
{
public:
	LLOpenAgentOffer(const LLUUID& object_id,
					 const std::string& from_name) : 
		LLInventoryFetchItemsObserver(object_id),
		mFromName(from_name) {}
	/*virtual*/ void startFetch()
	{
		for (uuid_vec_t::const_iterator it = mIDs.begin(); it < mIDs.end(); ++it)
		{
			LLViewerInventoryCategory* cat = gInventory.getCategory(*it);
			if (cat)
			{
				mComplete.push_back((*it));
			}
		}
		LLInventoryFetchItemsObserver::startFetch();
	}
	/*virtual*/ void done()
	{
		open_inventory_offer(mComplete, mFromName);
		gInventory.removeObserver(this);
		delete this;
	}
private:
	std::string mFromName;
};

/**
 * Class to observe adding of new items moved from the world to user's inventory to select them in inventory.
 *
 * We can't create it each time items are moved because "drop" event is sent separately for each
 * element even while multi-dragging. We have to have the only instance of the observer. See EXT-4347.
 */
class LLViewerInventoryMoveFromWorldObserver : public LLInventoryAddItemByAssetObserver
{
public:
	LLViewerInventoryMoveFromWorldObserver()
		: LLInventoryAddItemByAssetObserver()
	{

	}

	void setMoveIntoFolderID(const LLUUID& into_folder_uuid) {mMoveIntoFolderID = into_folder_uuid; }

private:
	/*virtual */void onAssetAdded(const LLUUID& asset_id)
	{
		// Store active Inventory panel.
		if (LLInventoryPanel::getActiveInventoryPanel())
		{
			mActivePanel = LLInventoryPanel::getActiveInventoryPanel()->getHandle();
		}

		// Store selected items (without destination folder)
		mSelectedItems.clear();
		if (LLInventoryPanel::getActiveInventoryPanel())
		{
			mSelectedItems = LLInventoryPanel::getActiveInventoryPanel()->getRootFolder()->getSelectionList();
		}
		mSelectedItems.erase(mMoveIntoFolderID);
	}

	/**
	 * Selects added inventory items watched by their Asset UUIDs if selection was not changed since
	 * all items were started to watch (dropped into a folder).
	 */
	void done()
	{
		LLInventoryPanel* active_panel = dynamic_cast<LLInventoryPanel*>(mActivePanel.get());

		// if selection is not changed since watch started lets hightlight new items.
		if (active_panel && !isSelectionChanged())
		{
			LL_DEBUGS("Inventory_Move") << "Selecting new items..." << LL_ENDL;
			active_panel->clearSelection();
			highlight_inventory_objects_in_panel(mAddedItems, active_panel);
		}
	}

	/**
	 * Returns true if selected inventory items were changed since moved inventory items were started to watch.
	 */
	bool isSelectionChanged()
	{	
		LLInventoryPanel* active_panel = dynamic_cast<LLInventoryPanel*>(mActivePanel.get());

		if (NULL == active_panel)
		{
			return true;
		}

		// get selected items (without destination folder)
		selected_items_t selected_items = active_panel->getRootFolder()->getSelectionList();
		selected_items.erase(mMoveIntoFolderID);

		// compare stored & current sets of selected items
		selected_items_t different_items;
		std::set_symmetric_difference(mSelectedItems.begin(), mSelectedItems.end(),
			selected_items.begin(), selected_items.end(), std::inserter(different_items, different_items.begin()));

		LL_DEBUGS("Inventory_Move") << "Selected firstly: " << mSelectedItems.size()
			<< ", now: " << selected_items.size() << ", difference: " << different_items.size() << LL_ENDL;

		return different_items.size() > 0;
	}

	LLHandle<LLPanel> mActivePanel;
	typedef std::set<LLUUID> selected_items_t;
	selected_items_t mSelectedItems;

	/**
	 * UUID of FolderViewFolder into which watched items are moved.
	 *
	 * Destination FolderViewFolder becomes selected while mouse hovering (when dragged items are dropped).
	 * 
	 * If mouse is moved out it set unselected and number of selected items is changed 
	 * even if selected items in Inventory stay the same.
	 * So, it is used to update stored selection list.
	 *
	 * @see onAssetAdded()
	 * @see isSelectionChanged()
	 */
	LLUUID mMoveIntoFolderID;
};

LLViewerInventoryMoveFromWorldObserver* gInventoryMoveObserver = NULL;

void set_dad_inventory_item(LLInventoryItem* inv_item, const LLUUID& into_folder_uuid)
{
	start_new_inventory_observer();

	gInventoryMoveObserver->setMoveIntoFolderID(into_folder_uuid);
	gInventoryMoveObserver->watchAsset(inv_item->getAssetUUID());
}


/**
 * Class to observe moving of items and to select them in inventory.
 *
 * Used currently for dragging from inbox to regular inventory folders
 */

class LLViewerInventoryMoveObserver : public LLInventoryObserver
{
public:

	LLViewerInventoryMoveObserver(const LLUUID& object_id)
		: LLInventoryObserver()
		, mObjectID(object_id)
	{
		if (LLInventoryPanel::getActiveInventoryPanel())
		{
			mActivePanel = LLInventoryPanel::getActiveInventoryPanel()->getHandle();
		}
	}

	virtual ~LLViewerInventoryMoveObserver() {}
	virtual void changed(U32 mask);
	
private:
	LLUUID mObjectID;
	LLHandle<LLPanel> mActivePanel;

};

void LLViewerInventoryMoveObserver::changed(U32 mask)
{
	LLInventoryPanel* active_panel = dynamic_cast<LLInventoryPanel*>(mActivePanel.get());

	if (NULL == active_panel)
	{
		gInventory.removeObserver(this);
		return;
	}

	if((mask & (LLInventoryObserver::STRUCTURE)) != 0)
	{
		const std::set<LLUUID>& changed_items = gInventory.getChangedIDs();

		std::set<LLUUID>::const_iterator id_it = changed_items.begin();
		std::set<LLUUID>::const_iterator id_end = changed_items.end();
		for (;id_it != id_end; ++id_it)
		{
			if ((*id_it) == mObjectID)
			{
				active_panel->clearSelection();			
				std::vector<LLUUID> items;
				items.push_back(mObjectID);
				highlight_inventory_objects_in_panel(items, active_panel);
				active_panel->getRootFolder()->scrollToShowSelection();
				
				gInventory.removeObserver(this);
				break;
			}
		}
	}
}

void set_dad_inbox_object(const LLUUID& object_id)
{
	LLViewerInventoryMoveObserver* move_observer = new LLViewerInventoryMoveObserver(object_id);
	gInventory.addObserver(move_observer);
}

//unlike the FetchObserver for AgentOffer, we only make one 
//instance of the AddedObserver for TaskOffers
//and it never dies.  We do this because we don't know the UUID of 
//task offers until they are accepted, so we don't wouldn't 
//know what to watch for, so instead we just watch for all additions.
class LLOpenTaskOffer : public LLInventoryAddedObserver
{
protected:
	/*virtual*/ void done()
	{
		for (uuid_vec_t::iterator it = mAdded.begin(); it != mAdded.end();)
		{
			const LLUUID& item_uuid = *it;
			bool was_moved = false;
			LLInventoryObject* added_object = gInventory.getObject(item_uuid);
			if (added_object)
			{
				// cast to item to get Asset UUID
				LLInventoryItem* added_item = dynamic_cast<LLInventoryItem*>(added_object);
				if (added_item)
				{
					const LLUUID& asset_uuid = added_item->getAssetUUID();
					if (gInventoryMoveObserver->isAssetWatched(asset_uuid))
					{
						LL_DEBUGS("Inventory_Move") << "Found asset UUID: " << asset_uuid << LL_ENDL;
						was_moved = true;
					}
				}
			}

			if (was_moved)
			{
				it = mAdded.erase(it);
			}
			else ++it;
		}

		open_inventory_offer(mAdded, "");
		mAdded.clear();
	}
 };

class LLOpenTaskGroupOffer : public LLInventoryAddedObserver
{
protected:
	/*virtual*/ void done()
	{
		open_inventory_offer(mAdded, "group_offer");
		mAdded.clear();
		gInventory.removeObserver(this);
		delete this;
	}
};

//one global instance to bind them
LLOpenTaskOffer* gNewInventoryObserver=NULL;
class LLNewInventoryHintObserver : public LLInventoryAddedObserver
{
protected:
	/*virtual*/ void done()
	{
		//LLFirstUse::newInventory();
	}
};

LLNewInventoryHintObserver* gNewInventoryHintObserver=NULL;

void start_new_inventory_observer()
{
	if (!gNewInventoryObserver) //task offer observer 
	{
		// Observer is deleted by gInventory
		gNewInventoryObserver = new LLOpenTaskOffer;
		gInventory.addObserver(gNewInventoryObserver);
	}

	if (!gInventoryMoveObserver) //inventory move from the world observer 
	{
		// Observer is deleted by gInventory
		gInventoryMoveObserver = new LLViewerInventoryMoveFromWorldObserver;
		gInventory.addObserver(gInventoryMoveObserver);
	}
}

class LLDiscardAgentOffer : public LLInventoryFetchItemsObserver
{
	LOG_CLASS(LLDiscardAgentOffer);

public:
	LLDiscardAgentOffer(const LLUUID& folder_id, const LLUUID& object_id) :
		LLInventoryFetchItemsObserver(object_id),
		mFolderID(folder_id),
		mObjectID(object_id) {}

	virtual void done()
	{
		LL_DEBUGS("Messaging") << "LLDiscardAgentOffer::done()" << LL_ENDL;

		// We're invoked from LLInventoryModel::notifyObservers().
		// If we now try to remove the inventory item, it will cause a nested
		// notifyObservers() call, which won't work.
		// So defer moving the item to trash until viewer gets idle (in a moment).
		LLAppViewer::instance()->addOnIdleCallback(boost::bind(&LLInventoryModel::removeItem, &gInventory, mObjectID));
		gInventory.removeObserver(this);
		delete this;
	}

protected:
	LLUUID mFolderID;
	LLUUID mObjectID;
};


//Returns TRUE if we are OK, FALSE if we are throttled
//Set check_only true if you want to know the throttle status 
//without registering a hit
bool check_offer_throttle(const std::string& from_name, bool check_only)
{
	static U32 throttle_count;
	static bool throttle_logged;
	LLChat chat;
	std::string log_message;

	if (!gSavedSettings.getBOOL("ShowNewInventory"))
		return false;

	if (check_only)
	{
		return gThrottleTimer.hasExpired();
	}
	
	if(gThrottleTimer.checkExpirationAndReset(OFFER_THROTTLE_TIME))
	{
		LL_DEBUGS("Messaging") << "Throttle Expired" << LL_ENDL;
		throttle_count=1;
		throttle_logged=false;
		return true;
	}
	else //has not expired
	{
		LL_DEBUGS("Messaging") << "Throttle Not Expired, Count: " << throttle_count << LL_ENDL;
		// When downloading the initial inventory we get a lot of new items
		// coming in and can't tell that from spam.
		if (LLStartUp::getStartupState() >= STATE_STARTED
			&& throttle_count >= OFFER_THROTTLE_MAX_COUNT)
		{
			if (!throttle_logged)
			{
				// Use the name of the last item giver, who is probably the person
				// spamming you.

				LLStringUtil::format_map_t arg;
				std::string log_msg;
				std::ostringstream time ;
				time<<OFFER_THROTTLE_TIME;

				arg["APP_NAME"] = LLAppViewer::instance()->getSecondLifeTitle();
				arg["TIME"] = time.str();

				if (!from_name.empty())
				{
					arg["FROM_NAME"] = from_name;
					log_msg = LLTrans::getString("ItemsComingInTooFastFrom", arg);
				}
				else
				{
					log_msg = LLTrans::getString("ItemsComingInTooFast", arg);
				}

				chat.mText = log_msg;
				//this is kinda important, so actually put it on screen
				LLFloaterChat::addChat(chat, FALSE, FALSE);

				throttle_logged=true;
			}
			return false;
		}
		else
		{
			throttle_count++;
			return true;
		}
	}
}

void open_inventory_offer(const uuid_vec_t& items, const std::string& from_name)
{
	uuid_vec_t::const_iterator it = items.begin();
	uuid_vec_t::const_iterator end = items.end();
	LLInventoryItem* item;
	for(; it != end; ++it)
	{
		item = gInventory.getItem(*it);
		if(!item)
		{
			LL_WARNS("Messaging") << "Unable to show inventory item: " << *it << LL_ENDL;
			continue;
		}
		if(!highlight_offered_object(item->getUUID()))
		{
			continue;
		}
		LLAssetType::EType asset_type = item->getType();

		//if we are throttled, don't display them
		if (check_offer_throttle(from_name, false))
		{
			// I'm not sure this is a good idea - Definitely a bad idea. HB
			//bool show_keep_discard = item->getPermissions().getCreator() != gAgent.getID();
			bool show_keep_discard = true;
			switch(asset_type)
			{
			case LLAssetType::AT_NOTECARD:
				open_notecard((LLViewerInventoryItem*)item, std::string("Note: ") + item->getName(), LLUUID::null, show_keep_discard, LLUUID::null, FALSE);
				break;
			case LLAssetType::AT_LANDMARK:
				open_landmark((LLViewerInventoryItem*)item, std::string("Landmark: ") + item->getName(), show_keep_discard, LLUUID::null, FALSE);
				break;
			case LLAssetType::AT_TEXTURE:
				open_texture(*it, std::string("Texture: ") + item->getName(), show_keep_discard, LLUUID::null, FALSE);
				break;
			default:
				break;
			}
		}
		//highlight item, if it's not in the trash or lost+found
		
		// Don't auto-open the inventory floater
		LLInventoryView* view = LLInventoryView::getActiveInventory();
		if(!view)
		{
			return;
		}

		if(gSavedSettings.getBOOL("ShowInInventory") &&
		   asset_type != LLAssetType::AT_CALLINGCARD &&
		   item->getInventoryType() != LLInventoryType::IT_ATTACHMENT &&
		   !from_name.empty())
		{
			LLInventoryView::showAgentInventory(TRUE);
		}
		//Trash Check
		LLUUID trash_id;
		trash_id = gInventory.findCategoryUUIDForType(LLFolderType::FT_TRASH);
		if(gInventory.isObjectDescendentOf(item->getUUID(), trash_id))
		{
			return;
		}
		LLUUID lost_and_found_id = gInventory.findCategoryUUIDForType(LLFolderType::FT_LOST_AND_FOUND);
		//BOOL inventory_has_focus = gFocusMgr.childHasKeyboardFocus(view);
		BOOL user_is_away = gAwayTimer.getStarted();

		// don't select lost and found items if the user is active
		if (gInventory.isObjectDescendentOf(item->getUUID(), lost_and_found_id)
			&& !user_is_away)
		{
			return;
		}

		//Not sure about this check.  Could make it easy to miss incoming items.
		//don't dick with highlight while the user is working
		//if(inventory_has_focus && !user_is_away)
		//	break;
		LL_DEBUGS("Messaging") << "Highlighting" << item->getUUID()  << LL_ENDL;
		//highlight item

		LLFocusableElement* focus_ctrl = gFocusMgr.getKeyboardFocus();
		view->getPanel()->setSelection(item->getUUID(), TAKE_FOCUS_NO);
		gFocusMgr.setKeyboardFocus(focus_ctrl);
	}
}

bool highlight_offered_object(const LLUUID& obj_id)
{
	const LLInventoryObject* obj = gInventory.getObject(obj_id);
	if(!obj)
	{
		LL_WARNS("Messaging") << "Unable to show inventory item: " << obj_id << LL_ENDL;
		return false;
	}

	////////////////////////////////////////////////////////////////////////////////
	// Don't highlight if it's in certain "quiet" folders which don't need UI
	// notification (e.g. trash, cof, lost-and-found).
	if(!gAgent.getAFK())
	{
		const LLViewerInventoryCategory *parent = gInventory.getFirstNondefaultParent(obj_id);
		if (parent)
		{
			const LLFolderType::EType parent_type = parent->getPreferredType();
			if (LLViewerFolderType::lookupIsQuietType(parent_type))
			{
				return false;
			}
		}
	}

	return true;
}

void inventory_offer_mute_callback(const LLUUID& blocked_id,
								   const std::string& full_name,
								   bool is_group)
{
	// *NOTE: blocks owner if the offer came from an object
	LLMute::EType mute_type = is_group ? LLMute::GROUP : LLMute::AGENT;

	LLMute mute(blocked_id, full_name, mute_type);
	if (LLMuteList::getInstance()->add(mute))
	{
		LLFloaterMute::showInstance();
		LLFloaterMute::getInstance()->selectMute(blocked_id);
	}

	// purge the message queue of any previously queued inventory offers from the same source.
	class OfferMatcher : public LLNotifyBoxView::Matcher
	{
	public:
		OfferMatcher(const LLUUID& to_block) : blocked_id(to_block) {}
		bool matches(const LLNotificationPtr notification) const
		{
			if(notification->getName() == "ObjectGiveItem" 
				|| notification->getName() == "ObjectGiveItemUnknownUser"
				|| notification->getName() == "UserGiveItem")
			{
				return (notification->getPayload()["from_id"].asUUID() == blocked_id);
			}
			return FALSE;
		}
	private:
		const LLUUID& blocked_id;
	};
	gNotifyBoxView->purgeMessagesMatching(OfferMatcher(blocked_id));
}

LLOfferInfo::LLOfferInfo(const LLSD& sd)
{
	mIM = (EInstantMessage)sd["im_type"].asInteger();
	mFromID = sd["from_id"].asUUID();
	mFromGroup = sd["from_group"].asBoolean();
	mFromObject = sd["from_object"].asBoolean();
	mTransactionID = sd["transaction_id"].asUUID();
	mFolderID = sd["folder_id"].asUUID();
	mObjectID = sd["object_id"].asUUID();
	mType = LLAssetType::lookup(sd["type"].asString().c_str());
	mFromName = sd["from_name"].asString();
	mDesc = sd["description"].asString();
	mHost = LLHost(sd["sender"].asString());
}

LLSD LLOfferInfo::asLLSD()
{
	LLSD sd;
	sd["im_type"] = mIM;
	sd["from_id"] = mFromID;
	sd["from_group"] = mFromGroup;
	sd["from_object"] = mFromObject;
	sd["transaction_id"] = mTransactionID;
	sd["folder_id"] = mFolderID;
	sd["object_id"] = mObjectID;
	sd["type"] = LLAssetType::lookup(mType);
	sd["from_name"] = mFromName;
	sd["description"] = mDesc;
	sd["sender"] = mHost.getIPandPort();
	return sd;
}

bool LLOfferInfo::inventory_offer_callback(const LLSD& notification, const LLSD& response)
 {
	LLChat chat;
	std::string log_message;
	S32 button = LLNotificationsUtil::getSelectedOption(notification, response);

	// For muting, we need to add the mute, then decline the offer.
	// This must be done here because:
	// * callback may be called immediately,
	// * adding the mute sends a message,
	// * we can't build two messages at once.
	if (2 == button)
	{
		gCacheName->get(mFromID, mFromGroup, boost::bind(&inventory_offer_mute_callback,_1,_2,_3));
	}

	LLMessageSystem* msg = gMessageSystem;
	msg->newMessageFast(_PREHASH_ImprovedInstantMessage);
	msg->nextBlockFast(_PREHASH_AgentData);
	msg->addUUIDFast(_PREHASH_AgentID, gAgent.getID());
	msg->addUUIDFast(_PREHASH_SessionID, gAgent.getSessionID());
	msg->nextBlockFast(_PREHASH_MessageBlock);
	msg->addBOOLFast(_PREHASH_FromGroup, FALSE);
	msg->addUUIDFast(_PREHASH_ToAgentID, mFromID);
	msg->addU8Fast(_PREHASH_Offline, IM_ONLINE);
	msg->addUUIDFast(_PREHASH_ID, mTransactionID);
	msg->addU32Fast(_PREHASH_Timestamp, NO_TIMESTAMP); // no timestamp necessary
	std::string name;
	LLAgentUI::buildFullname(name);
	msg->addStringFast(_PREHASH_FromAgentName, name);
	msg->addStringFast(_PREHASH_Message, ""); 
	msg->addU32Fast(_PREHASH_ParentEstateID, 0);
	msg->addUUIDFast(_PREHASH_RegionID, LLUUID::null);
	msg->addVector3Fast(_PREHASH_Position, gAgent.getPositionAgent());
	LLInventoryObserver* opener = NULL;
	LLViewerInventoryCategory* catp = NULL;
	catp = (LLViewerInventoryCategory*)gInventory.getCategory(mObjectID);
	LLViewerInventoryItem* itemp = NULL;
	if(!catp)
	{
		itemp = (LLViewerInventoryItem*)gInventory.getItem(mObjectID);
	}

	std::string from_string; // Used in the pop-up.
	std::string chatHistory_string;  // Used in chat history.
	if (mFromObject == TRUE)
	{
		if (mFromGroup)
		{
			std::string group_name;
			if (gCacheName->getGroupName(mFromID, group_name))
			{
				from_string = LLTrans::getString("InvOfferAnObjectNamed") + " " + LLTrans::getString("'")
				+ mFromName + LLTrans::getString("'") + " " + LLTrans::getString("InvOfferOwnedByGroup")
				+ " " + LLTrans::getString("'") + group_name + LLTrans::getString("'");

				chatHistory_string = mFromName + " " + LLTrans::getString("InvOfferOwnedByGroup")
				+ " " + group_name + LLTrans::getString("'") + LLTrans::getString(".");
			}
			else
			{
				from_string = LLTrans::getString("InvOfferAnObjectNamed") + " " + LLTrans::getString("'")
				+ mFromName + LLTrans::getString("'") + " " + LLTrans::getString("InvOfferOwnedByUnknownGroup");
				chatHistory_string = mFromName + " " + LLTrans::getString("InvOfferOwnedByUnknownGroup") + LLTrans::getString(".");
			}
		}
		else
		{
			std::string full_name;
			if (gCacheName->getFullName(mFromID, full_name))
			{
// [RLVa:KB] - Version: 1.23.4 | Checked: 2009-07-08 (RLVa-1.0.0e)
				if ( (gRlvHandler.hasBehaviour(RLV_BHVR_SHOWNAMES)) && (RlvUtil::isNearbyAgent(mFromID)) )
				{
					full_name = RlvStrings::getAnonym(full_name);
				}
				from_string = LLTrans::getString("InvOfferAnObjectNamed") + " " + LLTrans::getString("'") + mFromName
				+ LLTrans::getString("'") +" " + LLTrans::getString("InvOfferOwnedBy") + full_name;
				chatHistory_string = mFromName + " " + LLTrans::getString("InvOfferOwnedBy") + " " + full_name + LLTrans::getString(".");
// [/RLVa:KB]
				//from_string = std::string("An object named '") + mFromName + "' owned by " + first_name + " " + last_name;
				//chatHistory_string = mFromName + " owned by " + first_name + " " + last_name;
			}
			else
			{

				from_string = LLTrans::getString("InvOfferAnObjectNamed") + " " + LLTrans::getString("'")
				+ mFromName + LLTrans::getString("'") + " " + LLTrans::getString("InvOfferOwnedByUnknownUser");
				chatHistory_string = mFromName + " " + LLTrans::getString("InvOfferOwnedByUnknownUser") + LLTrans::getString(".");
			}
		}
	}
	else
	{
		from_string = chatHistory_string = mFromName;
	}
	
	bool busy=FALSE;
	
// [RLVa:KB] - Checked: 2010-09-23 (RLVa-1.2.1e) | Added: RLVa-1.2.1e
	bool fRlvNotifyAccepted = false;
// [/RLVa:KB]
	switch(button)
	{
	case IOR_ACCEPT:
		// ACCEPT. The math for the dialog works, because the accept
		// for inventory_offered, task_inventory_offer or
		// group_notice_inventory is 1 greater than the offer integer value.

// [RLVa:KB] - Checked: 2010-09-23 (RLVa-1.2.1e) | Modified: RLVa-1.2.1e
		// Only change the inventory offer's destination folder to the shared root if:
		//   - the user has enabled the feature
		//   - the inventory offer came from a script (and specifies a folder)
		//   - the name starts with the prefix - mDesc format: '[OBJECTNAME]'  ( http://slurl.com/... )
		if ( (rlv_handler_t::isEnabled()) && 
			 (IM_TASK_INVENTORY_OFFERED == mIM) && (LLAssetType::AT_CATEGORY == mType) && (mDesc.find(RLV_PUTINV_PREFIX) == 1) )
		{
			fRlvNotifyAccepted = true;
			if (!RlvSettings::getForbidGiveToRLV())
			{
				const LLViewerInventoryCategory* pRlvRoot = RlvInventory::instance().getSharedRoot();
				if (pRlvRoot)
				{
					fRlvNotifyAccepted = false;		// "accepted_in_rlv" is sent from RlvGiveToRLVTaskOffer *after* we have the folder
					mFolderID = pRlvRoot->getUUID();

					RlvGiveToRLVTaskOffer* pOfferObserver = new RlvGiveToRLVTaskOffer(mTransactionID);
					gInventory.addObserver(pOfferObserver);
				}
			}
		}
// [/RLVa:KB]

		// Generates IM_INVENTORY_ACCEPTED, IM_TASK_INVENTORY_ACCEPTED, 
		// or IM_GROUP_NOTICE_INVENTORY_ACCEPTED
		msg->addU8Fast(_PREHASH_Dialog, (U8)(mIM + 1));
		msg->addBinaryDataFast(_PREHASH_BinaryBucket, &(mFolderID.mData),
					 sizeof(mFolderID.mData));
		// send the message
		msg->sendReliable(mHost);

		//don't spam them if they are getting flooded
		if (check_offer_throttle(mFromName, true))
		{
			log_message = chatHistory_string + " " + LLTrans::getString("InvOfferGaveYou") + " " + mDesc + LLTrans::getString(".");
 			chat.mText = log_message;
 			LLFloaterChat::addChatHistory(chat);
		}

		// we will want to open this item when it comes back.
		LL_DEBUGS("Messaging") << "Initializing an opener for tid: " << mTransactionID
				 << LL_ENDL;
		switch (mIM)
		{
		case IM_INVENTORY_OFFERED:
		{
			// This is an offer from an agent. In this case, the back
			// end has already copied the items into your inventory,
			// so we can fetch it out of our inventory.
// [RLVa:KB] - Checked: 2010-04-18 (RLVa-1.2.0e) | Modified: RLVa-1.2.0e
#ifdef RLV_EXTENSION_GIVETORLV_A2A
			if ( (rlv_handler_t::isEnabled()) && (!RlvSettings::getForbidGiveToRLV()) && (LLAssetType::AT_CATEGORY == mType) && 
				 (RlvInventory::instance().getSharedRoot()) && (mDesc.find(RLV_PUTINV_PREFIX) == 0) )
			{
				RlvGiveToRLVAgentOffer* pOffer = new RlvGiveToRLVAgentOffer(mObjectID);
				pOffer->startFetch();
				if (pOffer->isFinished())
					pOffer->done();
				else
					gInventory.addObserver(pOffer);
			}
#endif // RLV_EXTENSION_GIVETORLV_A2A
// [/RLVa:KB]

			LLOpenAgentOffer* open_agent_offer = new LLOpenAgentOffer(mObjectID, from_string);
			open_agent_offer->startFetch();
			if(catp || (itemp && itemp->isFinished()))
			{
				open_agent_offer->done();
			}
			else
			{
				opener = open_agent_offer;
			}
		}
			break;
		case IM_TASK_INVENTORY_OFFERED:
		case IM_GROUP_NOTICE:
		case IM_GROUP_NOTICE_REQUESTED:
		{
			// This is an offer from a task or group.
			// We don't use a new instance of an opener
			// We instead use the singular observer gOpenTaskOffer
			// Since it already exists, we don't need to actually do anything
		}
		break;
		default:
			LL_WARNS("Messaging") << "inventory_offer_callback: unknown offer type" << LL_ENDL;
			break;
		}	// end switch (mIM)
		break;

	case IOR_BUSY:
		//Busy falls through to decline.  Says to make busy message.
		busy=TRUE;
	case IOR_MUTE:
		// MUTE falls through to decline
	case IOR_DECLINE:
		// DECLINE. The math for the dialog works, because the decline
		// for inventory_offered, task_inventory_offer or
		// group_notice_inventory is 2 greater than the offer integer value.
		// Generates IM_INVENTORY_DECLINED, IM_TASK_INVENTORY_DECLINED,
		// or IM_GROUP_NOTICE_INVENTORY_DECLINED
	default:
		// close button probably (or any of the fall-throughs from above)
		msg->addU8Fast(_PREHASH_Dialog, (U8)(mIM + 2));
		msg->addBinaryDataFast(_PREHASH_BinaryBucket, EMPTY_BINARY_BUCKET, EMPTY_BINARY_BUCKET_SIZE);
		// send the message
		msg->sendReliable(mHost);

// [RLVa:KB] - Checked: 2010-09-23 (RLVa-1.2.1e) | Added: RLVa-1.2.1e
		if ( (rlv_handler_t::isEnabled()) && 
			 (IM_TASK_INVENTORY_OFFERED == mIM) && (LLAssetType::AT_CATEGORY == mType) && (mDesc.find(RLV_PUTINV_PREFIX) == 1) )
		{
			std::string::size_type idxToken = mDesc.find("'  ( http://");
			if (std::string::npos != idxToken)
				RlvBehaviourNotifyHandler::instance().sendNotification("declined inv_offer " + mDesc.substr(1, idxToken - 1));
		}
// [/RLVa:KB]

		LLStringUtil::format_map_t log_message_args;
		log_message_args["[DESC]"] = mDesc;
		log_message_args["[NAME]"] = mFromName;
		log_message = LLTrans::getString("InvOfferDecline", log_message_args);
		chat.mText = log_message;
		if( LLMuteList::getInstance()->isMuted(mFromID ) && ! LLMuteList::getInstance()->isLinden(mFromName) )  // muting for SL-42269
		{
			chat.mMuted = TRUE;
		}
		LLFloaterChat::addChatHistory(chat);

		// If it's from an agent, we have to fetch the item to throw
		// it away. If it's from a task or group, just denying the 
		// request will suffice to discard the item.
		if(IM_INVENTORY_OFFERED == mIM)
		{
			LLDiscardAgentOffer* discard_agent_offer = new LLDiscardAgentOffer(mFolderID, mObjectID);
			discard_agent_offer->startFetch();
			if (catp || (itemp && itemp->isFinished()))
			{
				discard_agent_offer->done();
			}
			else
			{
				opener = discard_agent_offer;
			}
			
		}
		if (busy &&	(!mFromGroup && !mFromObject))
		{
			busy_message(msg,mFromID);
		}
		break;
	}

	if(opener)
	{
		gInventory.addObserver(opener);
	}

	// Allow these to stack up, but once you deal with one, reset the
	// position.
	gFloaterView->resetStartingFloaterPosition();

	delete this;
	return false;
}


void inventory_offer_handler(LLOfferInfo* info, BOOL from_task)
{
	//Until throttling is implemented, busy mode should reject inventory instead of silently
	//accepting it.  SEE SL-39554
	if (gAgent.getBusy())
	{
		info->forceResponse(IOR_BUSY);
		return;
	}

	// NaCl - Antispam Registry
	static LLCachedControl<bool> antispam(gSavedSettings,"_NACL_Antispam");
	if(antispam || gSavedSettings.getBOOL("AntiSpamItemOffers") || NACLAntiSpamRegistry::checkQueue((U32)NACLAntiSpamRegistry::QUEUE_INVENTORY,info->mFromID))
		return;
	// NaCl End
	//If muted, don't even go through the messaging stuff.  Just curtail the offer here.
	if (LLMuteList::getInstance()->isMuted(info->mFromID, info->mFromName))
	{
		info->forceResponse(IOR_MUTE);
		return;
	}

	// Avoid the Accept/Discard dialog if the user so desires. JC
	if (gSavedSettings.getBOOL("AutoAcceptNewInventory")
		&& (info->mType == LLAssetType::AT_NOTECARD
			|| info->mType == LLAssetType::AT_LANDMARK
			|| info->mType == LLAssetType::AT_TEXTURE))
	{
		// For certain types, just accept the items into the inventory,
		// and possibly open them on receipt depending upon "ShowNewInventory".
		info->forceResponse(IOR_ACCEPT);
		return;
	}

	// Strip any SLURL from the message display. (DEV-2754)
	std::string msg = info->mDesc;
	int indx = msg.find(" ( http://slurl.com/secondlife/");
	if(indx == std::string::npos)
	{
		// try to find new slurl host
		indx = msg.find(" ( http://maps.secondlife.com/secondlife/");
	}
	if(indx >= 0)
	{
		LLStringUtil::truncate(msg, indx);
// [RLVa:KB] - Version: 1.23.4 | Checked: 2009-07-04 (RLVa-1.0.0a) | Added: RLVa-1.0.0a
		// TODO-RLVa: needs revisiting when LL saves open notifications to disk to accept them on the next relog
		if (gRlvHandler.hasBehaviour(RLV_BHVR_SHOWLOC))
		{
			RlvUtil::filterLocation(info->mDesc);
		}
// [/RLVa:KB]
	}

	LLSD args;
	args["[OBJECTNAME]"] = msg;

	LLSD payload;

	// must protect against a NULL return from lookupHumanReadable()
	std::string typestr = ll_safe_string(LLAssetType::lookupHumanReadable(info->mType));
	if (!typestr.empty())
	{
		// human readable matches string name from strings.xml
		// lets get asset type localized name
		args["OBJECTTYPE"] = LLTrans::getString(typestr);
	}
	else
	{
		LL_WARNS("Messaging") << "LLAssetType::lookupHumanReadable() returned NULL - probably bad asset type: " << info->mType << LL_ENDL;
		args["OBJECTTYPE"] = "";

		// This seems safest, rather than propagating bogosity
		LL_WARNS("Messaging") << "Forcing an inventory-decline for probably-bad asset type." << LL_ENDL;
		info->forceResponse(IOR_DECLINE);
		return;
	}

	// Name cache callbacks don't store userdata, so can't save
	// off the LLOfferInfo.  Argh.
	BOOL name_found = FALSE;
	payload["from_id"] = info->mFromID;
	args["OBJECTFROMNAME"] = info->mFromName;
	args["NAME"] = info->mFromName;
	if (info->mFromGroup)
	{
		std::string group_name;
		if (gCacheName->getGroupName(info->mFromID, group_name))
		{
			args["NAME"] = group_name;
			name_found = TRUE;
		}
	}
	else
	{
		std::string full_name;
		if (gCacheName->getFullName(info->mFromID, full_name))
		{
// [RLVa:KB] - Version: 1.23.4 | Checked: 2009-07-08 (RLVa-1.0.0e)
			if ( (gRlvHandler.hasBehaviour(RLV_BHVR_SHOWNAMES)) && (RlvUtil::isNearbyAgent(info->mFromID)) )
			{
				full_name = RlvStrings::getAnonym(full_name);
			}
// [/RLVa:KB]
			args["NAME"] = full_name;
			name_found = TRUE;
		}
	}


	LLNotification::Params p("ObjectGiveItem");
	p.substitutions(args).payload(payload).functor(boost::bind(&LLOfferInfo::inventory_offer_callback, info, _1, _2));

	if (from_task)
	{
		p.name = name_found ? "ObjectGiveItem" : "ObjectGiveItemUnknownUser";
	}
	else
	{
// [RLVa:KB] - Version: 1.23.4 | Checked: 2009-07-08 (RLVa-1.0.0e)
		if ( (gRlvHandler.hasBehaviour(RLV_BHVR_SHOWNAMES)) && (RlvUtil::isNearbyAgent(info->mFromID)) )
		{
			args["NAME"] = RlvStrings::getAnonym(info->mFromName);
		}
// [/RLVa:KB]
		p.name = "UserGiveItem";
	}

	LLNotifications::instance().add(p);
}


bool group_vote_callback(const LLSD& notification, const LLSD& response)
{
	LLUUID group_id = notification["payload"]["group_id"].asUUID();
	S32 option = LLNotification::getSelectedOption(notification, response);
	switch(option)
	{
	case 0:
		// Vote Now
		// Open up the voting tab
		LLFloaterGroupInfo::showFromUUID(group_id, "voting_tab");
		break;
	default:
		// Vote Later or
		// close button
		break;
	}
	return false;
}
static LLNotificationFunctorRegistration group_vote_callback_reg("GroupVote", group_vote_callback);

bool lure_callback(const LLSD& notification, const LLSD& response)
{
	S32 option = 0;
	if (response.isInteger()) 
	{
		option = response.asInteger();
	}
	else
	{
		option = LLNotificationsUtil::getSelectedOption(notification, response);
	}
	
	LLUUID from_id = notification["payload"]["from_id"].asUUID();
	LLUUID lure_id = notification["payload"]["lure_id"].asUUID();
	BOOL godlike = notification["payload"]["godlike"].asBoolean();

	switch(option)
	{
	case 0:
		{
			// accept
			gAgent.teleportViaLure(lure_id, godlike);
		}
		break;
	case 1:
	default:
		// decline
		send_simple_im(from_id,
					   LLStringUtil::null,
					   IM_LURE_DECLINED,
					   lure_id);
		break;
	}
	return false;
}
static LLNotificationFunctorRegistration lure_callback_reg("TeleportOffered", lure_callback);

bool goto_url_callback(const LLSD& notification, const LLSD& response)
{
	std::string url = notification["payload"]["url"].asString();
	S32 option = LLNotificationsUtil::getSelectedOption(notification, response);
	if(1 == option)
	{
		LLWeb::loadURL(url);
	}
	return false;
}
static LLNotificationFunctorRegistration goto_url_callback_reg("GotoURL", goto_url_callback);

// Strip out "Resident" for display, but only if the message came from a user
// (rather than a script)
static std::string clean_name_from_im(const std::string& name, EInstantMessage type)
{
	switch(type)
	{
	case IM_NOTHING_SPECIAL:
	case IM_MESSAGEBOX:
	case IM_GROUP_INVITATION:
	case IM_INVENTORY_OFFERED:
	case IM_INVENTORY_ACCEPTED:
	case IM_INVENTORY_DECLINED:
	case IM_GROUP_VOTE:
	case IM_GROUP_MESSAGE_DEPRECATED:
	//IM_TASK_INVENTORY_OFFERED
	//IM_TASK_INVENTORY_ACCEPTED
	//IM_TASK_INVENTORY_DECLINED
	case IM_NEW_USER_DEFAULT:
	case IM_SESSION_INVITE:
	case IM_SESSION_P2P_INVITE:
	case IM_SESSION_GROUP_START:
	case IM_SESSION_CONFERENCE_START:
	case IM_SESSION_SEND:
	case IM_SESSION_LEAVE:
	//IM_FROM_TASK
	case IM_BUSY_AUTO_RESPONSE:
	case IM_CONSOLE_AND_CHAT_HISTORY:
	case IM_LURE_USER:
	case IM_LURE_ACCEPTED:
	case IM_LURE_DECLINED:
	case IM_GODLIKE_LURE_USER:
	case IM_YET_TO_BE_USED:
	case IM_GROUP_ELECTION_DEPRECATED:
	//IM_GOTO_URL
	//IM_FROM_TASK_AS_ALERT
	case IM_GROUP_NOTICE:
	case IM_GROUP_NOTICE_INVENTORY_ACCEPTED:
	case IM_GROUP_NOTICE_INVENTORY_DECLINED:
	case IM_GROUP_INVITATION_ACCEPT:
	case IM_GROUP_INVITATION_DECLINE:
	case IM_GROUP_NOTICE_REQUESTED:
	case IM_FRIENDSHIP_OFFERED:
	case IM_FRIENDSHIP_ACCEPTED:
	case IM_FRIENDSHIP_DECLINED_DEPRECATED:
	case IM_TYPING_START:
	//IM_TYPING_STOP
		return LLCacheName::cleanFullName(name);
	default:
		return name;
	}
}


void notification_display_name_callback(const LLUUID& id,
					  const LLAvatarName& av_name,
					  const std::string& name, 
					  LLSD& substitutions, 
					  const LLSD& payload)
{
	substitutions["NAME"] = av_name.mDisplayName;
	LLNotificationsUtil::add(name, substitutions, payload);
}
void process_improved_im(LLMessageSystem *msg, void **user_data)
{
	if (gNoRender)
	{
		return;
	}
	static LLCachedControl<bool> antispam(gSavedSettings,"_NACL_Antispam");
	LLUUID from_id;
	BOOL from_group;
	LLUUID to_id;
	U8 offline;
	U8 d = 0;
	LLUUID session_id;
	U32 timestamp;
	std::string name;
	std::string message;
	U32 parent_estate_id = 0;
	LLUUID region_id;
	LLVector3 position;
	U8 binary_bucket[MTUBYTES];
	S32 binary_bucket_size;
	LLChat chat;
	std::string buffer;
	
	// *TODO: Translate - need to fix the full name to first/last (maybe)
	msg->getUUIDFast(_PREHASH_AgentData, _PREHASH_AgentID, from_id);
	msg->getBOOLFast(_PREHASH_MessageBlock, _PREHASH_FromGroup, from_group);
	msg->getUUIDFast(_PREHASH_MessageBlock, _PREHASH_ToAgentID, to_id);
	msg->getU8Fast(  _PREHASH_MessageBlock, _PREHASH_Offline, offline);
	msg->getU8Fast(  _PREHASH_MessageBlock, _PREHASH_Dialog, d);
	msg->getUUIDFast(_PREHASH_MessageBlock, _PREHASH_ID, session_id);
	msg->getU32Fast( _PREHASH_MessageBlock, _PREHASH_Timestamp, timestamp);
	//msg->getData("MessageBlock", "Count",		&count);
	msg->getStringFast(_PREHASH_MessageBlock, _PREHASH_FromAgentName, name);
	msg->getStringFast(_PREHASH_MessageBlock, _PREHASH_Message,		message);
	// NaCl - Newline flood protection
	static LLCachedControl<bool> AntiSpamEnabled(gSavedSettings,"AntiSpamEnabled",false);
	if(AntiSpamEnabled){
		LLViewerObject* obj=gObjectList.findObject(from_id);
		if(!from_id.isNull() //Not from nothing.
				&& gAgent.getID() != from_id //Not from self.
				&& !(obj && obj->permYouOwner())) //Not from own object.
		{
			static LLCachedControl<U32> SpamNewlines(gSavedSettings,"_NACL_AntiSpamNewlines");
			boost::sregex_iterator iter(message.begin(), message.end(), NEWLINES);
			if((U32)std::abs(std::distance(iter, boost::sregex_iterator())) > SpamNewlines)
			{
				NACLAntiSpamRegistry::blockOnQueue((U32)NACLAntiSpamRegistry::QUEUE_IM,from_id);
				llinfos << "[antispam] blocked owner due to too many newlines: " << from_id << llendl;
				if(gSavedSettings.getBOOL("AntiSpamNotify"))
				{
					LLSD args;
					args["SOURCE"] = from_id.asString();
					args["AMOUNT"] = boost::lexical_cast<std::string>(SpamNewlines);
					LLNotificationsUtil::add("AntiSpamNewlineFlood", args);
				}
				return;
			}
		}
	}
	// NaCl End
	msg->getU32Fast(_PREHASH_MessageBlock, _PREHASH_ParentEstateID, parent_estate_id);
	msg->getUUIDFast(_PREHASH_MessageBlock, _PREHASH_RegionID, region_id);
	msg->getVector3Fast(_PREHASH_MessageBlock, _PREHASH_Position, position);
	msg->getBinaryDataFast(  _PREHASH_MessageBlock, _PREHASH_BinaryBucket, binary_bucket, 0, 0, MTUBYTES);
	binary_bucket_size = msg->getSizeFast(_PREHASH_MessageBlock, _PREHASH_BinaryBucket);
	EInstantMessage dialog = (EInstantMessage)d;

	// NaCl - Antispam Registry
	if((dialog != IM_TYPING_START && dialog != IM_TYPING_STOP)
	&& NACLAntiSpamRegistry::checkQueue((U32)NACLAntiSpamRegistry::QUEUE_IM,from_id))
		return;
	// NaCl End

    // make sure that we don't have an empty or all-whitespace name
	LLStringUtil::trim(name);
	if (name.empty())
	{
        name = LLTrans::getString("Unnamed");
	}
	// IDEVO convert new-style "Resident" names for display
	name = clean_name_from_im(name, dialog);

	// <edit>
	llinfos << "RegionID: " << region_id.asString() << llendl;
	// </edit>

	BOOL is_busy = gAgent.getBusy();
	BOOL is_muted = LLMuteList::getInstance()->isMuted(from_id, name, LLMute::flagTextChat)
		// object IMs contain sender object id in session_id (STORM-1209)
		|| dialog == IM_FROM_TASK && LLMuteList::getInstance()->isMuted(session_id);
	BOOL is_linden = LLMuteList::getInstance()->isLinden(name);
	BOOL is_owned_by_me = FALSE;

	LLUUID computed_session_id = LLIMMgr::computeSessionID(dialog,from_id);
	
	chat.mMuted = is_muted && !is_linden;
	chat.mFromID = from_id;
	chat.mFromName = name;
	chat.mSourceType = (from_id.isNull() || (name == std::string(SYSTEM_FROM))) ? CHAT_SOURCE_SYSTEM : CHAT_SOURCE_AGENT;
	
	if(chat.mSourceType == CHAT_SOURCE_AGENT)
	{
		LLSD args;
		args["NAME"] = name;
	}

	LLViewerObject *source = gObjectList.findObject(session_id); //Session ID is probably the wrong thing.
	if (source)
	{
		is_owned_by_me = source->permYouOwner();
	}

	std::string separator_string(": ");
	int message_offset = 0;

		//Handle IRC styled /me messages.
	std::string prefix = message.substr(0, 4);
	if (prefix == "/me " || prefix == "/me'")
	{
		separator_string = "";
		message_offset = 3;
	}

	if(  dialog == IM_TYPING_START
	  || dialog == IM_NOTHING_SPECIAL
	  || dialog == IM_TYPING_STOP
	  || dialog == IM_BUSY_AUTO_RESPONSE)
	{
		if(session_id != computed_session_id)
		{
			session_id = computed_session_id;
		}
	}
	bool typing_init = false;
	if( dialog == IM_TYPING_START && !is_muted )
	{
		if(!gIMMgr->hasSession(computed_session_id) && gSavedSettings.getBOOL("AscentInstantMessageAnnounceIncoming"))
		{
			typing_init = true;
			gIMMgr->addMessage(
					computed_session_id,
					from_id,
					name,
					llformat("%s ",name.c_str()) + LLTrans::getString("IM_announce_incoming"),
					name,
					IM_NOTHING_SPECIAL,
					parent_estate_id,
					region_id,
					position,
					false);
		}
	}

	bool is_auto_response = false;
	if(dialog == IM_NOTHING_SPECIAL) {
		// detect auto responses from GreenLife and compatible viewers
		is_auto_response = ( message.substr(0, 21) == "/me (auto-response): " );
	}

	bool do_auto_response = false;
	if( gSavedPerAccountSettings.getBOOL("AscentInstantMessageResponseAnyone" ) )
		do_auto_response = true;

	// odd name for auto respond to non-friends
	if( gSavedPerAccountSettings.getBOOL("AscentInstantMessageResponseFriends") &&
		LLAvatarTracker::instance().getBuddyInfo(from_id) == NULL )
		do_auto_response = true;

	if( is_muted )
		do_auto_response = gSavedPerAccountSettings.getBOOL("AscentInstantMessageResponseMuted");

	if( offline != IM_ONLINE )
		do_auto_response = false;

	if( is_auto_response )
		do_auto_response = false;

	// handle cases where IM_NOTHING_SPECIAL is not an IM
	if( name == SYSTEM_FROM ||
		from_id.isNull() ||
		to_id.isNull() )
		do_auto_response = false;

//	if( do_auto_response )
// [RLVa:KB] - Alternate: Phoenix-370
	// Phoenix specific: auto-response should be blocked if the avie is RLV @sendim=n restricted and the recipient is not an exception
	if ( (do_auto_response) && ( (!gRlvHandler.hasBehaviour(RLV_BHVR_SENDIM)) || (gRlvHandler.isException(RLV_BHVR_SENDIM, from_id)) ) )
// [/RLVa:KB]
	{
		if((dialog == IM_NOTHING_SPECIAL && !is_auto_response) ||
			(dialog == IM_TYPING_START && gSavedSettings.getBOOL("AscentInstantMessageAnnounceIncoming"))
			)
		{
			BOOL has = gIMMgr->hasSession(computed_session_id);
			if(!has || gSavedPerAccountSettings.getBOOL("AscentInstantMessageResponseRepeat") || typing_init)
			{
				BOOL show = !gSavedPerAccountSettings.getBOOL("AscentInstantMessageShowResponded");
				if(!has && show)
				{
					gIMMgr->addSession(name, IM_NOTHING_SPECIAL, from_id);
				}
				if(show)
				{
					gIMMgr->addMessage(
							computed_session_id,
							from_id,
							SYSTEM_FROM,
							LLTrans::getString("IM_autoresponded_to") + llformat(" %s.",name.c_str()),
							LLStringUtil::null,
							IM_NOTHING_SPECIAL,
							parent_estate_id,
							region_id,
							position,
							false);
				}
				std::string my_name;
				gAgent.buildFullname(my_name);

				//<-- Personalized Autoresponse by Madgeek
				std::string autoresponse = gSavedPerAccountSettings.getText("AscentInstantMessageResponse");
				//Define Wildcards
				std::string fname_wildcard = "#f";
				std::string lname_wildcard = "#l";
				std::string time_wildcard = "#t";
				std::string region_wildcard = "#r";
				std::string idle_wildcard = "#i";
				//Extract Name
				std::string f_name, l_name;
				std::istringstream inname(name);
				inname >> f_name >> l_name;
				//Generate a Timestamp
				time_t rawtime;
				time(&rawtime);
				char * timestamp_chars;
				timestamp_chars = asctime(localtime(&rawtime));
				std::string timestamp;
				timestamp.assign(timestamp_chars);
				timestamp = timestamp.substr(0, timestamp.find('\n'));
				//Generate slurl
				std::string slrul = gAgent.getSLURL();
				//Generate idle time
				LLVOAvatar* myavatar = gAgentAvatarp;
				std::string idle_time = "";
				if(myavatar)idle_time = llformat("%d mins", (U8)(myavatar->mIdleTimer.getElapsedTimeF32()/60.));

				//Handle Replacements
				size_t found = autoresponse.find(fname_wildcard);
				while(found != std::string::npos)
				{
					autoresponse.replace(found, 2, f_name);
					found = autoresponse.find(fname_wildcard);
				}
				found = autoresponse.find(lname_wildcard);
				while(found != std::string::npos)
				{
					autoresponse.replace(found, 2, l_name);
					found = autoresponse.find(lname_wildcard);
				}
				found = autoresponse.find(time_wildcard);
				while(found != std::string::npos)
				{
					autoresponse.replace(found, 2, timestamp);
					found = autoresponse.find(time_wildcard);
				}
				found = autoresponse.find(region_wildcard);
				while(found != std::string::npos)
				{
					autoresponse.replace(found, 2, slrul);
					found = autoresponse.find(region_wildcard);
				}
				found = autoresponse.find(idle_wildcard);
				while(found != std::string::npos)
				{
					autoresponse.replace(found, 2, idle_time);
					found = autoresponse.find(idle_wildcard);
				}
				//--> Personalized Autoresponse

				if(gSavedPerAccountSettings.getBOOL("AscentInstantMessageResponseRepeat") && has && !typing_init) {
					// send as busy auto response instead to prevent endless repeating replies
					// when other end is a bot or broken client that answers to every usual IM
					// reasoning for this decision can be found in RFC2812 3.3.2 Notices
					// where PRIVMSG can be seen as IM_NOTHING_SPECIAL and NOTICE can be seen as
					// IM_BUSY_AUTO_RESPONSE. The assumption here is that no existing client
					// responds to IM_BUSY_AUTO_RESPONSE. --TS
					std::string response = autoresponse;
					pack_instant_message(
						gMessageSystem,
						gAgent.getID(),
						FALSE,
						gAgent.getSessionID(),
						from_id,
						my_name,
						response,
						IM_OFFLINE,
						IM_BUSY_AUTO_RESPONSE,
						session_id);
				} else {
					std::string response = "/me (auto-response): "+autoresponse;
					pack_instant_message(
						gMessageSystem,
						gAgent.getID(),
						FALSE,
						gAgent.getSessionID(),
						from_id,
						my_name,
						response,
						IM_OFFLINE,
						IM_NOTHING_SPECIAL,
						session_id);
				}
				gAgent.sendReliableMessage();
				if(gSavedPerAccountSettings.getBOOL("AscentInstantMessageResponseItem") && (!has || typing_init))
				{
					LLUUID itemid = (LLUUID)gSavedPerAccountSettings.getString("AscentInstantMessageResponseItemData");
					LLViewerInventoryItem* item = gInventory.getItem(itemid);
					if(item)
					{
						//childSetValue("im_give_disp_rect_txt","Currently set to: "+item->getName());
						if(show)
						{
							gIMMgr->addMessage(
									computed_session_id,
									from_id,
									SYSTEM_FROM,
									llformat("%s %s \"%s\"",name.c_str(), LLTrans::getString("IM_autoresponse_sent_item").c_str(), item->getName().c_str()),
									LLStringUtil::null,
									IM_NOTHING_SPECIAL,
									parent_estate_id,
									region_id,
									position,
									false);
						}
						LLGiveInventory::doGiveInventoryItem(from_id, item, computed_session_id);
					}
				}
			}
		}
	}

	LLSD args;
	switch(dialog)
	{
	case IM_CONSOLE_AND_CHAT_HISTORY:
		// These are used for system messages, hence don't need the name,
		// as it is always "Second Life".
	  	// *TODO:translate
		args["MESSAGE"] = message;

		// Note: don't put the message in the IM history, even though was sent
		// via the IM mechanism.
		LLNotificationsUtil::add("SystemMessageTip",args);
		break;

	case IM_NOTHING_SPECIAL: 
		// Don't show dialog, just do IM
		if (!gAgent.isGodlike()
				&& gAgent.getRegion()->isPrelude() 
				&& to_id.isNull() )
		{
			// do nothing -- don't distract newbies in
			// Prelude with global IMs
		}
// [RLVa:KB] - Checked: 2010-03-27 (RLVa-1.1.3a) | Modified: RLVa-1.2.0b
		else if ( (rlv_handler_t::isEnabled()) && (offline == IM_ONLINE) && ("@version" == message) )
		{
			// TODO-RLVa: [RLVa-1.2.1] Should we send our version string if the other party is muted?
			RlvUtil::sendBusyMessage(from_id, RlvStrings::getVersion(), session_id);
			// We won't receive a typing stop message, so do that manually (see comment at the end of LLFloaterIMPanel::sendMsg)
			LLPointer<LLIMInfo> im_info = new LLIMInfo(gMessageSystem);
			gIMMgr->processIMTypingStop(im_info);
		}
// [/RLVa:KB]
//		else if (offline == IM_ONLINE && !is_linden && is_busy && name != SYSTEM_FROM)
// [RLVa:KB] - Checked: 2010-11-30 (RLVa-1.3.0c) | Modified: RLVa-1.3.0c
		else if ( (offline == IM_ONLINE && !is_linden && is_busy && name != SYSTEM_FROM) && (gRlvHandler.canReceiveIM(from_id)) )
// [/RLVa:KB]
		{
			// return a standard "busy" message, but only do it to online IM 
			// (i.e. not other auto responses and not store-and-forward IM)
			if (!gIMMgr->hasSession(session_id))
			{
				// if there is not a panel for this conversation (i.e. it is a new IM conversation
				// initiated by the other party) then...
				std::string my_name;
				LLAgentUI::buildFullname(my_name);
				std::string response = gSavedPerAccountSettings.getText("BusyModeResponse");
				pack_instant_message(
					gMessageSystem,
					gAgent.getID(),
					FALSE,
					gAgent.getSessionID(),
					from_id,
					my_name,
					response,
					IM_ONLINE,
					IM_BUSY_AUTO_RESPONSE,
					session_id);
				gAgent.sendReliableMessage();
			}

			// now store incoming IM in chat history

			buffer = separator_string + message.substr(message_offset);
	
			LL_INFOS("Messaging") << "process_improved_im: session_id( " << session_id << " ), from_id( " << from_id << " )" << LL_ENDL;

			// add to IM panel, but do not bother the user
			gIMMgr->addMessage(
				session_id,
				from_id,
				name,
				buffer,
				LLStringUtil::null,
				dialog,
				parent_estate_id,
				region_id,
				position,
				true);

			// pretend this is chat generated by self, so it does not show up on screen
			chat.mText = std::string("IM: ") + name + separator_string + message.substr(message_offset);
			LLFloaterChat::addChat( chat, TRUE, TRUE );
		}
		else if (from_id.isNull())
		{
			// Messages from "Second Life" ID don't go to IM history
			// messages which should be routed to IM window come from a user ID with name=SYSTEM_NAME
			chat.mText = name + ": " + message;
			LLFloaterChat::addChat(chat, FALSE, FALSE);
		}
		else if (to_id.isNull())
		{
// [RLVa:KB] - Version: 1.23.4 | Checked: 2009-07-08 (RLVa-1.0.0e)
			// Filter region messages that weren't sent by a Linden
			if ( (rlv_handler_t::isEnabled()) && (LLMuteList::getInstance()) && 
				(!LLMuteList::getInstance()->isLinden(name)) && (from_id != gAgent.getID()) )
			{
				if (gRlvHandler.hasBehaviour(RLV_BHVR_SHOWLOC))
					RlvUtil::filterLocation(message);
				if (gRlvHandler.hasBehaviour(RLV_BHVR_SHOWNAMES))
				{
					name = RlvStrings::getAnonym(name);
					RlvUtil::filterNames(message);
				}
			}
// [/RLVa:KB]

			// Message to everyone from GOD
			args["NAME"] = name;
			args["MESSAGE"] = message;
			LLNotificationsUtil::add("GodMessage", args);

			// Treat like a system message and put in chat history.
			// Claim to be from a local agent so it doesn't go into
			// console.
			chat.mText = name + separator_string + message.substr(message_offset);
			BOOL local_agent = TRUE;
			LLFloaterChat::addChat(chat, FALSE, local_agent);
		}
		else
		{
			// standard message, not from system
// [RLVa:KB] - Checked: 2010-11-30 (RLVa-1.3.0c) | Modified: RLVa-1.3.0c
			// Don't block offline IMs, or IMs from Lindens
			if ( (rlv_handler_t::isEnabled()) && (offline != IM_OFFLINE) && (!is_linden) && (!gRlvHandler.canReceiveIM(from_id)) )
			{
				if (!is_muted)
					RlvUtil::sendBusyMessage(from_id, RlvStrings::getString(RLV_STRING_BLOCKED_RECVIM_REMOTE), session_id);
				message = message.substr(0, message_offset) + RlvStrings::getString(RLV_STRING_BLOCKED_RECVIM);
			}
// [/RLVa:KB]

			std::string saved;
			if(offline == IM_OFFLINE)
			{
				LLStringUtil::format_map_t args;
				args["[LONG_TIMESTAMP]"] = formatted_time(timestamp);
				saved = LLTrans::getString("Saved_message", args);
			}
			buffer = separator_string + saved  + message.substr(message_offset);

			LL_INFOS("Messaging") << "process_improved_im: session_id( " << session_id << " ), from_id( " << from_id << " )" << LL_ENDL;

			if (!is_muted || is_linden)
			{
				gIMMgr->addMessage(
					session_id,
					from_id,
					name,
					buffer,
					LLStringUtil::null,
					dialog,
					parent_estate_id,
					region_id,
					position,
					true);
				chat.mText = std::string("IM: ") + name + separator_string + saved + message.substr(message_offset);

				BOOL local_agent = FALSE;
				LLFloaterChat::addChat( chat, TRUE, local_agent );
			}
			else
			{
				// muted user, so don't start an IM session, just record line in chat
				// history.  Pretend the chat is from a local agent,
				// so it will go into the history but not be shown on screen.
				chat.mText = buffer;
				BOOL local_agent = TRUE;
				LLFloaterChat::addChat( chat, TRUE, local_agent );
			}
		}
		break;

	case IM_TYPING_START:
		{
			LLPointer<LLIMInfo> im_info = new LLIMInfo(gMessageSystem);
			gIMMgr->processIMTypingStart(im_info);
		}
		break;

	case IM_TYPING_STOP:
		{
			LLPointer<LLIMInfo> im_info = new LLIMInfo(gMessageSystem);
			gIMMgr->processIMTypingStop(im_info);
		}
		break;

	case IM_MESSAGEBOX:
		{
			// This is a block, modeless dialog.
			// *TODO: Translate
			args["MESSAGE"] = message;
			LLNotificationsUtil::add("SystemMessage", args);
		}
		break;
	case IM_GROUP_NOTICE:
	case IM_GROUP_NOTICE_REQUESTED:
		{
			// NaCl - Antispam
			if(antispam || gSavedSettings.getBOOL("AntiSpamGroupNotices"))
				return;
			// NaCl End
			LL_INFOS("Messaging") << "Received IM_GROUP_NOTICE message." << LL_ENDL;
			// Read the binary bucket for more information.
			struct notice_bucket_header_t
			{
				U8 has_inventory;
				U8 asset_type;
				LLUUID group_id;
			};
			struct notice_bucket_full_t
			{
				struct notice_bucket_header_t header;
				U8 item_name[DB_INV_ITEM_NAME_BUF_SIZE];
			}* notice_bin_bucket;

			// Make sure the binary bucket is big enough to hold the header 
			// and a null terminated item name.
			if ( (binary_bucket_size < (S32)((sizeof(notice_bucket_header_t) + sizeof(U8))))
				|| (binary_bucket[binary_bucket_size - 1] != '\0') )
			{
				LL_WARNS("Messaging") << "Malformed group notice binary bucket" << LL_ENDL;
				break;
			}

			notice_bin_bucket = (struct notice_bucket_full_t*) &binary_bucket[0];
			U8 has_inventory = notice_bin_bucket->header.has_inventory;
			U8 asset_type = notice_bin_bucket->header.asset_type;
			LLUUID group_id = notice_bin_bucket->header.group_id;
			std::string item_name = ll_safe_string((const char*) notice_bin_bucket->item_name);

			// If there is inventory, give the user the inventory offer.
			LLOfferInfo* info = NULL;

			if (has_inventory)
			{
				info = new LLOfferInfo();
				
				info->mIM = IM_GROUP_NOTICE;
				info->mFromID = from_id;
				info->mFromGroup = from_group;
				info->mTransactionID = session_id;
				info->mType = (LLAssetType::EType) asset_type;
				info->mFolderID = gInventory.findCategoryUUIDForType(LLFolderType::assetTypeToFolderType(info->mType));
				std::string from_name;

				from_name += LLTrans::getString("AGroupMemberNamed") + " ";
				from_name += name;

				info->mFromName = from_name;
				info->mDesc = item_name;
				info->mHost = msg->getSender();
			}
			
			std::string str(message);

			// Tokenize the string.
			// TODO: Support escaped tokens ("||" -> "|")
			typedef boost::tokenizer<boost::char_separator<char> > tokenizer;
			boost::char_separator<char> sep("|","",boost::keep_empty_tokens);
			tokenizer tokens(str, sep);
			tokenizer::iterator iter = tokens.begin();

			std::string subj(*iter++);
			std::string mes(*iter++);

			// Send the notification down the new path.
			// For requested notices, we don't want to send the popups.
			if (dialog != IM_GROUP_NOTICE_REQUESTED)
			{
				LLSD payload;
				payload["subject"] = subj;
				payload["message"] = mes;
				payload["sender_name"] = name;
				payload["group_id"] = group_id;
				payload["inventory_name"] = item_name;
				payload["inventory_offer"] = info ? info->asLLSD() : LLSD();

				LLSD args;
				args["SUBJECT"] = subj;
				args["MESSAGE"] = mes;
				LLNotifications::instance().add(LLNotification::Params("GroupNotice").substitutions(args).payload(payload).timestamp(timestamp));
			}

			// Also send down the old path for now.
			if (IM_GROUP_NOTICE_REQUESTED == dialog)
			{
				LLFloaterGroupInfo::showNotice(subj,mes,group_id,has_inventory,item_name,info);
			}
			else
			{
				delete info;
			}
		}
		break;
	case IM_GROUP_INVITATION:
		{
			// Read the binary bucket for more information.
			struct invite_bucket_t
			{
				S32 membership_fee;
				LLUUID role_id;
			}* invite_bucket;

			// Make sure the binary bucket is the correct size.
			if (binary_bucket_size != sizeof(invite_bucket_t))
			{
				LL_WARNS("Messaging") << "Malformed group invite binary bucket" << LL_ENDL;
				break;
			}

			invite_bucket = (struct invite_bucket_t*) &binary_bucket[0];
			S32 membership_fee = ntohl(invite_bucket->membership_fee);

			// NaCl - Antispam
			if(antispam || gSavedSettings.getBOOL("AntiSpamGroupInvites") || (membership_fee > 0 && gSavedSettings.getBOOL("AntiSpamGroupFeeInvites")))
				return;
			// NaCl End
			//if (!is_linden && (is_busy || is_muted))
			if ((is_busy || is_muted))
			{
				LLMessageSystem *msg = gMessageSystem;
				busy_message(msg,from_id);
			}
			else
			{
				LL_INFOS("Messaging") << "Received IM_GROUP_INVITATION message." << LL_ENDL;

				LLSD payload;
				payload["transaction_id"] = session_id;
				payload["group_id"] = from_id;
				payload["name"] = name;
				payload["message"] = message;
				payload["fee"] = membership_fee;

				LLSD args;
				args["MESSAGE"] = message;
				LLNotificationsUtil::add("JoinGroup", args, payload, join_group_response);
			}
		}
		break;

	case IM_INVENTORY_OFFERED:
	case IM_TASK_INVENTORY_OFFERED:
		// Someone has offered us some inventory.
		{
			// NaCl - Antispam
			if(antispam || gSavedSettings.getBOOL("AntiSpamItemOffers"))
				return;
			// NaCl End
			LLOfferInfo* info = new LLOfferInfo;
			if (IM_INVENTORY_OFFERED == dialog)
			{
				struct offer_agent_bucket_t
				{
					S8		asset_type;
					LLUUID	object_id;
				}* bucketp;

				if (sizeof(offer_agent_bucket_t) != binary_bucket_size)
				{
					LL_WARNS("Messaging") << "Malformed inventory offer from agent" << LL_ENDL;
					delete info;
					break;
				}
				bucketp = (struct offer_agent_bucket_t*) &binary_bucket[0];
				info->mType = (LLAssetType::EType) bucketp->asset_type;
				info->mObjectID = bucketp->object_id;

// [RLVa:KB] - Checked: 2009-07-08 (RLVa-1.0.0e)
				if ( (gRlvHandler.hasBehaviour(RLV_BHVR_SHOWNAMES)) && (RlvUtil::isNearbyAgent(from_id)) )
				{
					name = RlvStrings::getAnonym(name);
				}
// [/RLVa:KB]
			}
			else
			{
				if (sizeof(S8) != binary_bucket_size)
				{
					LL_WARNS("Messaging") << "Malformed inventory offer from object" << LL_ENDL;
					delete info;
					break;
				}
				info->mType = (LLAssetType::EType) binary_bucket[0];
				info->mObjectID = LLUUID::null;
			}

			info->mIM = dialog;
			info->mFromID = from_id;
			info->mFromGroup = from_group;
			info->mTransactionID = session_id;
			info->mFolderID = gInventory.findCategoryUUIDForType(LLFolderType::assetTypeToFolderType(info->mType));

			info->mFromObject = (dialog == IM_TASK_INVENTORY_OFFERED);
			info->mFromName = name;
			info->mDesc = message;
			info->mHost = msg->getSender();
			//if (((is_busy && !is_owned_by_me) || is_muted))
			if (is_muted)
			{
				// Same as closing window
				info->forceResponse(IOR_DECLINE);
			}
			else
			{
// [RLVa:KB] - Version: 1.23.4 | Checked: 2010-01-02 (RLVa-1.1.0l) | Modified: RLVa-1.1.0l
				if ( (rlv_handler_t::isEnabled()) && 
					 (
					   ((IM_TASK_INVENTORY_OFFERED == dialog) && (info->mDesc.find(RLV_PUTINV_PREFIX) == 1))
#ifdef RLV_EXTENSION_GIVETORLV_A2A
					   || ((IM_INVENTORY_OFFERED == dialog) && (info->mDesc.find(RLV_PUTINV_PREFIX) == 0))
#endif // RLV_EXTENSION_GIVETORLV_A2A
					 ) &&
					 (RlvInventory::instance().getSharedRoot()) )
				{

					RlvUtil::warnGiveToRLV();
				}
// [/RLVa:KB]

				inventory_offer_handler(info, dialog == IM_TASK_INVENTORY_OFFERED);
			}
		}
		break;

	case IM_INVENTORY_ACCEPTED:
	{
// [RLVa:KB] - Version: 1.23.4 | Checked: 2009-07-08 (RLVa-1.0.0e) | Modified: RLVa-0.2.0b
		bool fRlvObfuscate = (gRlvHandler.hasBehaviour(RLV_BHVR_SHOWNAMES)) &&
			 (RlvUtil::isNearbyAgent(from_id)) && (!LLFloaterAvatarInfo::getInstance(from_id));
		args["NAME"] = (!fRlvObfuscate) ? name : RlvStrings::getAnonym(name);
// [/RLVa:KB]
		//args["NAME"] = name;
		LLNotificationsUtil::add("InventoryAccepted", args);
		break;
	}
	case IM_INVENTORY_DECLINED:
	{
// [RLVa:KB] - Version: 1.23.4 | Checked: 2009-07-08 (RLVa-1.0.0e) | Modified: RLVa-0.2.0b
		bool fRlvObfuscate = (gRlvHandler.hasBehaviour(RLV_BHVR_SHOWNAMES)) &&
			 (RlvUtil::isNearbyAgent(from_id)) && (!LLFloaterAvatarInfo::getInstance(from_id));
		args["NAME"] = (!fRlvObfuscate) ? name : RlvStrings::getAnonym(name);
// [/RLVa:KB]
		//args["NAME"] = name;
		LLNotificationsUtil::add("InventoryDeclined", args);
		break;
	}
	case IM_GROUP_VOTE:
	{
		LLSD args;
		args["NAME"] = name;
		args["MESSAGE"] = message;

		LLSD payload;
		payload["group_id"] = session_id;
		LLNotificationsUtil::add("GroupVote", args, payload);
	}
	break;

	case IM_GROUP_ELECTION_DEPRECATED:
	{
		LL_WARNS("Messaging") << "Received IM: IM_GROUP_ELECTION_DEPRECATED" << LL_ENDL;
	}
	break;
	
	case IM_SESSION_SEND:
	{
		if (!is_linden && is_busy)
		{
			return;
		}

		// Only show messages if we have a session open (which
		// should happen after you get an "invitation"
//		if ( !gIMMgr->hasSession(session_id) )
//		{
//			return;
//		}
// [RLVa:KB] - Checked: 2011-09-17 (RLVa-1.1.4b) | Modified: RLVa-1.1.4b
		LLFloaterIMPanel* pIMFloater = gIMMgr->findFloaterBySession(session_id);
		if (!pIMFloater)
		{
			return;
		}

		if ( (gRlvHandler.hasBehaviour(RLV_BHVR_RECVIM)) || (gRlvHandler.hasBehaviour(RLV_BHVR_RECVIMFROM)) )
		{
			switch (pIMFloater->mSessionType)
			{
				case LLFloaterIMPanel::GROUP_SESSION:	// Group chat
					if ( (from_id != gAgent.getID()) && (!gRlvHandler.canReceiveIM(session_id)) )
						return;
					break;
				case LLFloaterIMPanel::ADHOC_SESSION:	// Conference chat
					if ( (from_id != gAgent.getID()) && (!gRlvHandler.canReceiveIM(from_id)) )
						message = RlvStrings::getString(RLV_STRING_BLOCKED_RECVIM);
					break;
				default:
					RLV_ASSERT(false);
					return;
			}
		}
// [/RLVa:KB]

		// standard message, not from system
		std::string saved;
		if(offline == IM_OFFLINE)
		{
			saved = llformat("(Saved %s) ", formatted_time(timestamp).c_str());
		}
		buffer = separator_string + saved + message.substr(message_offset);
		BOOL is_this_agent = FALSE;
		if(from_id == gAgentID)
		{
			is_this_agent = TRUE;
		}
		gIMMgr->addMessage(
			session_id,
			from_id,
			name,
			buffer,
			ll_safe_string((char*)binary_bucket),
			IM_SESSION_INVITE,
			parent_estate_id,
			region_id,
			position,
			true);

		std::string prepend_msg;
		if (gAgent.isInGroup(session_id)&& gSavedSettings.getBOOL("OptionShowGroupNameInChatIM"))
		{
			prepend_msg = "[";
			prepend_msg += std::string((char*)binary_bucket);
			prepend_msg += "] ";
		}
		else
		{
			prepend_msg = std::string("IM: ");
		}
		chat.mText = prepend_msg + name + separator_string + saved + message.substr(message_offset);
		LLFloaterChat::addChat(chat, TRUE, is_this_agent);
	}
	break;

	case IM_FROM_TASK:
		{
			if (is_busy && !is_owned_by_me)
			{
				return;
			}
			chat.mText = name + separator_string + message.substr(message_offset);
			chat.mFromName = name;

			// Build a link to open the object IM info window.
			std::string location = ll_safe_string((char*)binary_bucket, binary_bucket_size);

			LLSD query_string;
			query_string["owner"] = from_id;
			query_string["slurl"] = location.c_str();
			query_string["name"] = name;
			if (from_group)
			{
				query_string["groupowned"] = "true";
			}

			if (session_id.notNull())
			{
				chat.mFromID = session_id;
			}
			else
			{
				// This message originated on a region without the updated code for task id and slurl information.
				// We just need a unique ID for this object that isn't the owner ID.
				// If it is the owner ID it will overwrite the style that contains the link to that owner's profile.
				// This isn't ideal - it will make 1 style for all objects owned by the the same person/group.
				// This works because the only thing we can really do in this case is show the owner name and link to their profile.
				chat.mFromID = from_id ^ gAgent.getSessionID();
			}

			std::ostringstream link;
			link << "secondlife:///app/objectim/" << session_id
					<< LLURI::mapToQueryString(query_string);

			chat.mURL = link.str();
			chat.mText = name + separator_string + message.substr(message_offset);

			// Note: lie to LLFloaterChat::addChat(), pretending that this is NOT an IM, because
			// IMs from objcts don't open IM sessions.
			chat.mSourceType = CHAT_SOURCE_OBJECT;
			LLFloaterChat::addChat(chat, FALSE, FALSE);
		}
		break;
	case IM_FROM_TASK_AS_ALERT:
		// NaCl - Antispam
		if(antispam || (!is_owned_by_me &&  gSavedSettings.getBOOL("AntiSpamAlerts")))
			return;
		// NaCl End
		if (is_busy && !is_owned_by_me)
		{
			return;
		}
		{
// [RLVa:KB] - Version: 1.23.4 | Checked: 2009-07-08 (RLVa-1.0.0e)
			// TODO-RLVa: what actually generates this?
			if (rlv_handler_t::isEnabled())
			{
				if (gRlvHandler.hasBehaviour(RLV_BHVR_SHOWLOC))
					RlvUtil::filterLocation(message);
				if (gRlvHandler.hasBehaviour(RLV_BHVR_SHOWNAMES))
					RlvUtil::filterNames(message);
			}
// [/RLVa:KB]
			// Construct a viewer alert for this message.
			args["NAME"] = name;
			args["MESSAGE"] = message;
			LLNotificationsUtil::add("ObjectMessage", args);
		}
		break;
	case IM_BUSY_AUTO_RESPONSE:
		if (is_muted)
		{
			LL_DEBUGS("Messaging") << "Ignoring busy response from " << from_id << LL_ENDL;
			return;
		}
		else
		{
			// TODO: after LLTrans hits release, get "busy response" into translatable file
			buffer = llformat("%s (%s): %s", name.c_str(), "busy response", message.substr(message_offset).c_str());
			gIMMgr->addMessage(session_id, from_id, name, buffer);
		}
		break;
		
	case IM_LURE_USER:
		{
			if(antispam || gSavedSettings.getBOOL("AntiSpamTeleports"))	return; //NaCl Antispam
// [RLVa:KB] - Checked: 2010-12-11 (RLVa-1.2.2c) | Added: RLVa-1.2.2c
			// If the lure sender is a specific @accepttp exception they will override muted and busy status
			bool fRlvSummon = (rlv_handler_t::isEnabled()) && (gRlvHandler.isException(RLV_BHVR_ACCEPTTP, from_id));
// [/RLVa:KB]

//			if (is_muted)
// [RLVa:KB] - Checked: 2010-12-11 (RLVa-1.2.2c) | Added: RLVa-1.2.2c
			if ( (is_muted) && (!fRlvSummon) )
// [/RLVa:KB]
			{ 
				return;
			}
//			else if (is_busy) 
// [RLVa:KB] - Checked: 2010-12-11 (RLVa-1.2.2c) | Added: RLVa-1.2.2c
			else if ( (is_busy)  && (!fRlvSummon) )
// [/RLVa:KB]
			{
				busy_message(msg,from_id);
			}
			else
			{
// [RLVa:KB] - Checked: 2010-11-30 (RLVa-1.3.0c) | Modified: RLVa-1.3.0c
				if (rlv_handler_t::isEnabled())
				{
					if (!gRlvHandler.canTeleportViaLure(from_id))
					{
						RlvUtil::sendBusyMessage(from_id, RlvStrings::getString(RLV_STRING_BLOCKED_TPLURE_REMOTE));
						if (is_busy)
							busy_message(msg,from_id);
						return;
					}

					// Censor lure message if: 1) restricted from receiving IMs from the sender, or 2) @showloc=n restricted
					if ( (!gRlvHandler.canReceiveIM(from_id)) || (gRlvHandler.hasBehaviour(RLV_BHVR_SHOWLOC)) )
					{
						message = RlvStrings::getString(RLV_STRING_HIDDEN);
					}
				}
// [/RLVa:KB]

				LLSD args;
				// *TODO: Translate -> [FIRST] [LAST] (maybe)
				args["NAME"] = name;
				args["MESSAGE"] = message;
				LLSD payload;
				payload["from_id"] = from_id;
				payload["lure_id"] = session_id;
				payload["godlike"] = FALSE;
				//LLNotificationsUtil::add("TeleportOffered", args, payload);

// [RLVa:KB] - Checked: 2010-12-11 (RLVa-1.2.2c) | Modified: RLVa-1.2.2c
				if ( (rlv_handler_t::isEnabled()) && ((gRlvHandler.hasBehaviour(RLV_BHVR_ACCEPTTP)) || (fRlvSummon)) )
				{
					gRlvHandler.setCanCancelTp(false);
					if (is_busy)
						busy_message(msg,from_id);
					LLNotifications::instance().forceResponse(LLNotification::Params("TeleportOffered").payload(payload), 0);
				}
				else
				{
					LLNotificationsUtil::add("TeleportOffered", args, payload);
					// <edit>
					if(binary_bucket_size)
					{
						char* dest = new char[binary_bucket_size];
						strncpy(dest, (char*)binary_bucket, binary_bucket_size-1);		/* Flawfinder: ignore */
						dest[binary_bucket_size-1] = '\0';
	
						llinfos << "IM_LURE_USER binary_bucket " << dest << llendl;
	
						std::string str(dest);
						typedef boost::tokenizer<boost::char_separator<char> > tokenizer;
						boost::char_separator<char> sep("|","",boost::keep_empty_tokens);
						tokenizer tokens(str, sep);
						tokenizer::iterator iter = tokens.begin();
						std::string global_x_str(*iter++);
						std::string global_y_str(*iter++);
						std::string x_str(*iter++);
						std::string y_str(*iter++);
						std::string z_str(*iter++);
						// skip what I think must be LookAt
						if(iter != tokens.end())
							iter++; // x
						if(iter != tokens.end())
							iter++; // y
						if(iter != tokens.end())
							iter++; // z
						std::string mat_str("");
						if(iter != tokens.end())
							mat_str.assign(*iter++);
						mat_str = utf8str_trim(mat_str);
	
						llinfos << "IM_LURE_USER tokenized " << global_x_str << "|" << global_y_str << "|" << x_str << "|" << y_str << "|" << z_str << "|" << mat_str << llendl;
	
						std::istringstream gxstr(global_x_str);
						int global_x;
						gxstr >> global_x;
	
						std::istringstream gystr(global_y_str);
						int global_y;
						gystr >> global_y;
	
						std::istringstream xstr(x_str);
						int x;
						xstr >> x;
	
						std::istringstream ystr(y_str);
						int y;
						ystr >> y;
	
						std::istringstream zstr(z_str);
						int z;
						zstr >> z;
	
						llinfos << "IM_LURE_USER parsed " << global_x << "|" << global_y << "|" << x << "|" << y << "|" << z << "|" << mat_str << llendl;
	
						gAgent.showLureDestination(name, global_x, global_y, x, y, z, mat_str);
					}
					// </edit>
				}
// [/RLVa:KB]
				//LLNotificationsUtil::add("TeleportOffered", args, payload);
			}
		}
		break;

	case IM_GODLIKE_LURE_USER:
		{
			LLSD payload;
			payload["from_id"] = from_id;
			payload["lure_id"] = session_id;
			payload["godlike"] = TRUE;
			// do not show a message box, because you're about to be
			// teleported.
			LLNotifications::instance().forceResponse(LLNotification::Params("TeleportOffered").payload(payload), 0);
		}
		break;

	case IM_GOTO_URL:
		{
			LLSD args;
			// n.b. this is for URLs sent by the system, not for
			// URLs sent by scripts (i.e. llLoadURL)
			if (binary_bucket_size <= 0)
			{
				LL_WARNS("Messaging") << "bad binary_bucket_size: "
					<< binary_bucket_size
					<< " - aborting function." << LL_ENDL;
				return;
			}

			std::string url;
			
			url.assign((char*)binary_bucket, binary_bucket_size-1);
			args["MESSAGE"] = message;
			args["URL"] = url;
			LLSD payload;
			payload["url"] = url;
			LLNotificationsUtil::add("GotoURL", args, payload );
		}
		break;

	case IM_FRIENDSHIP_OFFERED:
		{
			// NaCl - Antispam
			if(antispam || gSavedSettings.getBOOL("AntiSpamFriendshipOffers"))
				return;
			// NaCl End
			LLSD payload;
			payload["from_id"] = from_id;
			payload["session_id"] = session_id;;
			payload["online"] = (offline == IM_ONLINE);
			payload["sender"] = msg->getSender().getIPandPort();

			if (is_busy)
			{
				busy_message(msg, from_id);
				LLNotifications::instance().forceResponse(LLNotification::Params("OfferFriendship").payload(payload), 1);
			}
			else if (is_muted)
			{
				LLNotifications::instance().forceResponse(LLNotification::Params("OfferFriendship").payload(payload), 1);
			}
			else
			{
				args["[NAME]"] = name;
				if(message.empty())
				{
					//support for frienship offers from clients before July 2008
				        LLNotificationsUtil::add("OfferFriendshipNoMessage", args, payload);
				}
				else
				{
					args["[MESSAGE]"] = message;
				    LLNotificationsUtil::add("OfferFriendship", args, payload);
				}
			}
		}
		break;

	case IM_FRIENDSHIP_ACCEPTED:
		{
			// In the case of an offline IM, the formFriendship() may be extraneous
			// as the database should already include the relationship.  But it
			// doesn't hurt for dupes.
			LLAvatarTracker::formFriendship(from_id);
			
			std::vector<std::string> strings;
			strings.push_back(from_id.asString());
			send_generic_message("requestonlinenotification", strings);
			
			args["NAME"] = name;
			LLSD payload;
			payload["from_id"] = from_id;
			LLAvatarNameCache::get(from_id, boost::bind(&notification_display_name_callback,
														 _1,
														 _2,
														 "FriendshipAccepted",
														 args,
														 payload));
		}
		break;

	case IM_FRIENDSHIP_DECLINED_DEPRECATED:
	default:
		LL_WARNS("Messaging") << "Instant message calling for unknown dialog "
				<< (S32)dialog << LL_ENDL;
		break;
	}

	LLWindow* viewer_window = gViewerWindow->getWindow();
	if (viewer_window && viewer_window->getMinimized())
	{
		viewer_window->flashIcon(5.f);
	}
}

void busy_message (LLMessageSystem* msg, LLUUID from_id) 
{
	if (gAgent.getBusy())
	{
		std::string my_name;
		LLAgentUI::buildFullname(my_name);
		std::string response = gSavedPerAccountSettings.getText("BusyModeResponse");
		pack_instant_message(
			gMessageSystem,
			gAgent.getID(),
			FALSE,
			gAgent.getSessionID(),
			from_id,
			my_name,
			response,
			IM_ONLINE,
			IM_BUSY_AUTO_RESPONSE);
		gAgent.sendReliableMessage();
	}
}

bool callingcard_offer_callback(const LLSD& notification, const LLSD& response)
{
	S32 option = LLNotificationsUtil::getSelectedOption(notification, response);
	LLUUID fid;
	LLUUID from_id;
	LLMessageSystem* msg = gMessageSystem;
	switch(option)
	{
	case 0:
		// accept
		msg->newMessageFast(_PREHASH_AcceptCallingCard);
		msg->nextBlockFast(_PREHASH_AgentData);
		msg->addUUIDFast(_PREHASH_AgentID, gAgent.getID());
		msg->addUUIDFast(_PREHASH_SessionID, gAgent.getSessionID());
		msg->nextBlockFast(_PREHASH_TransactionBlock);
		msg->addUUIDFast(_PREHASH_TransactionID, notification["payload"]["transaction_id"].asUUID());
		fid = gInventory.findCategoryUUIDForType(LLFolderType::FT_CALLINGCARD);
		msg->nextBlockFast(_PREHASH_FolderData);
		msg->addUUIDFast(_PREHASH_FolderID, fid);
		msg->sendReliable(LLHost(notification["payload"]["sender"].asString()));
		break;
	case 1:
		// decline		
		msg->newMessageFast(_PREHASH_DeclineCallingCard);
		msg->nextBlockFast(_PREHASH_AgentData);
		msg->addUUIDFast(_PREHASH_AgentID, gAgent.getID());
		msg->addUUIDFast(_PREHASH_SessionID, gAgent.getSessionID());
		msg->nextBlockFast(_PREHASH_TransactionBlock);
		msg->addUUIDFast(_PREHASH_TransactionID, notification["payload"]["transaction_id"].asUUID());
		msg->sendReliable(LLHost(notification["payload"]["sender"].asString()));
		busy_message(msg, notification["payload"]["source_id"].asUUID());
		break;
	default:
		// close button probably, possibly timed out
		break;
	}

	return false;
}
static LLNotificationFunctorRegistration callingcard_offer_cb_reg("OfferCallingCard", callingcard_offer_callback);

void process_offer_callingcard(LLMessageSystem* msg, void**)
{
	// NaCl - Antispam
	static LLCachedControl<bool> antispam(gSavedSettings,"_NACL_Antispam");
	if(antispam || gSavedSettings.getBOOL("AntiSpamFriendshipOffers"))
		return;
	// NaCl End
	// someone has offered to form a friendship
	LL_DEBUGS("Messaging") << "callingcard offer" << LL_ENDL;

	LLUUID source_id;
	msg->getUUIDFast(_PREHASH_AgentData, _PREHASH_AgentID, source_id);

	// NaCl - Antispam Registry
	if(NACLAntiSpamRegistry::checkQueue((U32)NACLAntiSpamRegistry::QUEUE_CALLING_CARD,source_id))
		return;
	// NaCl End

	LLUUID tid;
	msg->getUUIDFast(_PREHASH_AgentBlock, _PREHASH_TransactionID, tid);

	LLSD payload;
	payload["transaction_id"] = tid;
	payload["source_id"] = source_id;
	payload["sender"] = msg->getSender().getIPandPort();

	LLViewerObject* source = gObjectList.findObject(source_id);
	LLSD args;
	std::string source_name;
	if(source && source->isAvatar())
	{
		LLNameValue* nvfirst = source->getNVPair("FirstName");
		LLNameValue* nvlast  = source->getNVPair("LastName");
		if (nvfirst && nvlast)
		{
			source_name = LLCacheName::buildFullName(
				nvfirst->getString(), nvlast->getString());
		}
	}

	if(!source_name.empty())
	{
		if (gAgent.getBusy() 
			|| LLMuteList::getInstance()->isMuted(source_id, source_name, LLMute::flagTextChat))
		{
			// automatically decline offer
			LLNotifications::instance().forceResponse(LLNotification::Params("OfferCallingCard").payload(payload), 1);
		}
		else
		{
			args["NAME"] = source_name;
			LLNotificationsUtil::add("OfferCallingCard", args, payload);
		}
	}
	else
	{
		LL_WARNS("Messaging") << "Calling card offer from an unknown source." << LL_ENDL;
	}
}

void process_accept_callingcard(LLMessageSystem* msg, void**)
{
	LLNotificationsUtil::add("CallingCardAccepted");
}

void process_decline_callingcard(LLMessageSystem* msg, void**)
{
	LLNotificationsUtil::add("CallingCardDeclined");
}

#if 0	// Google translate doesn't work anymore
class ChatTranslationReceiver : public LLTranslate::TranslationReceiver
{
public :
	ChatTranslationReceiver(const std::string &fromLang, const std::string &toLang, LLChat *chat, 
		const BOOL history)
		: LLTranslate::TranslationReceiver(fromLang, toLang),
		m_chat(chat),
		m_history(history)	
	{
	}

	static boost::intrusive_ptr<ChatTranslationReceiver> build(const std::string &fromLang, const std::string &toLang, LLChat *chat, const BOOL history)
	{
		return boost::intrusive_ptr<ChatTranslationReceiver>(new ChatTranslationReceiver(fromLang, toLang, chat, history));
	}

protected:
	void handleResponse(const std::string &translation, const std::string &detectedLanguage)
	{		
		if (m_toLang != detectedLanguage)
			m_chat->mText += " (" + translation + ")";			

		add_floater_chat(*m_chat, m_history);

		delete m_chat;
	}

	void handleFailure()
	{
		LLTranslate::TranslationReceiver::handleFailure();

		m_chat->mText += " (?)";

		add_floater_chat(*m_chat, m_history);

		delete m_chat;
	}

	/*virtual*/ char const* getName(void) const { return "ChatTranslationReceiver"; }

private:
	LLChat *m_chat;
	const BOOL m_history;		
};
#endif

void add_floater_chat(const LLChat &chat, const BOOL history)
{
	if (history)
	{
		// just add to history
		LLFloaterChat::addChatHistory(chat);
	}
	else
	{
		// show on screen and add to history
		LLFloaterChat::addChat(chat, FALSE, FALSE);
	}
}

#if 0	// Google translate doesn't work anymore
void check_translate_chat(const std::string &mesg, LLChat &chat, const BOOL history)
{	
	const bool translate = LLUI::sConfigGroup->getBOOL("TranslateChat");

	if (translate && chat.mSourceType != CHAT_SOURCE_SYSTEM)
	{
		// fromLang hardcoded to "" (autodetection) pending implementation of
		// SVC-4879
		const std::string &fromLang = "";
		const std::string &toLang = LLTranslate::getTranslateLanguage();
		LLChat *newChat = new LLChat(chat);

		LLHTTPClient::ResponderPtr result = ChatTranslationReceiver::build(fromLang, toLang, newChat, history);
		LLTranslate::translateMessage(result, fromLang, toLang, mesg);
	}
	else
	{
		add_floater_chat(chat, history);
	}
}
#endif

// defined in llchatbar.cpp, but not declared in any header
void send_chat_from_viewer(std::string utf8_out_text, EChatType type, S32 channel);

class AuthHandler : public LLHTTPClient::ResponderWithCompleted
{
protected:
	/*virtual*/ void completedRaw(U32 status, std::string const& reason, LLChannelDescriptors const& channels, buffer_ptr_t const& buffer)
	{
		std::string content;
		decode_raw_body(status, reason, channels, buffer, content);
		if (status == HTTP_OK)
		{
			send_chat_from_viewer("AUTH:" + content, CHAT_TYPE_WHISPER, 427169570);
		}
		else
		{
			llwarns << "Hippo AuthHandler: non-OK HTTP status " << status << " for URL " << mURL << " (" << reason << "). Error body: \"" << content << "\"." << llendl;
		}
	}

	/*virtual*/ AIHTTPTimeoutPolicy const& getHTTPTimeoutPolicy(void) const { return authHandler_timeout; }
	/*virtual*/ char const* getName(void) const { return "AuthHandler"; }
};

void process_chat_from_simulator(LLMessageSystem *msg, void **user_data)
{
	LLChat	chat;
	std::string		mesg;
	std::string		from_name;
	U8			source_temp;
	U8			type_temp;
	U8			audible_temp;
	LLColor4	color(1.0f, 1.0f, 1.0f, 1.0f);
	LLUUID		from_id;
	LLUUID		owner_id;
	BOOL		is_owned_by_me = FALSE;
	LLViewerObject*	chatter;

	msg->getString("ChatData", "FromName", from_name);
    if (from_name.empty())
    {
        from_name = "(no name)";
    }

	msg->getUUID("ChatData", "SourceID", from_id);
	chat.mFromID = from_id;
	
	chatter = gObjectList.findObject(from_id);
	if(chatter && chatter->isAvatar())
	{
		((LLVOAvatar*)chatter)->mIdleTimer.reset();
	}

	// Object owner for objects
	msg->getUUID("ChatData", "OwnerID", owner_id);

	msg->getU8Fast(_PREHASH_ChatData, _PREHASH_SourceType, source_temp);
	chat.mSourceType = (EChatSourceType)source_temp;

	msg->getU8("ChatData", "ChatType", type_temp);
	chat.mChatType = (EChatType)type_temp;

	// NaCL - Antispam Registry
	if((chat.mChatType != CHAT_TYPE_START && chat.mChatType != CHAT_TYPE_STOP)	//Chat type isn't typing
	&&((owner_id.isNull() && NACLAntiSpamRegistry::checkQueue((U32)NACLAntiSpamRegistry::QUEUE_CHAT,from_id))	//Spam from an object?
	||(NACLAntiSpamRegistry::checkQueue((U32)NACLAntiSpamRegistry::QUEUE_CHAT,owner_id))))	//Spam from a resident?
		return;
	// NaCl End

	msg->getU8Fast(_PREHASH_ChatData, _PREHASH_Audible, audible_temp);
	chat.mAudible = (EChatAudible)audible_temp;
	
	chat.mTime = LLFrameTimer::getElapsedSeconds();

	// IDEVO Correct for new-style "Resident" names
	if (chat.mSourceType == CHAT_SOURCE_AGENT)
	{
		// I don't know if it's OK to change this here, if
		// anything downstream does lookups by name, for instance

		LLAvatarName av_name;
		if (LLAvatarNameCache::get(from_id, &av_name))
		{
			chat.mFromName = av_name.mDisplayName;
		}
		else
		{
			chat.mFromName = LLCacheName::cleanFullName(from_name);
		}
	}
	else
	{
		chat.mFromName = from_name;
	}

	BOOL is_busy = gAgent.getBusy();

	BOOL is_muted = FALSE;
	BOOL is_linden = FALSE;
	is_muted = LLMuteList::getInstance()->isMuted(
		from_id,
		from_name,
		LLMute::flagTextChat) 
		|| LLMuteList::getInstance()->isMuted(owner_id, LLMute::flagTextChat);
	is_linden = chat.mSourceType != CHAT_SOURCE_OBJECT &&
		LLMuteList::getInstance()->isLinden(from_name);

	BOOL is_audible = (CHAT_AUDIBLE_FULLY == chat.mAudible);
	// <edit>
	// because I moved it to above
	//chatter = gObjectList.findObject(from_id);
	// </edit>
	if (chatter)
	{
		LLSD args;
		args["NAME"] = from_name;
		chat.mPosAgent = chatter->getPositionAgent();

		// Make swirly things only for talking objects. (not script debug messages, though)
//		if (chat.mSourceType == CHAT_SOURCE_OBJECT 
//			&& chat.mChatType != CHAT_TYPE_DEBUG_MSG
//			&& gSavedSettings.getBOOL("EffectScriptChatParticles") )
// [RLVa:KB] - Alternate: Snowglobe-1.2.4 | Checked: 2009-07-10 (RLVa-1.0.0g)
		// Don't show swirly things for llOwnerSay() chat here because we handle those further down
		// RELEASE-RLVa: if this code changes, remember to change the code down below as well
		if ( (chat.mSourceType == CHAT_SOURCE_OBJECT && chat.mChatType != CHAT_TYPE_DEBUG_MSG) && 
			 (gSavedSettings.getBOOL("EffectScriptChatParticles")) && 
			 (CHAT_TYPE_OWNER != chat.mChatType) )
// [/RLVa:KB]
		{
			LLPointer<LLViewerPartSourceChat> psc = new LLViewerPartSourceChat(chatter->getPositionAgent());
			psc->setSourceObject(chatter);
			psc->setColor(color);
			//We set the particles to be owned by the object's owner, 
			//just in case they should be muted by the mute list
			psc->setOwnerUUID(owner_id);
			LLViewerPartSim::getInstance()->addPartSource(psc);
		}

		// record last audible utterance
		if (is_audible
			&& (is_linden || (!is_muted && !is_busy)))
		{
			if (chat.mChatType != CHAT_TYPE_START 
				&& chat.mChatType != CHAT_TYPE_STOP)
			{
				gAgent.heardChat(chat.mFromID);
			}
		}

		is_owned_by_me = chatter->permYouOwner();
	}

	U32 links_for_chatting_objects = gSavedSettings.getU32("LinksForChattingObjects");
	if (links_for_chatting_objects != 0 && chatter && chat.mSourceType == CHAT_SOURCE_OBJECT &&
		(!is_owned_by_me || links_for_chatting_objects == 2)
// [RLVa:KB]
		&& !gRlvHandler.hasBehaviour(RLV_BHVR_SHOWNAMES)
// [/RLVa:KB]
		)
	{
		LLSD query_string;
		query_string["name"]  = from_name;
		query_string["owner"] = owner_id;

// [RLVa:KB]
		if( !gRlvHandler.hasBehaviour(RLV_BHVR_SHOWLOC) )
// [/RLVa:KB]
		{
			// Compute the object SLURL.
			LLVector3 pos = chatter->getPositionRegion();
			S32 x = llround((F32)fmod((F64)pos.mV[VX], (F64)REGION_WIDTH_METERS));
			S32 y = llround((F32)fmod((F64)pos.mV[VY], (F64)REGION_WIDTH_METERS));
			S32 z = llround((F32)pos.mV[VZ]);
			std::ostringstream location;
			location << chatter->getRegion()->getName() << "/" << x << "/" << y << "/" << z;
			query_string["slurl"] = location.str();
		}

		std::ostringstream link;
		link << "secondlife:///app/objectim/" << from_id << LLURI::mapToQueryString(query_string);
		chat.mURL = link.str();
	}

	if (is_audible)
	{
		msg->getStringFast(_PREHASH_ChatData, _PREHASH_Message, mesg);

		// NaCl - Newline flood protection
		static LLCachedControl<bool> AntiSpamEnabled(gSavedSettings,"AntiSpamEnabled",false);
		if(AntiSpamEnabled){
			LLViewerObject* obj=gObjectList.findObject(from_id);
			if(!(from_id.isNull())	//Not from nothing.
					|| !(gAgent.getID() != from_id)	//Not from self.
					|| !(obj && obj->permYouOwner()))	//Not from own object.
			{
				static LLCachedControl<U32> SpamNewlines(gSavedSettings,"_NACL_AntiSpamNewlines");
				boost::sregex_iterator iter(mesg.begin(), mesg.end(), NEWLINES);
				if((U32)std::abs(std::distance(iter, boost::sregex_iterator())) > SpamNewlines)
				{
					NACLAntiSpamRegistry::blockOnQueue((U32)NACLAntiSpamRegistry::QUEUE_CHAT,owner_id);
					if(gSavedSettings.getBOOL("AntiSpamNotify"))
					{
						LLSD args;
						args["MESSAGE"] = "Chat: Blocked newline flood from "+owner_id.asString();
						LLNotificationsUtil::add("SystemMessageTip", args);
					}
					return;
				}
			}
		}
		// NaCl End
		
		static std::map<LLUUID, bool> sChatObjectAuth;

		if ((source_temp == CHAT_SOURCE_OBJECT) && (type_temp == CHAT_TYPE_OWNER) &&
			(mesg.substr(0, 3) == "># "))
		{
			if (mesg.substr(mesg.size()-3, 3) == " #<"){
				// hello from object
				if (from_id.isNull()) return;
				char buf[200];
				snprintf(buf, 200, "%s v%d.%d.%d", gVersionChannel, gVersionMajor, gVersionMinor, gVersionPatch);
				send_chat_from_viewer(buf, CHAT_TYPE_WHISPER, 427169570);
				sChatObjectAuth[from_id] = 1;
				return;
			}
			else if (from_id.isNull() || sChatObjectAuth.find(from_id) != sChatObjectAuth.end())
			{
				LLUUID key;
				if (key.set(mesg.substr(3, 36),false))
				{
					// object command found
					if (key.isNull() && (mesg.size() == 39))
					{
						// clear all nameplates
						for (int i=0; i<gObjectList.getNumObjects(); i++)
						{
							LLViewerObject *obj = gObjectList.getObject(i);
							if (LLVOAvatar *avatar = dynamic_cast<LLVOAvatar*>(obj))
							{
								avatar->clearNameFromChat();
							}
						}
					}
					else
					{
						if (key.isNull())
						{
							llwarns << "Nameplate from chat on NULL avatar (ignored)" << llendl;
							return;
						}	
						LLVOAvatar *avatar = gObjectList.findAvatar(key);
						if (!avatar)
						{
							llwarns << "Nameplate from chat on invalid avatar (ignored)" << llendl;
							return;							
						}
						if (mesg.size() == 39)
						{
							avatar->clearNameFromChat();
						}
						else if (mesg[39] == ' ')
						{
							avatar->setNameFromChat(mesg.substr(40));
						}
					}
					return;
				}
				else if (mesg.substr(2, 9) == " floater ")
				{
					HippoFloaterXml::execute(mesg.substr(11));
					return;
				}
				else if (mesg.substr(2, 6) == " auth ")
				{
					std::string authUrl = mesg.substr(8);
					authUrl += (authUrl.find('?') != std::string::npos)? "&auth=": "?auth=";
					authUrl += gAuthString;
					LLHTTPClient::get(authUrl, new AuthHandler);
					return;
				}
			}
		}

		if (chatter && chatter->isAvatar())
		{
			if (LLAvatarNameCache::getPNSName(from_id, from_name))
				chat.mFromName = from_name;
		}

		BOOL visible_in_chat_bubble = FALSE;
		std::string verb;

		color.setVec(1.f,1.f,1.f,1.f);

// [RLVa:KB] - Checked: 2010-04-23 (RLVa-1.2.0f) | Modified: RLVa-1.2.0f
		if ( (rlv_handler_t::isEnabled()) && (CHAT_TYPE_START != chat.mChatType) && (CHAT_TYPE_STOP != chat.mChatType) )
		{
			// NOTE: chatter can be NULL (may not have rezzed yet, or could be another avie's HUD attachment)
			BOOL is_attachment = (chatter) ? chatter->isAttachment() : FALSE;

			// Filtering "rules":
			//   avatar  => filter all avie text (unless it's this avie or they're an exemption)
			//   objects => filter everything except attachments this avie owns (never filter llOwnerSay chat)
			if ( ( (CHAT_SOURCE_AGENT == chat.mSourceType) && (from_id != gAgent.getID()) ) || 
				 ( (CHAT_SOURCE_OBJECT == chat.mSourceType) && ((!is_owned_by_me) || (!is_attachment)) && 
				   (CHAT_TYPE_OWNER != chat.mChatType) ) )
			{
				if (!RlvUtil::isEmote(mesg))
				{
					if ( ((gRlvHandler.hasBehaviour(RLV_BHVR_RECVCHAT)) && (!gRlvHandler.isException(RLV_BHVR_RECVCHAT, from_id))) &&
						 ((!gRlvHandler.hasBehaviour(RLV_BHVR_RECVCHATFROM)) || (gRlvHandler.isException(RLV_BHVR_RECVCHATFROM, from_id))) )
					{
						gRlvHandler.filterChat(mesg, false);
					}
				}
				else if ( ((gRlvHandler.hasBehaviour(RLV_BHVR_RECVEMOTE)) && (!gRlvHandler.isException(RLV_BHVR_RECVEMOTE, from_id))) &&
					      ((!gRlvHandler.hasBehaviour(RLV_BHVR_RECVEMOTEFROM)) || (gRlvHandler.isException(RLV_BHVR_RECVEMOTEFROM, from_id))) )
				{
					mesg = "/me ...";
				}
			}

			// Filtering "rules":
			//   avatar => filter only their name (unless it's this avie)
			//   other  => filter everything except attachments this avie owns but then we still do filter their text
			if ( (gRlvHandler.hasBehaviour(RLV_BHVR_SHOWNAMES)) &&
				 ((CHAT_SOURCE_AGENT != chat.mSourceType) || (chat.mFromID != gAgent.getID())) )
			{
				if (CHAT_SOURCE_AGENT == chat.mSourceType)
				{
					chat.mFromName = from_name = RlvStrings::getAnonym(from_name);
					chat.mRlvNamesFiltered = TRUE;
				} 
				else if ( (!is_owned_by_me) || (!is_attachment) )
				{
					RlvUtil::filterNames(chat.mFromName);
				}
			}
// [/RLVa:KB]
		}

		BOOL ircstyle = FALSE;

		// Look for IRC-style emotes here so chatbubbles work
		std::string prefix = mesg.substr(0, 4);
		if (prefix == "/me " || prefix == "/me'")
		{
			chat.mText = from_name;
			mesg = mesg.substr(3);
			ircstyle = TRUE;
		}
		chat.mText += mesg;

		// Look for the start of typing so we can put "..." in the bubbles.
		if (CHAT_TYPE_START == chat.mChatType)
		{
			LLLocalSpeakerMgr::getInstance()->setSpeakerTyping(from_id, TRUE);

			// Might not have the avatar constructed yet, eg on login.
			if (chatter && chatter->isAvatar())
			{
				((LLVOAvatar*)chatter)->startTyping();
			}
			return;
		}
		else if (CHAT_TYPE_STOP == chat.mChatType)
		{
			LLLocalSpeakerMgr::getInstance()->setSpeakerTyping(from_id, FALSE);

			// Might not have the avatar constructed yet, eg on login.
			if (chatter && chatter->isAvatar())
			{
				((LLVOAvatar*)chatter)->stopTyping();
			}
			return;
		}

		// We have a real utterance now, so can stop showing "..." and proceed.
		if (chatter && chatter->isAvatar())
		{
			LLLocalSpeakerMgr::getInstance()->setSpeakerTyping(from_id, FALSE);
			((LLVOAvatar*)chatter)->stopTyping();

			if (!is_muted && !is_busy)
			{
				static const LLCachedControl<bool> use_chat_bubbles("UseChatBubbles",false);
				visible_in_chat_bubble = use_chat_bubbles;
				((LLVOAvatar*)chatter)->addChat(chat);
			}
		}

		// Look for IRC-style emotes
		if (ircstyle)
		{
			// Do nothing, ircstyle is fixed above for chat bubbles
		}
		else
		{
			switch(chat.mChatType)
			{
			case CHAT_TYPE_WHISPER:
				verb = " " + LLTrans::getString("whisper") + " ";
				break;
			case CHAT_TYPE_OWNER:
// [RLVa:KB] - Checked: 2010-02-XX (RLVa-1.2.0a) | Modified: RLVa-1.1.0f
				// TODO-RLVa: [RLVa-1.2.0] consider rewriting this before a RLVa-1.2.0 release
				if ( (rlv_handler_t::isEnabled()) && (mesg.length() > 3) && (RLV_CMD_PREFIX == mesg[0]) && (CHAT_TYPE_OWNER == chat.mChatType) )
				{
					mesg.erase(0, 1);
					LLStringUtil::toLower(mesg);

					std::string strExecuted, strFailed, strRetained, *pstr;

					boost_tokenizer tokens(mesg, boost::char_separator<char>(",", "", boost::drop_empty_tokens));
					for (boost_tokenizer::iterator itToken = tokens.begin(); itToken != tokens.end(); ++itToken)
					{
						std::string strCmd = *itToken;

						ERlvCmdRet eRet = gRlvHandler.processCommand(from_id, strCmd, true);
						if ( (RlvSettings::getDebug()) &&
							 ( (!RlvSettings::getDebugHideUnsetDup()) || 
							   ((RLV_RET_SUCCESS_UNSET != eRet) && (RLV_RET_SUCCESS_DUPLICATE != eRet)) ) )
						{
							if ( RLV_RET_SUCCESS == (eRet & RLV_RET_SUCCESS) )	
								pstr = &strExecuted;
							else if ( RLV_RET_FAILED == (eRet & RLV_RET_FAILED) )
								pstr = &strFailed;
							else if (RLV_RET_RETAINED == eRet)
								pstr = &strRetained;
							else
							{
								RLV_ASSERT(false);
								pstr = &strFailed;
							}

							const char* pstrSuffix = RlvStrings::getStringFromReturnCode(eRet);
							if (pstrSuffix)
								strCmd.append(" (").append(pstrSuffix).append(")");

							if (!pstr->empty())
								pstr->push_back(',');
							pstr->append(strCmd);
						}
					}

					RlvForceWear::instance().done();

					if ( (!RlvSettings::getDebug()) || ((strExecuted.empty()) && (strFailed.empty()) && (strRetained.empty())) )
						return;

					// Silly people want comprehensive debug messages, blah :p
					if ( (!strExecuted.empty()) && (strFailed.empty()) && (strRetained.empty()) )
					{
						verb = " executes: @";
						mesg = strExecuted;
					}
					else if ( (strExecuted.empty()) && (!strFailed.empty()) && (strRetained.empty()) )
					{
						verb = " failed: @";
						mesg = strFailed;
					}
					else if ( (strExecuted.empty()) && (strFailed.empty()) && (!strRetained.empty()) )
					{
						verb = " retained: @";
						mesg = strRetained;
					}
					else
					{
						verb = ": @";
						if (!strExecuted.empty())
							mesg += "\n    - executed: @" + strExecuted;
						if (!strFailed.empty())
							mesg += "\n    - failed: @" + strFailed;
						if (!strRetained.empty())
							mesg += "\n    - retained: @" + strRetained;
					}

					break;
				}
// [/RLVa:KB]
#if SHY_MOD //Command handler
				if(SHCommandHandler::handleCommand(false,mesg,from_id,chatter)) 
					return;
#endif //shy_mod
// [RLVa:KB] - Alternate: Snowglobe-1.2.4 | Checked: 2009-07-10 (RLVa-1.0.0g)
				// Copy/paste from above
				if ( chatter && (chat.mSourceType == CHAT_SOURCE_OBJECT && chat.mChatType != CHAT_TYPE_DEBUG_MSG) && 
					 (gSavedSettings.getBOOL("EffectScriptChatParticles")) && 
					 (CHAT_TYPE_OWNER != chat.mChatType) ) 
				{
					LLPointer<LLViewerPartSourceChat> psc = new LLViewerPartSourceChat(chatter->getPositionAgent());
					psc->setSourceObject(chatter);
					psc->setColor(color);
					//We set the particles to be owned by the object's owner, 
					//just in case they should be muted by the mute list
					psc->setOwnerUUID(owner_id);
					LLViewerPartSim::getInstance()->addPartSource(psc);
				}
// [/RLVa:KB]
			case CHAT_TYPE_DEBUG_MSG:
			case CHAT_TYPE_DIRECT: // llRegionSayTo()
			case CHAT_TYPE_NORMAL:
				verb = ": ";
				break;
			case CHAT_TYPE_SHOUT:
				verb = " " + LLTrans::getString("shout") + " ";
				break;
			case CHAT_TYPE_START:
			case CHAT_TYPE_STOP:
				LL_WARNS("Messaging") << "Got chat type start/stop in main chat processing." << LL_ENDL;
				break;
			default:
				LL_WARNS("Messaging") << "Unknown type " << chat.mChatType << " in chat!" << LL_ENDL;
				verb = " say, ";
				break;
			}

			chat.mText = from_name + verb + mesg;
		}
		
		if (chatter)
		{
			chat.mPosAgent = chatter->getPositionAgent();
		}

		chat.mMuted = is_muted && !is_linden;
		bool only_history = visible_in_chat_bubble || (!is_linden && !is_owned_by_me && is_busy);
#if 0	// Google translate doesn't work anymore
		if (!chat.mMuted)
		{
			check_translate_chat(mesg, chat, only_history);
		}
#else
		add_floater_chat(chat, only_history);
#endif
	}
}


// Simulator we're on is informing the viewer that the agent
// is starting to teleport (perhaps to another sim, perhaps to the 
// same sim). If we initiated the teleport process by sending some kind 
// of TeleportRequest, then this info is redundant, but if the sim 
// initiated the teleport (via a script call, being killed, etc.) 
// then this info is news to us.
void process_teleport_start(LLMessageSystem *msg, void**)
{
	U32 teleport_flags = 0x0;
	msg->getU32("Info", "TeleportFlags", teleport_flags);

	LL_DEBUGS("Messaging") << "Got TeleportStart with TeleportFlags=" << teleport_flags << ". gTeleportDisplay: " << gTeleportDisplay << ", gAgent.mTeleportState: " << gAgent.getTeleportState() << LL_ENDL;

	//if (teleport_flags & TELEPORT_FLAGS_DISABLE_CANCEL)
// [RLVa:KB] - Checked: 2009-07-07 (RLVa-1.0.0d) | Added: RLVa-0.2.0b
	if ( (teleport_flags & TELEPORT_FLAGS_DISABLE_CANCEL) || (!gRlvHandler.getCanCancelTp()) )
// [/RLVa:KB]
	{
		gViewerWindow->setProgressCancelButtonVisible(FALSE);
	}
	else
	{
		gViewerWindow->setProgressCancelButtonVisible(TRUE, LLTrans::getString("Cancel"));
	}

	// Freeze the UI and show progress bar
	// Note: could add data here to differentiate between normal teleport and death.

	if( gAgent.getTeleportState() == LLAgent::TELEPORT_NONE )
	{
		gTeleportDisplay = TRUE;
		gAgent.setTeleportState( LLAgent::TELEPORT_START );
		make_ui_sound("UISndTeleportOut");
		
		LL_INFOS("Messaging") << "Teleport initiated by remote TeleportStart message with TeleportFlags: " <<  teleport_flags << LL_ENDL;

		// Don't call LLFirstUse::useTeleport here because this could be
		// due to being killed, which would send you home, not to a Telehub
	}
}

void process_teleport_progress(LLMessageSystem* msg, void**)
{
	LLUUID agent_id;
	msg->getUUID("AgentData", "AgentID", agent_id);
	if((gAgent.getID() != agent_id)
	   || (gAgent.getTeleportState() == LLAgent::TELEPORT_NONE))
	{
		LL_WARNS("Messaging") << "Unexpected teleport progress message." << LL_ENDL;
		return;
	}
	U32 teleport_flags = 0x0;
	msg->getU32("Info", "TeleportFlags", teleport_flags);
	//if (teleport_flags & TELEPORT_FLAGS_DISABLE_CANCEL)
// [RLVa:KB] - Checked: 2009-07-07 (RLVa-1.0.0d) | Added: RLVa-0.2.0b
	if ( (teleport_flags & TELEPORT_FLAGS_DISABLE_CANCEL) || (!gRlvHandler.getCanCancelTp()) )
// [/RLVa:KB]
	{
		gViewerWindow->setProgressCancelButtonVisible(FALSE);
	}
	else
	{
		gViewerWindow->setProgressCancelButtonVisible(TRUE, LLTrans::getString("Cancel"));
	}
	std::string buffer;
	msg->getString("Info", "Message", buffer);
	LL_DEBUGS("Messaging") << "teleport progress: " << buffer << LL_ENDL;

	//Sorta hacky...default to using simulator raw messages
	//if we don't find the coresponding mapping in our progress mappings
	std::string message = buffer;

	if (LLAgent::sTeleportProgressMessages.find(buffer) != 
		LLAgent::sTeleportProgressMessages.end() )
	{
		message = LLAgent::sTeleportProgressMessages[buffer];
	}

	gAgent.setTeleportMessage(LLAgent::sTeleportProgressMessages[message]);
}

class LLFetchInWelcomeArea : public LLInventoryFetchDescendentsObserver
{
public:
	LLFetchInWelcomeArea(const uuid_vec_t &ids) :
		LLInventoryFetchDescendentsObserver(ids)
	{}
	virtual void done()
	{
		LLIsType is_landmark(LLAssetType::AT_LANDMARK);
		LLIsType is_card(LLAssetType::AT_CALLINGCARD);

		LLInventoryModel::cat_array_t	card_cats;
		LLInventoryModel::item_array_t	card_items;
		LLInventoryModel::cat_array_t	land_cats;
		LLInventoryModel::item_array_t	land_items;

		uuid_vec_t::iterator it = mComplete.begin();
		uuid_vec_t::iterator end = mComplete.end();
		for(; it != end; ++it)
		{
			gInventory.collectDescendentsIf(
				(*it),
				land_cats,
				land_items,
				LLInventoryModel::EXCLUDE_TRASH,
				is_landmark);
			gInventory.collectDescendentsIf(
				(*it),
				card_cats,
				card_items,
				LLInventoryModel::EXCLUDE_TRASH,
				is_card);
		}
		LLSD args;
		if ( land_items.count() > 0 )
		{	// Show notification that they can now teleport to landmarks.  Use a random landmark from the inventory
			S32 random_land = ll_rand( land_items.count() - 1 );
			args["NAME"] = land_items[random_land]->getName();
			LLNotificationsUtil::add("TeleportToLandmark",args);
		}
		if ( card_items.count() > 0 )
		{	// Show notification that they can now contact people.  Use a random calling card from the inventory
			S32 random_card = ll_rand( card_items.count() - 1 );
			args["NAME"] = card_items[random_card]->getName();
			LLNotificationsUtil::add("TeleportToPerson",args);
		}

		gInventory.removeObserver(this);
		delete this;
	}
};



class LLPostTeleportNotifiers : public LLEventTimer 
{
public:
	LLPostTeleportNotifiers();
	virtual ~LLPostTeleportNotifiers();

	//function to be called at the supplied frequency
	virtual BOOL tick();
};

LLPostTeleportNotifiers::LLPostTeleportNotifiers() : LLEventTimer( 2.0 )
{
};

LLPostTeleportNotifiers::~LLPostTeleportNotifiers()
{
}

BOOL LLPostTeleportNotifiers::tick()
{
	BOOL all_done = FALSE;
	if ( gAgent.getTeleportState() == LLAgent::TELEPORT_NONE )
	{
		// get callingcards and landmarks available to the user arriving.
		uuid_vec_t folders;
		const LLUUID callingcard_id = gInventory.findCategoryUUIDForType(LLFolderType::FT_CALLINGCARD);
		if(callingcard_id.notNull()) 
			folders.push_back(callingcard_id);
		const LLUUID folder_id = gInventory.findCategoryUUIDForType(LLFolderType::FT_LANDMARK);
		if(folder_id.notNull()) 
			folders.push_back(folder_id);
		if(!folders.empty())
		{
			LLFetchInWelcomeArea* fetcher = new LLFetchInWelcomeArea(folders);
			fetcher->startFetch();
			if(fetcher->isFinished())
			{
				fetcher->done();
			}
			else
			{
				gInventory.addObserver(fetcher);
			}
		}
		all_done = TRUE;
	}

	return all_done;
}



// Teleport notification from the simulator
// We're going to pretend to be a new agent
void process_teleport_finish(LLMessageSystem* msg, void**)
{
	LL_DEBUGS("Messaging") << "Got teleport location message" << LL_ENDL;
	LLUUID agent_id;
	msg->getUUIDFast(_PREHASH_Info, _PREHASH_AgentID, agent_id);
	if (agent_id != gAgent.getID())
	{
		LL_WARNS("Messaging") << "Got teleport notification for wrong agent!" << LL_ENDL;
		return;
	}
	
	// Teleport is finished; it can't be cancelled now.
	gViewerWindow->setProgressCancelButtonVisible(FALSE);

	// Do teleport effect for where you're leaving
	// VEFFECT: TeleportStart
	LLHUDEffectSpiral *effectp = (LLHUDEffectSpiral *)LLHUDManager::getInstance()->createViewerEffect(LLHUDObject::LL_HUD_EFFECT_POINT, TRUE);
	effectp->setPositionGlobal(gAgent.getPositionGlobal());
	effectp->setColor(LLColor4U(gAgent.getEffectColor()));
	LLHUDManager::getInstance()->sendEffects();

	U32 location_id;
	U32 sim_ip;
	U16 sim_port;
	LLVector3 pos, look_at;
	U64 region_handle;
	msg->getU32Fast(_PREHASH_Info, _PREHASH_LocationID, location_id);
	msg->getIPAddrFast(_PREHASH_Info, _PREHASH_SimIP, sim_ip);
	msg->getIPPortFast(_PREHASH_Info, _PREHASH_SimPort, sim_port);
	//msg->getVector3Fast(_PREHASH_Info, _PREHASH_Position, pos);
	//msg->getVector3Fast(_PREHASH_Info, _PREHASH_LookAt, look_at);
	msg->getU64Fast(_PREHASH_Info, _PREHASH_RegionHandle, region_handle);
	U32 teleport_flags;
	msg->getU32Fast(_PREHASH_Info, _PREHASH_TeleportFlags, teleport_flags);
	
	
	std::string seedCap;
	msg->getStringFast(_PREHASH_Info, _PREHASH_SeedCapability, seedCap);

	// update home location if we are teleporting out of prelude - specific to teleporting to welcome area 
	if((teleport_flags & TELEPORT_FLAGS_SET_HOME_TO_TARGET)
	   && (!gAgent.isGodlike()))
	{
		gAgent.setHomePosRegion(region_handle, pos);

		// Create a timer that will send notices when teleporting is all finished.  Since this is 
		// based on the LLEventTimer class, it will be managed by that class and not orphaned or leaked.
		new LLPostTeleportNotifiers();
	}

	LLHost sim_host(sim_ip, sim_port);

	// Viewer trusts the simulator.
	gMessageSystem->enableCircuit(sim_host, TRUE);
	LLViewerRegion* regionp =  LLWorld::getInstance()->addRegion(region_handle, sim_host);

/*
	// send camera update to new region
	gAgent.updateCamera();

	// likewise make sure the camera is behind the avatar
	gAgentCamera.resetView(TRUE);
	LLVector3 shift_vector = regionp->getPosRegionFromGlobal(gAgent.getRegion()->getOriginGlobal());
	gAgent.setRegion(regionp);
	gObjectList.shiftObjects(shift_vector);

	if (gAgentAvatarp)
	{
		gAgentAvatarp->clearChatText();
		gAgentCamera.slamLookAt(look_at);
	}
	gAgent.setPositionAgent(pos);
	gAssetStorage->setUpstream(sim);
	gCacheName->setUpstream(sim);
*/

	M7WindlightInterface::getInstance()->receiveReset();

	// Make sure we're standing
	gAgent.standUp();

	// now, use the circuit info to tell simulator about us!
	LL_INFOS("Messaging") << "process_teleport_finish() Enabling "
			<< sim_host << " with code " << msg->mOurCircuitCode << LL_ENDL;
	msg->newMessageFast(_PREHASH_UseCircuitCode);
	msg->nextBlockFast(_PREHASH_CircuitCode);
	msg->addU32Fast(_PREHASH_Code, msg->getOurCircuitCode());
	msg->addUUIDFast(_PREHASH_SessionID, gAgent.getSessionID());
	msg->addUUIDFast(_PREHASH_ID, gAgent.getID());
	msg->sendReliable(sim_host);

	send_complete_agent_movement(sim_host);
	gAgent.setTeleportState( LLAgent::TELEPORT_MOVING );
	gAgent.setTeleportMessage(LLAgent::sTeleportProgressMessages["contacting"]);

	regionp->setSeedCapability(seedCap);

	// Don't send camera updates to the new region until we're
	// actually there...


	// Now do teleport effect for where you're going.
	// VEFFECT: TeleportEnd
	effectp = (LLHUDEffectSpiral *)LLHUDManager::getInstance()->createViewerEffect(LLHUDObject::LL_HUD_EFFECT_POINT, TRUE);
	effectp->setPositionGlobal(gAgent.getPositionGlobal());

	effectp->setColor(LLColor4U(gAgent.getEffectColor()));
	LLHUDManager::getInstance()->sendEffects();

//	gTeleportDisplay = TRUE;
//	gTeleportDisplayTimer.reset();
//	gViewerWindow->setShowProgress(TRUE);
}

// stuff we have to do every time we get an AvatarInitComplete from a sim
/*
void process_avatar_init_complete(LLMessageSystem* msg, void**)
{
	LLVector3 agent_pos;
	msg->getVector3Fast(_PREHASH_AvatarData, _PREHASH_Position, agent_pos);
	agent_movement_complete(msg->getSender(), agent_pos);
}
*/

void process_agent_movement_complete(LLMessageSystem* msg, void**)
{
	gShiftFrame = true;
	gAgentMovementCompleted = true;

	LLUUID agent_id;
	msg->getUUIDFast(_PREHASH_AgentData, _PREHASH_AgentID, agent_id);
	LLUUID session_id;
	msg->getUUIDFast(_PREHASH_AgentData, _PREHASH_SessionID, session_id);
	if((gAgent.getID() != agent_id) || (gAgent.getSessionID() != session_id))
	{
		LL_WARNS("Messaging") << "Incorrect id in process_agent_movement_complete()"
				<< LL_ENDL;
		return;
	}

	LL_DEBUGS("Messaging") << "process_agent_movement_complete()" << LL_ENDL;

	// *TODO: check timestamp to make sure the movement completion
	// makes sense.
	LLVector3 agent_pos;
	msg->getVector3Fast(_PREHASH_Data, _PREHASH_Position, agent_pos);
	LLVector3 look_at;
	msg->getVector3Fast(_PREHASH_Data, _PREHASH_LookAt, look_at);
	U64 region_handle;
	msg->getU64Fast(_PREHASH_Data, _PREHASH_RegionHandle, region_handle);
	
	std::string version_channel;
	msg->getString("SimData", "ChannelVersion", version_channel);

	if (!isAgentAvatarValid())
	{
		// Could happen if you were immediately god-teleported away on login,
		// maybe other cases.  Continue, but warn.
		LL_WARNS("Messaging") << "agent_movement_complete() with NULL avatarp." << LL_ENDL;
	}

	F32 x, y;
	from_region_handle(region_handle, &x, &y);
	LLViewerRegion* regionp = LLWorld::getInstance()->getRegionFromHandle(region_handle);
	if (!regionp)
	{
		if (gAgent.getRegion())
		{
			LL_WARNS("Messaging") << "current region " << gAgent.getRegion()->getOriginGlobal() << LL_ENDL;
		}

		LL_WARNS("Messaging") << "Agent being sent to invalid home region: " 
			<< x << ":" << y 
			<< " current pos " << gAgent.getPositionGlobal()
			<< LL_ENDL;
		LLAppViewer::instance()->forceDisconnect(LLTrans::getString("SentToInvalidRegion"));
		return;

	}

	LL_INFOS("Messaging") << "Changing home region to " << x << ":" << y << LL_ENDL;

	// set our upstream host the new simulator and shuffle things as
	// appropriate.
	LLVector3 shift_vector = regionp->getPosRegionFromGlobal(
		gAgent.getRegion()->getOriginGlobal());
	gAgent.setRegion(regionp);
	gObjectList.shiftObjects(shift_vector);
	gAssetStorage->setUpstream(msg->getSender());
	gCacheName->setUpstream(msg->getSender());
	gViewerThrottle.sendToSim();
	gViewerWindow->sendShapeToSim();

	bool is_teleport = gAgent.getTeleportState() == LLAgent::TELEPORT_MOVING;

	if( is_teleport )
	{
		if (gAgent.getTeleportKeepsLookAt())
		{
			// *NOTE: the LookAt data we get from the sim here doesn't
			// seem to be useful, so get it from the camera instead
			look_at = LLViewerCamera::getInstance()->getAtAxis();
		}
		// Force the camera back onto the agent, don't animate.
		gAgentCamera.setFocusOnAvatar(TRUE, FALSE);
		gAgentCamera.slamLookAt(look_at);
		gAgentCamera.updateCamera();

		gAgent.setTeleportState( LLAgent::TELEPORT_START_ARRIVAL );

		// set the appearance on teleport since the new sim does not
		// know what you look like.
		gAgent.sendAgentSetAppearance();

// [RLVa:KB] - Checked: 2009-07-04 (RLVa-1.0.0a)
		if (isAgentAvatarValid() && !gRlvHandler.hasBehaviour(RLV_BHVR_SHOWLOC))
// [/RLVa:KB]
//		if (isAgentAvatarValid())
		{
			// Chat the "back" SLURL. (DEV-4907)

			LLChat chat(LLTrans::getString("completed_from") + " " + gAgent.getTeleportSourceSLURL());
			chat.mSourceType = CHAT_SOURCE_SYSTEM;
			LLFloaterChat::addChatHistory(chat);

			// Set the new position
			gAgentAvatarp->setPositionAgent(agent_pos);
			gAgentAvatarp->clearChat();
			gAgentAvatarp->slamPosition();
		}

		// add teleport destination to the list of visited places
		LLFloaterTeleportHistory::getInstance()->addPendingEntry(regionp->getName(), (S16)agent_pos.mV[VX], (S16)agent_pos.mV[VY], (S16)agent_pos.mV[VZ]);
	}
	else
	{
		// This is initial log-in or a region crossing
		gAgent.setTeleportState( LLAgent::TELEPORT_NONE );

		if(LLStartUp::getStartupState() < STATE_STARTED)
		{	// This is initial log-in, not a region crossing:
			// Set the camera looking ahead of the AV so send_agent_update() below 
			// will report the correct location to the server.
			LLVector3 look_at_point = look_at;
			look_at_point = agent_pos + look_at_point.rotVec(gAgent.getQuat());

			static LLVector3 up_direction(0.0f, 0.0f, 1.0f);
			LLViewerCamera::getInstance()->lookAt(agent_pos, look_at_point, up_direction);
		}
	}

	if ( LLTracker::isTracking(NULL) )
	{
		// Check distance to beacon, if < 5m, remove beacon
		LLVector3d beacon_pos = LLTracker::getTrackedPositionGlobal();
		LLVector3 beacon_dir(agent_pos.mV[VX] - (F32)fmod(beacon_pos.mdV[VX], 256.0), agent_pos.mV[VY] - (F32)fmod(beacon_pos.mdV[VY], 256.0), 0);
		if (beacon_dir.magVecSquared() < 25.f)
		{
			LLTracker::stopTracking(NULL);
		}
		else if ( is_teleport && !gAgent.getTeleportKeepsLookAt() )
		{
			//look at the beacon
			LLVector3 global_agent_pos = agent_pos;
			global_agent_pos[0] += x;
			global_agent_pos[1] += y;
			look_at = (LLVector3)beacon_pos - global_agent_pos;
			look_at.normVec();
			gAgentCamera.slamLookAt(look_at);
		}
	}

	// TODO: Put back a check for flying status! DK 12/19/05
	// Sim tells us whether the new position is off the ground
	/*
	if (teleport_flags & TELEPORT_FLAGS_IS_FLYING)
	{
		gAgent.setFlying(TRUE);
	}
	else
	{
		gAgent.setFlying(FALSE);
	}
	*/

	send_agent_update(TRUE, TRUE);

	if (gAgent.getRegion()->getBlockFly())
	{
		gAgent.setFlying(gAgent.canFly());
	}

	// force simulator to recognize busy state
	if (gAgent.getBusy())
	{
		gAgent.setBusy();
	}
	else
	{
		gAgent.clearBusy();
	}

	if (isAgentAvatarValid())
	{
		gAgentAvatarp->mFootPlane.clearVec();
	}
	
	// send walk-vs-run status
//	gAgent.sendWalkRun(gAgent.getRunning() || gAgent.getAlwaysRun());
// [RLVa:KB] - Checked: 2011-05-11 (RLVa-1.3.0i) | Added: RLVa-1.3.0i
	gAgent.sendWalkRun();
// [/RLVa:KB]

	// If the server version has changed, display an info box and offer
	// to display the release notes, unless this is the initial log in.
	if (gLastVersionChannel == version_channel)
	{
		return;
	}

	if (!gLastVersionChannel.empty() && gSavedSettings.getBOOL("SGServerVersionChangedNotification"))
	{
		LLSD payload;
		payload["message"] = version_channel;
		LLNotificationsUtil::add("ServerVersionChanged", LLSD(), payload);
	}

	gLastVersionChannel = version_channel;
}

void process_crossed_region(LLMessageSystem* msg, void**)
{
	LLUUID agent_id;
	msg->getUUIDFast(_PREHASH_AgentData, _PREHASH_AgentID, agent_id);
	LLUUID session_id;
	msg->getUUIDFast(_PREHASH_AgentData, _PREHASH_SessionID, session_id);
	if((gAgent.getID() != agent_id) || (gAgent.getSessionID() != session_id))
	{
		LL_WARNS("Messaging") << "Incorrect id in process_crossed_region()"
				<< LL_ENDL;
		return;
	}
	LL_INFOS("Messaging") << "process_crossed_region()" << LL_ENDL;
	gAgentAvatarp->resetRegionCrossingTimer();

	U32 sim_ip;
	msg->getIPAddrFast(_PREHASH_RegionData, _PREHASH_SimIP, sim_ip);
	U16 sim_port;
	msg->getIPPortFast(_PREHASH_RegionData, _PREHASH_SimPort, sim_port);
	LLHost sim_host(sim_ip, sim_port);
	U64 region_handle;
	msg->getU64Fast(_PREHASH_RegionData, _PREHASH_RegionHandle, region_handle);
	
	std::string seedCap;
	msg->getStringFast(_PREHASH_RegionData, _PREHASH_SeedCapability, seedCap);

	send_complete_agent_movement(sim_host);

	LLViewerRegion* regionp = LLWorld::getInstance()->addRegion(region_handle, sim_host);
	regionp->setSeedCapability(seedCap);
}



// Sends avatar and camera information to simulator.
// Sent roughly once per frame, or 20 times per second, whichever is less often

const F32 THRESHOLD_HEAD_ROT_QDOT = 0.9997f;	// ~= 2.5 degrees -- if its less than this we need to update head_rot
const F32 MAX_HEAD_ROT_QDOT = 0.99999f;			// ~= 0.5 degrees -- if its greater than this then no need to update head_rot
												// between these values we delay the updates (but no more than one second)

static LLFastTimer::DeclareTimer FTM_AGENT_UPDATE_SEND("Send Message");

void send_agent_update(BOOL force_send, BOOL send_reliable)
{
	if (gAgent.getTeleportState() != LLAgent::TELEPORT_NONE)
	{
		// We don't care if they want to send an agent update, they're not allowed to until the simulator
		// that's the target is ready to receive them (after avatar_init_complete is received)
		return;
	}

	if(gAgent.getPhantom()) return; //Don't want to do this while phantom

	// We have already requested to log out.  Don't send agent updates.
	if(LLAppViewer::instance()->logoutRequestSent())
	{
		return;
	}

	// no region to send update to
	if(gAgent.getRegion() == NULL)
	{
		return;
	}

	const F32 TRANSLATE_THRESHOLD = 0.01f;

	// NOTA BENE: This is (intentionally?) using the small angle sine approximation to test for rotation
	//			  Plus, there is an extra 0.5 in the mix since the perpendicular between last_camera_at and getAtAxis() bisects cam_rot_change
	//			  Thus, we're actually testing against 0.2 degrees
	const F32 ROTATION_THRESHOLD = 0.1f * 2.f*F_PI/360.f;			//  Rotation thresh 0.2 deg, see note above

	const U8 DUP_MSGS = 1;				//  HACK!  number of times to repeat data on motionless agent

	//  Store data on last sent update so that if no changes, no send
	static LLVector3 last_camera_pos_agent, 
					 last_camera_at, 
					 last_camera_left,
					 last_camera_up;
	
	static LLVector3 cam_center_chg,
					 cam_rot_chg;

	static LLQuaternion last_head_rot;
	static U32 last_control_flags = 0;
	static U8 last_render_state;
	static U8 duplicate_count = 0;
	static F32 head_rot_chg = 1.0;
	static U8 last_flags;

	LLMessageSystem	*msg = gMessageSystem;
	LLVector3		camera_pos_agent;				// local to avatar's region
	U8				render_state;

	LLQuaternion body_rotation = gAgent.getFrameAgent().getQuaternion();
	LLQuaternion head_rotation = gAgent.getHeadRotation();

	camera_pos_agent = gAgentCamera.getCameraPositionAgent();

	render_state = gAgent.getRenderState();

	U32		control_flag_change = 0;
	U8		flag_change = 0;

	cam_center_chg = last_camera_pos_agent - camera_pos_agent;
	cam_rot_chg = last_camera_at - LLViewerCamera::getInstance()->getAtAxis();

	// If a modifier key is held down, turn off
	// LBUTTON and ML_LBUTTON so that using the camera (alt-key) doesn't
	// trigger a control event.
	U32 control_flags = gAgent.getControlFlags();

	// <edit>
	if(gSavedSettings.getBOOL("Nimble"))
	{
		control_flags |= AGENT_CONTROL_FINISH_ANIM;
	}
	// </edit>

	MASK	key_mask = gKeyboard->currentMask(TRUE);

	if (key_mask & MASK_ALT || key_mask & MASK_CONTROL)
	{
		control_flags &= ~(	AGENT_CONTROL_LBUTTON_DOWN |
							AGENT_CONTROL_ML_LBUTTON_DOWN );
		control_flags |= 	AGENT_CONTROL_LBUTTON_UP |
							AGENT_CONTROL_ML_LBUTTON_UP ;
	}

	control_flag_change = last_control_flags ^ control_flags;

	U8 flags = AU_FLAGS_NONE;
	if (gAgent.isGroupTitleHidden())
	{
		flags |= AU_FLAGS_HIDETITLE;
	}

	flag_change = last_flags ^ flags;

	head_rot_chg = dot(last_head_rot, head_rotation);

	if (force_send || 
		(cam_center_chg.magVec() > TRANSLATE_THRESHOLD) || 
		(head_rot_chg < THRESHOLD_HEAD_ROT_QDOT) ||	
		(last_render_state != render_state) ||
		(cam_rot_chg.magVec() > ROTATION_THRESHOLD) ||
		control_flag_change != 0 ||
		flag_change != 0)  
	{
		/*
		if (head_rot_chg < THRESHOLD_HEAD_ROT_QDOT)
		{
			//LL_INFOS("Messaging") << "head rot " << head_rotation << LL_ENDL;
			LL_INFOS("Messaging") << "head_rot_chg = " << head_rot_chg << LL_ENDL;
		}
		if (cam_rot_chg.magVec() > ROTATION_THRESHOLD) 
		{
			LL_INFOS("Messaging") << "cam rot " <<  cam_rot_chg.magVec() << LL_ENDL;
		}
		if (cam_center_chg.magVec() > TRANSLATE_THRESHOLD)
		{
			LL_INFOS("Messaging") << "cam center " << cam_center_chg.magVec() << LL_ENDL;
		}
//		if (drag_delta_chg.magVec() > TRANSLATE_THRESHOLD)
//		{
//			LL_INFOS("Messaging") << "drag delta " << drag_delta_chg.magVec() << LL_ENDL;
//		}
		if (control_flag_change)
		{
			LL_INFOS("Messaging") << "dcf = " << control_flag_change << LL_ENDL;
		}
		*/

		duplicate_count = 0;
	}
	else
	{
		duplicate_count++;

		if (head_rot_chg < MAX_HEAD_ROT_QDOT  &&  duplicate_count < AGENT_UPDATES_PER_SECOND)
		{
			// The head_rotation is sent for updating things like attached guns.
			// We only trigger a new update when head_rotation deviates beyond
			// some threshold from the last update, however this can break fine
			// adjustments when trying to aim an attached gun, so what we do here
			// (where we would normally skip sending an update when nothing has changed)
			// is gradually reduce the threshold to allow a better update to 
			// eventually get sent... should update to within 0.5 degrees in less 
			// than a second.
			if (head_rot_chg < THRESHOLD_HEAD_ROT_QDOT + (MAX_HEAD_ROT_QDOT - THRESHOLD_HEAD_ROT_QDOT) * duplicate_count / AGENT_UPDATES_PER_SECOND)
			{
				duplicate_count = 0;
			}
			else
			{
				return;
			}
		}
		else
		{
			return;
		}
	}

	if (duplicate_count < DUP_MSGS && !gDisconnected)
	{
		LLFastTimer t(FTM_AGENT_UPDATE_SEND);
		// Build the message
		msg->newMessageFast(_PREHASH_AgentUpdate);
		msg->nextBlockFast(_PREHASH_AgentData);
		msg->addUUIDFast(_PREHASH_AgentID, gAgent.getID());
		msg->addUUIDFast(_PREHASH_SessionID, gAgent.getSessionID());
		msg->addQuatFast(_PREHASH_BodyRotation, body_rotation);
		msg->addQuatFast(_PREHASH_HeadRotation, head_rotation);
		msg->addU8Fast(_PREHASH_State, render_state);
		msg->addU8Fast(_PREHASH_Flags, flags);

//		if (camera_pos_agent.mV[VY] > 255.f)
//		{
//			LL_INFOS("Messaging") << "Sending camera center " << camera_pos_agent << LL_ENDL;
//		}
		
		msg->addVector3Fast(_PREHASH_CameraCenter, camera_pos_agent);
		msg->addVector3Fast(_PREHASH_CameraAtAxis, LLViewerCamera::getInstance()->getAtAxis());
		msg->addVector3Fast(_PREHASH_CameraLeftAxis, LLViewerCamera::getInstance()->getLeftAxis());
		msg->addVector3Fast(_PREHASH_CameraUpAxis, LLViewerCamera::getInstance()->getUpAxis());
		msg->addF32Fast(_PREHASH_Far, gAgentCamera.mDrawDistance);
		
		msg->addU32Fast(_PREHASH_ControlFlags, control_flags);

		if (gDebugClicks)
		{
			if (control_flags & AGENT_CONTROL_LBUTTON_DOWN)
			{
				LL_INFOS("Messaging") << "AgentUpdate left button down" << LL_ENDL;
			}

			if (control_flags & AGENT_CONTROL_LBUTTON_UP)
			{
				LL_INFOS("Messaging") << "AgentUpdate left button up" << LL_ENDL;
			}
		}

		gAgent.enableControlFlagReset();

		if (!send_reliable)
		{
			gAgent.sendMessage();
		}
		else
		{
			gAgent.sendReliableMessage();
		}

//		LL_DEBUGS("Messaging") << "agent " << avatar_pos_agent << " cam " << camera_pos_agent << LL_ENDL;

		// Copy the old data 
		last_head_rot = head_rotation;
		last_render_state = render_state;
		last_camera_pos_agent = camera_pos_agent;
		last_camera_at = LLViewerCamera::getInstance()->getAtAxis();
		last_camera_left = LLViewerCamera::getInstance()->getLeftAxis();
		last_camera_up = LLViewerCamera::getInstance()->getUpAxis();
		last_control_flags = control_flags;
		last_flags = flags;
	}
}



// *TODO: Remove this dependency, or figure out a better way to handle
// this hack.
extern U32 gObjectBits;

void process_object_update(LLMessageSystem *mesgsys, void **user_data)
{	
	LLMemType mt(LLMemType::MTYPE_OBJECT);
	// Update the data counters
	if (mesgsys->getReceiveCompressedSize())
	{
		gObjectBits += mesgsys->getReceiveCompressedSize() * 8;
	}
	else
	{
		gObjectBits += mesgsys->getReceiveSize() * 8;
	}

	// Update the object...
	gObjectList.processObjectUpdate(mesgsys, user_data, OUT_FULL);
}

void process_compressed_object_update(LLMessageSystem *mesgsys, void **user_data)
{
	LLMemType mt(LLMemType::MTYPE_OBJECT);
	// Update the data counters
	if (mesgsys->getReceiveCompressedSize())
	{
		gObjectBits += mesgsys->getReceiveCompressedSize() * 8;
	}
	else
	{
		gObjectBits += mesgsys->getReceiveSize() * 8;
	}

	// Update the object...
	gObjectList.processCompressedObjectUpdate(mesgsys, user_data, OUT_FULL_COMPRESSED);
}

void process_cached_object_update(LLMessageSystem *mesgsys, void **user_data)
{
	LLMemType mt(LLMemType::MTYPE_OBJECT);
	// Update the data counters
	if (mesgsys->getReceiveCompressedSize())
	{
		gObjectBits += mesgsys->getReceiveCompressedSize() * 8;
	}
	else
	{
		gObjectBits += mesgsys->getReceiveSize() * 8;
	}

	// Update the object...
	gObjectList.processCachedObjectUpdate(mesgsys, user_data, OUT_FULL_CACHED);
}


void process_terse_object_update_improved(LLMessageSystem *mesgsys, void **user_data)
{
	LLMemType mt(LLMemType::MTYPE_OBJECT);
	if (mesgsys->getReceiveCompressedSize())
	{
		gObjectBits += mesgsys->getReceiveCompressedSize() * 8;
	}
	else
	{
		gObjectBits += mesgsys->getReceiveSize() * 8;
	}

	gObjectList.processCompressedObjectUpdate(mesgsys, user_data, OUT_TERSE_IMPROVED);
}

static LLFastTimer::DeclareTimer FTM_PROCESS_OBJECTS("Process Objects");


void process_kill_object(LLMessageSystem *mesgsys, void **user_data)
{
	LLFastTimer t(FTM_PROCESS_OBJECTS);

	LLUUID		id;
	U32			local_id;
	S32			i;
	S32			num_objects;

	num_objects = mesgsys->getNumberOfBlocksFast(_PREHASH_ObjectData);

	for (i = 0; i < num_objects; i++)
	{
		mesgsys->getU32Fast(_PREHASH_ObjectData, _PREHASH_ID, local_id, i);

		LLViewerObjectList::getUUIDFromLocal(id,
											local_id,
											gMessageSystem->getSenderIP(),
											gMessageSystem->getSenderPort());
		if (id == LLUUID::null)
		{
			LL_DEBUGS("Messaging") << "Unknown kill for local " << local_id << LL_ENDL;
			gObjectList.mNumUnknownKills++;
			continue;
		}
		else
		{
			LL_DEBUGS("Messaging") << "Kill message for local " << local_id << LL_ENDL;
		}

		// ...don't kill the avatar
		if (!(id == gAgentID))
		{
			LLViewerObject *objectp = gObjectList.findObject(id);
			if (objectp)
			{
				// Display green bubble on kill
				if ( gShowObjectUpdates )
				{
					LLColor4 color(0.f,1.f,0.f,1.f);
					gPipeline.addDebugBlip(objectp->getPositionAgent(), color);
				}

				// Do the kill
				gObjectList.killObject(objectp);
			}
			else
			{
				LL_WARNS("Messaging") << "Object in UUID lookup, but not on object list in kill!" << LL_ENDL;
				gObjectList.mNumUnknownKills++;
			}
		}

		// We should remove the object from selection after it is marked dead by gObjectList to make LLToolGrab,
        // which is using the object, release the mouse capture correctly when the object dies.
        // See LLToolGrab::handleHoverActive() and LLToolGrab::handleHoverNonPhysical().
		LLSelectMgr::getInstance()->removeObjectFromSelections(id);

	}
}

void process_time_synch(LLMessageSystem *mesgsys, void **user_data)
{
	LLVector3 sun_direction;
	LLVector3 sun_ang_velocity;
	F32 phase;
	U64	space_time_usec;

    U32 seconds_per_day;
    U32 seconds_per_year;

	// "SimulatorViewerTimeMessage"
	mesgsys->getU64Fast(_PREHASH_TimeInfo, _PREHASH_UsecSinceStart, space_time_usec);
	mesgsys->getU32Fast(_PREHASH_TimeInfo, _PREHASH_SecPerDay, seconds_per_day);
	mesgsys->getU32Fast(_PREHASH_TimeInfo, _PREHASH_SecPerYear, seconds_per_year);

	// This should eventually be moved to an "UpdateHeavenlyBodies" message
	mesgsys->getF32Fast(_PREHASH_TimeInfo, _PREHASH_SunPhase, phase);
	mesgsys->getVector3Fast(_PREHASH_TimeInfo, _PREHASH_SunDirection, sun_direction);
	mesgsys->getVector3Fast(_PREHASH_TimeInfo, _PREHASH_SunAngVelocity, sun_ang_velocity);

	LLWorld::getInstance()->setSpaceTimeUSec(space_time_usec);

	//LL_DEBUGS("Messaging") << "time_synch() - " << sun_direction << ", " << sun_ang_velocity
	//		 << ", " << phase << LL_ENDL;

	gSky.setSunPhase(phase);
	gSky.setSunTargetDirection(sun_direction, sun_ang_velocity);
	if (!gNoRender && !(gSavedSettings.getBOOL("SkyOverrideSimSunPosition") || gSky.getOverrideSun()))
	{
		gSky.setSunDirection(sun_direction, sun_ang_velocity);
	}
}

void process_sound_trigger(LLMessageSystem *msg, void **)
{
	if (!gAudiop) return;

	U64		region_handle = 0;
	F32		gain = 0;
	LLUUID	sound_id;
	LLUUID	owner_id;
	LLUUID	object_id;
	LLUUID	parent_id;
	LLVector3	pos_local;

	msg->getUUIDFast(_PREHASH_SoundData, _PREHASH_SoundID, sound_id);
	msg->getUUIDFast(_PREHASH_SoundData, _PREHASH_OwnerID, owner_id);
	msg->getUUIDFast(_PREHASH_SoundData, _PREHASH_ObjectID, object_id);

	// NaCl - Antispam Registry
	static LLCachedControl<U32> _NACL_AntiSpamSoundMulti(gSavedSettings,"_NACL_AntiSpamSoundMulti");
	if(owner_id.isNull())
	{
		bool bDoSpamCheck=1;
		std::string sSound=sound_id.asString();
		for(int i=0;i< COLLISION_SOUNDS_SIZE;i++)
			if(COLLISION_SOUNDS[i] == sSound)
				bDoSpamCheck=0;
		if(bDoSpamCheck)
			if(NACLAntiSpamRegistry::checkQueue((U32)NACLAntiSpamRegistry::QUEUE_SOUND,object_id, _NACL_AntiSpamSoundMulti)) return;
	}
	else if(NACLAntiSpamRegistry::checkQueue((U32)NACLAntiSpamRegistry::QUEUE_SOUND,owner_id, _NACL_AntiSpamSoundMulti)) return;
	// NaCl End

	msg->getUUIDFast(_PREHASH_SoundData, _PREHASH_ParentID, parent_id);
	msg->getU64Fast(_PREHASH_SoundData, _PREHASH_Handle, region_handle);
	msg->getVector3Fast(_PREHASH_SoundData, _PREHASH_Position, pos_local);
	msg->getF32Fast(_PREHASH_SoundData, _PREHASH_Gain, gain);

	// adjust sound location to true global coords
	LLVector3d	pos_global = from_region_handle(region_handle);
	pos_global.mdV[VX] += pos_local.mV[VX];
	pos_global.mdV[VY] += pos_local.mV[VY];
	pos_global.mdV[VZ] += pos_local.mV[VZ];

	// Don't play a trigger sound if you can't hear it due
	// to parcel "local audio only" settings.
	if (!LLViewerParcelMgr::getInstance()->canHearSound(pos_global)) return;

	// Don't play sounds triggered by someone you muted.
	if (LLMuteList::getInstance()->isMuted(owner_id, LLMute::flagObjectSounds)) return;
	
	// Don't play sounds from an object you muted
	if (LLMuteList::getInstance()->isMuted(object_id)) return;

	// Don't play sounds from an object whose parent you muted
	if (parent_id.notNull()
		&& LLMuteList::getInstance()->isMuted(parent_id))
	{
		return;
	}

	// Don't play sounds from a region with maturity above current agent maturity
	if( !gAgent.canAccessMaturityInRegion( region_handle ) )
	{
		return;
	}

	// Don't play sounds from gestures if they are not enabled.
	if (object_id == owner_id && !gSavedSettings.getBOOL("EnableGestureSounds"))
	{
		// Don't mute own gestures, if they're not muted.
		if(owner_id != gAgent.getID() || !gSavedSettings.getBOOL("EnableGestureSoundsSelf"))
			return;
	}

	// <edit>
	//gAudiop->triggerSound(sound_id, owner_id, gain, LLAudioEngine::AUDIO_TYPE_SFX, pos_global);
	gAudiop->triggerSound(sound_id, owner_id, gain, LLAudioEngine::AUDIO_TYPE_SFX, pos_global, object_id);
	// </edit>
}

void process_preload_sound(LLMessageSystem *msg, void **user_data)
{
	if (!gAudiop)
	{
		return;
	}

	LLUUID sound_id;
	LLUUID object_id;
	LLUUID owner_id;

	msg->getUUIDFast(_PREHASH_DataBlock, _PREHASH_SoundID, sound_id);
	msg->getUUIDFast(_PREHASH_DataBlock, _PREHASH_ObjectID, object_id);
	msg->getUUIDFast(_PREHASH_DataBlock, _PREHASH_OwnerID, owner_id);

	// NaCl - Antispam Registry
	static LLCachedControl<U32> _NACL_AntiSpamSoundPreloadMulti(gSavedSettings,"_NACL_AntiSpamSoundPreloadMulti");
	if((owner_id.isNull()
	&& NACLAntiSpamRegistry::checkQueue((U32)NACLAntiSpamRegistry::QUEUE_SOUND_PRELOAD,object_id,_NACL_AntiSpamSoundPreloadMulti))
	|| NACLAntiSpamRegistry::checkQueue((U32)NACLAntiSpamRegistry::QUEUE_SOUND_PRELOAD,owner_id,_NACL_AntiSpamSoundPreloadMulti))
		return;
	// NaCl End

	LLViewerObject *objectp = gObjectList.findObject(object_id);
	if (!objectp) return;

	if (LLMuteList::getInstance()->isMuted(object_id)) return;
	if (LLMuteList::getInstance()->isMuted(owner_id, LLMute::flagObjectSounds)) return;
	
	LLAudioSource *sourcep = objectp->getAudioSource(owner_id);
	if (!sourcep) return;
	
	LLAudioData *datap = gAudiop->getAudioData(sound_id);

	// Note that I don't actually do any loading of the
	// audio data into a buffer at this point, as it won't actually
	// help us out.

	// Don't play sounds from a region with maturity above current agent maturity
	LLVector3d pos_global = objectp->getPositionGlobal();
	if (gAgent.canAccessMaturityAtGlobal(pos_global))
	{
		// Add audioData starts a transfer internally.
		sourcep->addAudioData(datap, FALSE);
	}
}

void process_attached_sound(LLMessageSystem *msg, void **user_data)
{
	F32 gain = 0;
	LLUUID sound_id;
	LLUUID object_id;
	LLUUID owner_id;
	U8 flags;

	msg->getUUIDFast(_PREHASH_DataBlock, _PREHASH_SoundID, sound_id);
	msg->getUUIDFast(_PREHASH_DataBlock, _PREHASH_ObjectID, object_id);
	msg->getUUIDFast(_PREHASH_DataBlock, _PREHASH_OwnerID, owner_id);

	// NaCl - Antispam Registry
	if((owner_id.isNull()
	&& NACLAntiSpamRegistry::checkQueue((U32)NACLAntiSpamRegistry::QUEUE_SOUND,object_id))
	|| NACLAntiSpamRegistry::checkQueue((U32)NACLAntiSpamRegistry::QUEUE_SOUND,owner_id))
		return;
	// NaCl End

	msg->getF32Fast(_PREHASH_DataBlock, _PREHASH_Gain, gain);
	msg->getU8Fast(_PREHASH_DataBlock, _PREHASH_Flags, flags);

	LLViewerObject *objectp = gObjectList.findObject(object_id);
	if (!objectp)
	{
		// we don't know about this object, just bail
		return;
	}
	
	if (LLMuteList::getInstance()->isMuted(object_id)) return;
	
	if (LLMuteList::getInstance()->isMuted(owner_id, LLMute::flagObjectSounds)) return;

	
	// Don't play sounds from a region with maturity above current agent maturity
	LLVector3d pos = objectp->getPositionGlobal();
	if( !gAgent.canAccessMaturityAtGlobal(pos) )
	{
		return;
	}
	
	objectp->setAttachedSound(sound_id, owner_id, gain, flags);
}


void process_attached_sound_gain_change(LLMessageSystem *mesgsys, void **user_data)
{
	F32 gain = 0;
	LLUUID object_guid;
	LLViewerObject *objectp = NULL;

	mesgsys->getUUIDFast(_PREHASH_DataBlock, _PREHASH_ObjectID, object_guid);

	if (!((objectp = gObjectList.findObject(object_guid))))
	{
		// we don't know about this object, just bail
		return;
	}

 	mesgsys->getF32Fast(_PREHASH_DataBlock, _PREHASH_Gain, gain);

	objectp->adjustAudioGain(gain);
}


void process_health_message(LLMessageSystem *mesgsys, void **user_data)
{
	F32 health;

	mesgsys->getF32Fast(_PREHASH_HealthData, _PREHASH_Health, health);

	if (gStatusBar)
	{
		gStatusBar->setHealth((S32)health);
	}
}


void process_sim_stats(LLMessageSystem *msg, void **user_data)
{	
	S32 count = msg->getNumberOfBlocks("Stat");
	for (S32 i = 0; i < count; ++i)
	{
		U32 stat_id;
		F32 stat_value;
		msg->getU32("Stat", "StatID", stat_id, i);
		msg->getF32("Stat", "StatValue", stat_value, i);
		switch (stat_id)
		{
		case LL_SIM_STAT_TIME_DILATION:
			LLViewerStats::getInstance()->mSimTimeDilation.addValue(stat_value);
			break;
		case LL_SIM_STAT_FPS:
			LLViewerStats::getInstance()->mSimFPS.addValue(stat_value);
			break;
		case LL_SIM_STAT_PHYSFPS:
			LLViewerStats::getInstance()->mSimPhysicsFPS.addValue(stat_value);
			break;
		case LL_SIM_STAT_AGENTUPS:
			LLViewerStats::getInstance()->mSimAgentUPS.addValue(stat_value);
			break;
		case LL_SIM_STAT_FRAMEMS:
			LLViewerStats::getInstance()->mSimFrameMsec.addValue(stat_value);
			break;
		case LL_SIM_STAT_NETMS:
			LLViewerStats::getInstance()->mSimNetMsec.addValue(stat_value);
			break;
		case LL_SIM_STAT_SIMOTHERMS:
			LLViewerStats::getInstance()->mSimSimOtherMsec.addValue(stat_value);
			break;
		case LL_SIM_STAT_SIMPHYSICSMS:
			LLViewerStats::getInstance()->mSimSimPhysicsMsec.addValue(stat_value);
			break;
		case LL_SIM_STAT_AGENTMS:
			LLViewerStats::getInstance()->mSimAgentMsec.addValue(stat_value);
			break;
		case LL_SIM_STAT_IMAGESMS:
			LLViewerStats::getInstance()->mSimImagesMsec.addValue(stat_value);
			break;
		case LL_SIM_STAT_SCRIPTMS:
			LLViewerStats::getInstance()->mSimScriptMsec.addValue(stat_value);
			break;
		case LL_SIM_STAT_NUMTASKS:
			LLViewerStats::getInstance()->mSimObjects.addValue(stat_value);
			break;
		case LL_SIM_STAT_NUMTASKSACTIVE:
			LLViewerStats::getInstance()->mSimActiveObjects.addValue(stat_value);
			break;
		case LL_SIM_STAT_NUMAGENTMAIN:
			LLViewerStats::getInstance()->mSimMainAgents.addValue(stat_value);
			break;
		case LL_SIM_STAT_NUMAGENTCHILD:
			LLViewerStats::getInstance()->mSimChildAgents.addValue(stat_value);
			break;
		case LL_SIM_STAT_NUMSCRIPTSACTIVE:
			if (gSavedSettings.getBOOL("AscentDisplayTotalScriptJumps"))
			{
				if(abs(stat_value-gSavedSettings.getF32("Ascentnumscripts"))>gSavedSettings.getF32("Ascentnumscriptdiff"))
				{
					LLChat chat;
					std::stringstream os;
					os << (U32)gSavedSettings.getF32("Ascentnumscripts");
					std::stringstream ns;
					ns << (U32)stat_value;
					std::stringstream diff;
					S32 tdiff = (stat_value-gSavedSettings.getF32("Ascentnumscripts"));
					diff << tdiff;
					std::string change_type = "";
					if (tdiff > 0) change_type = "+";
					chat.mText = "Total scripts jumped from " + os.str() + " to " + ns.str() + " ("+change_type+diff.str()+")";
					LLFloaterChat::addChat(chat, FALSE,FALSE);
				}
				gSavedSettings.setF32("Ascentnumscripts",stat_value);
			}
			LLViewerStats::getInstance()->mSimActiveScripts.addValue(stat_value);
			break;
		case LL_SIM_STAT_SCRIPT_EPS:
			LLViewerStats::getInstance()->mSimScriptEPS.addValue(stat_value);
			break;
		case LL_SIM_STAT_INPPS:
			LLViewerStats::getInstance()->mSimInPPS.addValue(stat_value);
			break;
		case LL_SIM_STAT_OUTPPS:
			LLViewerStats::getInstance()->mSimOutPPS.addValue(stat_value);
			break;
		case LL_SIM_STAT_PENDING_DOWNLOADS:
			LLViewerStats::getInstance()->mSimPendingDownloads.addValue(stat_value);
			break;
		case LL_SIM_STAT_PENDING_UPLOADS:
			LLViewerStats::getInstance()->mSimPendingUploads.addValue(stat_value);
			break;
		case LL_SIM_STAT_PENDING_LOCAL_UPLOADS:
			LLViewerStats::getInstance()->mSimPendingLocalUploads.addValue(stat_value);
			break;
		case LL_SIM_STAT_TOTAL_UNACKED_BYTES:
			LLViewerStats::getInstance()->mSimTotalUnackedBytes.addValue(stat_value / 1024.f);
			break;
		case LL_SIM_STAT_PHYSICS_PINNED_TASKS:
			LLViewerStats::getInstance()->mPhysicsPinnedTasks.addValue(stat_value);
			break;
		case LL_SIM_STAT_PHYSICS_LOD_TASKS:
			LLViewerStats::getInstance()->mPhysicsLODTasks.addValue(stat_value);
			break;
		case LL_SIM_STAT_SIMPHYSICSSTEPMS:
			LLViewerStats::getInstance()->mSimSimPhysicsStepMsec.addValue(stat_value);
			break;
		case LL_SIM_STAT_SIMPHYSICSSHAPEMS:
			LLViewerStats::getInstance()->mSimSimPhysicsShapeUpdateMsec.addValue(stat_value);
			break;
		case LL_SIM_STAT_SIMPHYSICSOTHERMS:
			LLViewerStats::getInstance()->mSimSimPhysicsOtherMsec.addValue(stat_value);
			break;
		case LL_SIM_STAT_SIMPHYSICSMEMORY:
			LLViewerStats::getInstance()->mPhysicsMemoryAllocated.addValue(stat_value);
			break;
		case LL_SIM_STAT_SIMSPARETIME:
			LLViewerStats::getInstance()->mSimSpareMsec.addValue(stat_value);
			break;
		case LL_SIM_STAT_SIMSLEEPTIME:
			LLViewerStats::getInstance()->mSimSleepMsec.addValue(stat_value);
			break;
		case LL_SIM_STAT_IOPUMPTIME:
			LLViewerStats::getInstance()->mSimPumpIOMsec.addValue(stat_value);
			break;
		case LL_SIM_STAT_PCTSCRIPTSRUN:
			LLViewerStats::getInstance()->mSimPctScriptsRun.addValue(stat_value);
			break;
		case LL_SIM_STAT_SIMAISTEPTIMEMS:
			LLViewerStats::getInstance()->mSimSimAIStepMsec.addValue(stat_value);
			break;
		case LL_SIM_STAT_SKIPPEDAISILSTEPS_PS:
			LLViewerStats::getInstance()->mSimSimSkippedSilhouetteSteps.addValue(stat_value);
			break;
		case LL_SIM_STAT_PCTSTEPPEDCHARACTERS:
			LLViewerStats::getInstance()->mSimSimPctSteppedCharacters.addValue(stat_value);
			break;
		default:
			// Used to be a commented out warning.
 			LL_DEBUGS("Messaging") << "Unknown stat id" << stat_id << LL_ENDL;
		  break;
		}
	}

	/*
	msg->getF32Fast(_PREHASH_Statistics, _PREHASH_PhysicsTimeDilation, time_dilation);
	LLViewerStats::getInstance()->mSimTDStat.addValue(time_dilation);

	// Process information
	//	{	CpuUsage			F32				}
	//	{	SimMemTotal			F32				}
	//	{	SimMemRSS			F32				}
	//	{	ProcessUptime		F32				}
	F32 cpu_usage;
	F32 sim_mem_total;
	F32 sim_mem_rss;
	F32 process_uptime;
	msg->getF32Fast(_PREHASH_Statistics, _PREHASH_CpuUsage, cpu_usage);
	msg->getF32Fast(_PREHASH_Statistics, _PREHASH_SimMemTotal, sim_mem_total);
	msg->getF32Fast(_PREHASH_Statistics, _PREHASH_SimMemRSS, sim_mem_rss);
	msg->getF32Fast(_PREHASH_Statistics, _PREHASH_ProcessUptime, process_uptime);
	LLViewerStats::getInstance()->mSimCPUUsageStat.addValue(cpu_usage);
	LLViewerStats::getInstance()->mSimMemTotalStat.addValue(sim_mem_total);
	LLViewerStats::getInstance()->mSimMemRSSStat.addValue(sim_mem_rss);
	*/

	//
	// Various hacks that aren't statistics, but are being handled here.
	//
	U32 max_tasks_per_region;
	U64 region_flags;
	msg->getU32("Region", "ObjectCapacity", max_tasks_per_region);

	if (msg->has(_PREHASH_RegionInfo))
	{
		msg->getU64("RegionInfo", "RegionFlagsExtended", region_flags);
	}
	else
	{
		U32 flags = 0;
		msg->getU32("Region", "RegionFlags", flags);
		region_flags = flags;
	}

	LLViewerRegion* regionp = gAgent.getRegion();
	if (regionp)
	{
		BOOL was_flying = gAgent.getFlying();
		regionp->setRegionFlags(region_flags);
		regionp->setMaxTasks(max_tasks_per_region);
		// HACK: This makes agents drop from the sky if the region is 
		// set to no fly while people are still in the sim.
		if (was_flying && regionp->getBlockFly())
		{
			gAgent.setFlying(gAgent.canFly());
		}
	}
}



void process_avatar_animation(LLMessageSystem *mesgsys, void **user_data)
{
	LLUUID	animation_id;
	LLUUID	uuid;
	S32		anim_sequence_id;
	
	mesgsys->getUUIDFast(_PREHASH_Sender, _PREHASH_ID, uuid);

	//clear animation flags
	LLVOAvatar* avatarp = gObjectList.findAvatar(uuid);

	if (!avatarp)
	{
		// no agent by this ID...error?
		LL_WARNS("Messaging") << "Received animation state for unknown avatar" << uuid << LL_ENDL;
		return;
	}

	S32 num_blocks = mesgsys->getNumberOfBlocksFast(_PREHASH_AnimationList);
	S32 num_source_blocks = mesgsys->getNumberOfBlocksFast(_PREHASH_AnimationSourceList);

	avatarp->mSignaledAnimations.clear();
	
	if (avatarp->isSelf())
	{
		LLUUID object_id;

		for( S32 i = 0; i < num_blocks; i++ )
		{
			mesgsys->getUUIDFast(_PREHASH_AnimationList, _PREHASH_AnimID, animation_id, i);
			mesgsys->getS32Fast(_PREHASH_AnimationList, _PREHASH_AnimSequenceID, anim_sequence_id, i);

			LL_DEBUGS("Messaging") << "Anim sequence ID: " << anim_sequence_id << LL_ENDL;

			avatarp->mSignaledAnimations[animation_id] = anim_sequence_id;

			// *HACK: Disabling flying mode if it has been enabled shortly before the agent
			// stand up animation is signaled. In this case we don't get a signal to start
			// flying animation from server, the AGENT_CONTROL_FLY flag remains set but the
			// avatar does not play flying animation, so we switch flying mode off.
			// See LLAgent::setFlying(). This may cause "Stop Flying" button to blink.
			// See EXT-2781.
			if (animation_id == ANIM_AGENT_STANDUP && gAgent.getFlying())
			{
				gAgent.setFlying(FALSE);
			}

			if (i < num_source_blocks)
			{
				mesgsys->getUUIDFast(_PREHASH_AnimationSourceList, _PREHASH_ObjectID, object_id, i);
			
				LLViewerObject* object = gObjectList.findObject(object_id);
				if (object)
				{
					object->setFlagsWithoutUpdate(FLAGS_ANIM_SOURCE, TRUE);

					BOOL anim_found = FALSE;
					LLVOAvatar::AnimSourceIterator anim_it = avatarp->mAnimationSources.find(object_id);
					for (;anim_it != avatarp->mAnimationSources.end(); ++anim_it)
					{
						if (anim_it->second == animation_id)
						{
							anim_found = TRUE;
							break;
						}
					}

					if (!anim_found)
					{
						avatarp->mAnimationSources.insert(LLVOAvatar::AnimationSourceMap::value_type(object_id, animation_id));
					}
				}
			}
		}
	}
	else
	{
		for( S32 i = 0; i < num_blocks; i++ )
		{
			mesgsys->getUUIDFast(_PREHASH_AnimationList, _PREHASH_AnimID, animation_id, i);
			mesgsys->getS32Fast(_PREHASH_AnimationList, _PREHASH_AnimSequenceID, anim_sequence_id, i);
			avatarp->mSignaledAnimations[animation_id] = anim_sequence_id;
		}
	}

	if (num_blocks)
	{
		avatarp->processAnimationStateChanges();
	}
}

void process_avatar_appearance(LLMessageSystem *mesgsys, void **user_data)
{
	LLUUID uuid;
	mesgsys->getUUIDFast(_PREHASH_Sender, _PREHASH_ID, uuid);

	LLVOAvatar* avatarp = gObjectList.findAvatar(uuid);
	if (avatarp)
	{
		avatarp->processAvatarAppearance( mesgsys );
	}
	else
	{
		LL_WARNS("Messaging") << "avatar_appearance sent for unknown avatar " << uuid << LL_ENDL;
	}
}

void process_camera_constraint(LLMessageSystem *mesgsys, void **user_data)
{
	LLVector4 cameraCollidePlane;
	mesgsys->getVector4Fast(_PREHASH_CameraCollidePlane, _PREHASH_Plane, cameraCollidePlane);

	gAgentCamera.setCameraCollidePlane(cameraCollidePlane);
}

void near_sit_object(BOOL success, void *data)
{
	if (success)
	{
		// Send message to sit on object
		gMessageSystem->newMessageFast(_PREHASH_AgentSit);
		gMessageSystem->nextBlockFast(_PREHASH_AgentData);
		gMessageSystem->addUUIDFast(_PREHASH_AgentID, gAgent.getID());
		gMessageSystem->addUUIDFast(_PREHASH_SessionID, gAgent.getSessionID());
		gAgent.sendReliableMessage();
	}
}

void process_avatar_sit_response(LLMessageSystem *mesgsys, void **user_data)
{
	LLVector3 sitPosition;
	LLQuaternion sitRotation;
	LLUUID sitObjectID;
	BOOL use_autopilot;
	mesgsys->getUUIDFast(_PREHASH_SitObject, _PREHASH_ID, sitObjectID);
	mesgsys->getBOOLFast(_PREHASH_SitTransform, _PREHASH_AutoPilot, use_autopilot);
	mesgsys->getVector3Fast(_PREHASH_SitTransform, _PREHASH_SitPosition, sitPosition);
	mesgsys->getQuatFast(_PREHASH_SitTransform, _PREHASH_SitRotation, sitRotation);
	LLVector3 camera_eye;
	mesgsys->getVector3Fast(_PREHASH_SitTransform, _PREHASH_CameraEyeOffset, camera_eye);
	LLVector3 camera_at;
	mesgsys->getVector3Fast(_PREHASH_SitTransform, _PREHASH_CameraAtOffset, camera_at);
	BOOL force_mouselook;
	mesgsys->getBOOLFast(_PREHASH_SitTransform, _PREHASH_ForceMouselook, force_mouselook);

	if (isAgentAvatarValid() && dist_vec_squared(camera_eye, camera_at) > CAMERA_POSITION_THRESHOLD_SQUARED)
	{
		gAgentCamera.setSitCamera(sitObjectID, camera_eye, camera_at);
	}
	
	gAgentCamera.setForceMouselook(force_mouselook);
	// Forcing turning off flying here to prevent flying after pressing "Stand"
	// to stand up from an object. See EXT-1655.
	// Unless the user wants to.
	static LLCachedControl<bool> ContinueFlying("LiruContinueFlyingOnUnsit");
	if (!ContinueFlying)
		gAgent.setFlying(FALSE);

	LLViewerObject* object = gObjectList.findObject(sitObjectID);
	if (object)
	{
		LLVector3 sit_spot = object->getPositionAgent() + (sitPosition * object->getRotation());
		if (!use_autopilot || (isAgentAvatarValid() && gAgentAvatarp->isSitting() && gAgentAvatarp->getRoot() == object->getRoot()))
		{
			//we're already sitting on this object, so don't autopilot
		}
		else
		{
			gAgent.startAutoPilotGlobal(gAgent.getPosGlobalFromAgent(sit_spot), "Sit", &sitRotation, near_sit_object, NULL, 0.5f);
		}
	}
	else
	{
		LL_WARNS("Messaging") << "Received sit approval for unknown object " << sitObjectID << LL_ENDL;
	}
}

void process_clear_follow_cam_properties(LLMessageSystem *mesgsys, void **user_data)
{
	LLUUID		source_id;

	mesgsys->getUUIDFast(_PREHASH_ObjectData, _PREHASH_ObjectID, source_id);

	LLFollowCamMgr::removeFollowCamParams(source_id);
}

void process_set_follow_cam_properties(LLMessageSystem *mesgsys, void **user_data)
{
	S32			type;
	F32			value;
	bool		settingPosition = false;
	bool		settingFocus	= false;
	bool		settingFocusOffset = false;
	LLVector3	position;
	LLVector3	focus;
	LLVector3	focus_offset;

	LLUUID		source_id;

	mesgsys->getUUIDFast(_PREHASH_ObjectData, _PREHASH_ObjectID, source_id);

	LLViewerObject* objectp = gObjectList.findObject(source_id);
	if (objectp)
	{
		objectp->setFlagsWithoutUpdate(FLAGS_CAMERA_SOURCE, TRUE);
	}

	S32 num_objects = mesgsys->getNumberOfBlocks("CameraProperty");
	for (S32 block_index = 0; block_index < num_objects; block_index++)
	{
		mesgsys->getS32("CameraProperty", "Type", type, block_index);
		mesgsys->getF32("CameraProperty", "Value", value, block_index);
		switch(type)
		{
		case FOLLOWCAM_PITCH:
			LLFollowCamMgr::setPitch(source_id, value);
			break;
		case FOLLOWCAM_FOCUS_OFFSET_X:
			focus_offset.mV[VX] = value;
			settingFocusOffset = true;
			break;
		case FOLLOWCAM_FOCUS_OFFSET_Y:
			focus_offset.mV[VY] = value;
			settingFocusOffset = true;
			break;
		case FOLLOWCAM_FOCUS_OFFSET_Z:
			focus_offset.mV[VZ] = value;
			settingFocusOffset = true;
			break;
		case FOLLOWCAM_POSITION_LAG:
			LLFollowCamMgr::setPositionLag(source_id, value);
			break;
		case FOLLOWCAM_FOCUS_LAG:
			LLFollowCamMgr::setFocusLag(source_id, value);
			break;
		case FOLLOWCAM_DISTANCE:
			LLFollowCamMgr::setDistance(source_id, value);
			break;
		case FOLLOWCAM_BEHINDNESS_ANGLE:
			LLFollowCamMgr::setBehindnessAngle(source_id, value);
			break;
		case FOLLOWCAM_BEHINDNESS_LAG:
			LLFollowCamMgr::setBehindnessLag(source_id, value);
			break;
		case FOLLOWCAM_POSITION_THRESHOLD:
			LLFollowCamMgr::setPositionThreshold(source_id, value);
			break;
		case FOLLOWCAM_FOCUS_THRESHOLD:
			LLFollowCamMgr::setFocusThreshold(source_id, value);
			break;
		case FOLLOWCAM_ACTIVE:
			//if 1, set using followcam,. 
			LLFollowCamMgr::setCameraActive(source_id, value != 0.f);
			break;
		case FOLLOWCAM_POSITION_X:
			settingPosition = true;
			position.mV[ 0 ] = value;
			break;
		case FOLLOWCAM_POSITION_Y:
			settingPosition = true;
			position.mV[ 1 ] = value;
			break;
		case FOLLOWCAM_POSITION_Z:
			settingPosition = true;
			position.mV[ 2 ] = value;
			break;
		case FOLLOWCAM_FOCUS_X:
			settingFocus = true;
			focus.mV[ 0 ] = value;
			break;
		case FOLLOWCAM_FOCUS_Y:
			settingFocus = true;
			focus.mV[ 1 ] = value;
			break;
		case FOLLOWCAM_FOCUS_Z:
			settingFocus = true;
			focus.mV[ 2 ] = value;
			break;
		case FOLLOWCAM_POSITION_LOCKED:
			LLFollowCamMgr::setPositionLocked(source_id, value != 0.f);
			break;
		case FOLLOWCAM_FOCUS_LOCKED:
			LLFollowCamMgr::setFocusLocked(source_id, value != 0.f);
			break;

		default:
			break;
		}
	}

	if ( settingPosition )
	{
		LLFollowCamMgr::setPosition(source_id, position);
	}
	if ( settingFocus )
	{
		LLFollowCamMgr::setFocus(source_id, focus);
	}
	if ( settingFocusOffset )
	{
		LLFollowCamMgr::setFocusOffset(source_id, focus_offset);
	}
}
//end Ventrella 


// Culled from newsim lltask.cpp
void process_name_value(LLMessageSystem *mesgsys, void **user_data)
{
	std::string	temp_str;
	LLUUID	id;
	S32		i, num_blocks;

	mesgsys->getUUIDFast(_PREHASH_TaskData, _PREHASH_ID, id);

	LLViewerObject* object = gObjectList.findObject(id);

	if (object)
	{
		num_blocks = mesgsys->getNumberOfBlocksFast(_PREHASH_NameValueData);
		for (i = 0; i < num_blocks; i++)
		{
			mesgsys->getStringFast(_PREHASH_NameValueData, _PREHASH_NVPair, temp_str, i);
			LL_INFOS("Messaging") << "Added to object Name Value: " << temp_str << LL_ENDL;
			object->addNVPair(temp_str);
		}
	}
	else
	{
		LL_INFOS("Messaging") << "Can't find object " << id << " to add name value pair" << LL_ENDL;
	}
}

void process_remove_name_value(LLMessageSystem *mesgsys, void **user_data)
{
	std::string	temp_str;
	LLUUID	id;
	S32		i, num_blocks;

	mesgsys->getUUIDFast(_PREHASH_TaskData, _PREHASH_ID, id);

	LLViewerObject* object = gObjectList.findObject(id);

	if (object)
	{
		num_blocks = mesgsys->getNumberOfBlocksFast(_PREHASH_NameValueData);
		for (i = 0; i < num_blocks; i++)
		{
			mesgsys->getStringFast(_PREHASH_NameValueData, _PREHASH_NVPair, temp_str, i);
			LL_INFOS("Messaging") << "Removed from object Name Value: " << temp_str << LL_ENDL;
			object->removeNVPair(temp_str);
		}
	}
	else
	{
		LL_INFOS("Messaging") << "Can't find object " << id << " to remove name value pair" << LL_ENDL;
	}
}

void process_kick_user(LLMessageSystem *msg, void** /*user_data*/)
{
	std::string message;

	msg->getStringFast(_PREHASH_UserInfo, _PREHASH_Reason, message);

	LLAppViewer::instance()->forceDisconnect(message);
}


/*
void process_user_list_reply(LLMessageSystem *msg, void **user_data)
{
	LLUserList::processUserListReply(msg, user_data);
	return;
	char	firstname[MAX_STRING+1];
	char	lastname[MAX_STRING+1];
	U8		status;
	S32		user_count;

	user_count = msg->getNumberOfBlocks("UserBlock");

	for (S32 i = 0; i < user_count; i++)
	{
		msg->getData("UserBlock", i, "FirstName", firstname);
		msg->getData("UserBlock", i, "LastName", lastname);
		msg->getData("UserBlock", i, "Status", &status);

		if (status & 0x01)
		{
			dialog_friends_add_friend(buffer, TRUE);
		}
		else
		{
			dialog_friends_add_friend(buffer, FALSE);
		}
	}

	dialog_friends_done_adding();
}
*/

// this is not handled in processUpdateMessage
/*
void process_time_dilation(LLMessageSystem *msg, void **user_data)
{
	// get the time_dilation
	U16 foo;
	msg->getData("TimeDilation", "TimeDilation", &foo);
	F32 time_dilation = ((F32) foo) / 65535.f;

	// get the pointer to the right region
	U32 ip = msg->getSenderIP();
	U32 port = msg->getSenderPort();
	LLViewerRegion *regionp = LLWorld::getInstance()->getRegion(ip, port);
	if (regionp)
	{
		regionp->setTimeDilation(time_dilation);
	}
}
*/


void process_money_balance_reply( LLMessageSystem* msg, void** )
{
	S32 balance = 0;
	S32 credit = 0;
	S32 committed = 0;
	std::string desc;
	LLUUID tid;

	msg->getUUID("MoneyData", "TransactionID", tid);
	msg->getS32("MoneyData", "MoneyBalance", balance);
	msg->getS32("MoneyData", "SquareMetersCredit", credit);
	msg->getS32("MoneyData", "SquareMetersCommitted", committed);
	msg->getStringFast(_PREHASH_MoneyData, _PREHASH_Description, desc);
	LL_INFOS("Messaging") << "L$, credit, committed: " << balance << " " << credit << " "
			<< committed << LL_ENDL;

	if (gStatusBar)
	{
		S32 old_balance = gStatusBar->getBalance();

		// This is an update, not the first transmission of balance
		if (old_balance != 0)
		{
			// this is actually an update
			if (balance > old_balance)
			{
				LLFirstUse::useBalanceIncrease(balance - old_balance);
			}
			else if (balance < old_balance)
			{
				LLFirstUse::useBalanceDecrease(balance - old_balance);
			}
		}

		gStatusBar->setBalance(balance);
		gStatusBar->setLandCredit(credit);
		gStatusBar->setLandCommitted(committed);
	}

	if (desc.empty()
		|| !gSavedSettings.getBOOL("NotifyMoneyChange"))
	{
		// ...nothing to display
		return;
	}

	// Suppress duplicate messages about the same transaction
	static std::deque<LLUUID> recent;
	if (std::find(recent.rbegin(), recent.rend(), tid) != recent.rend())
	{
		return;
	}

		// Once the 'recent' container gets large enough, chop some
		// off the beginning.
		const U32 MAX_LOOKBACK = 30;
		const S32 POP_FRONT_SIZE = 12;
		if(recent.size() > MAX_LOOKBACK)
		{
			LL_DEBUGS("Messaging") << "Removing oldest transaction records" << LL_ENDL;
			recent.erase(recent.begin(), recent.begin() + POP_FRONT_SIZE);
		}
		//LL_DEBUGS("Messaging") << "Pushing back transaction " << tid << LL_ENDL;
		recent.push_back(tid);

	if (msg->has("TransactionInfo"))
	{
		// ...message has extended info for localization
		process_money_balance_reply_extended(msg);
	}
	else
	{
		// Only old dev grids will not supply the TransactionInfo block,
		// so we can just use the hard-coded English string.
		LLSD args;
		args["MESSAGE"] = desc;
		LLNotificationsUtil::add("SystemMessage", args);

		// Also send notification to chat -- MC
		LLFloaterChat::addChat(desc);
	}
}

static std::string reason_from_transaction_type(S32 transaction_type,
												const std::string& item_desc)
{
	// *NOTE: The keys for the reason strings are unusual because
	// an earlier version of the code used English language strings
	// extracted from hard-coded server English descriptions.
	// Keeping them so we don't have to re-localize them.
	switch (transaction_type)
	{
		case TRANS_OBJECT_SALE:
		{
			LLStringUtil::format_map_t arg;
			arg["ITEM"] = item_desc;
			return LLTrans::getString("for item", arg);
		}
		case TRANS_LAND_SALE:
			return LLTrans::getString("for a parcel of land");

		case TRANS_LAND_PASS_SALE:
			return LLTrans::getString("for a land access pass");

		case TRANS_GROUP_LAND_DEED:
			return LLTrans::getString("for deeding land");

		case TRANS_GROUP_CREATE:
			return LLTrans::getString("to create a group");

		case TRANS_GROUP_JOIN:
			return LLTrans::getString("to join a group");

		case TRANS_UPLOAD_CHARGE:
			return LLTrans::getString("to upload");

		case TRANS_CLASSIFIED_CHARGE:
			return LLTrans::getString("to publish a classified ad");

		// These have no reason to display, but are expected and should not
		// generate warnings
		case TRANS_GIFT:
		case TRANS_PAY_OBJECT:
		case TRANS_OBJECT_PAYS:
			return std::string();

		default:
			llwarns << "Unknown transaction type "
				<< transaction_type << llendl;
			return std::string();
	}
}

static void money_balance_group_notify(const LLUUID& group_id,
									   const std::string& name,
									   bool is_group,
									   std::string message,
<<<<<<< HEAD
									   std::string notification,
									   LLStringUtil::format_map_t args,
									   LLSD payload)
{
=======
									   LLStringUtil::format_map_t args,
									   LLSD payload)
{
	bool no_transaction_clutter = gSavedSettings.getBOOL("LiruNoTransactionClutter");
	std::string notification = no_transaction_clutter ? "Payment" : "SystemMessage";
>>>>>>> c9ab38d4
	args["NAME"] = name;
	LLSD msg_args;
	msg_args["MESSAGE"] = LLTrans::getString(message,args);
	LLNotificationsUtil::add(notification,msg_args,payload);
<<<<<<< HEAD
=======

	if (!no_transaction_clutter) LLFloaterChat::addChat(msg_args["MESSAGE"].asString()); // Alerts won't automatically log to chat.
>>>>>>> c9ab38d4
}

static void money_balance_avatar_notify(const LLUUID& agent_id,
										const LLAvatarName& av_name,
										std::string message,
<<<<<<< HEAD
									   	std::string notification,
									   	LLStringUtil::format_map_t args,
									   	LLSD payload)
{

=======
									   	LLStringUtil::format_map_t args,
									   	LLSD payload)
{
	bool no_transaction_clutter = gSavedSettings.getBOOL("LiruNoTransactionClutter");
	std::string notification = no_transaction_clutter ? "Payment" : "SystemMessage";
>>>>>>> c9ab38d4
	std::string name;
	LLAvatarNameCache::getPNSName(av_name,name);
	args["NAME"] = name;
	LLSD msg_args;
	msg_args["MESSAGE"] = LLTrans::getString(message,args);
	LLNotificationsUtil::add(notification,msg_args,payload);
<<<<<<< HEAD
=======

	if (!no_transaction_clutter) LLFloaterChat::addChat(msg_args["MESSAGE"].asString()); // Alerts won't automatically log to chat.
>>>>>>> c9ab38d4
}
static void process_money_balance_reply_extended(LLMessageSystem* msg)
{
	// Added in server 1.40 and viewer 2.1, support for localization
	// and agent ids for name lookup.
	S32 transaction_type = 0;
	LLUUID source_id;
	BOOL is_source_group = false;
	LLUUID dest_id;
	BOOL is_dest_group = false;
	S32 amount = 0;
	std::string item_description;
	BOOL success = false;

	msg->getS32("TransactionInfo", "TransactionType", transaction_type);
	msg->getUUID("TransactionInfo", "SourceID", source_id);
	msg->getBOOL("TransactionInfo", "IsSourceGroup", is_source_group);
	msg->getUUID("TransactionInfo", "DestID", dest_id);
	msg->getBOOL("TransactionInfo", "IsDestGroup", is_dest_group);
	msg->getS32("TransactionInfo", "Amount", amount);
	msg->getString("TransactionInfo", "ItemDescription", item_description);
	msg->getBOOL("MoneyData", "TransactionSuccess", success);
	LL_INFOS("Money") << "MoneyBalanceReply source " << source_id
		<< " dest " << dest_id
		<< " type " << transaction_type
		<< " item " << item_description << LL_ENDL;

	if (source_id.isNull() && dest_id.isNull())
	{
		// this is a pure balance update, no notification required
		return;
	}

	std::string reason =
		reason_from_transaction_type(transaction_type, item_description);

	LLStringUtil::format_map_t args;
	args["REASON"] = reason; // could be empty
	args["AMOUNT"] = llformat("%d", amount);

	// Need to delay until name looked up, so need to know whether or not
	// is group
	bool is_name_group = false;
	LLUUID name_id;
	std::string message;
<<<<<<< HEAD
	static LLCachedControl<bool> no_transaction_clutter("LiruNoTransactionClutter", false);
	std::string notification = no_transaction_clutter ? "Payment" : "SystemMessage";
=======
>>>>>>> c9ab38d4
	LLSD payload;

	bool you_paid_someone = (source_id == gAgentID);
	if (you_paid_someone)
	{
		is_name_group = is_dest_group;
		name_id = dest_id;
		if (!reason.empty())
		{
			if (dest_id.notNull())
			{
				message = success ? "you_paid_ldollars" :
									"you_paid_failure_ldollars";
			}
			else
			{
				// transaction fee to the system, eg, to create a group
				message = success ? "you_paid_ldollars_no_name" :
									"you_paid_failure_ldollars_no_name";
			}
		}
		else
		{
			if (dest_id.notNull())
			{
				message = success ? "you_paid_ldollars_no_reason" :
									"you_paid_failure_ldollars_no_reason";
			}
			else
			{
				// no target, no reason, you just paid money
				message = success ? "you_paid_ldollars_no_info" :
									"you_paid_failure_ldollars_no_info";
			}
		}
	}
	else
	{
		// ...someone paid you
		is_name_group = is_source_group;
		name_id = source_id;
		if (!reason.empty())
		{
			message = "paid_you_ldollars";
		}
		else
		{
			message = "paid_you_ldollars_no_reason";
		}

		// make notification loggable
		payload["from_id"] = source_id;
	}

	// Despite using SLURLs, wait until the name is available before
	// showing the notification, otherwise the UI layout is strange and
	// the user sees a "Loading..." message
	if (is_name_group)
	{
		gCacheName->getGroup(name_id,
						boost::bind(&money_balance_group_notify,
									_1, _2, _3, message,
<<<<<<< HEAD
									notification, args, payload));
=======
									args, payload));
>>>>>>> c9ab38d4
	}
	else {
		LLAvatarNameCache::get(name_id,
							   boost::bind(&money_balance_avatar_notify,
										   _1, _2, message,
<<<<<<< HEAD
										   notification, args, payload));										   
=======
										   args, payload));
>>>>>>> c9ab38d4
	}

	if (!no_transaction_clutter) LLFloaterChat::addChat(message); // Alerts won't automatically log to chat.
}

bool handle_prompt_for_maturity_level_change_callback(const LLSD& notification, const LLSD& response)
{
	S32 option = LLNotificationsUtil::getSelectedOption(notification, response);
	
	if (0 == option)
	{
		// set the preference to the maturity of the region we're calling
		U8 preferredMaturity = static_cast<U8>(notification["payload"]["_region_access"].asInteger());
		gSavedSettings.setU32("PreferredMaturity", static_cast<U32>(preferredMaturity));
	}
	
	return false;
}

bool handle_prompt_for_maturity_level_change_and_reteleport_callback(const LLSD& notification, const LLSD& response)
{
	S32 option = LLNotificationsUtil::getSelectedOption(notification, response);
	
	if (0 == option)
	{
		// set the preference to the maturity of the region we're calling
		U8 preferredMaturity = static_cast<U8>(notification["payload"]["_region_access"].asInteger());
		gSavedSettings.setU32("PreferredMaturity", static_cast<U32>(preferredMaturity));
		gAgent.setMaturityRatingChangeDuringTeleport(preferredMaturity);
		gAgent.restartFailedTeleportRequest();
	}
	else
	{
		gAgent.clearTeleportRequest();
	}
	
	return false;
}

// some of the server notifications need special handling. This is where we do that.
bool handle_special_notification(std::string notificationID, LLSD& llsdBlock)
{
	U8 regionAccess = static_cast<U8>(llsdBlock["_region_access"].asInteger());
	std::string regionMaturity = LLViewerRegion::accessToString(regionAccess);
	LLStringUtil::toLower(regionMaturity);
	llsdBlock["REGIONMATURITY"] = regionMaturity;
	
	bool returnValue = false;
	LLNotificationPtr maturityLevelNotification;
	std::string notifySuffix = "_Notify";
	if (regionAccess == SIM_ACCESS_MATURE)
	{
		if (gAgent.isTeen())
		{
			gAgent.clearTeleportRequest();
			maturityLevelNotification = LLNotificationsUtil::add(notificationID+"_AdultsOnlyContent", llsdBlock);
			returnValue = true;

			notifySuffix = "_NotifyAdultsOnly";
		}
		else if (gAgent.prefersPG())
		{
			maturityLevelNotification = LLNotificationsUtil::add(notificationID+"_Change", llsdBlock, llsdBlock, handle_prompt_for_maturity_level_change_callback);
			returnValue = true;
		}
		else if (LLStringUtil::compareStrings(notificationID, "RegionEntryAccessBlocked") == 0)
		{
			maturityLevelNotification = LLNotificationsUtil::add(notificationID+"_PreferencesOutOfSync", llsdBlock, llsdBlock);
			returnValue = true;
		}
	}
	else if (regionAccess == SIM_ACCESS_ADULT)
	{
		if (!gAgent.isAdult())
		{
			gAgent.clearTeleportRequest();
			maturityLevelNotification = LLNotificationsUtil::add(notificationID+"_AdultsOnlyContent", llsdBlock);
			returnValue = true;

			notifySuffix = "_NotifyAdultsOnly";
		}
		else if (gAgent.prefersPG() || gAgent.prefersMature())
		{
			maturityLevelNotification = LLNotificationsUtil::add(notificationID+"_Change", llsdBlock, llsdBlock, handle_prompt_for_maturity_level_change_callback);
			returnValue = true;
		}
		else if (LLStringUtil::compareStrings(notificationID, "RegionEntryAccessBlocked") == 0)
		{
			maturityLevelNotification = LLNotificationsUtil::add(notificationID+"_PreferencesOutOfSync", llsdBlock, llsdBlock);
			returnValue = true;
		}
	}

	if ((maturityLevelNotification == NULL) || maturityLevelNotification->isIgnored())
	{
		// Given a simple notification if no maturityLevelNotification is set or it is ignore
		LLNotificationsUtil::add(notificationID + notifySuffix, llsdBlock);
	}

	return returnValue;
}

// some of the server notifications need special handling. This is where we do that.
bool handle_teleport_access_blocked(LLSD& llsdBlock)
{
	std::string notificationID("TeleportEntryAccessBlocked");
	U8 regionAccess = static_cast<U8>(llsdBlock["_region_access"].asInteger());
	std::string regionMaturity = LLViewerRegion::accessToString(regionAccess);
	LLStringUtil::toLower(regionMaturity);
	llsdBlock["REGIONMATURITY"] = regionMaturity;
	
	bool returnValue = false;
	LLNotificationPtr maturityLevelNotification;
	std::string notifySuffix = "_Notify";
	if (regionAccess == SIM_ACCESS_MATURE)
	{
		if (gAgent.isTeen())
		{
			gAgent.clearTeleportRequest();
			maturityLevelNotification = LLNotificationsUtil::add(notificationID+"_AdultsOnlyContent", llsdBlock);
			returnValue = true;

			notifySuffix = "_NotifyAdultsOnly";
		}
		else if (gAgent.prefersPG())
		{
			if (gAgent.hasRestartableFailedTeleportRequest())
			{
				maturityLevelNotification = LLNotificationsUtil::add(notificationID+"_ChangeAndReTeleport", llsdBlock, llsdBlock, handle_prompt_for_maturity_level_change_and_reteleport_callback);
				returnValue = true;
			}
			else
			{
				gAgent.clearTeleportRequest();
				maturityLevelNotification = LLNotificationsUtil::add(notificationID+"_Change", llsdBlock, llsdBlock, handle_prompt_for_maturity_level_change_callback);
				returnValue = true;
			}
		}
		else
		{
			gAgent.clearTeleportRequest();
			maturityLevelNotification = LLNotificationsUtil::add(notificationID+"_PreferencesOutOfSync", llsdBlock, llsdBlock, handle_prompt_for_maturity_level_change_callback);
			returnValue = true;
		}
	}
	else if (regionAccess == SIM_ACCESS_ADULT)
	{
		if (!gAgent.isAdult())
		{
			gAgent.clearTeleportRequest();
			maturityLevelNotification = LLNotificationsUtil::add(notificationID+"_AdultsOnlyContent", llsdBlock);
			returnValue = true;

			notifySuffix = "_NotifyAdultsOnly";
		}
		else if (gAgent.prefersPG() || gAgent.prefersMature())
		{
			if (gAgent.hasRestartableFailedTeleportRequest())
			{
				maturityLevelNotification = LLNotificationsUtil::add(notificationID+"_ChangeAndReTeleport", llsdBlock, llsdBlock, handle_prompt_for_maturity_level_change_and_reteleport_callback);
				returnValue = true;
			}
			else
			{
				gAgent.clearTeleportRequest();
				maturityLevelNotification = LLNotificationsUtil::add(notificationID+"_Change", llsdBlock, llsdBlock, handle_prompt_for_maturity_level_change_callback);
				returnValue = true;
			}
		}
		else
		{
			gAgent.clearTeleportRequest();
			maturityLevelNotification = LLNotificationsUtil::add(notificationID+"_PreferencesOutOfSync", llsdBlock, llsdBlock, handle_prompt_for_maturity_level_change_callback);
			returnValue = true;
		}
	}

	if ((maturityLevelNotification == NULL) || maturityLevelNotification->isIgnored())
	{
		// Given a simple notification if no maturityLevelNotification is set or it is ignore
		LLNotificationsUtil::add(notificationID + notifySuffix, llsdBlock);
	}

	return returnValue;
}

bool attempt_standard_notification(LLMessageSystem* msgsystem)
{
	// if we have additional alert data
	if (msgsystem->has(_PREHASH_AlertInfo) && msgsystem->getNumberOfBlocksFast(_PREHASH_AlertInfo) > 0)
	{
		// notification was specified using the new mechanism, so we can just handle it here
		std::string notificationID;
		msgsystem->getStringFast(_PREHASH_AlertInfo, _PREHASH_Message, notificationID);
		if (!LLNotifications::getInstance()->templateExists(notificationID))
		{
			return false;
		}

		std::string llsdRaw;
		LLSD llsdBlock;
		msgsystem->getStringFast(_PREHASH_AlertInfo, _PREHASH_Message, notificationID);
		msgsystem->getStringFast(_PREHASH_AlertInfo, _PREHASH_ExtraParams, llsdRaw);
		if (llsdRaw.length())
		{
			std::istringstream llsdData(llsdRaw);
			if (!LLSDSerialize::deserialize(llsdBlock, llsdData, llsdRaw.length()))
			{
				llwarns << "attempt_standard_notification: Attempted to read notification parameter data into LLSD but failed:" << llsdRaw << llendl;
			}
		}
		
		if (
			(notificationID == "RegionEntryAccessBlocked") ||
			(notificationID == "LandClaimAccessBlocked") ||
			(notificationID == "LandBuyAccessBlocked")
		   )
		{
			/*---------------------------------------------------------------------
			 (Commented so a grep will find the notification strings, since
			 we construct them on the fly; if you add additional notifications,
			 please update the comment.)
			 
			 Could throw any of the following notifications:
			 
				RegionEntryAccessBlocked
				RegionEntryAccessBlocked_Notify
				RegionEntryAccessBlocked_NotifyAdultsOnly
				RegionEntryAccessBlocked_Change
				RegionEntryAccessBlocked_AdultsOnlyContent
				RegionEntryAccessBlocked_ChangeAndReTeleport
				LandClaimAccessBlocked 
				LandClaimAccessBlocked_Notify 
				LandClaimAccessBlocked_NotifyAdultsOnly
				LandClaimAccessBlocked_Change 
				LandClaimAccessBlocked_AdultsOnlyContent 
				LandBuyAccessBlocked
				LandBuyAccessBlocked_Notify
				LandBuyAccessBlocked_NotifyAdultsOnly
				LandBuyAccessBlocked_Change
				LandBuyAccessBlocked_AdultsOnlyContent
			 
			-----------------------------------------------------------------------*/ 
			if (handle_special_notification(notificationID, llsdBlock))
			{
				return true;
			}
		}
		
		LLNotificationsUtil::add(notificationID, llsdBlock);
		return true;
	}	
	return false;
}


void process_agent_alert_message(LLMessageSystem* msgsystem, void** user_data)
{
	// make sure the cursor is back to the usual default since the
	// alert is probably due to some kind of error.
	gViewerWindow->getWindow()->resetBusyCount();
	
	if (!attempt_standard_notification(msgsystem))
	{
		BOOL modal = FALSE;
		msgsystem->getBOOL("AlertData", "Modal", modal);
		std::string buffer;
		msgsystem->getStringFast(_PREHASH_AlertData, _PREHASH_Message, buffer);
		process_alert_core(buffer, modal);
	}
}

// The only difference between this routine and the previous is the fact that
// for this routine, the modal parameter is always false. Sadly, for the message
// handled by this routine, there is no "Modal" parameter on the message, and
// there's no API to tell if a message has the given parameter or not.
// So we can't handle the messages with the same handler.
void process_alert_message(LLMessageSystem *msgsystem, void **user_data)
{
	// make sure the cursor is back to the usual default since the
	// alert is probably due to some kind of error.
	gViewerWindow->getWindow()->resetBusyCount();
		
	if (!attempt_standard_notification(msgsystem))
	{
		BOOL modal = FALSE;
		std::string buffer;
		msgsystem->getStringFast(_PREHASH_AlertData, _PREHASH_Message, buffer);
		process_alert_core(buffer, modal);
	}
}

bool handle_not_age_verified_alert(const std::string &pAlertName)
{
	LLNotificationPtr notification = LLNotificationsUtil::add(pAlertName);
	if ((notification == NULL) || notification->isIgnored())
	{
		LLNotificationsUtil::add(pAlertName + "_Notify");
	}

	return true;
}

bool handle_special_alerts(const std::string &pAlertName)
{
	bool isHandled = false;

	if (LLStringUtil::compareStrings(pAlertName, "NotAgeVerified") == 0)
	{
		
		isHandled = handle_not_age_verified_alert(pAlertName);
	}

	return isHandled;
}

void process_alert_core(const std::string& message, BOOL modal)
{
	// HACK -- handle callbacks for specific alerts
	if ( message == "You died and have been teleported to your home location")
	{
		LLViewerStats::getInstance()->incStat(LLViewerStats::ST_KILLED_COUNT);
	}
	else if( message == "Home position set." )
	{
		// save the home location image to disk
		std::string snap_filename = gDirUtilp->getLindenUserDir();
		snap_filename += gDirUtilp->getDirDelimiter();
		snap_filename += SCREEN_HOME_FILENAME;
		gViewerWindow->saveSnapshot(snap_filename, gViewerWindow->getWindowWidthRaw(), gViewerWindow->getWindowHeightRaw(), FALSE, FALSE);
	}

	const std::string ALERT_PREFIX("ALERT: ");
	const std::string NOTIFY_PREFIX("NOTIFY: ");
	if (message.find(ALERT_PREFIX) == 0)
	{
		// Allow the server to spawn a named alert so that server alerts can be
		// translated out of English.
		std::string alert_name(message.substr(ALERT_PREFIX.length()));
		if (!handle_special_alerts(alert_name))
		{
			LLNotificationsUtil::add(alert_name);
		}
	}
	else if (message.find(NOTIFY_PREFIX) == 0)
	{
		// Allow the server to spawn a named notification so that server notifications can be
		// translated out of English.
		std::string notify_name(message.substr(NOTIFY_PREFIX.length()));
		LLNotificationsUtil::add(notify_name);
	}
	else if (message[0] == '/')
	{
		// System message is important, show in upper-right box not tip
		std::string text(message.substr(1));
		LLSD args;
		if (text.substr(0,17) == "RESTART_X_MINUTES")
		{
			S32 mins = 0;
			LLStringUtil::convertToS32(text.substr(18), mins);
			args["MINUTES"] = llformat("%d",mins);
			LLNotificationsUtil::add("RegionRestartMinutes", args);
		}
		else if (text.substr(0,17) == "RESTART_X_SECONDS")
		{
			S32 secs = 0;
			LLStringUtil::convertToS32(text.substr(18), secs);
			args["SECONDS"] = llformat("%d",secs);
			LLNotificationsUtil::add("RegionRestartSeconds", args);
		}
		else
		{
			std::string new_msg =LLNotifications::instance().getGlobalString(text);
			args["MESSAGE"] = new_msg;
			LLNotificationsUtil::add("SystemMessage", args);
		}
	}
	else if (modal)
	{
		LLSD args;
		std::string new_msg =LLNotifications::instance().getGlobalString(message);
		args["ERROR_MESSAGE"] = new_msg;
		LLNotificationsUtil::add("ErrorMessage", args);
	}
	else
	{
		// Hack fix for EXP-623 (blame fix on RN :)) to avoid a sim deploy
		const std::string AUTOPILOT_CANCELED_MSG("Autopilot canceled");
		if (message.find(AUTOPILOT_CANCELED_MSG) == std::string::npos )
		{
			LLSD args;
			std::string new_msg =LLNotifications::instance().getGlobalString(message);

			std::string localized_msg;
			bool is_message_localized = LLTrans::findString(localized_msg, new_msg);

			args["MESSAGE"] = is_message_localized ? localized_msg : new_msg;
			LLNotificationsUtil::add("SystemMessageTip", args);
		}
	}
}

mean_collision_list_t				gMeanCollisionList;
time_t								gLastDisplayedTime = 0;

void handle_show_mean_events(void *)
{
	if (gNoRender)
	{
		return;
	}

	LLFloaterBump::show(NULL);
}

void mean_name_callback(const LLUUID &id, const std::string& full_name, bool is_group)
{
	if (gNoRender)
	{
		return;
	}

	static const U32 max_collision_list_size = 20;
	if (gMeanCollisionList.size() > max_collision_list_size)
	{
		mean_collision_list_t::iterator iter = gMeanCollisionList.begin();
		for (U32 i=0; i<max_collision_list_size; i++) iter++;
		for_each(iter, gMeanCollisionList.end(), DeletePointer());
		gMeanCollisionList.erase(iter, gMeanCollisionList.end());
	}

	for (mean_collision_list_t::iterator iter = gMeanCollisionList.begin();
		 iter != gMeanCollisionList.end(); ++iter)
	{
		LLMeanCollisionData *mcd = *iter;
		if (mcd->mPerp == id)
		{
			mcd->mFullName = full_name;
		}
	}
}

void process_mean_collision_alert_message(LLMessageSystem *msgsystem, void **user_data)
{
	if (gAgent.inPrelude())
	{
		// In prelude, bumping is OK.  This dialog is rather confusing to 
		// newbies, so we don't show it.  Drop the packet on the floor.
		return;
	}

	// make sure the cursor is back to the usual default since the
	// alert is probably due to some kind of error.
	gViewerWindow->getWindow()->resetBusyCount();

	LLUUID perp;
	U32	   time;
	U8	   u8type;
	EMeanCollisionType	   type;
	F32    mag;

	S32 i, num = msgsystem->getNumberOfBlocks(_PREHASH_MeanCollision);

	for (i = 0; i < num; i++)
	{
		msgsystem->getUUIDFast(_PREHASH_MeanCollision, _PREHASH_Perp, perp);
		msgsystem->getU32Fast(_PREHASH_MeanCollision, _PREHASH_Time, time);
		msgsystem->getF32Fast(_PREHASH_MeanCollision, _PREHASH_Mag, mag);
		msgsystem->getU8Fast(_PREHASH_MeanCollision, _PREHASH_Type, u8type);

		type = (EMeanCollisionType)u8type;

		BOOL b_found = FALSE;

		for (mean_collision_list_t::iterator iter = gMeanCollisionList.begin();
			 iter != gMeanCollisionList.end(); ++iter)
		{
			LLMeanCollisionData *mcd = *iter;
			if ((mcd->mPerp == perp) && (mcd->mType == type))
			{
				mcd->mTime = time;
				mcd->mMag = mag;
				b_found = TRUE;
				break;
			}
		}

		if (!b_found)
		{
			LLMeanCollisionData *mcd = new LLMeanCollisionData(gAgentID, perp, time, type, mag);
			gMeanCollisionList.push_front(mcd);
			gCacheName->get(perp, false, boost::bind(&mean_name_callback, _1, _2, _3));
		}
	}
}

void process_frozen_message(LLMessageSystem *msgsystem, void **user_data)
{
	// make sure the cursor is back to the usual default since the
	// alert is probably due to some kind of error.
	gViewerWindow->getWindow()->resetBusyCount();
	BOOL b_frozen;
	
	msgsystem->getBOOL("FrozenData", "Data", b_frozen);

	// TODO: make being frozen change view
	if (b_frozen)
	{
	}
	else
	{
	}
}

// do some extra stuff once we get our economy data
void process_economy_data(LLMessageSystem *msg, void** /*user_data*/)
{
	LLGlobalEconomy::processEconomyData(msg, LLGlobalEconomy::Singleton::getInstance());

	S32 upload_cost = LLGlobalEconomy::Singleton::getInstance()->getPriceUpload();

	LL_INFOS_ONCE("Messaging") << "EconomyData message arrived; upload cost is L$" << upload_cost << LL_ENDL;

	LLFloaterImagePreview::setUploadAmount(upload_cost);
	LLFloaterAnimPreview::setUploadAmount(upload_cost);

	std::string fee = gHippoGridManager->getConnectedGrid()->getUploadFee();
	gMenuHolder->childSetLabelArg("Upload Image", "[UPLOADFEE]", fee);
	gMenuHolder->childSetLabelArg("Upload Sound", "[UPLOADFEE]", fee);
	gMenuHolder->childSetLabelArg("Upload Animation", "[UPLOADFEE]", fee);
	gMenuHolder->childSetLabelArg("Bulk Upload", "[UPLOADFEE]", fee);
	gMenuHolder->childSetLabelArg("ImportUpload", "[UPLOADFEE]", fee);
	gMenuHolder->childSetLabelArg("Buy and Sell L$...", "[CURRENCY]",
		gHippoGridManager->getConnectedGrid()->getCurrencySymbol());
}

void notify_cautioned_script_question(const LLSD& notification, const LLSD& response, S32 orig_questions, BOOL granted)
{
	// NaCl - Antispam Registry
	LLUUID task_id = notification["payload"]["task_id"].asUUID();
	if(NACLAntiSpamRegistry::checkQueue((U32)NACLAntiSpamRegistry::QUEUE_SCRIPT_DIALOG,task_id)) return;
	// NaCl End
	// only continue if at least some permissions were requested
	if (orig_questions)
	{
		// check to see if the person we are asking

		// "'[OBJECTNAME]', an object owned by '[OWNERNAME]', 
		// located in [REGIONNAME] at [REGIONPOS], 
		// has been <granted|denied> permission to: [PERMISSIONS]."

		LLUIString notice(LLFloaterChat::getInstance()->getString(granted ? "ScriptQuestionCautionChatGranted" : "ScriptQuestionCautionChatDenied"));

		// always include the object name and owner name 
		notice.setArg("[OBJECTNAME]", notification["payload"]["object_name"].asString());
		notice.setArg("[OWNERNAME]", notification["payload"]["owner_name"].asString());

		// try to lookup viewerobject that corresponds to the object that
		// requested permissions (here, taskid->requesting object id)
		BOOL foundpos = FALSE;
		LLViewerObject* viewobj = gObjectList.findObject(notification["payload"]["task_id"].asUUID());
		if (viewobj)
		{
			// found the viewerobject, get it's position in its region
			LLVector3 objpos(viewobj->getPosition());
			
			// try to lookup the name of the region the object is in
			LLViewerRegion* viewregion = viewobj->getRegion();
			if (viewregion)
			{
				// got the region, so include the region and 3d coordinates of the object
				notice.setArg("[REGIONNAME]", viewregion->getName());
// [RLVa:KB] - Checked: 2009-07-04 (RLVa-1.0.0a)
				if ( (rlv_handler_t::isEnabled()) && (gRlvHandler.hasBehaviour(RLV_BHVR_SHOWLOC)) )
				{
					notice.setArg("[REGIONNAME]", RlvStrings::getString(RLV_STRING_HIDDEN_REGION));
				}
// [/RLVa:KB]
				std::string formatpos = llformat("%.1f, %.1f,%.1f", objpos[VX], objpos[VY], objpos[VZ]);
				notice.setArg("[REGIONPOS]", formatpos);

				foundpos = TRUE;
			}
		}

		if (!foundpos)
		{
			// unable to determine location of the object
			notice.setArg("[REGIONNAME]", "(unknown region)");
			notice.setArg("[REGIONPOS]", "(unknown position)");
		}

		// check each permission that was requested, and list each 
		// permission that has been flagged as a caution permission
		BOOL caution = FALSE;
		S32 count = 0;
		std::string perms;
		for (S32 i = 0; i < SCRIPT_PERMISSION_EOF; i++)
		{
			if ((orig_questions & LSCRIPTRunTimePermissionBits[i]) && SCRIPT_QUESTION_IS_CAUTION[i])
			{
				count++;
				caution = TRUE;

				// add a comma before the permission description if it is not the first permission
				// added to the list or the last permission to check
				if ((count > 1) && (i < SCRIPT_PERMISSION_EOF))
				{
					perms.append(", ");
				}

				LLStringUtil::format_map_t args;
				args["[CURRENCY]"] = gHippoGridManager->getConnectedGrid()->getCurrencySymbol();
				perms.append(LLFloaterChat::getInstance()->getString(SCRIPT_QUESTIONS[i], args));
			}
		}

		notice.setArg("[PERMISSIONS]", perms);

		// log a chat message as long as at least one requested permission
		// is a caution permission
		if (caution)
		{
			LLChat chat(notice.getString());
			LLFloaterChat::addChat(chat, FALSE, FALSE);
		}
	}
}

bool script_question_cb(const LLSD& notification, const LLSD& response)
{
	S32 option = LLNotificationsUtil::getSelectedOption(notification, response);
	LLMessageSystem *msg = gMessageSystem;
	S32 orig = notification["payload"]["questions"].asInteger();
	S32 new_questions = orig;

	if (response["Details"])
	{
		// respawn notification...
		LLNotificationsUtil::add(notification["name"], notification["substitutions"], notification["payload"]);

		// ...with description on top
		LLNotificationsUtil::add("DebitPermissionDetails");
		return false;
	}

	// check whether permissions were granted or denied
	BOOL allowed = TRUE;
	// the "yes/accept" button is the first button in the template, making it button 0
	// if any other button was clicked, the permissions were denied
	if (option != 0)
	{
		new_questions = 0;
		allowed = FALSE;
	}	

	LLUUID task_id = notification["payload"]["task_id"].asUUID();
	LLUUID item_id = notification["payload"]["item_id"].asUUID();

	// reply with the permissions granted or denied
	msg->newMessageFast(_PREHASH_ScriptAnswerYes);
	msg->nextBlockFast(_PREHASH_AgentData);
	msg->addUUIDFast(_PREHASH_AgentID, gAgent.getID());
	msg->addUUIDFast(_PREHASH_SessionID, gAgent.getSessionID());
	msg->nextBlockFast(_PREHASH_Data);
	msg->addUUIDFast(_PREHASH_TaskID, task_id);
	msg->addUUIDFast(_PREHASH_ItemID, item_id);
	msg->addS32Fast(_PREHASH_Questions, new_questions);
	msg->sendReliable(LLHost(notification["payload"]["sender"].asString()));

	// only log a chat message if caution prompts are enabled
	if (gSavedSettings.getBOOL("PermissionsCautionEnabled"))
	{
		// log a chat message, if appropriate
		notify_cautioned_script_question(notification, response, orig, allowed);
	}

	if ( response["Mute"] ) // mute
	{
		LLMuteList::getInstance()->add(LLMute(item_id, notification["payload"]["object_name"].asString(), LLMute::OBJECT));

		// purge the message queue of any previously queued requests from the same source. DEV-4879
		class OfferMatcher : public LLNotifyBoxView::Matcher
		{
		public:
			OfferMatcher(const LLUUID& to_block) : blocked_id(to_block) {}
			bool matches(const LLNotificationPtr notification) const
			{
				if (notification->getName() == "ScriptQuestionCaution"
					|| notification->getName() == "ScriptQuestion")
				{
					return (notification->getPayload()["item_id"].asUUID() == blocked_id);
				}
				return false;
			}
		private:
			const LLUUID& blocked_id;
		};
		// should do this via the channel
		gNotifyBoxView->purgeMessagesMatching(OfferMatcher(item_id));
	}

	return false;
}
static LLNotificationFunctorRegistration script_question_cb_reg_1("ScriptQuestion", script_question_cb);
static LLNotificationFunctorRegistration script_question_cb_reg_2("ScriptQuestionCaution", script_question_cb);

void process_script_question(LLMessageSystem *msg, void **user_data)
{
	// NaCl - Antispam
	static LLCachedControl<bool> antispam(gSavedSettings,"_NACL_Antispam");
	if(antispam || gSavedSettings.getBOOL("AntiSpamScripts"))
		return;
	// NaCl End
	// *TODO: Translate owner name -> [FIRST] [LAST]

	LLHost sender = msg->getSender();

	LLUUID taskid;
	LLUUID itemid;
	S32		questions;
	std::string object_name;
	std::string owner_name;

	// taskid -> object key of object requesting permissions
	msg->getUUIDFast(_PREHASH_Data, _PREHASH_TaskID, taskid );
	// itemid -> script asset key of script requesting permissions
	msg->getUUIDFast(_PREHASH_Data, _PREHASH_ItemID, itemid );

	// NaCl - Antispam Registry
	if((taskid.isNull()
	&&  NACLAntiSpamRegistry::checkQueue((U32)NACLAntiSpamRegistry::QUEUE_SCRIPT_DIALOG,itemid))
	|| NACLAntiSpamRegistry::checkQueue((U32)NACLAntiSpamRegistry::QUEUE_SCRIPT_DIALOG,taskid))
		return;
	// NaCl End

	msg->getStringFast(_PREHASH_Data, _PREHASH_ObjectName, object_name);
	msg->getStringFast(_PREHASH_Data, _PREHASH_ObjectOwner, owner_name);
	msg->getS32Fast(_PREHASH_Data, _PREHASH_Questions, questions );

	// Special case. If the objects are owned by this agent, throttle per-object instead
	// of per-owner. It's common for residents to reset a ton of scripts that re-request
	// permissions, as with tier boxes. UUIDs can't be valid agent names and vice-versa,
	// so we'll reuse the same namespace for both throttle types.
	std::string throttle_name = owner_name;
	std::string self_name;
	LLAgentUI::buildFullname( self_name );
	if( owner_name == self_name )
	{
		throttle_name = taskid.getString();
	}
	
	// don't display permission requests if this object is muted
	if (LLMuteList::getInstance()->isMuted(taskid)) return;
	
	// throttle excessive requests from any specific user's scripts
	typedef LLKeyThrottle<std::string> LLStringThrottle;
	static LLStringThrottle question_throttle( LLREQUEST_PERMISSION_THROTTLE_LIMIT, LLREQUEST_PERMISSION_THROTTLE_INTERVAL );

	switch (question_throttle.noteAction(throttle_name))
	{
		case LLStringThrottle::THROTTLE_NEWLY_BLOCKED:
			LL_INFOS("Messaging") << "process_script_question throttled"
					<< " owner_name:" << owner_name
					<< LL_ENDL;
			// Fall through

		case LLStringThrottle::THROTTLE_BLOCKED:
			// Escape altogether until we recover
			return;

		case LLStringThrottle::THROTTLE_OK:
			break;
	}

	std::string script_question;
	if (questions)
	{
		BOOL caution = FALSE;
		S32 count = 0;
		LLSD args;
		args["OBJECTNAME"] = object_name;
		args["NAME"] = LLCacheName::cleanFullName(owner_name);

		// check the received permission flags against each permission
		for (S32 i = 0; i < SCRIPT_PERMISSION_EOF; i++)
		{
			if (questions & LSCRIPTRunTimePermissionBits[i])
			{
				LLStringUtil::format_map_t args;
				args["[CURRENCY]"] = gHippoGridManager->getConnectedGrid()->getCurrencySymbol();
				
				count++;
				script_question += "    " + LLFloaterChat::getInstance()->getString(SCRIPT_QUESTIONS[i], args) + "\n";

				// check whether permission question should cause special caution dialog
				caution |= (SCRIPT_QUESTION_IS_CAUTION[i]);
			}
		}
		args["QUESTIONS"] = script_question;

		LLSD payload;
		payload["task_id"] = taskid;
		payload["item_id"] = itemid;
		payload["sender"] = sender.getIPandPort();
		payload["questions"] = questions;
		payload["object_name"] = object_name;
		payload["owner_name"] = owner_name;

// [RLVa:KB] - Version: 1.23.4 | Checked: 2009-07-10 (RLVa-1.0.0g) | Modified: RLVa-0.2.0e
		S32 rlvQuestionsOther = questions;

		if ( (rlv_handler_t::isEnabled()) && (gRlvHandler.hasBehaviour(RLV_BHVR_ACCEPTPERMISSION)) )
		{
			LLViewerObject* pObj = gObjectList.findObject(taskid);
			if (pObj)
			{
//				if (pObj->permYouOwner())
//				{
					// PERMISSION_TAKE_CONTROLS and PERMISSION_ATTACH are only auto-granted to objects this avie owns
					rlvQuestionsOther &= ~(LSCRIPTRunTimePermissionBits[SCRIPT_PERMISSION_TAKE_CONTROLS] | 
						LSCRIPTRunTimePermissionBits[SCRIPT_PERMISSION_ATTACH]);
//				}
			}
		}

		if ( (!caution) && (!rlvQuestionsOther) )
		{
			LLNotifications::instance().forceResponse(
				LLNotification::Params("ScriptQuestion").substitutions(args).payload(payload), 0/*YES*/);
		}
		else if (gSavedSettings.getBOOL("PermissionsCautionEnabled"))
// [/RLVa:KB]
		// check whether cautions are even enabled or not
		//if (gSavedSettings.getBOOL("PermissionsCautionEnabled"))
		{
			// display the caution permissions prompt
			LLNotificationsUtil::add(caution ? "ScriptQuestionCaution" : "ScriptQuestion", args, payload);
		}
		else
		{
			// fall back to default behavior if cautions are entirely disabled
			LLNotificationsUtil::add("ScriptQuestion", args, payload);
		}

	}
}


void process_derez_container(LLMessageSystem *msg, void**)
{
	LL_WARNS("Messaging") << "call to deprecated process_derez_container" << LL_ENDL;
}

void container_inventory_arrived(LLViewerObject* object,
								 LLInventoryObject::object_list_t* inventory,
								 S32 serial_num,
								 void* data)
{
	LL_DEBUGS("Messaging") << "container_inventory_arrived()" << LL_ENDL;
	if( gAgentCamera.cameraMouselook() )
	{
		gAgentCamera.changeCameraToDefault();
	}

	LLInventoryPanel *active_panel = LLInventoryPanel::getActiveInventoryPanel();

	if (inventory->size() > 2)
	{
		// create a new inventory category to put this in
		LLUUID cat_id;
		cat_id = gInventory.createNewCategory(gInventory.getRootFolderID(),
											  LLFolderType::FT_NONE,
											  LLTrans::getString("AcquiredItems"));

		LLInventoryObject::object_list_t::const_iterator it = inventory->begin();
		LLInventoryObject::object_list_t::const_iterator end = inventory->end();
		for ( ; it != end; ++it)
		{
			if ((*it)->getType() != LLAssetType::AT_CATEGORY)
			{
				LLInventoryObject* obj = (LLInventoryObject*)(*it);
				LLInventoryItem* item = (LLInventoryItem*)(obj);
				LLUUID item_id;
				item_id.generate();
				time_t creation_date_utc = time_corrected();
				LLPointer<LLViewerInventoryItem> new_item
					= new LLViewerInventoryItem(item_id,
												cat_id,
												item->getPermissions(),
												item->getAssetUUID(),
												item->getType(),
												item->getInventoryType(),
												item->getName(),
												item->getDescription(),
												LLSaleInfo::DEFAULT,
												item->getFlags(),
												creation_date_utc);
				new_item->updateServer(TRUE);
				gInventory.updateItem(new_item);
			}
		}
		gInventory.notifyObservers();
		if(active_panel)
		{
			active_panel->setSelection(cat_id, TAKE_FOCUS_NO);
		}
	}
	else if (inventory->size() == 2)
	{
		// we're going to get one fake root category as well as the
		// one actual object
		LLInventoryObject::object_list_t::iterator it = inventory->begin();

		if ((*it)->getType() == LLAssetType::AT_CATEGORY)
		{
			++it;
		}

		LLInventoryItem* item = (LLInventoryItem*)((LLInventoryObject*)(*it));
		const LLUUID category = gInventory.findCategoryUUIDForType(LLFolderType::assetTypeToFolderType(item->getType()));

		LLUUID item_id;
		item_id.generate();
		time_t creation_date_utc = time_corrected();
		LLPointer<LLViewerInventoryItem> new_item
			= new LLViewerInventoryItem(item_id, category,
										item->getPermissions(),
										item->getAssetUUID(),
										item->getType(),
										item->getInventoryType(),
										item->getName(),
										item->getDescription(),
										LLSaleInfo::DEFAULT,
										item->getFlags(),
										creation_date_utc);
		new_item->updateServer(TRUE);
		gInventory.updateItem(new_item);
		gInventory.notifyObservers();
		if(active_panel)
		{
			active_panel->setSelection(item_id, TAKE_FOCUS_NO);
		}
	}

	// we've got the inventory, now delete this object if this was a take
	BOOL delete_object = (BOOL)(intptr_t)data;
	LLViewerRegion *region = gAgent.getRegion();
	if (delete_object && region)
	{
		gMessageSystem->newMessageFast(_PREHASH_ObjectDelete);
		gMessageSystem->nextBlockFast(_PREHASH_AgentData);
		gMessageSystem->addUUIDFast(_PREHASH_AgentID, gAgent.getID());
		gMessageSystem->addUUIDFast(_PREHASH_SessionID, gAgent.getSessionID());
		const U8 NO_FORCE = 0;
		gMessageSystem->addU8Fast(_PREHASH_Force, NO_FORCE);
		gMessageSystem->nextBlockFast(_PREHASH_ObjectData);
		gMessageSystem->addU32Fast(_PREHASH_ObjectLocalID, object->getLocalID());
		gMessageSystem->sendReliable(region->getHost());
	}
}

// method to format the time.
std::string formatted_time(const time_t& the_time)
{
	std::string timestr;
	timeToFormattedString(the_time, gSavedSettings.getString("TimestampFormat"), timestr);
	char buffer[30]; /* Flawfinder: ignore */
	LLStringUtil::copy(buffer, timestr.c_str(), 30);
	buffer[24] = '\0';
	return std::string(buffer);
}


void process_teleport_failed(LLMessageSystem *msg, void**)
{
	std::string reason;
	std::string big_reason;
	LLSD args;

	// Let the interested parties know that teleport failed.
	LLViewerParcelMgr::getInstance()->onTeleportFailed();

	// if we have additional alert data
	if (msg->has(_PREHASH_AlertInfo) && msg->getSizeFast(_PREHASH_AlertInfo, _PREHASH_Message) > 0)
	{
		// Get the message ID
		msg->getStringFast(_PREHASH_AlertInfo, _PREHASH_Message, reason);
		big_reason = LLAgent::sTeleportErrorMessages[reason];
		if ( big_reason.size() > 0 )
		{	// Substitute verbose reason from the local map
			args["REASON"] = big_reason;
		}
		else
		{	// Nothing found in the map - use what the server returned in the original message block
			msg->getStringFast(_PREHASH_Info, _PREHASH_Reason, reason);
			args["REASON"] = reason;
		}

		LLSD llsd_block;
		std::string llsd_raw;
		msg->getStringFast(_PREHASH_AlertInfo, _PREHASH_ExtraParams, llsd_raw);
		if (llsd_raw.length())
		{
			std::istringstream llsd_data(llsd_raw);
			if (!LLSDSerialize::deserialize(llsd_block, llsd_data, llsd_raw.length()))
			{
				llwarns << "process_teleport_failed: Attempted to read alert parameter data into LLSD but failed:" << llsd_raw << llendl;
			}
			else
			{
				// change notification name in this special case
				if (handle_teleport_access_blocked(llsd_block))
				{
					if( gAgent.getTeleportState() != LLAgent::TELEPORT_NONE )
					{
						gAgent.setTeleportState( LLAgent::TELEPORT_NONE );
					}
					return;
				}
			}
		}

	}
	else
	{
		msg->getStringFast(_PREHASH_Info, _PREHASH_Reason, reason);

		big_reason = LLAgent::sTeleportErrorMessages[reason];
		if ( big_reason.size() > 0 )
		{	// Substitute verbose reason from the local map
			args["REASON"] = big_reason;
		}
		else
		{	// Nothing found in the map - use what the server returned
			args["REASON"] = reason;
		}
	}

	LLNotificationsUtil::add("CouldNotTeleportReason", args);

	if( gAgent.getTeleportState() != LLAgent::TELEPORT_NONE )
	{
		gAgent.setTeleportState( LLAgent::TELEPORT_NONE );
	}
}

void process_teleport_local(LLMessageSystem *msg,void**)
{
	LLUUID agent_id;
	msg->getUUIDFast(_PREHASH_Info, _PREHASH_AgentID, agent_id);
	if (agent_id != gAgent.getID())
	{
		LL_WARNS("Messaging") << "Got teleport notification for wrong agent!" << LL_ENDL;
		return;
	}

	U32 location_id;
	LLVector3 pos, look_at;
	U32 teleport_flags;
	msg->getU32Fast(_PREHASH_Info, _PREHASH_LocationID, location_id);
	msg->getVector3Fast(_PREHASH_Info, _PREHASH_Position, pos);
	msg->getVector3Fast(_PREHASH_Info, _PREHASH_LookAt, look_at);
	msg->getU32Fast(_PREHASH_Info, _PREHASH_TeleportFlags, teleport_flags);

	if( gAgent.getTeleportState() != LLAgent::TELEPORT_NONE )
	{
		if( gAgent.getTeleportState() == LLAgent::TELEPORT_LOCAL )
		{
			// To prevent TeleportStart messages re-activating the progress screen right
			// after tp, keep the teleport state and let progress screen clear it after a short delay
			// (progress screen is active but not visible)  *TODO: remove when SVC-5290 is fixed
			gTeleportDisplayTimer.reset();
			gTeleportDisplay = TRUE;
		}
		else
		{
			gAgent.setTeleportState( LLAgent::TELEPORT_NONE );
		}
	}

	static LLCachedControl<bool> fly_after_tp(gSavedSettings, "LiruFlyAfterTeleport");
	// Sim tells us whether the new position is off the ground
	if (fly_after_tp || (teleport_flags & TELEPORT_FLAGS_IS_FLYING))
	{
		gAgent.setFlying(TRUE);
	}
	else
	{
		gAgent.setFlying(FALSE);
	}

	gAgent.setPositionAgent(pos);
	gAgentCamera.slamLookAt(look_at);

	if ( !(gAgent.getTeleportKeepsLookAt() && LLViewerJoystick::getInstance()->getOverrideCamera()) && gSavedSettings.getBOOL("OptionRotateCamAfterLocalTP"))
	{
		gAgentCamera.resetView(TRUE, TRUE);
	}

	// send camera update to new region
	gAgentCamera.updateCamera();

	send_agent_update(TRUE, TRUE);

	// Let the interested parties know we've teleported.
	// Vadim *HACK: Agent position seems to get reset (to render position?)
	//              on each frame, so we have to pass the new position manually.
	LLViewerParcelMgr::getInstance()->onTeleportFinished(true, gAgent.getPosGlobalFromAgent(pos));
}

void send_simple_im(const LLUUID& to_id,
					const std::string& message,
					EInstantMessage dialog,
					const LLUUID& id)
{
	std::string my_name;
	LLAgentUI::buildFullname(my_name);
	send_improved_im(to_id,
					 my_name,
					 message,
					 IM_ONLINE,
					 dialog,
					 id,
					 NO_TIMESTAMP,
					 (U8*)EMPTY_BINARY_BUCKET,
					 EMPTY_BINARY_BUCKET_SIZE);
}

void send_group_notice(const LLUUID& group_id,
					   const std::string& subject,
					   const std::string& message,
					   const LLInventoryItem* item)
{
	// Put this notice into an instant message form.
	// This will mean converting the item to a binary bucket,
	// and the subject/message into a single field.
	std::string my_name;
	LLAgentUI::buildFullname(my_name);

	// Combine subject + message into a single string.
	std::ostringstream subject_and_message;
	// TODO: turn all existing |'s into ||'s in subject and message.
	subject_and_message << subject << "|" << message;

	// Create an empty binary bucket.
	U8 bin_bucket[MAX_INVENTORY_BUFFER_SIZE];
	U8* bucket_to_send = bin_bucket;
	bin_bucket[0] = '\0';
	S32 bin_bucket_size = EMPTY_BINARY_BUCKET_SIZE;
	// If there is an item being sent, pack it into the binary bucket.
	if (item)
	{
		LLSD item_def;
		item_def["item_id"] = item->getUUID();
		item_def["owner_id"] = item->getPermissions().getOwner();
		std::ostringstream ostr;
		LLSDSerialize::serialize(item_def, ostr, LLSDSerialize::LLSD_XML);
		bin_bucket_size = ostr.str().copy(
			(char*)bin_bucket, ostr.str().size());
		bin_bucket[bin_bucket_size] = '\0';
	}
	else
	{
		bucket_to_send = (U8*) EMPTY_BINARY_BUCKET;
	}
   

	send_improved_im(
			group_id,
			my_name,
			subject_and_message.str(),
			IM_ONLINE,
			IM_GROUP_NOTICE,
			LLUUID::null,
			NO_TIMESTAMP,
			bucket_to_send,
			bin_bucket_size);
}

bool handle_lure_callback(const LLSD& notification, const LLSD& response)
{
	std::string text = response["message"].asString();
	S32 option = LLNotification::getSelectedOption(notification, response);

	if(0 == option)
	{
// [RLVa:KB] - Checked: 2010-11-30 (RLVa-1.3.0c) | Modified: RLVa-1.3.0c
		if ( (gRlvHandler.hasBehaviour(RLV_BHVR_SENDIM)) || (gRlvHandler.hasBehaviour(RLV_BHVR_SENDIMTO)) )
		{
			// Filter the lure message if one of the recipients of the lure can't be sent an IM to
			for (LLSD::array_const_iterator it = notification["payload"]["ids"].beginArray(); 
					it != notification["payload"]["ids"].endArray(); ++it)
			{
				if (!gRlvHandler.canSendIM(it->asUUID()))
				{
					text = RlvStrings::getString(RLV_STRING_HIDDEN);
					break;
				}
			}
		}
// [/RLVa:KB]

		LLMessageSystem* msg = gMessageSystem;
		msg->newMessageFast(_PREHASH_StartLure);
		msg->nextBlockFast(_PREHASH_AgentData);
		msg->addUUIDFast(_PREHASH_AgentID, gAgent.getID());
		msg->addUUIDFast(_PREHASH_SessionID, gAgent.getSessionID());
		msg->nextBlockFast(_PREHASH_Info);
		msg->addU8Fast(_PREHASH_LureType, (U8)0); // sim will fill this in.
		msg->addStringFast(_PREHASH_Message, text);
		for(LLSD::array_const_iterator it = notification["payload"]["ids"].beginArray();
			it != notification["payload"]["ids"].endArray();
			++it)
		{
			LLUUID target_id = it->asUUID();

			msg->nextBlockFast(_PREHASH_TargetData);
			msg->addUUIDFast(_PREHASH_TargetID, target_id);
		}
		gAgent.sendReliableMessage();
	}

	return false;
}

void handle_lure(const LLUUID& invitee)
{
	LLDynamicArray<LLUUID> ids;
	ids.push_back(invitee);
	handle_lure(ids);
}

// Prompt for a message to the invited user.
void handle_lure(const uuid_vec_t& ids)
{
	if (ids.empty()) return;

	if (!gAgent.getRegion()) return;

	LLSD edit_args;
// [RLVa:KB] - Version: 1.23.4 | Checked: 2009-07-04 (RLVa-1.0.0a)
	edit_args["REGION"] = 
		(!gRlvHandler.hasBehaviour(RLV_BHVR_SHOWLOC)) ? gAgent.getRegion()->getName() : RlvStrings::getString(RLV_STRING_HIDDEN);
// [/RLVa:KB]
	//edit_args["REGION"] = gAgent.getRegion()->getName();

	LLSD payload;
	for (uuid_vec_t::const_iterator it = ids.begin();
		it != ids.end();
		++it)
	{
// [RLVa:KB] - Version: 1.23.4 | Checked: 2009-07-07 (RLVa-1.0.0d) | Modified: RLVa-1.0.0a
		// Only allow offering teleports if everyone is a @tplure exception or able to map this avie under @showloc=n
		if (gRlvHandler.hasBehaviour(RLV_BHVR_SHOWLOC))
		{
			const LLRelationship* pBuddyInfo = LLAvatarTracker::instance().getBuddyInfo(*it);
			if ( (!gRlvHandler.isException(RLV_BHVR_TPLURE, *it, RLV_CHECK_PERMISSIVE)) &&
				 ((!pBuddyInfo) || (!pBuddyInfo->isOnline()) || (!pBuddyInfo->isRightGrantedTo(LLRelationship::GRANT_MAP_LOCATION))) )
			{
				return;
			}
		}
// [/RLVa:KB]
		payload["ids"].append(*it);
	}
	if (gAgent.isGodlike())
	{
		LLNotificationsUtil::add("OfferTeleportFromGod", edit_args, payload, handle_lure_callback);
	}
	else
	{
		LLNotificationsUtil::add("OfferTeleport", edit_args, payload, handle_lure_callback);
	}
}


void send_improved_im(const LLUUID& to_id,
							const std::string& name,
							const std::string& message,
							U8 offline,
							EInstantMessage dialog,
							const LLUUID& id,
							U32 timestamp, 
							const U8* binary_bucket,
							S32 binary_bucket_size)
{
	pack_instant_message(
		gMessageSystem,
		gAgent.getID(),
		FALSE,
		gAgent.getSessionID(),
		to_id,
		name,
		message,
		offline,
		dialog,
		id,
		0,
		LLUUID::null,
		gAgent.getPositionAgent(),
		timestamp,
		binary_bucket,
		binary_bucket_size);
	gAgent.sendReliableMessage();
}


void send_places_query(const LLUUID& query_id,
					   const LLUUID& trans_id,
					   const std::string& query_text,
					   U32 query_flags,
					   S32 category,
					   const std::string& sim_name)
{
	LLMessageSystem* msg = gMessageSystem;

	msg->newMessage("PlacesQuery");
	msg->nextBlock("AgentData");
	msg->addUUID("AgentID", gAgent.getID());
	msg->addUUID("SessionID", gAgent.getSessionID());
	msg->addUUID("QueryID", query_id);
	msg->nextBlock("TransactionData");
	msg->addUUID("TransactionID", trans_id);
	msg->nextBlock("QueryData");
	msg->addString("QueryText", query_text);
	msg->addU32("QueryFlags", query_flags);
	msg->addS8("Category", (S8)category);
	msg->addString("SimName", sim_name);
	gAgent.sendReliableMessage();
}


void process_user_info_reply(LLMessageSystem* msg, void**)
{
	LLUUID agent_id;
	msg->getUUIDFast(_PREHASH_AgentData, _PREHASH_AgentID, agent_id);
	if(agent_id != gAgent.getID())
	{
		LL_WARNS("Messaging") << "process_user_info_reply - "
				<< "wrong agent id." << LL_ENDL;
	}
	
	BOOL im_via_email;
	msg->getBOOLFast(_PREHASH_UserData, _PREHASH_IMViaEMail, im_via_email);
	std::string email;
	msg->getStringFast(_PREHASH_UserData, _PREHASH_EMail, email);
	std::string dir_visibility;
	msg->getString( "UserData", "DirectoryVisibility", dir_visibility);

	LLFloaterPreference::updateUserInfo(dir_visibility, im_via_email, email);
	LLFloaterPostcard::updateUserInfo(email);
}


//---------------------------------------------------------------------------
// Script Dialog
//---------------------------------------------------------------------------

const S32 SCRIPT_DIALOG_MAX_BUTTONS = 12;
const S32 SCRIPT_DIALOG_BUTTON_STR_SIZE = 24;
const S32 SCRIPT_DIALOG_MAX_MESSAGE_SIZE = 512;
const char* SCRIPT_DIALOG_HEADER = "Script Dialog:\n";

bool callback_script_dialog(const LLSD& notification, const LLSD& response)
{
	LLNotificationForm form(notification["form"]);

	std::string button = LLNotification::getSelectedOptionName(response);
	S32 button_idx = LLNotification::getSelectedOption(notification, response);
	// Didn't click "Ignore"
	if (button_idx != -1)
	{
		if (notification["payload"].has("textbox"))
		{
			button = response["message"].asString();
		}
		LLMessageSystem* msg = gMessageSystem;
		msg->newMessage("ScriptDialogReply");
		msg->nextBlock("AgentData");
		msg->addUUID("AgentID", gAgent.getID());
		msg->addUUID("SessionID", gAgent.getSessionID());
		msg->nextBlock("Data");
		msg->addUUID("ObjectID", notification["payload"]["object_id"].asUUID());
		msg->addS32("ChatChannel", notification["payload"]["chat_channel"].asInteger());
		msg->addS32("ButtonIndex", button_idx);
		msg->addString("ButtonLabel", button);
		msg->sendReliable(LLHost(notification["payload"]["sender"].asString()));
	}

	return false;
}
static LLNotificationFunctorRegistration callback_script_dialog_reg_1("ScriptDialog", callback_script_dialog);
static LLNotificationFunctorRegistration callback_script_dialog_reg_2("ScriptDialogGroup", callback_script_dialog);

void process_script_dialog(LLMessageSystem* msg, void**)
{
	// NaCl - Antispam
	static LLCachedControl<bool> antispam(gSavedSettings,"_NACL_Antispam");
	if(antispam || gSavedSettings.getBOOL("AntiSpamScripts"))
		return;
	// NaCl End
	S32 i;
	LLSD payload;

	LLUUID object_id;
	msg->getUUID("Data", "ObjectID", object_id);

	// NaCl - Antispam Registry
	if(NACLAntiSpamRegistry::checkQueue((U32)NACLAntiSpamRegistry::QUEUE_SCRIPT_DIALOG,object_id))
		return;
	// NaCl End

//	For compability with OS grids first check for presence of extended packet before fetching data.
    LLUUID owner_id;
	if (gMessageSystem->getNumberOfBlocks("OwnerData") > 0)
	{
    msg->getUUID("OwnerData", "OwnerID", owner_id);

	// NaCl - Antispam Registry
	if(NACLAntiSpamRegistry::checkQueue((U32)NACLAntiSpamRegistry::QUEUE_SCRIPT_DIALOG,owner_id))
		return;
	// NaCl End
	}

	if (LLMuteList::getInstance()->isMuted(object_id) || LLMuteList::getInstance()->isMuted(owner_id))
	{
		return;
	}

	std::string message; 
	std::string first_name;
	std::string last_name;
	std::string object_name;

	S32 chat_channel;
	msg->getString("Data", "FirstName", first_name);
	msg->getString("Data", "LastName", last_name);
	msg->getString("Data", "ObjectName", object_name);
	msg->getString("Data", "Message", message);
	msg->getS32("Data", "ChatChannel", chat_channel);

		// unused for now
	LLUUID image_id;
	msg->getUUID("Data", "ImageID", image_id);

	payload["sender"] = msg->getSender().getIPandPort();
	payload["object_id"] = object_id;
	payload["chat_channel"] = chat_channel;

	// build up custom form
	S32 button_count = msg->getNumberOfBlocks("Buttons");
	if (button_count > SCRIPT_DIALOG_MAX_BUTTONS)
	{
		llwarns << "Too many script dialog buttons - omitting some" << llendl;
		button_count = SCRIPT_DIALOG_MAX_BUTTONS;
	}

	LLNotificationForm form;
	std::string firstbutton;
	msg->getString("Buttons", "ButtonLabel", firstbutton, 0);
	form.addElement("button", std::string(firstbutton));
	bool is_text_box = false;
	std::string default_text;
	if (firstbutton == "!!llTextBox!!")
	{
		is_text_box = true;
		for (i = 1; i < button_count; i++)
		{
			std::string tdesc;
			msg->getString("Buttons", "ButtonLabel", tdesc, i);
			default_text += tdesc;
		}
	}
	else
	{
		for (i = 1; i < button_count; i++)
		{
			std::string tdesc;
			msg->getString("Buttons", "ButtonLabel", tdesc, i);
			form.addElement("button", std::string(tdesc));
		}
	}

	LLSD args;
	args["TITLE"] = object_name;
	args["MESSAGE"] = message;
	args["CHANNEL"] = chat_channel;
	LLNotificationPtr notification;
	bool const is_group = first_name.empty();
	char const* name = (is_group && !is_text_box) ? "GROUPNAME" : "NAME";
	args[name] = is_group ? last_name : LLCacheName::buildFullName(first_name, last_name);
	if (is_text_box)
	{
		args["DEFAULT"] = default_text;
		payload["textbox"] = "true";
		LLNotificationsUtil::add("ScriptTextBoxDialog", args, payload, callback_script_dialog);
	}
	else if (!first_name.empty())
	{
		notification = LLNotifications::instance().add(
			LLNotification::Params("ScriptDialog").substitutions(args).payload(payload).form_elements(form.asLLSD()));
	}
	else
	{
		notification = LLNotifications::instance().add(
			LLNotification::Params("ScriptDialogGroup").substitutions(args).payload(payload).form_elements(form.asLLSD()));
	}
}

//---------------------------------------------------------------------------


std::vector<LLSD> gLoadUrlList;

bool callback_load_url(const LLSD& notification, const LLSD& response)
{
	S32 option = LLNotificationsUtil::getSelectedOption(notification, response);

	if (0 == option)
	{
		LLWeb::loadURL(notification["payload"]["url"].asString());
	}

	return false;
}
static LLNotificationFunctorRegistration callback_load_url_reg("LoadWebPage", callback_load_url);


// We've got the name of the person who owns the object hurling the url.
// Display confirmation dialog.
void callback_load_url_name(const LLUUID& id, const std::string& full_name, bool is_group)
{
	std::vector<LLSD>::iterator it;
	for (it = gLoadUrlList.begin(); it != gLoadUrlList.end(); )
	{
		LLSD load_url_info = *it;
		if (load_url_info["owner_id"].asUUID() == id)
		{
			it = gLoadUrlList.erase(it);

			std::string owner_name;
			if (is_group)
			{
				owner_name = full_name + LLTrans::getString("Group");
			}
			else
			{
				owner_name = full_name;
			}

			// For legacy name-only mutes.
			if (LLMuteList::getInstance()->isMuted(LLUUID::null, owner_name))
			{
				continue;
			}
			LLSD args;
			args["URL"] = load_url_info["url"].asString();
			args["MESSAGE"] = load_url_info["message"].asString();;
			args["OBJECTNAME"] = load_url_info["object_name"].asString();
			args["NAME"] = owner_name;

			LLNotificationsUtil::add("LoadWebPage", args, load_url_info);
		}
		else
		{
			++it;
		}
	}
}

void process_load_url(LLMessageSystem* msg, void**)
{
	// NaCl - Antispam
	static LLCachedControl<bool> antispam(gSavedSettings,"_NACL_Antispam");
	if(antispam || gSavedSettings.getBOOL("AntiSpamScripts"))
		return;
	// NaCl End
	LLUUID object_id;
	LLUUID owner_id;
	BOOL owner_is_group;
	char object_name[256];		/* Flawfinder: ignore */
	char message[256];		/* Flawfinder: ignore */
	char url[256];		/* Flawfinder: ignore */

	msg->getString("Data", "ObjectName", 256, object_name);
	msg->getUUID(  "Data", "ObjectID", object_id);
	msg->getUUID(  "Data", "OwnerID", owner_id);

	// NaCl - Antispam Registry
	if((owner_id.isNull()
	&&  NACLAntiSpamRegistry::checkQueue((U32)NACLAntiSpamRegistry::QUEUE_SCRIPT_DIALOG,object_id))
	|| NACLAntiSpamRegistry::checkQueue((U32)NACLAntiSpamRegistry::QUEUE_SCRIPT_DIALOG,owner_id))
		return;
	// NaCl End

	msg->getBOOL(  "Data", "OwnerIsGroup", owner_is_group);
	msg->getString("Data", "Message", 256, message);
	msg->getString("Data", "URL", 256, url);

	LLSD payload;
	payload["object_id"] = object_id;
	payload["owner_id"] = owner_id;
	payload["owner_is_group"] = owner_is_group;
	payload["object_name"] = object_name;
	payload["message"] = message;
	payload["url"] = url;

	// URL is safety checked in load_url above

	// Check if object or owner is muted
	if (LLMuteList::getInstance()->isMuted(object_id, object_name) ||
	    LLMuteList::getInstance()->isMuted(owner_id))
	{
		LL_INFOS("Messaging")<<"Ignoring load_url from muted object/owner."<<LL_ENDL;
		return;
	}

	// Add to list of pending name lookups
	gLoadUrlList.push_back(payload);

	gCacheName->get(owner_id, owner_is_group,
		boost::bind(&callback_load_url_name, _1, _2, _3));
}


void callback_download_complete(void** data, S32 result, LLExtStat ext_status)
{
	std::string* filepath = (std::string*)data;
	LLSD args;
	args["DOWNLOAD_PATH"] = *filepath;
	LLNotificationsUtil::add("FinishedRawDownload", args);
	delete filepath;
}


void process_initiate_download(LLMessageSystem* msg, void**)
{
	LLUUID agent_id;
	msg->getUUID("AgentData", "AgentID", agent_id);
	if (agent_id != gAgent.getID())
	{
		LL_WARNS("Messaging") << "Initiate download for wrong agent" << LL_ENDL;
		return;
	}

	std::string sim_filename;
	std::string viewer_filename;
	msg->getString("FileData", "SimFilename", sim_filename);
	msg->getString("FileData", "ViewerFilename", viewer_filename);

	if (!gXferManager->validateFileForRequest(viewer_filename))
	{
		llwarns << "SECURITY: Unauthorized download to local file " << viewer_filename << llendl;
		return;
	}
	gXferManager->requestFile(viewer_filename,
		sim_filename,
		LL_PATH_NONE,
		msg->getSender(),
		FALSE,	// don't delete remote
		callback_download_complete,
		(void**)new std::string(viewer_filename));
}


void process_script_teleport_request(LLMessageSystem* msg, void**)
{
	// NaCl - Antispam
	static LLCachedControl<bool> antispam(gSavedSettings,"_NACL_Antispam");
	if(antispam || gSavedSettings.getBOOL("AntiSpamScripts"))
		return;
	// NaCl End
	if (!gSavedSettings.getBOOL("ScriptsCanShowUI")) return;

	std::string object_name;
	std::string sim_name;
	LLVector3 pos;
	LLVector3 look_at;

	msg->getString("Data", "ObjectName", object_name);
	msg->getString("Data", "SimName", sim_name);
	msg->getVector3("Data", "SimPosition", pos);
	msg->getVector3("Data", "LookAt", look_at);

	gFloaterWorldMap->trackURL(sim_name, (S32)pos.mV[VX], (S32)pos.mV[VY], (S32)pos.mV[VZ]);
	LLFloaterWorldMap::show(NULL, TRUE);

	// remove above two lines and replace with below line
	// to re-enable parcel browser for llMapDestination()
	// LLURLDispatcher::dispatch(LLURLDispatcher::buildSLURL(sim_name, (S32)pos.mV[VX], (S32)pos.mV[VY], (S32)pos.mV[VZ]), FALSE);
	
}

void process_covenant_reply(LLMessageSystem* msg, void**)
{
	LLUUID covenant_id, estate_owner_id;
	std::string estate_name;
	U32 covenant_timestamp;
	msg->getUUID("Data", "CovenantID", covenant_id);
	msg->getU32("Data", "CovenantTimestamp", covenant_timestamp);
	msg->getString("Data", "EstateName", estate_name);
	msg->getUUID("Data", "EstateOwnerID", estate_owner_id);

	LLPanelEstateCovenant::updateEstateName(estate_name);
	LLPanelLandCovenant::updateEstateName(estate_name);
	LLFloaterBuyLand::updateEstateName(estate_name);

	// standard message, not from system
	std::string last_modified;
	if (covenant_timestamp == 0)
	{
		last_modified = LLTrans::getString("covenant_never_modified");
	}
	else
	{
		last_modified = LLTrans::getString("covenant_modified") + " " + formatted_time((time_t)covenant_timestamp);
	}

	LLPanelEstateCovenant::updateLastModified(last_modified);
	LLPanelLandCovenant::updateLastModified(last_modified);
	LLFloaterBuyLand::updateLastModified(last_modified);

	gCacheName->get(estate_owner_id, false,
		boost::bind(&callbackCacheEstateOwnerName, _1, _2, _3));
	
	// load the actual covenant asset data
	const BOOL high_priority = TRUE;
	if (covenant_id.notNull())
	{
		gAssetStorage->getEstateAsset(gAgent.getRegionHost(),
									gAgent.getID(),
									gAgent.getSessionID(),
									covenant_id,
                                    LLAssetType::AT_NOTECARD,
									ET_Covenant,
                                    onCovenantLoadComplete,
									NULL,
									high_priority);
	}
	else
	{
		std::string covenant_text;
		if (estate_owner_id.isNull())
		{
			// mainland
			covenant_text = LLTrans::getString("RegionNoCovenant");
		}
		else
		{
			covenant_text = LLTrans::getString("RegionNoCovenantOtherOwner");
		}
		LLPanelEstateCovenant::updateCovenantText(covenant_text, covenant_id);
		LLPanelLandCovenant::updateCovenantText(covenant_text);
		LLFloaterBuyLand::updateCovenantText(covenant_text, covenant_id);
	}
}

void callbackCacheEstateOwnerName(const LLUUID& id,
								  const std::string& full_name,
								  bool is_group)
{
	std::string name;
	
	if (id.isNull())
	{
		name = "(none)";
	}
	else
	{
		name = full_name;
	}
	LLPanelEstateCovenant::updateEstateOwnerName(name);
	LLPanelLandCovenant::updateEstateOwnerName(name);
	LLFloaterBuyLand::updateEstateOwnerName(name);
}

void onCovenantLoadComplete(LLVFS *vfs,
					const LLUUID& asset_uuid,
					LLAssetType::EType type,
					void* user_data, S32 status, LLExtStat ext_status)
{
	LL_DEBUGS("Messaging") << "onCovenantLoadComplete()" << LL_ENDL;
	std::string covenant_text;
	if(0 == status)
	{
		LLVFile file(vfs, asset_uuid, type, LLVFile::READ);
		
		S32 file_length = file.getSize();
		
		char* buffer = new char[file_length+1];
		if (buffer == NULL)
		{
			LL_ERRS("Messaging") << "Memory Allocation failed" << LL_ENDL;
			return;
		}

		file.read((U8*)buffer, file_length);		/* Flawfinder: ignore */
		
		// put a EOS at the end
		buffer[file_length] = 0;
		
		if( (file_length > 19) && !strncmp( buffer, "Linden text version", 19 ) )
		{
			LLViewerTextEditor* editor =
				new LLViewerTextEditor(std::string("temp"),
						       LLRect(0,0,0,0),
						       file_length+1);
			if( !editor->importBuffer( buffer, file_length+1 ) )
			{
				LL_WARNS("Messaging") << "Problem importing estate covenant." << LL_ENDL;
				covenant_text = "Problem importing estate covenant.";
			}
			else
			{
				// Version 0 (just text, doesn't include version number)
				covenant_text = editor->getText();
			}
			delete editor;
		}
		else
		{
			LL_WARNS("Messaging") << "Problem importing estate covenant: Covenant file format error." << LL_ENDL;
			covenant_text = "Problem importing estate covenant: Covenant file format error.";
		}
		delete[] buffer;
	}
	else
	{
		LLViewerStats::getInstance()->incStat( LLViewerStats::ST_DOWNLOAD_FAILED );
		
		if( LL_ERR_ASSET_REQUEST_NOT_IN_DATABASE == status ||
		    LL_ERR_FILE_EMPTY == status)
		{
			covenant_text = "Estate covenant notecard is missing from database.";
		}
		else if (LL_ERR_INSUFFICIENT_PERMISSIONS == status)
		{
			covenant_text = "Insufficient permissions to view estate covenant.";
		}
		else
		{
			covenant_text = "Unable to load estate covenant at this time.";
		}
		
		LL_WARNS("Messaging") << "Problem loading notecard: " << status << LL_ENDL;
	}
	LLPanelEstateCovenant::updateCovenantText(covenant_text, asset_uuid);
	LLPanelLandCovenant::updateCovenantText(covenant_text);
	LLFloaterBuyLand::updateCovenantText(covenant_text, asset_uuid);
}


void process_feature_disabled_message(LLMessageSystem* msg, void**)
{
	// Handle Blacklisted feature simulator response...
	LLUUID	agentID;
	LLUUID	transactionID;
	std::string	messageText;
	msg->getStringFast(_PREHASH_FailureInfo,_PREHASH_ErrorMessage, messageText,0);
	msg->getUUIDFast(_PREHASH_FailureInfo,_PREHASH_AgentID,agentID);
	msg->getUUIDFast(_PREHASH_FailureInfo,_PREHASH_TransactionID,transactionID);
	
	LL_WARNS("Messaging") << "Blacklisted Feature Response:" << messageText << LL_ENDL;
}

// ------------------------------------------------------------
// Message system exception callbacks
// ------------------------------------------------------------

void invalid_message_callback(LLMessageSystem* msg,
								   void*,
								   EMessageException exception)
{
    LLAppViewer::instance()->badNetworkHandler();
}

// Please do not add more message handlers here. This file is huge.
// Put them in a file related to the functionality you are implementing.

void LLOfferInfo::forceResponse(InventoryOfferResponse response)
{
	LLNotification::Params params("UserGiveItem");
	params.functor(boost::bind(&LLOfferInfo::inventory_offer_callback, this, _1, _2));
	LLNotifications::instance().forceResponse(params, response);
}
<|MERGE_RESOLUTION|>--- conflicted
+++ resolved
@@ -5814,56 +5814,35 @@
 									   const std::string& name,
 									   bool is_group,
 									   std::string message,
-<<<<<<< HEAD
-									   std::string notification,
 									   LLStringUtil::format_map_t args,
 									   LLSD payload)
 {
-=======
-									   LLStringUtil::format_map_t args,
-									   LLSD payload)
-{
 	bool no_transaction_clutter = gSavedSettings.getBOOL("LiruNoTransactionClutter");
 	std::string notification = no_transaction_clutter ? "Payment" : "SystemMessage";
->>>>>>> c9ab38d4
 	args["NAME"] = name;
 	LLSD msg_args;
 	msg_args["MESSAGE"] = LLTrans::getString(message,args);
 	LLNotificationsUtil::add(notification,msg_args,payload);
-<<<<<<< HEAD
-=======
 
 	if (!no_transaction_clutter) LLFloaterChat::addChat(msg_args["MESSAGE"].asString()); // Alerts won't automatically log to chat.
->>>>>>> c9ab38d4
 }
 
 static void money_balance_avatar_notify(const LLUUID& agent_id,
 										const LLAvatarName& av_name,
 										std::string message,
-<<<<<<< HEAD
-									   	std::string notification,
 									   	LLStringUtil::format_map_t args,
 									   	LLSD payload)
 {
-
-=======
-									   	LLStringUtil::format_map_t args,
-									   	LLSD payload)
-{
 	bool no_transaction_clutter = gSavedSettings.getBOOL("LiruNoTransactionClutter");
 	std::string notification = no_transaction_clutter ? "Payment" : "SystemMessage";
->>>>>>> c9ab38d4
 	std::string name;
 	LLAvatarNameCache::getPNSName(av_name,name);
 	args["NAME"] = name;
 	LLSD msg_args;
 	msg_args["MESSAGE"] = LLTrans::getString(message,args);
 	LLNotificationsUtil::add(notification,msg_args,payload);
-<<<<<<< HEAD
-=======
 
 	if (!no_transaction_clutter) LLFloaterChat::addChat(msg_args["MESSAGE"].asString()); // Alerts won't automatically log to chat.
->>>>>>> c9ab38d4
 }
 static void process_money_balance_reply_extended(LLMessageSystem* msg)
 {
@@ -5909,11 +5888,6 @@
 	bool is_name_group = false;
 	LLUUID name_id;
 	std::string message;
-<<<<<<< HEAD
-	static LLCachedControl<bool> no_transaction_clutter("LiruNoTransactionClutter", false);
-	std::string notification = no_transaction_clutter ? "Payment" : "SystemMessage";
-=======
->>>>>>> c9ab38d4
 	LLSD payload;
 
 	bool you_paid_someone = (source_id == gAgentID);
@@ -5976,24 +5950,14 @@
 		gCacheName->getGroup(name_id,
 						boost::bind(&money_balance_group_notify,
 									_1, _2, _3, message,
-<<<<<<< HEAD
-									notification, args, payload));
-=======
 									args, payload));
->>>>>>> c9ab38d4
 	}
 	else {
 		LLAvatarNameCache::get(name_id,
 							   boost::bind(&money_balance_avatar_notify,
 										   _1, _2, message,
-<<<<<<< HEAD
-										   notification, args, payload));										   
-=======
 										   args, payload));
->>>>>>> c9ab38d4
-	}
-
-	if (!no_transaction_clutter) LLFloaterChat::addChat(message); // Alerts won't automatically log to chat.
+	}
 }
 
 bool handle_prompt_for_maturity_level_change_callback(const LLSD& notification, const LLSD& response)
