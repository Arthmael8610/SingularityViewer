
/** 
 * @file llviewermessage.cpp
 * @brief Dumping ground for viewer-side message system callbacks.
 *
 * $LicenseInfo:firstyear=2002&license=viewergpl$
 * 
 * Copyright (c) 2002-2009, Linden Research, Inc.
 * 
 * Second Life Viewer Source Code
 * The source code in this file ("Source Code") is provided by Linden Lab
 * to you under the terms of the GNU General Public License, version 2.0
 * ("GPL"), unless you have obtained a separate licensing agreement
 * ("Other License"), formally executed by you and Linden Lab.  Terms of
 * the GPL can be found in doc/GPL-license.txt in this distribution, or
 * online at http://secondlifegrid.net/programs/open_source/licensing/gplv2
 * 
 * There are special exceptions to the terms and conditions of the GPL as
 * it is applied to this Source Code. View the full text of the exception
 * in the file doc/FLOSS-exception.txt in this software distribution, or
 * online at
 * http://secondlifegrid.net/programs/open_source/licensing/flossexception
 * 
 * By copying, modifying or distributing this software, you acknowledge
 * that you have read and understood your obligations described above,
 * and agree to abide by those obligations.
 * 
 * ALL LINDEN LAB SOURCE CODE IS PROVIDED "AS IS." LINDEN LAB MAKES NO
 * WARRANTIES, EXPRESS, IMPLIED OR OTHERWISE, REGARDING ITS ACCURACY,
 * COMPLETENESS OR PERFORMANCE.
 * $/LicenseInfo$
 */

#include "llviewerprecompiledheaders.h"

#include "llviewermessage.h"

#include <deque>

#include "llimagejpeg.h"
#include "llagentui.h"
#include "llanimationstates.h"
#include "llaudioengine.h" 
#include "llavatarnamecache.h"
#include "indra_constants.h"
#include "lscript_byteformat.h"
#include "mean_collision_data.h"
#include "llfloaterbump.h"
#include "llassetstorage.h"
#include "llcachename.h"
#include "llchat.h"
#include "lldbstrings.h"
#include "lleconomy.h"
#include "llfocusmgr.h"
#include "llfollowcamparams.h"
#include "llinstantmessage.h"
#include "llquantize.h"
#include "llregionflags.h"
#include "llregionhandle.h"
#include "llsdserialize.h"
#include "llstring.h"
#include "llteleportflags.h"
#include "lltracker.h"
#include "lltransactionflags.h"
#include "llxfermanager.h"
#include "message.h"
#include "sound_ids.h"
#include "lleventtimer.h"
#include "llmd5.h"

#include "llagent.h"
#include "llagentcamera.h"
#include "llcallingcard.h"
#include "llconsole.h"
#include "llvieweraudio.h"
#include "llviewercontrol.h"
#include "lldrawpool.h"
#include "llfirstuse.h"
#include "llfloateractivespeakers.h"
#include "llfloateranimpreview.h"
#include "llfloaterbuycurrency.h"
#include "llfloaterbuyland.h"
#include "llfloaterchat.h"
#include "llfloatergroupinfo.h"
#include "llfloaterimagepreview.h"
#include "llfloaterinventory.h"
#include "llfloaterland.h"
#include "llfloaterregioninfo.h"
#include "llfloaterlandholdings.h"
#include "llurldispatcher.h"
#include "llfloatermute.h"
#include "llfloaterpostcard.h"
#include "llfloaterpreference.h"
#include "llfloaterteleporthistory.h"
#include "llfollowcam.h"
#include "llgroupnotify.h"
#include "llhudeffect.h"
#include "llhudeffecttrail.h"
#include "llhudmanager.h"
#include "llimpanel.h"
#include "llinventorydefines.h"
#include "llinventorymodel.h"
#include "llinventorypanel.h"
#include "llmenugl.h"
#include "llmutelist.h"
#include "llnotify.h"
#include "llnotifications.h"
#include "llnotificationsutil.h"
#include "llpanelgrouplandmoney.h"
#include "llselectmgr.h"
#include "llstartup.h"
#include "llsky.h"
#include "llstatenums.h"
#include "llstatusbar.h"
#include "llimview.h"
#include "lltexturestats.h"
#include "lltool.h"
#include "lltoolbar.h"
#include "lltoolmgr.h"
#include "lltrans.h"
#include "llfoldertype.h"
#include "llui.h"			// for make_ui_sound
#include "lluploaddialog.h"
#include "llviewercamera.h"
#include "llviewerdisplay.h"
#include "llviewerfoldertype.h"
#include "llviewergenericmessage.h"
#include "llviewerinventory.h"
#include "llviewerjoystick.h"
#include "llviewermenu.h"
#include "llviewerobject.h"
#include "llviewerobjectlist.h"
#include "llviewerparcelmgr.h"
#include "llviewerpartsource.h"
#include "llviewerregion.h"
#include "llviewerstats.h"
#include "llviewertexteditor.h"
#include "llviewerthrottle.h"
#include "llviewerwindow.h"
#include "llvlmanager.h"
#include "llvoavatar.h"
#include "llvotextbubble.h"
#include "llweb.h"
#include "llworld.h"
#include "pipeline.h"
#include "llappviewer.h"
#include "llfloaterworldmap.h"
#include "llviewerdisplay.h"
#include "llkeythrottle.h"
// <edit>
#include "llviewernetwork.h"
// </edit>

// [RLVa:KB]
#include "rlvhandler.h"
#include "rlvinventory.h"
// [/RLVa:KB]

#if SHY_MOD //Group Title script access
# include "shcommandhandler.h"
#endif //shy_mod

#include "hippogridmanager.h"
#include "hippolimits.h"
#include "hipporestrequest.h"
#include "hippofloaterxml.h"
#include "sgversion.h"
#include "m7wlinterface.h"

#include "llwlparammanager.h"
#include "llwaterparammanager.h"

#include "llgiveinventory.h"

#include <boost/tokenizer.hpp>

#if LL_WINDOWS // For Windows specific error handler
#include "llwindebug.h"	// For the invalid message handler
#endif

// [RLVa:KB] - Checked: 2009-07-08 (RLVa-1.0.0e)
#include "llfloateravatarinfo.h"
extern LLMap< const LLUUID, LLFloaterAvatarInfo* > gAvatarInfoInstances; // Only defined in llfloateravatarinfo.cpp
// [/RLVa:KB]

//
// Constants
//
const F32 BIRD_AUDIBLE_RADIUS = 32.0f;
const F32 SIT_DISTANCE_FROM_TARGET = 0.25f;
static const F32 LOGOUT_REPLY_TIME = 3.f;	// Wait this long after LogoutReply before quitting.

// Determine how quickly residents' scripts can issue question dialogs
// Allow bursts of up to 5 dialogs in 10 seconds. 10*2=20 seconds recovery if throttle kicks in
static const U32 LLREQUEST_PERMISSION_THROTTLE_LIMIT	= 5;     // requests
static const F32 LLREQUEST_PERMISSION_THROTTLE_INTERVAL	= 10.0f; // seconds

extern BOOL gDebugClicks;

// function prototypes
bool check_offer_throttle(const std::string& from_name, bool check_only);
void callbackCacheEstateOwnerName(const LLUUID& id, const std::string& full_name,  bool is_group);

//inventory offer throttle globals
LLFrameTimer gThrottleTimer;
const U32 OFFER_THROTTLE_MAX_COUNT=5; //number of items per time period
const F32 OFFER_THROTTLE_TIME=10.f; //time period in seconds

//script permissions
const std::string SCRIPT_QUESTIONS[SCRIPT_PERMISSION_EOF] = 
	{ 
		"ScriptTakeMoney",
		"ActOnControlInputs",
		"RemapControlInputs",
		"AnimateYourAvatar",
		"AttachToYourAvatar",
		"ReleaseOwnership",
		"LinkAndDelink",
		"AddAndRemoveJoints",
		"ChangePermissions",
		"TrackYourCamera",
		"ControlYourCamera"
	};

const BOOL SCRIPT_QUESTION_IS_CAUTION[SCRIPT_PERMISSION_EOF] = 
{
	TRUE,	// ScriptTakeMoney,
	FALSE,	// ActOnControlInputs
	FALSE,	// RemapControlInputs
	FALSE,	// AnimateYourAvatar
	FALSE,	// AttachToYourAvatar
	FALSE,	// ReleaseOwnership,
	FALSE,	// LinkAndDelink,
	FALSE,	// AddAndRemoveJoints
	FALSE,	// ChangePermissions
	FALSE,	// TrackYourCamera,
	FALSE	// ControlYourCamera
};

template <typename T>
class SH_SpamHandler
{
public:
	SH_SpamHandler(const char *pToggleCtrl, const char *pDurCtrl, const char *pFreqCtrl) :
		mDuration(pDurCtrl, 1.f),
		mFrequency(pFreqCtrl, 5),
		mEnabled(false)
	{
		gSavedSettings.getControl(pToggleCtrl)->getSignal()->connect(boost::bind(&SH_SpamHandler::CtrlToggle, this, _2));
		CtrlToggle(gSavedSettings.getBOOL(pToggleCtrl));
	}
	bool CtrlToggle(const LLSD& newvalue)
	{
		bool on = newvalue.asBoolean();
		if(on == mEnabled)
			return true;
		mEnabled = on;
		mTimer.stop();
		mActiveList.clear();
		mBlockedList.clear();
		return true;
	}
	bool isBlocked(const T &owner, const LLUUID &source_id, const char *pNotification, LLSD args=LLSD())
	{
		if(!mEnabled || isAgent(owner))
			return false;
		if(mBlockedList.find(owner) != mBlockedList.end())
			return true;
		if(mTimer.getStarted() && mTimer.getElapsedTimeF32() < mDuration)
		{
			typename std::map<const T,U32>::iterator it = mActiveList.insert(std::pair<const T, U32>(owner,0)).first;
			if(++(it->second)>=mFrequency)
			{
				mBlockedList.insert(owner);
				if(pNotification)
				{
					args["OWNER"] = owner;
					args["SOURCE"] = source_id;
					LLNotifications::getInstance()->add(pNotification,args);
				}
				return true;
			}
		}
		else
		{
			mActiveList.clear();
			mTimer.start();
		}
		return false;
	}
private:
	//Owner is either a key, or a name. Do not look up perms since object may be unknown.
	static bool isAgent(const T &owner);
	bool mEnabled;
	LLFrameTimer mTimer;
	const LLCachedControl<F32> mDuration;
	const LLCachedControl<U32> mFrequency;
	std::map<const T,U32> mActiveList;
	std::set<T> mBlockedList;
};
template<> bool SH_SpamHandler<LLUUID>::isAgent(const LLUUID &owner) { return gAgent.getID() == owner; }
template<> bool SH_SpamHandler<std::string>::isAgent(const std::string &owner)
{
	std::string str;
	gAgent.getName(str);
	return str == owner;
}

bool friendship_offer_callback(const LLSD& notification, const LLSD& response)
{
	S32 option = LLNotificationsUtil::getSelectedOption(notification, response);
	LLMessageSystem* msg = gMessageSystem;
	const LLSD& payload = notification["payload"];
	switch(option)
	{
	case 0:
	{
		// accept
		LLAvatarTracker::formFriendship(payload["from_id"]);

		const LLUUID fid = gInventory.findCategoryUUIDForType(LLFolderType::FT_CALLINGCARD);

		// This will also trigger an onlinenotification if the user is online
		msg->newMessageFast(_PREHASH_AcceptFriendship);
		msg->nextBlockFast(_PREHASH_AgentData);
		msg->addUUIDFast(_PREHASH_AgentID, gAgent.getID());
		msg->addUUIDFast(_PREHASH_SessionID, gAgent.getSessionID());
		msg->nextBlockFast(_PREHASH_TransactionBlock);
		msg->addUUIDFast(_PREHASH_TransactionID, payload["session_id"]);
		msg->nextBlockFast(_PREHASH_FolderData);
		msg->addUUIDFast(_PREHASH_FolderID, fid);
		msg->sendReliable(LLHost(payload["sender"].asString()));
		break;
	}
	case 1:
		// decline
		// We no longer notify other viewers, but we DO still send
		// the rejection to the simulator to delete the pending userop.
		msg->newMessageFast(_PREHASH_DeclineFriendship);
		msg->nextBlockFast(_PREHASH_AgentData);
		msg->addUUIDFast(_PREHASH_AgentID, gAgent.getID());
		msg->addUUIDFast(_PREHASH_SessionID, gAgent.getSessionID());
		msg->nextBlockFast(_PREHASH_TransactionBlock);
		msg->addUUIDFast(_PREHASH_TransactionID, payload["session_id"]);
		msg->sendReliable(LLHost(payload["sender"].asString()));
		break;
	default:
		// close button probably, possibly timed out
		break;
	}

	return false;
}
static LLNotificationFunctorRegistration friendship_offer_callback_reg("OfferFriendship", friendship_offer_callback);
static LLNotificationFunctorRegistration friendship_offer_callback_reg_nm("OfferFriendshipNoMessage", friendship_offer_callback);

//const char BUSY_AUTO_RESPONSE[] =	"The Resident you messaged is in 'busy mode' which means they have "
//									"requested not to be disturbed. Your message will still be shown in their IM "
//									"panel for later viewing.";

//
// Functions
//

void give_money(const LLUUID& uuid, LLViewerRegion* region, S32 amount, BOOL is_group,
				S32 trx_type, const std::string& desc)
{
	// <edit>
	//if(!region) return;
	// </edit>
	if(0 == amount || !region) return;
	amount = abs(amount);
	LL_INFOS("Messaging") << "give_money(" << uuid << "," << amount << ")"<< LL_ENDL;
	if(can_afford_transaction(amount))
	{
//		gStatusBar->debitBalance(amount);
		LLMessageSystem* msg = gMessageSystem;
		msg->newMessageFast(_PREHASH_MoneyTransferRequest);
		msg->nextBlockFast(_PREHASH_AgentData);
		msg->addUUIDFast(_PREHASH_AgentID, gAgent.getID());
        msg->addUUIDFast(_PREHASH_SessionID, gAgent.getSessionID());
		msg->nextBlockFast(_PREHASH_MoneyData);
		msg->addUUIDFast(_PREHASH_SourceID, gAgent.getID() );
		msg->addUUIDFast(_PREHASH_DestID, uuid);
		msg->addU8Fast(_PREHASH_Flags, pack_transaction_flags(FALSE, is_group));
		msg->addS32Fast(_PREHASH_Amount, amount);
		msg->addU8Fast(_PREHASH_AggregatePermNextOwner, (U8)LLAggregatePermissions::AP_EMPTY);
		msg->addU8Fast(_PREHASH_AggregatePermInventory, (U8)LLAggregatePermissions::AP_EMPTY);
		msg->addS32Fast(_PREHASH_TransactionType, trx_type );
		msg->addStringFast(_PREHASH_Description, desc);
		msg->sendReliable(region->getHost());
	}
	else
	{
		LLFloaterBuyCurrency::buyCurrency("Giving", amount);
	}
}

void send_complete_agent_movement(const LLHost& sim_host)
{
	LLMessageSystem* msg = gMessageSystem;
	msg->newMessageFast(_PREHASH_CompleteAgentMovement);
	msg->nextBlockFast(_PREHASH_AgentData);
	msg->addUUIDFast(_PREHASH_AgentID, gAgent.getID());
	msg->addUUIDFast(_PREHASH_SessionID, gAgent.getSessionID());
	msg->addU32Fast(_PREHASH_CircuitCode, msg->mOurCircuitCode);
	msg->sendReliable(sim_host);
}

void process_logout_reply(LLMessageSystem* msg, void**)
{
	// The server has told us it's ok to quit.
	LL_DEBUGS("Messaging") << "process_logout_reply" << LL_ENDL;

	LLUUID agent_id;
	msg->getUUID("AgentData", "AgentID", agent_id);
	LLUUID session_id;
	msg->getUUID("AgentData", "SessionID", session_id);
	if((agent_id != gAgent.getID()) || (session_id != gAgent.getSessionID()))
	{
		LL_WARNS("Messaging") << "Bogus Logout Reply" << LL_ENDL;
	}

	LLInventoryModel::update_map_t parents;
	S32 count = msg->getNumberOfBlocksFast( _PREHASH_InventoryData );
	for(S32 i = 0; i < count; ++i)
	{
		LLUUID item_id;
		msg->getUUIDFast(_PREHASH_InventoryData, _PREHASH_ItemID, item_id, i);

		if( (1 == count) && item_id.isNull() )
		{
			// Detect dummy item.  Indicates an empty list.
			break;
		}

		// We do not need to track the asset ids, just account for an
		// updated inventory version.
		LL_INFOS("Messaging") << "process_logout_reply itemID=" << item_id << LL_ENDL;
		LLInventoryItem* item = gInventory.getItem( item_id );
		if( item )
		{
			parents[item->getParentUUID()] = 0;
			gInventory.addChangedMask(LLInventoryObserver::INTERNAL, item_id);
		}
		else
		{
			LL_INFOS("Messaging") << "process_logout_reply item not found: " << item_id << LL_ENDL;
		}
	}
    LLAppViewer::instance()->forceQuit();
}

void process_layer_data(LLMessageSystem *mesgsys, void **user_data)
{
	LLViewerRegion *regionp = LLWorld::getInstance()->getRegion(mesgsys->getSender());

	if (!regionp || gNoRender)
	{
		return;
	}


	S32 size;
	S8 type;

	mesgsys->getS8Fast(_PREHASH_LayerID, _PREHASH_Type, type);
	size = mesgsys->getSizeFast(_PREHASH_LayerData, _PREHASH_Data);
	if (0 == size)
	{
		LL_WARNS("Messaging") << "Layer data has zero size." << LL_ENDL;
		return;
	}
	if (size < 0)
	{
		// getSizeFast() is probably trying to tell us about an error
		LL_WARNS("Messaging") << "getSizeFast() returned negative result: "
			<< size
			<< LL_ENDL;
		return;
	}
	U8 *datap = new U8[size];
	mesgsys->getBinaryDataFast(_PREHASH_LayerData, _PREHASH_Data, datap, size);
	LLVLData *vl_datap = new LLVLData(regionp, type, datap, size);
	if (mesgsys->getReceiveCompressedSize())
	{
		gVLManager.addLayerData(vl_datap, mesgsys->getReceiveCompressedSize());
	}
	else
	{
		gVLManager.addLayerData(vl_datap, mesgsys->getReceiveSize());
	}
}

// S32 exported_object_count = 0;
// S32 exported_image_count = 0;
// S32 current_object_count = 0;
// S32 current_image_count = 0;

// extern LLNotifyBox *gExporterNotify;
// extern LLUUID gExporterRequestID;
// extern std::string gExportDirectory;

// extern LLUploadDialog *gExportDialog;

// std::string gExportedFile;

// std::map<LLUUID, std::string> gImageChecksums;

// void export_complete()
// {
// 		LLUploadDialog::modalUploadFinished();
// 		gExporterRequestID.setNull();
// 		gExportDirectory = "";

// 		LLFILE* fXML = LLFile::fopen(gExportedFile, "rb");		/* Flawfinder: ignore */
// 		fseek(fXML, 0, SEEK_END);
// 		long length = ftell(fXML);
// 		fseek(fXML, 0, SEEK_SET);
// 		U8 *buffer = new U8[length + 1];
// 		size_t nread = fread(buffer, 1, length, fXML);
// 		if (nread < (size_t) length)
// 		{
// 			LL_WARNS("Messaging") << "Short read" << LL_ENDL;
// 		}
// 		buffer[nread] = '\0';
// 		fclose(fXML);

// 		char *pos = (char *)buffer;
// 		while ((pos = strstr(pos+1, "<sl:image ")) != 0)
// 		{
// 			char *pos_check = strstr(pos, "checksum=\"");

// 			if (pos_check)
// 			{
// 				char *pos_uuid = strstr(pos_check, "\">");

// 				if (pos_uuid)
// 				{
// 					char image_uuid_str[UUID_STR_SIZE];		/* Flawfinder: ignore */
// 					memcpy(image_uuid_str, pos_uuid+2, UUID_STR_SIZE-1);		/* Flawfinder: ignore */
// 					image_uuid_str[UUID_STR_SIZE-1] = 0;
					
// 					LLUUID image_uuid(image_uuid_str);

// 					LL_INFOS("Messaging") << "Found UUID: " << image_uuid << LL_ENDL;

// 					std::map<LLUUID, std::string>::iterator itor = gImageChecksums.find(image_uuid);
// 					if (itor != gImageChecksums.end())
// 					{
// 						LL_INFOS("Messaging") << "Replacing with checksum: " << itor->second << LL_ENDL;
// 						if (!itor->second.empty())
// 						{
// 							memcpy(&pos_check[10], itor->second.c_str(), 32);		/* Flawfinder: ignore */
// 						}
// 					}
// 				}
// 			}
// 		}

// 		LLFILE* fXMLOut = LLFile::fopen(gExportedFile, "wb");		/* Flawfinder: ignore */
// 		if (fwrite(buffer, 1, length, fXMLOut) != length)
// 		{
// 			LL_WARNS("Messaging") << "Short write" << LL_ENDL;
// 		}
// 		fclose(fXMLOut);

// 		delete [] buffer;
// }


// void exported_item_complete(const LLTSCode status, void *user_data)
// {
// 	//std::string *filename = (std::string *)user_data;

// 	if (status < LLTS_OK)
// 	{
// 		LL_WARNS("Messaging") << "Export failed!" << LL_ENDL;
// 	}
// 	else
// 	{
// 		++current_object_count;
// 		if (current_image_count == exported_image_count && current_object_count == exported_object_count)
// 		{
// 			LL_INFOS("Messaging") << "*** Export complete ***" << LL_ENDL;

// 			export_complete();
// 		}
// 		else
// 		{
// 			gExportDialog->setMessage(llformat("Exported %d/%d object files, %d/%d textures.", current_object_count, exported_object_count, current_image_count, exported_image_count));
// 		}
// 	}
// }

// struct exported_image_info
// {
// 	LLUUID image_id;
// 	std::string filename;
// 	U32 image_num;
// };

// void exported_j2c_complete(const LLTSCode status, void *user_data)
// {
// 	exported_image_info *info = (exported_image_info *)user_data;
// 	LLUUID image_id = info->image_id;
// 	U32 image_num = info->image_num;
// 	std::string filename = info->filename;
// 	delete info;

// 	if (status < LLTS_OK)
// 	{
// 		LL_WARNS("Messaging") << "Image download failed!" << LL_ENDL;
// 	}
// 	else
// 	{
// 		LLFILE* fIn = LLFile::fopen(filename, "rb");		/* Flawfinder: ignore */
// 		if (fIn) 
// 		{
// 			LLPointer<LLImageJ2C> ImageUtility = new LLImageJ2C;
// 			LLPointer<LLImageTGA> TargaUtility = new LLImageTGA;

// 			fseek(fIn, 0, SEEK_END);
// 			S32 length = ftell(fIn);
// 			fseek(fIn, 0, SEEK_SET);
// 			U8 *buffer = ImageUtility->allocateData(length);
// 			if (fread(buffer, 1, length, fIn) != length)
// 			{
// 				LL_WARNS("Messaging") << "Short read" << LL_ENDL;
// 			}
// 			fclose(fIn);
// 			LLFile::remove(filename);

// 			// Convert to TGA
// 			LLPointer<LLImageRaw> image = new LLImageRaw();

// 			ImageUtility->updateData();
// 			ImageUtility->decode(image, 100000.0f);
			
// 			TargaUtility->encode(image);
// 			U8 *data = TargaUtility->getData();
// 			S32 data_size = TargaUtility->getDataSize();

// 			std::string file_path = gDirUtilp->getDirName(filename);
			
// 			std::string output_file = llformat("%s/image-%03d.tga", file_path.c_str(), image_num);//filename;
// 			//S32 name_len = output_file.length();
// 			//strcpy(&output_file[name_len-3], "tga");
// 			LLFILE* fOut = LLFile::fopen(output_file, "wb");		/* Flawfinder: ignore */
// 			char md5_hash_string[33];		/* Flawfinder: ignore */
// 			strcpy(md5_hash_string, "00000000000000000000000000000000");		/* Flawfinder: ignore */
// 			if (fOut)
// 			{
// 				if (fwrite(data, 1, data_size, fOut) != data_size)
// 				{
// 					LL_WARNS("Messaging") << "Short write" << LL_ENDL;
// 				}
// 				fseek(fOut, 0, SEEK_SET);
// 				fclose(fOut);
// 				fOut = LLFile::fopen(output_file, "rb");		/* Flawfinder: ignore */
// 				LLMD5 my_md5_hash(fOut);
// 				my_md5_hash.hex_digest(md5_hash_string);
// 			}

// 			gImageChecksums.insert(std::pair<LLUUID, std::string>(image_id, md5_hash_string));
// 		}
// 	}

// 	++current_image_count;
// 	if (current_image_count == exported_image_count && current_object_count == exported_object_count)
// 	{
// 		LL_INFOS("Messaging") << "*** Export textures complete ***" << LL_ENDL;
// 			export_complete();
// 	}
// 	else
// 	{
// 		gExportDialog->setMessage(llformat("Exported %d/%d object files, %d/%d textures.", current_object_count, exported_object_count, current_image_count, exported_image_count));
// 	}
//}

void process_derez_ack(LLMessageSystem*, void**)
{
	if(gViewerWindow) gViewerWindow->getWindow()->decBusyCount();
}

void process_places_reply(LLMessageSystem* msg, void** data)
{
	LLUUID query_id;

	msg->getUUID("AgentData", "QueryID", query_id);
	if (query_id.isNull())
	{
		LLFloaterLandHoldings::processPlacesReply(msg, data);
	}
	else if(gAgent.isInGroup(query_id))
	{
		LLPanelGroupLandMoney::processPlacesReply(msg, data);
	}
	else
	{
		LL_WARNS("Messaging") << "Got invalid PlacesReply message" << LL_ENDL;
	}
}

void send_sound_trigger(const LLUUID& sound_id, F32 gain)
{
	if (sound_id.isNull() || gAgent.getRegion() == NULL)
	{
		// disconnected agent or zero guids don't get sent (no sound)
		return;
	}

	LLMessageSystem* msg = gMessageSystem;
	msg->newMessageFast(_PREHASH_SoundTrigger);
	msg->nextBlockFast(_PREHASH_SoundData);
	msg->addUUIDFast(_PREHASH_SoundID, sound_id);
	// Client untrusted, ids set on sim
	msg->addUUIDFast(_PREHASH_OwnerID, LLUUID::null );
	msg->addUUIDFast(_PREHASH_ObjectID, LLUUID::null );
	msg->addUUIDFast(_PREHASH_ParentID, LLUUID::null );

	msg->addU64Fast(_PREHASH_Handle, gAgent.getRegion()->getHandle());

	LLVector3 position = gAgent.getPositionAgent();
	msg->addVector3Fast(_PREHASH_Position, position);
	msg->addF32Fast(_PREHASH_Gain, gain);

	gAgent.sendMessage();
}

bool join_group_response(const LLSD& notification, const LLSD& response)
{
	S32 option = LLNotificationsUtil::getSelectedOption(notification, response);
	BOOL delete_context_data = TRUE;
	bool accept_invite = false;

	LLUUID group_id = notification["payload"]["group_id"].asUUID();
	LLUUID transaction_id = notification["payload"]["transaction_id"].asUUID();
	std::string name = notification["payload"]["name"].asString();
	std::string message = notification["payload"]["message"].asString();
	S32 fee = notification["payload"]["fee"].asInteger();

	if (option == 2 && !group_id.isNull())
	{
		LLFloaterGroupInfo::showFromUUID(group_id);
		LLSD args;
		args["MESSAGE"] = message;
		LLNotificationsUtil::add("JoinGroup", args, notification["payload"]);
		return false;
	}
	if(option == 0 && !group_id.isNull())
	{
		// check for promotion or demotion.
		S32 max_groups = gHippoLimits->getMaxAgentGroups();
		if(gAgent.isInGroup(group_id)) ++max_groups;

		if(gAgent.mGroups.count() < max_groups)
		{
			accept_invite = true;
		}
		else
		{
			delete_context_data = FALSE;
			LLSD args;
			args["NAME"] = name;
			args["INVITE"] = message;
			LLNotificationsUtil::add("JoinedTooManyGroupsMember", args, notification["payload"]);
		}
	}

	if (accept_invite)
	{
		// If there is a fee to join this group, make
		// sure the user is sure they want to join.
		if (fee > 0)
		{
			delete_context_data = FALSE;
			LLSD args;
			args["COST"] = llformat("%d", fee);
			// Set the fee for next time to 0, so that we don't keep
			// asking about a fee.
			LLSD next_payload = notification["payload"];
			next_payload["fee"] = 0;
			LLNotificationsUtil::add("JoinGroupCanAfford",
									args,
									next_payload);
		}
		else
		{
			send_improved_im(group_id,
							 std::string("name"),
							 std::string("message"),
							IM_ONLINE,
							IM_GROUP_INVITATION_ACCEPT,
							transaction_id);
		}
	}
	else
	{
		send_improved_im(group_id,
						 std::string("name"),
						 std::string("message"),
						IM_ONLINE,
						IM_GROUP_INVITATION_DECLINE,
						transaction_id);
	}

	return false;
}

static void highlight_inventory_objects_in_panel(const std::vector<LLUUID>& items, LLInventoryPanel *inventory_panel)
{
	if (NULL == inventory_panel) return;

	for (std::vector<LLUUID>::const_iterator item_iter = items.begin();
		item_iter != items.end();
		++item_iter)
	{
		const LLUUID& item_id = (*item_iter);
		if(!highlight_offered_object(item_id))
		{
			continue;
		}

		LLInventoryObject* item = gInventory.getObject(item_id);
		llassert(item);
		if (!item) {
			continue;
		}

		LL_DEBUGS("Inventory_Move") << "Highlighting inventory item: " << item->getName() << ", " << item_id  << LL_ENDL;
		LLFolderView* fv = inventory_panel->getRootFolder();
		if (fv)
		{
			LLFolderViewItem* fv_item = fv->getItemByID(item_id);
			if (fv_item)
			{
				LLFolderViewItem* fv_folder = fv_item->getParentFolder();
				if (fv_folder)
				{
					// Parent folders can be different in case of 2 consecutive drag and drop
					// operations when the second one is started before the first one completes.
					LL_DEBUGS("Inventory_Move") << "Open folder: " << fv_folder->getName() << LL_ENDL;
					fv_folder->setOpen(TRUE);
					if (fv_folder->isSelected())
					{
						fv->changeSelection(fv_folder, FALSE);
					}
				}
				fv->changeSelection(fv_item, TRUE);
			}
		}
	}
}
static LLNotificationFunctorRegistration jgr_1("JoinGroup", join_group_response);
static LLNotificationFunctorRegistration jgr_2("JoinedTooManyGroupsMember", join_group_response);
static LLNotificationFunctorRegistration jgr_3("JoinGroupCanAfford", join_group_response);


//-----------------------------------------------------------------------------
// Instant Message
//-----------------------------------------------------------------------------
class LLOpenAgentOffer : public LLInventoryFetchItemsObserver
{
public:
	LLOpenAgentOffer(const LLUUID& object_id,
					 const std::string& from_name) : 
		LLInventoryFetchItemsObserver(object_id),
		mFromName(from_name) {}
	/*virtual*/ void startFetch()
	{
		for (uuid_vec_t::const_iterator it = mIDs.begin(); it < mIDs.end(); ++it)
		{
			LLViewerInventoryCategory* cat = gInventory.getCategory(*it);
			if (cat)
			{
				mComplete.push_back((*it));
			}
		}
		LLInventoryFetchItemsObserver::startFetch();
	}
	/*virtual*/ void done()
	{
		open_inventory_offer(mComplete, mFromName);
		gInventory.removeObserver(this);
		delete this;
	}
private:
	std::string mFromName;
};

/**
 * Class to observe adding of new items moved from the world to user's inventory to select them in inventory.
 *
 * We can't create it each time items are moved because "drop" event is sent separately for each
 * element even while multi-dragging. We have to have the only instance of the observer. See EXT-4347.
 */
class LLViewerInventoryMoveFromWorldObserver : public LLInventoryAddItemByAssetObserver
{
public:
	LLViewerInventoryMoveFromWorldObserver()
		: LLInventoryAddItemByAssetObserver()
	{

	}

	void setMoveIntoFolderID(const LLUUID& into_folder_uuid) {mMoveIntoFolderID = into_folder_uuid; }

private:
	/*virtual */void onAssetAdded(const LLUUID& asset_id)
	{
		// Store active Inventory panel.
		if (LLInventoryPanel::getActiveInventoryPanel())
		{
			mActivePanel = LLInventoryPanel::getActiveInventoryPanel()->getHandle();
		}

		// Store selected items (without destination folder)
		mSelectedItems.clear();
		if (LLInventoryPanel::getActiveInventoryPanel())
		{
			mSelectedItems = LLInventoryPanel::getActiveInventoryPanel()->getRootFolder()->getSelectionList();
		}
		mSelectedItems.erase(mMoveIntoFolderID);
	}

	/**
	 * Selects added inventory items watched by their Asset UUIDs if selection was not changed since
	 * all items were started to watch (dropped into a folder).
	 */
	void done()
	{
		LLInventoryPanel* active_panel = dynamic_cast<LLInventoryPanel*>(mActivePanel.get());

		// if selection is not changed since watch started lets hightlight new items.
		if (active_panel && !isSelectionChanged())
		{
			LL_DEBUGS("Inventory_Move") << "Selecting new items..." << LL_ENDL;
			active_panel->clearSelection();
			highlight_inventory_objects_in_panel(mAddedItems, active_panel);
		}
	}

	/**
	 * Returns true if selected inventory items were changed since moved inventory items were started to watch.
	 */
	bool isSelectionChanged()
	{	
		LLInventoryPanel* active_panel = dynamic_cast<LLInventoryPanel*>(mActivePanel.get());

		if (NULL == active_panel)
		{
			return true;
		}

		// get selected items (without destination folder)
		selected_items_t selected_items = active_panel->getRootFolder()->getSelectionList();
		selected_items.erase(mMoveIntoFolderID);

		// compare stored & current sets of selected items
		selected_items_t different_items;
		std::set_symmetric_difference(mSelectedItems.begin(), mSelectedItems.end(),
			selected_items.begin(), selected_items.end(), std::inserter(different_items, different_items.begin()));

		LL_DEBUGS("Inventory_Move") << "Selected firstly: " << mSelectedItems.size()
			<< ", now: " << selected_items.size() << ", difference: " << different_items.size() << LL_ENDL;

		return different_items.size() > 0;
	}

	LLHandle<LLPanel> mActivePanel;
	typedef std::set<LLUUID> selected_items_t;
	selected_items_t mSelectedItems;

	/**
	 * UUID of FolderViewFolder into which watched items are moved.
	 *
	 * Destination FolderViewFolder becomes selected while mouse hovering (when dragged items are dropped).
	 * 
	 * If mouse is moved out it set unselected and number of selected items is changed 
	 * even if selected items in Inventory stay the same.
	 * So, it is used to update stored selection list.
	 *
	 * @see onAssetAdded()
	 * @see isSelectionChanged()
	 */
	LLUUID mMoveIntoFolderID;
};

LLViewerInventoryMoveFromWorldObserver* gInventoryMoveObserver = NULL;

void set_dad_inventory_item(LLInventoryItem* inv_item, const LLUUID& into_folder_uuid)
{
	start_new_inventory_observer();

	gInventoryMoveObserver->setMoveIntoFolderID(into_folder_uuid);
	gInventoryMoveObserver->watchAsset(inv_item->getAssetUUID());
}


/**
 * Class to observe moving of items and to select them in inventory.
 *
 * Used currently for dragging from inbox to regular inventory folders
 */

class LLViewerInventoryMoveObserver : public LLInventoryObserver
{
public:

	LLViewerInventoryMoveObserver(const LLUUID& object_id)
		: LLInventoryObserver()
		, mObjectID(object_id)
	{
		if (LLInventoryPanel::getActiveInventoryPanel())
		{
			mActivePanel = LLInventoryPanel::getActiveInventoryPanel()->getHandle();
		}
	}

	virtual ~LLViewerInventoryMoveObserver() {}
	virtual void changed(U32 mask);
	
private:
	LLUUID mObjectID;
	LLHandle<LLPanel> mActivePanel;

};

void LLViewerInventoryMoveObserver::changed(U32 mask)
{
	LLInventoryPanel* active_panel = dynamic_cast<LLInventoryPanel*>(mActivePanel.get());

	if (NULL == active_panel)
	{
		gInventory.removeObserver(this);
		return;
	}

	if((mask & (LLInventoryObserver::STRUCTURE)) != 0)
	{
		const std::set<LLUUID>& changed_items = gInventory.getChangedIDs();

		std::set<LLUUID>::const_iterator id_it = changed_items.begin();
		std::set<LLUUID>::const_iterator id_end = changed_items.end();
		for (;id_it != id_end; ++id_it)
		{
			if ((*id_it) == mObjectID)
			{
				active_panel->clearSelection();			
				std::vector<LLUUID> items;
				items.push_back(mObjectID);
				highlight_inventory_objects_in_panel(items, active_panel);
				active_panel->getRootFolder()->scrollToShowSelection();
				
				gInventory.removeObserver(this);
				break;
			}
		}
	}
}

//unlike the FetchObserver for AgentOffer, we only make one 
//instance of the AddedObserver for TaskOffers
//and it never dies.  We do this because we don't know the UUID of 
//task offers until they are accepted, so we don't wouldn't 
//know what to watch for, so instead we just watch for all additions.
class LLOpenTaskOffer : public LLInventoryAddedObserver
{
protected:
	/*virtual*/ void done()
	{
		for (uuid_vec_t::iterator it = mAdded.begin(); it != mAdded.end();)
		{
			const LLUUID& item_uuid = *it;
			bool was_moved = false;
			LLInventoryObject* added_object = gInventory.getObject(item_uuid);
			if (added_object)
			{
				// cast to item to get Asset UUID
				LLInventoryItem* added_item = dynamic_cast<LLInventoryItem*>(added_object);
				if (added_item)
				{
					const LLUUID& asset_uuid = added_item->getAssetUUID();
					if (gInventoryMoveObserver->isAssetWatched(asset_uuid))
					{
						LL_DEBUGS("Inventory_Move") << "Found asset UUID: " << asset_uuid << LL_ENDL;
						was_moved = true;
					}
				}
			}

			if (was_moved)
			{
				it = mAdded.erase(it);
			}
			else ++it;
		}

		open_inventory_offer(mAdded, "");
		mAdded.clear();
	}
 };

class LLOpenTaskGroupOffer : public LLInventoryAddedObserver
{
protected:
	/*virtual*/ void done()
	{
		open_inventory_offer(mAdded, "group_offer");
		mAdded.clear();
		gInventory.removeObserver(this);
		delete this;
	}
};

//one global instance to bind them
LLOpenTaskOffer* gNewInventoryObserver=NULL;
class LLNewInventoryHintObserver : public LLInventoryAddedObserver
{
protected:
	/*virtual*/ void done()
	{
		//LLFirstUse::newInventory();
	}
};

LLNewInventoryHintObserver* gNewInventoryHintObserver=NULL;

void start_new_inventory_observer()
{
	if (!gNewInventoryObserver) //task offer observer 
	{
		// Observer is deleted by gInventory
		gNewInventoryObserver = new LLOpenTaskOffer;
		gInventory.addObserver(gNewInventoryObserver);
	}

	if (!gInventoryMoveObserver) //inventory move from the world observer 
	{
		// Observer is deleted by gInventory
		gInventoryMoveObserver = new LLViewerInventoryMoveFromWorldObserver;
		gInventory.addObserver(gInventoryMoveObserver);
	}
}

class LLDiscardAgentOffer : public LLInventoryFetchItemsObserver
{
	LOG_CLASS(LLDiscardAgentOffer);

public:
	LLDiscardAgentOffer(const LLUUID& folder_id, const LLUUID& object_id) :
		LLInventoryFetchItemsObserver(object_id),
		mFolderID(folder_id),
		mObjectID(object_id) {}

	virtual void done()
	{
		LL_DEBUGS("Messaging") << "LLDiscardAgentOffer::done()" << LL_ENDL;

		// We're invoked from LLInventoryModel::notifyObservers().
		// If we now try to remove the inventory item, it will cause a nested
		// notifyObservers() call, which won't work.
		// So defer moving the item to trash until viewer gets idle (in a moment).
		LLAppViewer::instance()->addOnIdleCallback(boost::bind(&LLInventoryModel::removeItem, &gInventory, mObjectID));
		gInventory.removeObserver(this);
		delete this;
	}

protected:
	LLUUID mFolderID;
	LLUUID mObjectID;
};


//Returns TRUE if we are OK, FALSE if we are throttled
//Set check_only true if you want to know the throttle status 
//without registering a hit
bool check_offer_throttle(const std::string& from_name, bool check_only)
{
	static U32 throttle_count;
	static bool throttle_logged;
	LLChat chat;
	std::string log_message;

	if (!gSavedSettings.getBOOL("ShowNewInventory"))
		return false;

	if (check_only)
	{
		return gThrottleTimer.hasExpired();
	}
	
	if(gThrottleTimer.checkExpirationAndReset(OFFER_THROTTLE_TIME))
	{
		LL_DEBUGS("Messaging") << "Throttle Expired" << LL_ENDL;
		throttle_count=1;
		throttle_logged=false;
		return true;
	}
	else //has not expired
	{
		LL_DEBUGS("Messaging") << "Throttle Not Expired, Count: " << throttle_count << LL_ENDL;
		// When downloading the initial inventory we get a lot of new items
		// coming in and can't tell that from spam.
		if (LLStartUp::getStartupState() >= STATE_STARTED
			&& throttle_count >= OFFER_THROTTLE_MAX_COUNT)
		{
			if (!throttle_logged)
			{
				// Use the name of the last item giver, who is probably the person
				// spamming you.
				std::ostringstream message;
				message << LLAppViewer::instance()->getSecondLifeTitle();
				if (!from_name.empty())
				{
					message << ": Items coming in too fast from " << from_name;
				}
				else
				{
					message << ": Items coming in too fast";
				}
				message << ", automatic preview disabled for "
					<< OFFER_THROTTLE_TIME << " seconds.";
				chat.mText = message.str();
				//this is kinda important, so actually put it on screen
				LLFloaterChat::addChat(chat, FALSE, FALSE);
				throttle_logged=true;
			}
			return false;
		}
		else
		{
			throttle_count++;
			return true;
		}
	}
}
 
void open_inventory_offer(const uuid_vec_t& items, const std::string& from_name)
{
	uuid_vec_t::const_iterator it = items.begin();
	uuid_vec_t::const_iterator end = items.end();
	LLInventoryItem* item;
	for(; it != end; ++it)
	{
		item = gInventory.getItem(*it);
		if(!item)
		{
			LL_WARNS("Messaging") << "Unable to show inventory item: " << *it << LL_ENDL;
			continue;
		}
		if(!highlight_offered_object(item->getUUID()))
		{
			continue;
		}
		LLAssetType::EType asset_type = item->getType();

		//if we are throttled, don't display them
		if (check_offer_throttle(from_name, false))
		{
			// I'm not sure this is a good idea - Definitely a bad idea. HB
			//bool show_keep_discard = item->getPermissions().getCreator() != gAgent.getID();
			bool show_keep_discard = true;
			switch(asset_type)
			{
			case LLAssetType::AT_NOTECARD:
				open_notecard((LLViewerInventoryItem*)item, std::string("Note: ") + item->getName(), LLUUID::null, show_keep_discard, LLUUID::null, FALSE);
				break;
			case LLAssetType::AT_LANDMARK:
				open_landmark((LLViewerInventoryItem*)item, std::string("Landmark: ") + item->getName(), show_keep_discard, LLUUID::null, FALSE);
				break;
			case LLAssetType::AT_TEXTURE:
				open_texture(*it, std::string("Texture: ") + item->getName(), show_keep_discard, LLUUID::null, FALSE);
				break;
			default:
				break;
			}
		}
		//highlight item, if it's not in the trash or lost+found
		
		// Don't auto-open the inventory floater
		LLInventoryView* view = LLInventoryView::getActiveInventory();
		if(!view)
		{
			return;
		}

		if(gSavedSettings.getBOOL("ShowInInventory") &&
		   asset_type != LLAssetType::AT_CALLINGCARD &&
		   item->getInventoryType() != LLInventoryType::IT_ATTACHMENT &&
		   !from_name.empty())
		{
			LLInventoryView::showAgentInventory(TRUE);
		}
		//Trash Check
		LLUUID trash_id;
		trash_id = gInventory.findCategoryUUIDForType(LLFolderType::FT_TRASH);
		if(gInventory.isObjectDescendentOf(item->getUUID(), trash_id))
		{
			return;
		}
		LLUUID lost_and_found_id = gInventory.findCategoryUUIDForType(LLFolderType::FT_LOST_AND_FOUND);
		//BOOL inventory_has_focus = gFocusMgr.childHasKeyboardFocus(view);
		BOOL user_is_away = gAwayTimer.getStarted();

		// don't select lost and found items if the user is active
		if (gInventory.isObjectDescendentOf(item->getUUID(), lost_and_found_id)
			&& !user_is_away)
		{
			return;
		}

		//Not sure about this check.  Could make it easy to miss incoming items.
		//don't dick with highlight while the user is working
		//if(inventory_has_focus && !user_is_away)
		//	break;
		LL_DEBUGS("Messaging") << "Highlighting" << item->getUUID()  << LL_ENDL;
		//highlight item

		LLFocusableElement* focus_ctrl = gFocusMgr.getKeyboardFocus();
		view->getPanel()->setSelection(item->getUUID(), TAKE_FOCUS_NO);
		gFocusMgr.setKeyboardFocus(focus_ctrl);
	}
}

bool highlight_offered_object(const LLUUID& obj_id)
{
	const LLInventoryObject* obj = gInventory.getObject(obj_id);
	if(!obj)
	{
		LL_WARNS("Messaging") << "Unable to show inventory item: " << obj_id << LL_ENDL;
		return false;
	}

	////////////////////////////////////////////////////////////////////////////////
	// Don't highlight if it's in certain "quiet" folders which don't need UI
	// notification (e.g. trash, cof, lost-and-found).
	if(!gAgent.getAFK())
	{
		const LLViewerInventoryCategory *parent = gInventory.getFirstNondefaultParent(obj_id);
		if (parent)
		{
			const LLFolderType::EType parent_type = parent->getPreferredType();
			if (LLViewerFolderType::lookupIsQuietType(parent_type))
			{
				return false;
			}
		}
	}

	return true;
}

void inventory_offer_mute_callback(const LLUUID& blocked_id,
								   const std::string& full_name,
								   bool is_group )
{
	std::string from_name = full_name;
	LLMute::EType type;
	if (is_group)
	{
		type = LLMute::GROUP;
	}
	else
	{
		type = LLMute::AGENT;
	}

	LLMute mute(blocked_id, from_name, type);
	if (LLMuteList::getInstance()->add(mute))
	{
		LLFloaterMute::showInstance();
		LLFloaterMute::getInstance()->selectMute(blocked_id);
	}

	// purge the message queue of any previously queued inventory offers from the same source.
	class OfferMatcher : public LLNotifyBoxView::Matcher
	{
	public:
		OfferMatcher(const LLUUID& to_block) : blocked_id(to_block) {}
		BOOL matches(const LLNotificationPtr notification) const
		{
			if(notification->getName() == "ObjectGiveItem" 
				|| notification->getName() == "ObjectGiveItemUnknownUser"
				|| notification->getName() == "UserGiveItem")
			{
				return (notification->getPayload()["from_id"].asUUID() == blocked_id);
			}
			return FALSE;
		}
	private:
		const LLUUID& blocked_id;
	};
	gNotifyBoxView->purgeMessagesMatching(OfferMatcher(blocked_id));
}

LLOfferInfo::LLOfferInfo(const LLSD& sd)
{
	mIM = (EInstantMessage)sd["im_type"].asInteger();
	mFromID = sd["from_id"].asUUID();
	mFromGroup = sd["from_group"].asBoolean();
	mFromObject = sd["from_object"].asBoolean();
	mTransactionID = sd["transaction_id"].asUUID();
	mFolderID = sd["folder_id"].asUUID();
	mObjectID = sd["object_id"].asUUID();
	mType = LLAssetType::lookup(sd["type"].asString().c_str());
	mFromName = sd["from_name"].asString();
	mDesc = sd["description"].asString();
	mHost = LLHost(sd["sender"].asString());
}

LLSD LLOfferInfo::asLLSD()
{
	LLSD sd;
	sd["im_type"] = mIM;
	sd["from_id"] = mFromID;
	sd["from_group"] = mFromGroup;
	sd["from_object"] = mFromObject;
	sd["transaction_id"] = mTransactionID;
	sd["folder_id"] = mFolderID;
	sd["object_id"] = mObjectID;
	sd["type"] = LLAssetType::lookup(mType);
	sd["from_name"] = mFromName;
	sd["description"] = mDesc;
	sd["sender"] = mHost.getIPandPort();
	return sd;
}

bool LLOfferInfo::inventory_offer_callback(const LLSD& notification, const LLSD& response)
 {
	LLChat chat;
	std::string log_message;
	S32 button = LLNotificationsUtil::getSelectedOption(notification, response);

	// For muting, we need to add the mute, then decline the offer.
	// This must be done here because:
	// * callback may be called immediately,
	// * adding the mute sends a message,
	// * we can't build two messages at once.
	if (2 == button)
	{
		gCacheName->get(mFromID, mFromGroup, boost::bind(&inventory_offer_mute_callback,_1,_2,_3));
	}

	LLMessageSystem* msg = gMessageSystem;
	msg->newMessageFast(_PREHASH_ImprovedInstantMessage);
	msg->nextBlockFast(_PREHASH_AgentData);
	msg->addUUIDFast(_PREHASH_AgentID, gAgent.getID());
	msg->addUUIDFast(_PREHASH_SessionID, gAgent.getSessionID());
	msg->nextBlockFast(_PREHASH_MessageBlock);
	msg->addBOOLFast(_PREHASH_FromGroup, FALSE);
	msg->addUUIDFast(_PREHASH_ToAgentID, mFromID);
	msg->addU8Fast(_PREHASH_Offline, IM_ONLINE);
	msg->addUUIDFast(_PREHASH_ID, mTransactionID);
	msg->addU32Fast(_PREHASH_Timestamp, NO_TIMESTAMP); // no timestamp necessary
	std::string name;
	LLAgentUI::buildFullname(name);
	msg->addStringFast(_PREHASH_FromAgentName, name);
	msg->addStringFast(_PREHASH_Message, ""); 
	msg->addU32Fast(_PREHASH_ParentEstateID, 0);
	msg->addUUIDFast(_PREHASH_RegionID, LLUUID::null);
	msg->addVector3Fast(_PREHASH_Position, gAgent.getPositionAgent());
	LLInventoryObserver* opener = NULL;
	LLViewerInventoryCategory* catp = NULL;
	catp = (LLViewerInventoryCategory*)gInventory.getCategory(mObjectID);
	LLViewerInventoryItem* itemp = NULL;
	if(!catp)
	{
		itemp = (LLViewerInventoryItem*)gInventory.getItem(mObjectID);
	}

	// *TODO:translate
	std::string from_string; // Used in the pop-up.
	std::string chatHistory_string;  // Used in chat history.
	if (mFromObject == TRUE)
	{
		if (mFromGroup)
		{
			std::string group_name;
			if (gCacheName->getGroupName(mFromID, group_name))
			{
				from_string = std::string("An object named '") + mFromName + "' owned by the group '" + group_name + "'";
				chatHistory_string = mFromName + " owned by the group '" + group_name + "'";
			}
			else
			{
				from_string = std::string("An object named '") + mFromName + "' owned by an unknown group";
				chatHistory_string = mFromName + " owned by an unknown group";
			}
		}
		else
		{
			std::string full_name;
			if (gCacheName->getFullName(mFromID, full_name))
			{
// [RLVa:KB] - Version: 1.23.4 | Checked: 2009-07-08 (RLVa-1.0.0e)
				if ( (gRlvHandler.hasBehaviour(RLV_BHVR_SHOWNAMES)) && (RlvUtil::isNearbyAgent(mFromID)) )
				{
					full_name = RlvStrings::getAnonym(full_name);
				}
				from_string = std::string("An object named '") + mFromName + "' owned by " + full_name;
				chatHistory_string = mFromName + " owned by " + full_name;
// [/RLVa:KB]
				//from_string = std::string("An object named '") + mFromName + "' owned by " + first_name + " " + last_name;
				//chatHistory_string = mFromName + " owned by " + first_name + " " + last_name;
			}
			else
			{
				from_string = std::string("An object named '") + mFromName + "' owned by an unknown user";
				chatHistory_string = mFromName + " owned by an unknown user";
			}
		}
	}
	else
	{
		from_string = chatHistory_string = mFromName;
	}
	
	bool busy=FALSE;
	
// [RLVa:KB] - Checked: 2010-09-23 (RLVa-1.2.1e) | Added: RLVa-1.2.1e
	bool fRlvNotifyAccepted = false;
// [/RLVa:KB]
	switch(button)
	{
	case IOR_ACCEPT:
		// ACCEPT. The math for the dialog works, because the accept
		// for inventory_offered, task_inventory_offer or
		// group_notice_inventory is 1 greater than the offer integer value.

// [RLVa:KB] - Checked: 2010-09-23 (RLVa-1.2.1e) | Modified: RLVa-1.2.1e
		// Only change the inventory offer's destination folder to the shared root if:
		//   - the user has enabled the feature
		//   - the inventory offer came from a script (and specifies a folder)
		//   - the name starts with the prefix - mDesc format: '[OBJECTNAME]'  ( http://slurl.com/... )
		if ( (rlv_handler_t::isEnabled()) && 
			 (IM_TASK_INVENTORY_OFFERED == mIM) && (LLAssetType::AT_CATEGORY == mType) && (mDesc.find(RLV_PUTINV_PREFIX) == 1) )
		{
			fRlvNotifyAccepted = true;
			if (!RlvSettings::getForbidGiveToRLV())
			{
				const LLViewerInventoryCategory* pRlvRoot = RlvInventory::instance().getSharedRoot();
				if (pRlvRoot)
				{
					fRlvNotifyAccepted = false;		// "accepted_in_rlv" is sent from RlvGiveToRLVTaskOffer *after* we have the folder
					mFolderID = pRlvRoot->getUUID();

					RlvGiveToRLVTaskOffer* pOfferObserver = new RlvGiveToRLVTaskOffer(mTransactionID);
					gInventory.addObserver(pOfferObserver);
				}
			}
		}
// [/RLVa:KB]

		// Generates IM_INVENTORY_ACCEPTED, IM_TASK_INVENTORY_ACCEPTED, 
		// or IM_GROUP_NOTICE_INVENTORY_ACCEPTED
		msg->addU8Fast(_PREHASH_Dialog, (U8)(mIM + 1));
		msg->addBinaryDataFast(_PREHASH_BinaryBucket, &(mFolderID.mData),
					 sizeof(mFolderID.mData));
		// send the message
		msg->sendReliable(mHost);

		//don't spam them if they are getting flooded
		if (check_offer_throttle(mFromName, true))
		{
			log_message = chatHistory_string + " gave you " + mDesc + ".";
 			chat.mText = log_message;
 			LLFloaterChat::addChatHistory(chat);
		}

		// we will want to open this item when it comes back.
		LL_DEBUGS("Messaging") << "Initializing an opener for tid: " << mTransactionID
				 << LL_ENDL;
		switch (mIM)
		{
		case IM_INVENTORY_OFFERED:
		{
			// This is an offer from an agent. In this case, the back
			// end has already copied the items into your inventory,
			// so we can fetch it out of our inventory.
// [RLVa:KB] - Checked: 2010-04-18 (RLVa-1.2.0e) | Modified: RLVa-1.2.0e
#ifdef RLV_EXTENSION_GIVETORLV_A2A
			if ( (rlv_handler_t::isEnabled()) && (!RlvSettings::getForbidGiveToRLV()) && (LLAssetType::AT_CATEGORY == mType) && 
				 (RlvInventory::instance().getSharedRoot()) && (mDesc.find(RLV_PUTINV_PREFIX) == 0) )
			{
				RlvGiveToRLVAgentOffer* pOffer = new RlvGiveToRLVAgentOffer(mObjectID);
				pOffer->startFetch();
				if (pOffer->isFinished())
					pOffer->done();
				else
					gInventory.addObserver(pOffer);
			}
#endif // RLV_EXTENSION_GIVETORLV_A2A
// [/RLVa:KB]

			LLOpenAgentOffer* open_agent_offer = new LLOpenAgentOffer(mObjectID, from_string);
			open_agent_offer->startFetch();
			if(catp || (itemp && itemp->isFinished()))
			{
				open_agent_offer->done();
			}
			else
			{
				opener = open_agent_offer;
			}
		}
			break;
		case IM_TASK_INVENTORY_OFFERED:
		case IM_GROUP_NOTICE:
		case IM_GROUP_NOTICE_REQUESTED:
		{
			// This is an offer from a task or group.
			// We don't use a new instance of an opener
			// We instead use the singular observer gOpenTaskOffer
			// Since it already exists, we don't need to actually do anything
		}
		break;
		default:
			LL_WARNS("Messaging") << "inventory_offer_callback: unknown offer type" << LL_ENDL;
			break;
		}	// end switch (mIM)
		break;

	case IOR_BUSY:
		//Busy falls through to decline.  Says to make busy message.
		busy=TRUE;
	case IOR_MUTE:
		// MUTE falls through to decline
	case IOR_DECLINE:
		// DECLINE. The math for the dialog works, because the decline
		// for inventory_offered, task_inventory_offer or
		// group_notice_inventory is 2 greater than the offer integer value.
		// Generates IM_INVENTORY_DECLINED, IM_TASK_INVENTORY_DECLINED,
		// or IM_GROUP_NOTICE_INVENTORY_DECLINED
	default:
		// close button probably (or any of the fall-throughs from above)
		msg->addU8Fast(_PREHASH_Dialog, (U8)(mIM + 2));
		msg->addBinaryDataFast(_PREHASH_BinaryBucket, EMPTY_BINARY_BUCKET, EMPTY_BINARY_BUCKET_SIZE);
		// send the message
		msg->sendReliable(mHost);

// [RLVa:KB] - Checked: 2010-09-23 (RLVa-1.2.1e) | Added: RLVa-1.2.1e
		if ( (rlv_handler_t::isEnabled()) && 
			 (IM_TASK_INVENTORY_OFFERED == mIM) && (LLAssetType::AT_CATEGORY == mType) && (mDesc.find(RLV_PUTINV_PREFIX) == 1) )
		{
			std::string::size_type idxToken = mDesc.find("'  ( http://");
			if (std::string::npos != idxToken)
				RlvBehaviourNotifyHandler::instance().sendNotification("declined inv_offer " + mDesc.substr(1, idxToken - 1));
		}
// [/RLVa:KB]

		log_message = "You decline " + mDesc + " from " + mFromName + ".";
		chat.mText = log_message;
		if( LLMuteList::getInstance()->isMuted(mFromID ) && ! LLMuteList::getInstance()->isLinden(mFromName) )  // muting for SL-42269
		{
			chat.mMuted = TRUE;
		}
		LLFloaterChat::addChatHistory(chat);

		// If it's from an agent, we have to fetch the item to throw
		// it away. If it's from a task or group, just denying the 
		// request will suffice to discard the item.
		if(IM_INVENTORY_OFFERED == mIM)
		{
			LLDiscardAgentOffer* discard_agent_offer = new LLDiscardAgentOffer(mFolderID, mObjectID);
			discard_agent_offer->startFetch();
			if (catp || (itemp && itemp->isFinished()))
			{
				discard_agent_offer->done();
			}
			else
			{
				opener = discard_agent_offer;
			}
			
		}
		if (busy &&	(!mFromGroup && !mFromObject))
		{
			busy_message(msg,mFromID);
		}
		break;
	}

	if(opener)
	{
		gInventory.addObserver(opener);
	}

	// Allow these to stack up, but once you deal with one, reset the
	// position.
	gFloaterView->resetStartingFloaterPosition();

	delete this;
	return false;
}


void inventory_offer_handler(LLOfferInfo* info, BOOL from_task)
{
	//Until throttling is implmented, busy mode should reject inventory instead of silently
	//accepting it.  SEE SL-39554
	if (gAgent.getBusy())
	{
		info->forceResponse(IOR_BUSY);
		return;
	}
	
	//If muted, don't even go through the messaging stuff.  Just curtail the offer here.
	if (LLMuteList::getInstance()->isMuted(info->mFromID, info->mFromName))
	{
		info->forceResponse(IOR_MUTE);
		return;
	}

	// Avoid the Accept/Discard dialog if the user so desires. JC
	if (gSavedSettings.getBOOL("AutoAcceptNewInventory")
		&& (info->mType == LLAssetType::AT_NOTECARD
			|| info->mType == LLAssetType::AT_LANDMARK
			|| info->mType == LLAssetType::AT_TEXTURE))
	{
		// For certain types, just accept the items into the inventory,
		// and possibly open them on receipt depending upon "ShowNewInventory".
		info->forceResponse(IOR_ACCEPT);
		return;
	}

	// Strip any SLURL from the message display. (DEV-2754)
	std::string msg = info->mDesc;
	int indx = msg.find(" ( http://slurl.com/secondlife/");
	if(indx == std::string::npos)
	{
		// try to find new slurl host
		indx = msg.find(" ( http://maps.secondlife.com/secondlife/");
	}
	if(indx >= 0)
	{
		LLStringUtil::truncate(msg, indx);
// [RLVa:KB] - Version: 1.23.4 | Checked: 2009-07-04 (RLVa-1.0.0a) | Added: RLVa-1.0.0a
		// TODO-RLVa: needs revisiting when LL saves open notifications to disk to accept them on the next relog
		if (gRlvHandler.hasBehaviour(RLV_BHVR_SHOWLOC))
		{
			RlvUtil::filterLocation(info->mDesc);
		}
// [/RLVa:KB]
	}
	
	LLSD args;
	args["[OBJECTNAME]"] = msg;

	LLSD payload;

	// must protect against a NULL return from lookupHumanReadable()
	std::string typestr = ll_safe_string(LLAssetType::lookupHumanReadable(info->mType));
	if (!typestr.empty())
	{
		args["OBJECTTYPE"] = typestr;
	}
	else
	{
		LL_WARNS("Messaging") << "LLAssetType::lookupHumanReadable() returned NULL - probably bad asset type: " << info->mType << LL_ENDL;
		args["OBJECTTYPE"] = "";

		// This seems safest, rather than propagating bogosity
		LL_WARNS("Messaging") << "Forcing an inventory-decline for probably-bad asset type." << LL_ENDL;
		info->forceResponse(IOR_DECLINE);
		return;
	}

	// Name cache callbacks don't store userdata, so can't save
	// off the LLOfferInfo.  Argh.
	BOOL name_found = FALSE;
	payload["from_id"] = info->mFromID;
	args["OBJECTFROMNAME"] = info->mFromName;
	args["NAME"] = info->mFromName;
	
	if (info->mFromGroup)
	{
		std::string group_name;
		if (gCacheName->getGroupName(info->mFromID, group_name))
		{
			args["NAME"] = group_name;
			name_found = TRUE;
		}
	}
	else
	{
		std::string full_name;
		if (gCacheName->getFullName(info->mFromID, full_name))
		{
// [RLVa:KB] - Version: 1.23.4 | Checked: 2009-07-08 (RLVa-1.0.0e)
			if ( (gRlvHandler.hasBehaviour(RLV_BHVR_SHOWNAMES)) && (RlvUtil::isNearbyAgent(info->mFromID)) )
			{
				full_name = RlvStrings::getAnonym(full_name);
			}
// [/RLVa:KB]
			args["NAME"] = full_name;
			name_found = TRUE;
		}
	}


	LLNotification::Params p("ObjectGiveItem");
	p.substitutions(args).payload(payload).functor(boost::bind(&LLOfferInfo::inventory_offer_callback, info, _1, _2));

	if (from_task)
	{
		p.name = name_found ? "ObjectGiveItem" : "ObjectGiveItemUnknownUser";
	}
	else
	{
// [RLVa:KB] - Version: 1.23.4 | Checked: 2009-07-08 (RLVa-1.0.0e)
		if ( (gRlvHandler.hasBehaviour(RLV_BHVR_SHOWNAMES)) && (RlvUtil::isNearbyAgent(info->mFromID)) )
		{
			args["NAME"] = RlvStrings::getAnonym(info->mFromName);
		}
// [/RLVa:KB]
		p.name = "UserGiveItem";
	}

	LLNotifications::instance().add(p);
}


bool group_vote_callback(const LLSD& notification, const LLSD& response)
{
	LLUUID group_id = notification["payload"]["group_id"].asUUID();
	S32 option = LLNotification::getSelectedOption(notification, response);
	switch(option)
	{
	case 0:
		// Vote Now
		// Open up the voting tab
		LLFloaterGroupInfo::showFromUUID(group_id, "voting_tab");
		break;
	default:
		// Vote Later or
		// close button
		break;
	}
	return false;
}
static LLNotificationFunctorRegistration group_vote_callback_reg("GroupVote", group_vote_callback);

bool lure_callback(const LLSD& notification, const LLSD& response)
{
	S32 option = 0;
	if (response.isInteger()) 
	{
		option = response.asInteger();
	}
	else
	{
		option = LLNotificationsUtil::getSelectedOption(notification, response);
	}
	
	LLUUID from_id = notification["payload"]["from_id"].asUUID();
	LLUUID lure_id = notification["payload"]["lure_id"].asUUID();
	BOOL godlike = notification["payload"]["godlike"].asBoolean();

	switch(option)
	{
	case 0:
		{
			// accept
			gAgent.teleportViaLure(lure_id, godlike);
		}
		break;
	case 1:
	default:
		// decline
		send_simple_im(from_id,
					   LLStringUtil::null,
					   IM_LURE_DECLINED,
					   lure_id);
		break;
	}
	return false;
}
static LLNotificationFunctorRegistration lure_callback_reg("TeleportOffered", lure_callback);

bool goto_url_callback(const LLSD& notification, const LLSD& response)
{
	std::string url = notification["payload"]["url"].asString();
	S32 option = LLNotificationsUtil::getSelectedOption(notification, response);
	if(1 == option)
	{
		LLWeb::loadURL(url);
	}
	return false;
}
static LLNotificationFunctorRegistration goto_url_callback_reg("GotoURL", goto_url_callback);

// Strip out "Resident" for display, but only if the message came from a user
// (rather than a script)
static std::string clean_name_from_im(const std::string& name, EInstantMessage type)
{
	switch(type)
	{
	case IM_NOTHING_SPECIAL:
	case IM_MESSAGEBOX:
	case IM_GROUP_INVITATION:
	case IM_INVENTORY_OFFERED:
	case IM_INVENTORY_ACCEPTED:
	case IM_INVENTORY_DECLINED:
	case IM_GROUP_VOTE:
	case IM_GROUP_MESSAGE_DEPRECATED:
	//IM_TASK_INVENTORY_OFFERED
	//IM_TASK_INVENTORY_ACCEPTED
	//IM_TASK_INVENTORY_DECLINED
	case IM_NEW_USER_DEFAULT:
	case IM_SESSION_INVITE:
	case IM_SESSION_P2P_INVITE:
	case IM_SESSION_GROUP_START:
	case IM_SESSION_CONFERENCE_START:
	case IM_SESSION_SEND:
	case IM_SESSION_LEAVE:
	//IM_FROM_TASK
	case IM_BUSY_AUTO_RESPONSE:
	case IM_CONSOLE_AND_CHAT_HISTORY:
	case IM_LURE_USER:
	case IM_LURE_ACCEPTED:
	case IM_LURE_DECLINED:
	case IM_GODLIKE_LURE_USER:
	case IM_YET_TO_BE_USED:
	case IM_GROUP_ELECTION_DEPRECATED:
	//IM_GOTO_URL
	//IM_FROM_TASK_AS_ALERT
	case IM_GROUP_NOTICE:
	case IM_GROUP_NOTICE_INVENTORY_ACCEPTED:
	case IM_GROUP_NOTICE_INVENTORY_DECLINED:
	case IM_GROUP_INVITATION_ACCEPT:
	case IM_GROUP_INVITATION_DECLINE:
	case IM_GROUP_NOTICE_REQUESTED:
	case IM_FRIENDSHIP_OFFERED:
	case IM_FRIENDSHIP_ACCEPTED:
	case IM_FRIENDSHIP_DECLINED_DEPRECATED:
	case IM_TYPING_START:
	//IM_TYPING_STOP
		return LLCacheName::cleanFullName(name);
	default:
		return name;
	}
}


void notification_display_name_callback(const LLUUID& id,
					  const LLAvatarName& av_name,
					  const std::string& name, 
					  LLSD& substitutions, 
					  const LLSD& payload)
{
	substitutions["NAME"] = av_name.mDisplayName;
	LLNotificationsUtil::add(name, substitutions, payload);
}
void process_improved_im(LLMessageSystem *msg, void **user_data)
{
	if (gNoRender)
	{
		return;
	}
	LLUUID from_id;
	BOOL from_group;
	LLUUID to_id;
	U8 offline;
	U8 d = 0;
	LLUUID session_id;
	U32 timestamp;
	std::string name;
	std::string message;
	U32 parent_estate_id = 0;
	LLUUID region_id;
	LLVector3 position;
	U8 binary_bucket[MTUBYTES];
	S32 binary_bucket_size;
	LLChat chat;
	std::string buffer;
	
	// *TODO:translate - need to fix the full name to first/last (maybe)
	msg->getUUIDFast(_PREHASH_AgentData, _PREHASH_AgentID, from_id);
	msg->getBOOLFast(_PREHASH_MessageBlock, _PREHASH_FromGroup, from_group);
	msg->getUUIDFast(_PREHASH_MessageBlock, _PREHASH_ToAgentID, to_id);
	msg->getU8Fast(  _PREHASH_MessageBlock, _PREHASH_Offline, offline);
	msg->getU8Fast(  _PREHASH_MessageBlock, _PREHASH_Dialog, d);
	msg->getUUIDFast(_PREHASH_MessageBlock, _PREHASH_ID, session_id);
	msg->getU32Fast( _PREHASH_MessageBlock, _PREHASH_Timestamp, timestamp);
	//msg->getData("MessageBlock", "Count",		&count);
	msg->getStringFast(_PREHASH_MessageBlock, _PREHASH_FromAgentName, name);
	msg->getStringFast(_PREHASH_MessageBlock, _PREHASH_Message,		message);
	msg->getU32Fast(_PREHASH_MessageBlock, _PREHASH_ParentEstateID, parent_estate_id);
	msg->getUUIDFast(_PREHASH_MessageBlock, _PREHASH_RegionID, region_id);
	msg->getVector3Fast(_PREHASH_MessageBlock, _PREHASH_Position, position);
	msg->getBinaryDataFast(  _PREHASH_MessageBlock, _PREHASH_BinaryBucket, binary_bucket, 0, 0, MTUBYTES);
	binary_bucket_size = msg->getSizeFast(_PREHASH_MessageBlock, _PREHASH_BinaryBucket);
	EInstantMessage dialog = (EInstantMessage)d;

    // make sure that we don't have an empty or all-whitespace name
	LLStringUtil::trim(name);
	if (name.empty())
	{
        name = LLTrans::getString("Unnamed");
	}
	// IDEVO convert new-style "Resident" names for display
	name = clean_name_from_im(name, dialog);

	// <edit>
	llinfos << "RegionID: " << region_id.asString() << llendl;
	// </edit>

	BOOL is_busy = gAgent.getBusy();
	BOOL is_muted = LLMuteList::getInstance()->isMuted(from_id, name, LLMute::flagTextChat);
	BOOL is_linden = LLMuteList::getInstance()->isLinden(name);
	BOOL is_owned_by_me = FALSE;
	
	LLUUID computed_session_id = LLIMMgr::computeSessionID(dialog,from_id);
	
	chat.mMuted = is_muted && !is_linden;
	chat.mFromID = from_id;
	chat.mFromName = name;
	chat.mSourceType = (from_id.isNull() || (name == std::string(SYSTEM_FROM))) ? CHAT_SOURCE_SYSTEM : CHAT_SOURCE_AGENT;
	
	if(chat.mSourceType == CHAT_SOURCE_AGENT)
	{
		LLSD args;
		args["NAME"] = name;
		static SH_SpamHandler<LLUUID> avatar_spam_check("SGBlockGeneralSpam","SGSpamTime","SGSpamCount");
		static SH_SpamHandler<LLUUID> object_spam_check("SGBlockGeneralSpam","SGSpamTime","SGSpamCount");
		if(d==IM_FROM_TASK||d==IM_GOTO_URL||d==IM_FROM_TASK_AS_ALERT||d==IM_TASK_INVENTORY_OFFERED||d==IM_TASK_INVENTORY_ACCEPTED||d==IM_TASK_INVENTORY_DECLINED)
		{
			if(object_spam_check.isBlocked(from_id,session_id,"BlockedGeneralObjects",args))
				return;
		}
		else if(avatar_spam_check.isBlocked(from_id,from_id,"BlockedGeneralAvatar",args))
			return;
	}

	LLViewerObject *source = gObjectList.findObject(session_id); //Session ID is probably the wrong thing.
	if (source)
	{
		is_owned_by_me = source->permYouOwner();
	}

	std::string separator_string(": ");
	int message_offset = 0;

		//Handle IRC styled /me messages.
	std::string prefix = message.substr(0, 4);
	if (prefix == "/me " || prefix == "/me'")
	{
		separator_string = "";
		message_offset = 3;
	}

	if(  dialog == IM_TYPING_START
	  || dialog == IM_NOTHING_SPECIAL
	  || dialog == IM_TYPING_STOP
	  || dialog == IM_BUSY_AUTO_RESPONSE)
	{
		if(session_id != computed_session_id)
		{
			session_id = computed_session_id;
		}
	}
	bool typing_init = false;
	if( dialog == IM_TYPING_START && !is_muted )
	{
		if(!gIMMgr->hasSession(computed_session_id) && gSavedSettings.getBOOL("AscentInstantMessageAnnounceIncoming"))
		{
			typing_init = true;
			gIMMgr->addMessage(
					computed_session_id,
					from_id,
					name,
					llformat("%s has begun an IM session with you.",name.c_str()),
					name,
					IM_NOTHING_SPECIAL,
					parent_estate_id,
					region_id,
					position,
					false);
		}
	}

	bool is_auto_response = false;
	if(dialog == IM_NOTHING_SPECIAL) {
		// detect auto responses from GreenLife and compatible viewers
		is_auto_response = ( message.substr(0, 21) == "/me (auto-response): " );
	}

	bool do_auto_response = false;
	if( gSavedPerAccountSettings.getBOOL("AscentInstantMessageResponseAnyone" ) )
		do_auto_response = true;

	// odd name for auto respond to non-friends
	if( gSavedPerAccountSettings.getBOOL("AscentInstantMessageResponseFriends") &&
		LLAvatarTracker::instance().getBuddyInfo(from_id) == NULL )
		do_auto_response = true;

	if( is_muted && !gSavedPerAccountSettings.getBOOL("AscentInstantMessageResponseMuted") )
		do_auto_response = false;

	if( offline != IM_ONLINE )
		do_auto_response = false;

	if( is_auto_response )
		do_auto_response = false;

	// handle cases where IM_NOTHING_SPECIAL is not an IM
	if( name == SYSTEM_FROM ||
		from_id.isNull() ||
		to_id.isNull() )
		do_auto_response = false;

//	if( do_auto_response )
// [RLVa:KB] - Alternate: Phoenix-370
	// Phoenix specific: auto-response should be blocked if the avie is RLV @sendim=n restricted and the recipient is not an exception
	if ( (do_auto_response) && ( (!gRlvHandler.hasBehaviour(RLV_BHVR_SENDIM)) || (gRlvHandler.isException(RLV_BHVR_SENDIM, from_id)) ) )
// [/RLVa:KB]
	{
		if((dialog == IM_NOTHING_SPECIAL && !is_auto_response) ||
			(dialog == IM_TYPING_START && gSavedSettings.getBOOL("AscentInstantMessageAnnounceIncoming"))
			)
		{
			BOOL has = gIMMgr->hasSession(computed_session_id);
			if(!has || gSavedPerAccountSettings.getBOOL("AscentInstantMessageResponseRepeat") || typing_init)
			{
				BOOL show = !gSavedPerAccountSettings.getBOOL("AscentInstantMessageShowResponded");
				if(!has && show)
				{
					gIMMgr->addSession(name, IM_NOTHING_SPECIAL, from_id);
				}
				if(show)
				{
					gIMMgr->addMessage(
							computed_session_id,
							from_id,
							SYSTEM_FROM,
							llformat("Autoresponse sent to %s.",name.c_str()),
							LLStringUtil::null,
							IM_NOTHING_SPECIAL,
							parent_estate_id,
							region_id,
							position,
							false);
				}
				std::string my_name;
				gAgent.buildFullname(my_name);

				//<-- Personalized Autoresponse by Madgeek
				std::string autoresponse = gSavedPerAccountSettings.getText("AscentInstantMessageResponse");
				//Define Wildcards
				std::string fname_wildcard = "#f";
				std::string lname_wildcard = "#l";
				std::string time_wildcard = "#t";
				std::string region_wildcard = "#r";
				std::string idle_wildcard = "#i";
				//Extract Name
				std::string f_name, l_name;
				std::istringstream inname(name);
				inname >> f_name >> l_name;
				//Generate a Timestamp
				time_t rawtime;
				time(&rawtime);
				char * timestamp_chars;
				timestamp_chars = asctime(localtime(&rawtime));
				std::string timestamp;
				timestamp.assign(timestamp_chars);
				timestamp = timestamp.substr(0, timestamp.find('\n'));
				//Generate slurl
				std::string slrul = gAgent.getSLURL();
				//Generate idle time
				LLVOAvatar* myavatar = gAgentAvatarp;
				std::string idle_time = "";
				if(myavatar)idle_time = llformat("%d mins", (U8)(myavatar->mIdleTimer.getElapsedTimeF32()/60.));

				//Handle Replacements
				size_t found = autoresponse.find(fname_wildcard);
				while(found != std::string::npos)
				{
					autoresponse.replace(found, 2, f_name);
					found = autoresponse.find(fname_wildcard);
				}
				found = autoresponse.find(lname_wildcard);
				while(found != std::string::npos)
				{
					autoresponse.replace(found, 2, l_name);
					found = autoresponse.find(lname_wildcard);
				}
				found = autoresponse.find(time_wildcard);
				while(found != std::string::npos)
				{
					autoresponse.replace(found, 2, timestamp);
					found = autoresponse.find(time_wildcard);
				}
				found = autoresponse.find(region_wildcard);
				while(found != std::string::npos)
				{
					autoresponse.replace(found, 2, slrul);
					found = autoresponse.find(region_wildcard);
				}
				found = autoresponse.find(idle_wildcard);
				while(found != std::string::npos)
				{
					autoresponse.replace(found, 2, idle_time);
					found = autoresponse.find(idle_wildcard);
				}
				//--> Personalized Autoresponse

				if(gSavedPerAccountSettings.getBOOL("AscentInstantMessageResponseRepeat") && has && !typing_init) {
					// send as busy auto response instead to prevent endless repeating replies
					// when other end is a bot or broken client that answers to every usual IM
					// reasoning for this decision can be found in RFC2812 3.3.2 Notices
					// where PRIVMSG can be seen as IM_NOTHING_SPECIAL and NOTICE can be seen as
					// IM_BUSY_AUTO_RESPONSE. The assumption here is that no existing client
					// responds to IM_BUSY_AUTO_RESPONSE. --TS
					std::string response = autoresponse;
					pack_instant_message(
						gMessageSystem,
						gAgent.getID(),
						FALSE,
						gAgent.getSessionID(),
						from_id,
						my_name,
						response,
						IM_OFFLINE,
						IM_BUSY_AUTO_RESPONSE,
						session_id);
				} else {
					std::string response = "/me (auto-response): "+autoresponse;
					pack_instant_message(
						gMessageSystem,
						gAgent.getID(),
						FALSE,
						gAgent.getSessionID(),
						from_id,
						my_name,
						response,
						IM_OFFLINE,
						IM_NOTHING_SPECIAL,
						session_id);
				}
				gAgent.sendReliableMessage();
				if(gSavedPerAccountSettings.getBOOL("AscentInstantMessageResponseItem") && (!has || typing_init))
				{
					LLUUID itemid = (LLUUID)gSavedPerAccountSettings.getString("AscentInstantMessageResponseItemData");
					LLViewerInventoryItem* item = gInventory.getItem(itemid);
					if(item)
					{
						//childSetValue("im_give_disp_rect_txt","Currently set to: "+item->getName());
						if(show)
						{
							gIMMgr->addMessage(
									computed_session_id,
									from_id,
									SYSTEM_FROM,
									llformat("Sent %s auto-response item \"%s\"",name.c_str(),item->getName().c_str()),
									LLStringUtil::null,
									IM_NOTHING_SPECIAL,
									parent_estate_id,
									region_id,
									position,
									false);
						}
						LLGiveInventory::doGiveInventoryItem(from_id, item);
					}
				}
			}
		}
	}

	LLSD args;
	switch(dialog)
	{
	case IM_CONSOLE_AND_CHAT_HISTORY:
		// These are used for system messages, hence don't need the name,
		// as it is always "Second Life".
	  	// *TODO:translate
		args["MESSAGE"] = message;

		// Note: don't put the message in the IM history, even though was sent
		// via the IM mechanism.
		LLNotificationsUtil::add("SystemMessageTip",args);
		break;

	case IM_NOTHING_SPECIAL: 
		// Don't show dialog, just do IM
		if (!gAgent.isGodlike()
				&& gAgent.getRegion()->isPrelude() 
				&& to_id.isNull() )
		{
			// do nothing -- don't distract newbies in
			// Prelude with global IMs
		}
// [RLVa:KB] - Checked: 2010-03-27 (RLVa-1.1.3a) | Modified: RLVa-1.2.0b
		else if ( (rlv_handler_t::isEnabled()) && (offline == IM_ONLINE) && ("@version" == message) )
		{
			// TODO-RLVa: [RLVa-1.2.1] Should we send our version string if the other party is muted?
			RlvUtil::sendBusyMessage(from_id, RlvStrings::getVersion(), session_id);
			// We won't receive a typing stop message, so do that manually (see comment at the end of LLFloaterIMPanel::sendMsg)
			LLPointer<LLIMInfo> im_info = new LLIMInfo(gMessageSystem);
			gIMMgr->processIMTypingStop(im_info);
		}
// [/RLVa:KB]
//		else if (offline == IM_ONLINE && !is_linden && is_busy && name != SYSTEM_FROM)
// [RLVa:KB] - Checked: 2010-11-30 (RLVa-1.3.0c) | Modified: RLVa-1.3.0c
		else if ( (offline == IM_ONLINE && !is_linden && is_busy && name != SYSTEM_FROM) && (gRlvHandler.canReceiveIM(from_id)) )
// [/RLVa:KB]
		{
			// return a standard "busy" message, but only do it to online IM 
			// (i.e. not other auto responses and not store-and-forward IM)
			if (!gIMMgr->hasSession(session_id))
			{
				// if there is not a panel for this conversation (i.e. it is a new IM conversation
				// initiated by the other party) then...
				std::string my_name;
				LLAgentUI::buildFullname(my_name);
				std::string response = gSavedPerAccountSettings.getText("BusyModeResponse");
				pack_instant_message(
					gMessageSystem,
					gAgent.getID(),
					FALSE,
					gAgent.getSessionID(),
					from_id,
					my_name,
					response,
					IM_ONLINE,
					IM_BUSY_AUTO_RESPONSE,
					session_id);
				gAgent.sendReliableMessage();
			}

			// now store incoming IM in chat history

			buffer = separator_string + message.substr(message_offset);
	
			LL_INFOS("Messaging") << "process_improved_im: session_id( " << session_id << " ), from_id( " << from_id << " )" << LL_ENDL;

			// add to IM panel, but do not bother the user
			gIMMgr->addMessage(
				session_id,
				from_id,
				name,
				buffer,
				LLStringUtil::null,
				dialog,
				parent_estate_id,
				region_id,
				position,
				true);

			// pretend this is chat generated by self, so it does not show up on screen
			chat.mText = std::string("IM: ") + name + separator_string + message.substr(message_offset);
			LLFloaterChat::addChat( chat, TRUE, TRUE );
		}
		else if (from_id.isNull())
		{
			// Messages from "Second Life" ID don't go to IM history
			// messages which should be routed to IM window come from a user ID with name=SYSTEM_NAME
			chat.mText = name + ": " + message;
			LLFloaterChat::addChat(chat, FALSE, FALSE);
		}
		else if (to_id.isNull())
		{
// [RLVa:KB] - Version: 1.23.4 | Checked: 2009-07-08 (RLVa-1.0.0e)
			// Filter region messages that weren't sent by a Linden
			if ( (rlv_handler_t::isEnabled()) && (LLMuteList::getInstance()) && 
				(!LLMuteList::getInstance()->isLinden(name)) && (from_id != gAgent.getID()) )
			{
				if (gRlvHandler.hasBehaviour(RLV_BHVR_SHOWLOC))
					RlvUtil::filterLocation(message);
				if (gRlvHandler.hasBehaviour(RLV_BHVR_SHOWNAMES))
				{
					name = RlvStrings::getAnonym(name);
					RlvUtil::filterNames(message);
				}
			}
// [/RLVa:KB]

			// Message to everyone from GOD
			args["NAME"] = name;
			args["MESSAGE"] = message;
			LLNotificationsUtil::add("GodMessage", args);

			// Treat like a system message and put in chat history.
			// Claim to be from a local agent so it doesn't go into
			// console.
			chat.mText = name + separator_string + message.substr(message_offset);
			BOOL local_agent = TRUE;
			LLFloaterChat::addChat(chat, FALSE, local_agent);
		}
		else
		{
			// standard message, not from system
// [RLVa:KB] - Checked: 2010-11-30 (RLVa-1.3.0c) | Modified: RLVa-1.3.0c
			// Don't block offline IMs, or IMs from Lindens
			if ( (rlv_handler_t::isEnabled()) && (offline != IM_OFFLINE) && (!is_linden) && (!gRlvHandler.canReceiveIM(from_id)) )
			{
				if (!is_muted)
					RlvUtil::sendBusyMessage(from_id, RlvStrings::getString(RLV_STRING_BLOCKED_RECVIM_REMOTE), session_id);
				message = message.substr(0, message_offset) + RlvStrings::getString(RLV_STRING_BLOCKED_RECVIM);
			}
// [/RLVa:KB]

			std::string saved;
			if(offline == IM_OFFLINE)
			{
				saved = llformat("(Saved %s) ", formatted_time(timestamp).c_str());
			}
			buffer = separator_string + saved  + message.substr(message_offset);

			LL_INFOS("Messaging") << "process_improved_im: session_id( " << session_id << " ), from_id( " << from_id << " )" << LL_ENDL;

			if (!is_muted || is_linden)
			{
				gIMMgr->addMessage(
					session_id,
					from_id,
					name,
					buffer,
					LLStringUtil::null,
					dialog,
					parent_estate_id,
					region_id,
					position,
					true);
				chat.mText = std::string("IM: ") + name + separator_string + saved + message.substr(message_offset);

				BOOL local_agent = FALSE;
				LLFloaterChat::addChat( chat, TRUE, local_agent );
			}
			else
			{
				// muted user, so don't start an IM session, just record line in chat
				// history.  Pretend the chat is from a local agent,
				// so it will go into the history but not be shown on screen.
				chat.mText = buffer;
				BOOL local_agent = TRUE;
				LLFloaterChat::addChat( chat, TRUE, local_agent );
			}
		}
		break;

	case IM_TYPING_START:
		{
			LLPointer<LLIMInfo> im_info = new LLIMInfo(gMessageSystem);
			gIMMgr->processIMTypingStart(im_info);
		}
		break;

	case IM_TYPING_STOP:
		{
			LLPointer<LLIMInfo> im_info = new LLIMInfo(gMessageSystem);
			gIMMgr->processIMTypingStop(im_info);
		}
		break;

	case IM_MESSAGEBOX:
		{
			// This is a block, modeless dialog.
			// *TODO:translate
			args["MESSAGE"] = message;
			LLNotificationsUtil::add("SystemMessage", args);
		}
		break;
	case IM_GROUP_NOTICE:
	case IM_GROUP_NOTICE_REQUESTED:
		{
			LL_INFOS("Messaging") << "Received IM_GROUP_NOTICE message." << LL_ENDL;
			// Read the binary bucket for more information.
			struct notice_bucket_header_t
			{
				U8 has_inventory;
				U8 asset_type;
				LLUUID group_id;
			};
			struct notice_bucket_full_t
			{
				struct notice_bucket_header_t header;
				U8 item_name[DB_INV_ITEM_NAME_BUF_SIZE];
			}* notice_bin_bucket;

			// Make sure the binary bucket is big enough to hold the header 
			// and a null terminated item name.
			if ( (binary_bucket_size < (S32)((sizeof(notice_bucket_header_t) + sizeof(U8))))
				|| (binary_bucket[binary_bucket_size - 1] != '\0') )
			{
				LL_WARNS("Messaging") << "Malformed group notice binary bucket" << LL_ENDL;
				break;
			}

			notice_bin_bucket = (struct notice_bucket_full_t*) &binary_bucket[0];
			U8 has_inventory = notice_bin_bucket->header.has_inventory;
			U8 asset_type = notice_bin_bucket->header.asset_type;
			LLUUID group_id = notice_bin_bucket->header.group_id;
			std::string item_name = ll_safe_string((const char*) notice_bin_bucket->item_name);

			// If there is inventory, give the user the inventory offer.
			LLOfferInfo* info = NULL;

			if (has_inventory)
			{
				info = new LLOfferInfo();
				
				info->mIM = IM_GROUP_NOTICE;
				info->mFromID = from_id;
				info->mFromGroup = from_group;
				info->mTransactionID = session_id;
				info->mType = (LLAssetType::EType) asset_type;
				info->mFolderID = gInventory.findCategoryUUIDForType(LLFolderType::assetTypeToFolderType(info->mType));
				std::string from_name;

				from_name += "A group member named ";
				from_name += name;

				info->mFromName = from_name;
				info->mDesc = item_name;
				info->mHost = msg->getSender();
			}
			
			std::string str(message);

			// Tokenize the string.
			// TODO: Support escaped tokens ("||" -> "|")
			typedef boost::tokenizer<boost::char_separator<char> > tokenizer;
			boost::char_separator<char> sep("|","",boost::keep_empty_tokens);
			tokenizer tokens(str, sep);
			tokenizer::iterator iter = tokens.begin();

			std::string subj(*iter++);
			std::string mes(*iter++);

			// Send the notification down the new path.
			// For requested notices, we don't want to send the popups.
			if (dialog != IM_GROUP_NOTICE_REQUESTED)
			{
				LLSD payload;
				payload["subject"] = subj;
				payload["message"] = mes;
				payload["sender_name"] = name;
				payload["group_id"] = group_id;
				payload["inventory_name"] = item_name;
				payload["inventory_offer"] = info ? info->asLLSD() : LLSD();

				LLSD args;
				args["SUBJECT"] = subj;
				args["MESSAGE"] = mes;
				LLNotifications::instance().add(LLNotification::Params("GroupNotice").substitutions(args).payload(payload).timestamp(timestamp));
			}

			// Also send down the old path for now.
			if (IM_GROUP_NOTICE_REQUESTED == dialog)
			{
				LLFloaterGroupInfo::showNotice(subj,mes,group_id,has_inventory,item_name,info);
			}
			else
			{
				delete info;
			}
		}
		break;
	case IM_GROUP_INVITATION:
		{
			//if (!is_linden && (is_busy || is_muted))
			if ((is_busy || is_muted))
			{
				LLMessageSystem *msg = gMessageSystem;
				busy_message(msg,from_id);
			}
			else
			{
				LL_INFOS("Messaging") << "Received IM_GROUP_INVITATION message." << LL_ENDL;
				// Read the binary bucket for more information.
				struct invite_bucket_t
				{
					S32 membership_fee;
					LLUUID role_id;
				}* invite_bucket;

				// Make sure the binary bucket is the correct size.
				if (binary_bucket_size != sizeof(invite_bucket_t))
				{
					LL_WARNS("Messaging") << "Malformed group invite binary bucket" << LL_ENDL;
					break;
				}

				invite_bucket = (struct invite_bucket_t*) &binary_bucket[0];
				S32 membership_fee = ntohl(invite_bucket->membership_fee);

				LLSD payload;
				payload["transaction_id"] = session_id;
				payload["group_id"] = from_id;
				payload["name"] = name;
				payload["message"] = message;
				payload["fee"] = membership_fee;

				LLSD args;
				args["MESSAGE"] = message;
				LLNotificationsUtil::add("JoinGroup", args, payload, join_group_response);
			}
		}
		break;

	case IM_INVENTORY_OFFERED:
	case IM_TASK_INVENTORY_OFFERED:
		// Someone has offered us some inventory.
		{
			LLOfferInfo* info = new LLOfferInfo;

			if (IM_INVENTORY_OFFERED == dialog)
			{
				struct offer_agent_bucket_t
				{
					S8		asset_type;
					LLUUID	object_id;
				}* bucketp;

				if (sizeof(offer_agent_bucket_t) != binary_bucket_size)
				{
					LL_WARNS("Messaging") << "Malformed inventory offer from agent" << LL_ENDL;
					delete info;
					break;
				}
				bucketp = (struct offer_agent_bucket_t*) &binary_bucket[0];
				info->mType = (LLAssetType::EType) bucketp->asset_type;
				info->mObjectID = bucketp->object_id;

// [RLVa:KB] - Checked: 2009-07-08 (RLVa-1.0.0e)
				if ( (gRlvHandler.hasBehaviour(RLV_BHVR_SHOWNAMES)) && (RlvUtil::isNearbyAgent(from_id)) )
				{
					name = RlvStrings::getAnonym(name);
				}
// [/RLVa:KB]
			}
			else
			{
				if (sizeof(S8) != binary_bucket_size)
				{
					LL_WARNS("Messaging") << "Malformed inventory offer from object" << LL_ENDL;
					delete info;
					break;
				}
				info->mType = (LLAssetType::EType) binary_bucket[0];
				info->mObjectID = LLUUID::null;
			}

			info->mIM = dialog;
			info->mFromID = from_id;
			info->mFromGroup = from_group;
			info->mTransactionID = session_id;
			info->mFolderID = gInventory.findCategoryUUIDForType(LLFolderType::assetTypeToFolderType(info->mType));

			if (dialog == IM_TASK_INVENTORY_OFFERED)
			{
				info->mFromObject = TRUE;
			}
			else
			{
				info->mFromObject = FALSE;
			}
			info->mFromName = name;
			info->mDesc = message;
			info->mHost = msg->getSender();
			//if (((is_busy && !is_owned_by_me) || is_muted))
			if ( is_muted )
			{
				// Same as closing window
				info->forceResponse(IOR_DECLINE);
			}
			else
			{
// [RLVa:KB] - Version: 1.23.4 | Checked: 2010-01-02 (RLVa-1.1.0l) | Modified: RLVa-1.1.0l
				if ( (rlv_handler_t::isEnabled()) && 
					 (
					   ((IM_TASK_INVENTORY_OFFERED == dialog) && (info->mDesc.find(RLV_PUTINV_PREFIX) == 1))
#ifdef RLV_EXTENSION_GIVETORLV_A2A
					   || ((IM_INVENTORY_OFFERED == dialog) && (info->mDesc.find(RLV_PUTINV_PREFIX) == 0))
#endif // RLV_EXTENSION_GIVETORLV_A2A
					 ) &&
					 (RlvInventory::instance().getSharedRoot()) )
				{
					RlvNotifications::warnGiveToRLV();
				}
// [/RLVa:KB]

				inventory_offer_handler(info, dialog == IM_TASK_INVENTORY_OFFERED);
			}
		}
		break;

	case IM_INVENTORY_ACCEPTED:
	{
// [RLVa:KB] - Version: 1.23.4 | Checked: 2009-07-08 (RLVa-1.0.0e) | Modified: RLVa-0.2.0b
		bool fRlvObfuscate = (gRlvHandler.hasBehaviour(RLV_BHVR_SHOWNAMES)) &&
			 (RlvUtil::isNearbyAgent(from_id)) && (!gAvatarInfoInstances.checkData(from_id));
		args["NAME"] = (!fRlvObfuscate) ? name : RlvStrings::getAnonym(name);
// [/RLVa:KB]
		//args["NAME"] = name;
		LLNotificationsUtil::add("InventoryAccepted", args);
		break;
	}
	case IM_INVENTORY_DECLINED:
	{
// [RLVa:KB] - Version: 1.23.4 | Checked: 2009-07-08 (RLVa-1.0.0e) | Modified: RLVa-0.2.0b
		bool fRlvObfuscate = (gRlvHandler.hasBehaviour(RLV_BHVR_SHOWNAMES)) &&
			 (RlvUtil::isNearbyAgent(from_id)) && (!gAvatarInfoInstances.checkData(from_id));
		args["NAME"] = (!fRlvObfuscate) ? name : RlvStrings::getAnonym(name);
// [/RLVa:KB]
		//args["NAME"] = name;
		LLNotificationsUtil::add("InventoryDeclined", args);
		break;
	}
	case IM_GROUP_VOTE:
	{
		LLSD args;
		args["NAME"] = name;
		args["MESSAGE"] = message;

		LLSD payload;
		payload["group_id"] = session_id;
		LLNotificationsUtil::add("GroupVote", args, payload);
	}
	break;

	case IM_GROUP_ELECTION_DEPRECATED:
	{
		LL_WARNS("Messaging") << "Received IM: IM_GROUP_ELECTION_DEPRECATED" << LL_ENDL;
	}
	break;
	
	case IM_SESSION_SEND:
	{
		if (!is_linden && is_busy)
		{
			return;
		}

		// Only show messages if we have a session open (which
		// should happen after you get an "invitation"
//		if ( !gIMMgr->hasSession(session_id) )
//		{
//			return;
//		}
// [RLVa:KB] - Checked: 2011-09-17 (RLVa-1.1.4b) | Modified: RLVa-1.1.4b
		LLFloaterIMPanel* pIMFloater = gIMMgr->findFloaterBySession(session_id);
		if (!pIMFloater)
		{
			return;
		}

		if ( (gRlvHandler.hasBehaviour(RLV_BHVR_RECVIM)) || (gRlvHandler.hasBehaviour(RLV_BHVR_RECVIMFROM)) )
		{
			switch (pIMFloater->mSessionType)
			{
				case LLFloaterIMPanel::GROUP_SESSION:	// Group chat
					if ( (from_id != gAgent.getID()) && (!gRlvHandler.canReceiveIM(session_id)) )
						return;
					break;
				case LLFloaterIMPanel::ADHOC_SESSION:	// Conference chat
					if ( (from_id != gAgent.getID()) && (!gRlvHandler.canReceiveIM(from_id)) )
						message = RlvStrings::getString(RLV_STRING_BLOCKED_RECVIM);
					break;
				default:
					RLV_ASSERT(false);
					return;
			}
		}
// [/RLVa:KB]

		// standard message, not from system
		std::string saved;
		if(offline == IM_OFFLINE)
		{
			saved = llformat("(Saved %s) ", formatted_time(timestamp).c_str());
		}
		buffer = separator_string + saved + message.substr(message_offset);
		BOOL is_this_agent = FALSE;
		if(from_id == gAgentID)
		{
			is_this_agent = TRUE;
		}
		gIMMgr->addMessage(
			session_id,
			from_id,
			name,
			buffer,
			ll_safe_string((char*)binary_bucket),
			IM_SESSION_INVITE,
			parent_estate_id,
			region_id,
			position,
			true);

		std::string prepend_msg;
		if (gAgent.isInGroup(session_id)&& gSavedSettings.getBOOL("OptionShowGroupNameInChatIM"))
		{
			prepend_msg = "[";
			prepend_msg += std::string((char*)binary_bucket);
			prepend_msg += "] ";
		}
		else
		{
			prepend_msg = std::string("IM: ");
		}
		chat.mText = prepend_msg + name + separator_string + saved + message.substr(message_offset);
		LLFloaterChat::addChat(chat, TRUE, is_this_agent);
	}
	break;

	case IM_FROM_TASK:
		{
			if (is_busy && !is_owned_by_me)
			{
				return;
			}
			chat.mText = name + separator_string + message.substr(message_offset);
			chat.mFromName = name;

			// Build a link to open the object IM info window.
			std::string location = ll_safe_string((char*)binary_bucket,binary_bucket_size);
			
			LLSD query_string;
			query_string["owner"] = from_id;
			query_string["slurl"] = location.c_str();
			query_string["name"] = name;
			if (from_group)
			{
				query_string["groupowned"] = "true";
			}	

			if (session_id.notNull())
			{
				chat.mFromID = session_id;
			}
			else
			{
				// This message originated on a region without the updated code for task id and slurl information.
				// We just need a unique ID for this object that isn't the owner ID.
				// If it is the owner ID it will overwrite the style that contains the link to that owner's profile.
				// This isn't ideal - it will make 1 style for all objects owned by the the same person/group.
				// This works because the only thing we can really do in this case is show the owner name and link to their profile.
				chat.mFromID = from_id ^ gAgent.getSessionID();
			}

			std::ostringstream link;
			link << "secondlife:///app/objectim/" << session_id
					<< LLURI::mapToQueryString(query_string);

			chat.mURL = link.str();
			chat.mText = name + separator_string + message.substr(message_offset);

			// Note: lie to LLFloaterChat::addChat(), pretending that this is NOT an IM, because
			// IMs from objcts don't open IM sessions.
			chat.mSourceType = CHAT_SOURCE_OBJECT;
			LLFloaterChat::addChat(chat, FALSE, FALSE);
		}
		break;
	case IM_FROM_TASK_AS_ALERT:
		if (is_busy && !is_owned_by_me)
		{
			return;
		}
		{
// [RLVa:KB] - Version: 1.23.4 | Checked: 2009-07-08 (RLVa-1.0.0e)
			// TODO-RLVa: what actually generates this?
			if (rlv_handler_t::isEnabled())
			{
				if (gRlvHandler.hasBehaviour(RLV_BHVR_SHOWLOC))
					RlvUtil::filterLocation(message);
				if (gRlvHandler.hasBehaviour(RLV_BHVR_SHOWNAMES))
					RlvUtil::filterNames(message);
			}
// [/RLVa:KB]
			// Construct a viewer alert for this message.
			args["NAME"] = name;
			args["MESSAGE"] = message;
			LLNotificationsUtil::add("ObjectMessage", args);
		}
		break;
	case IM_BUSY_AUTO_RESPONSE:
		if (is_muted)
		{
			LL_DEBUGS("Messaging") << "Ignoring busy response from " << from_id << LL_ENDL;
			return;
		}
		else
		{
			// TODO: after LLTrans hits release, get "busy response" into translatable file
			buffer = llformat("%s (%s): %s", name.c_str(), "busy response", message.substr(message_offset).c_str());
			gIMMgr->addMessage(session_id, from_id, name, buffer);
		}
		break;
		
	case IM_LURE_USER:
		{
// [RLVa:KB] - Checked: 2010-12-11 (RLVa-1.2.2c) | Added: RLVa-1.2.2c
			// If the lure sender is a specific @accepttp exception they will override muted and busy status
			bool fRlvSummon = (rlv_handler_t::isEnabled()) && (gRlvHandler.isException(RLV_BHVR_ACCEPTTP, from_id));
// [/RLVa:KB]

//			if (is_muted)
// [RLVa:KB] - Checked: 2010-12-11 (RLVa-1.2.2c) | Added: RLVa-1.2.2c
			if ( (is_muted) && (!fRlvSummon) )
// [/RLVa:KB]
			{ 
				return;
			}
//			else if (is_busy) 
// [RLVa:KB] - Checked: 2010-12-11 (RLVa-1.2.2c) | Added: RLVa-1.2.2c
			else if ( (is_busy)  && (!fRlvSummon) )
// [/RLVa:KB]
			{
				busy_message(msg,from_id);
			}
			else
			{
// [RLVa:KB] - Checked: 2010-11-30 (RLVa-1.3.0c) | Modified: RLVa-1.3.0c
				if (rlv_handler_t::isEnabled())
				{
					if (!gRlvHandler.canTeleportViaLure(from_id))
					{
						RlvUtil::sendBusyMessage(from_id, RlvStrings::getString(RLV_STRING_BLOCKED_TPLURE_REMOTE));
						if (is_busy)
							busy_message(msg,from_id);
						return;
					}

					// Censor lure message if: 1) restricted from receiving IMs from the sender, or 2) @showloc=n restricted
					if ( (!gRlvHandler.canReceiveIM(from_id)) || (gRlvHandler.hasBehaviour(RLV_BHVR_SHOWLOC)) )
					{
						message = RlvStrings::getString(RLV_STRING_HIDDEN);
					}
				}
// [/RLVa:KB]

				LLSD args;
				// *TODO:translate -> [FIRST] [LAST] (maybe)
				args["NAME"] = name;
				args["MESSAGE"] = message;
				LLSD payload;
				payload["from_id"] = from_id;
				payload["lure_id"] = session_id;
				payload["godlike"] = FALSE;
				//LLNotificationsUtil::add("TeleportOffered", args, payload);

// [RLVa:KB] - Checked: 2010-12-11 (RLVa-1.2.2c) | Modified: RLVa-1.2.2c
				if ( (rlv_handler_t::isEnabled()) && ((gRlvHandler.hasBehaviour(RLV_BHVR_ACCEPTTP)) || (fRlvSummon)) )
				{
					gRlvHandler.setCanCancelTp(false);
					if (is_busy)
						busy_message(msg,from_id);
					LLNotifications::instance().forceResponse(LLNotification::Params("TeleportOffered").payload(payload), 0);
				}
				else
				{
					LLNotificationsUtil::add("TeleportOffered", args, payload);
					// <edit>
					if(binary_bucket_size)
					{
						char* dest = new char[binary_bucket_size];
						strncpy(dest, (char*)binary_bucket, binary_bucket_size-1);		/* Flawfinder: ignore */
						dest[binary_bucket_size-1] = '\0';
	
						llinfos << "IM_LURE_USER binary_bucket " << dest << llendl;
	
						std::string str(dest);
						typedef boost::tokenizer<boost::char_separator<char> > tokenizer;
						boost::char_separator<char> sep("|","",boost::keep_empty_tokens);
						tokenizer tokens(str, sep);
						tokenizer::iterator iter = tokens.begin();
						std::string global_x_str(*iter++);
						std::string global_y_str(*iter++);
						std::string x_str(*iter++);
						std::string y_str(*iter++);
						std::string z_str(*iter++);
						// skip what I think must be LookAt
						if(iter != tokens.end())
							iter++; // x
						if(iter != tokens.end())
							iter++; // y
						if(iter != tokens.end())
							iter++; // z
						std::string mat_str("");
						if(iter != tokens.end())
							mat_str.assign(*iter++);
						mat_str = utf8str_trim(mat_str);
	
						llinfos << "IM_LURE_USER tokenized " << global_x_str << "|" << global_y_str << "|" << x_str << "|" << y_str << "|" << z_str << "|" << mat_str << llendl;
	
						std::istringstream gxstr(global_x_str);
						int global_x;
						gxstr >> global_x;
	
						std::istringstream gystr(global_y_str);
						int global_y;
						gystr >> global_y;
	
						std::istringstream xstr(x_str);
						int x;
						xstr >> x;
	
						std::istringstream ystr(y_str);
						int y;
						ystr >> y;
	
						std::istringstream zstr(z_str);
						int z;
						zstr >> z;
	
						llinfos << "IM_LURE_USER parsed " << global_x << "|" << global_y << "|" << x << "|" << y << "|" << z << "|" << mat_str << llendl;
	
						gAgent.showLureDestination(name, global_x, global_y, x, y, z, mat_str);
					}
					// </edit>
				}
// [/RLVa:KB]
				//LLNotificationsUtil::add("TeleportOffered", args, payload);
			}
		}
		break;

	case IM_GODLIKE_LURE_USER:
		{
			LLSD payload;
			payload["from_id"] = from_id;
			payload["lure_id"] = session_id;
			payload["godlike"] = TRUE;
			// do not show a message box, because you're about to be
			// teleported.
			LLNotifications::instance().forceResponse(LLNotification::Params("TeleportOffered").payload(payload), 0);
		}
		break;

	case IM_GOTO_URL:
		{
			LLSD args;
			// n.b. this is for URLs sent by the system, not for
			// URLs sent by scripts (i.e. llLoadURL)
			if (binary_bucket_size <= 0)
			{
				LL_WARNS("Messaging") << "bad binary_bucket_size: "
					<< binary_bucket_size
					<< " - aborting function." << LL_ENDL;
				return;
			}

			std::string url;
			
			url.assign((char*)binary_bucket, binary_bucket_size-1);
			args["MESSAGE"] = message;
			args["URL"] = url;
			LLSD payload;
			payload["url"] = url;
			LLNotificationsUtil::add("GotoURL", args, payload );
		}
		break;

	case IM_FRIENDSHIP_OFFERED:
		{
			LLSD payload;
			payload["from_id"] = from_id;
			payload["session_id"] = session_id;;
			payload["online"] = (offline == IM_ONLINE);
			payload["sender"] = msg->getSender().getIPandPort();

			if (is_busy)
			{
				busy_message(msg, from_id);
				LLNotifications::instance().forceResponse(LLNotification::Params("OfferFriendship").payload(payload), 1);
			}
			else if (is_muted)
			{
				LLNotifications::instance().forceResponse(LLNotification::Params("OfferFriendship").payload(payload), 1);
			}
			else
			{
				args["[NAME]"] = name;
				if(message.empty())
				{
					//support for frienship offers from clients before July 2008
				        LLNotificationsUtil::add("OfferFriendshipNoMessage", args, payload);
				}
				else
				{
					args["[MESSAGE]"] = message;
				        LLNotificationsUtil::add("OfferFriendship", args, payload);
				}
			}
		}
		break;

	case IM_FRIENDSHIP_ACCEPTED:
		{
			// In the case of an offline IM, the formFriendship() may be extraneous
			// as the database should already include the relationship.  But it
			// doesn't hurt for dupes.
			LLAvatarTracker::formFriendship(from_id);
			
			std::vector<std::string> strings;
			strings.push_back(from_id.asString());
			send_generic_message("requestonlinenotification", strings);
			
			args["NAME"] = name;
			LLSD payload;
			payload["from_id"] = from_id;
			LLAvatarNameCache::get(from_id, boost::bind(&notification_display_name_callback,
														 _1,
														 _2,
														 "FriendshipAccepted",
														 args,
														 payload));
		}
		break;

	case IM_FRIENDSHIP_DECLINED_DEPRECATED:
	default:
		LL_WARNS("Messaging") << "Instant message calling for unknown dialog "
				<< (S32)dialog << LL_ENDL;
		break;
	}

	LLWindow* viewer_window = gViewerWindow->getWindow();
	if (viewer_window && viewer_window->getMinimized())
	{
		viewer_window->flashIcon(5.f);
	}
}


void busy_message (LLMessageSystem* msg, LLUUID from_id) 
{
	if (gAgent.getBusy())
	{
		std::string my_name;
		LLAgentUI::buildFullname(my_name);
		std::string response = gSavedPerAccountSettings.getText("BusyModeResponse");
		pack_instant_message(
			gMessageSystem,
			gAgent.getID(),
			FALSE,
			gAgent.getSessionID(),
			from_id,
			my_name,
			response,
			IM_ONLINE,
			IM_BUSY_AUTO_RESPONSE);
		gAgent.sendReliableMessage();
	}
}

bool callingcard_offer_callback(const LLSD& notification, const LLSD& response)
{
	S32 option = LLNotificationsUtil::getSelectedOption(notification, response);
	LLUUID fid;
	LLUUID from_id;
	LLMessageSystem* msg = gMessageSystem;
	switch(option)
	{
	case 0:
		// accept
		msg->newMessageFast(_PREHASH_AcceptCallingCard);
		msg->nextBlockFast(_PREHASH_AgentData);
		msg->addUUIDFast(_PREHASH_AgentID, gAgent.getID());
		msg->addUUIDFast(_PREHASH_SessionID, gAgent.getSessionID());
		msg->nextBlockFast(_PREHASH_TransactionBlock);
		msg->addUUIDFast(_PREHASH_TransactionID, notification["payload"]["transaction_id"].asUUID());
		fid = gInventory.findCategoryUUIDForType(LLFolderType::FT_CALLINGCARD);
		msg->nextBlockFast(_PREHASH_FolderData);
		msg->addUUIDFast(_PREHASH_FolderID, fid);
		msg->sendReliable(LLHost(notification["payload"]["sender"].asString()));
		break;
	case 1:
		// decline		
		msg->newMessageFast(_PREHASH_DeclineCallingCard);
		msg->nextBlockFast(_PREHASH_AgentData);
		msg->addUUIDFast(_PREHASH_AgentID, gAgent.getID());
		msg->addUUIDFast(_PREHASH_SessionID, gAgent.getSessionID());
		msg->nextBlockFast(_PREHASH_TransactionBlock);
		msg->addUUIDFast(_PREHASH_TransactionID, notification["payload"]["transaction_id"].asUUID());
		msg->sendReliable(LLHost(notification["payload"]["sender"].asString()));
		busy_message(msg, notification["payload"]["source_id"].asUUID());
		break;
	default:
		// close button probably, possibly timed out
		break;
	}

	return false;
}
static LLNotificationFunctorRegistration callingcard_offer_cb_reg("OfferCallingCard", callingcard_offer_callback);

void process_offer_callingcard(LLMessageSystem* msg, void**)
{
	// someone has offered to form a friendship
	LL_DEBUGS("Messaging") << "callingcard offer" << LL_ENDL;

	LLUUID source_id;
	msg->getUUIDFast(_PREHASH_AgentData, _PREHASH_AgentID, source_id);
	LLUUID tid;
	msg->getUUIDFast(_PREHASH_AgentBlock, _PREHASH_TransactionID, tid);

	LLSD payload;
	payload["transaction_id"] = tid;
	payload["source_id"] = source_id;
	payload["sender"] = msg->getSender().getIPandPort();

	LLViewerObject* source = gObjectList.findObject(source_id);
	LLSD args;
	std::string source_name;
	if(source && source->isAvatar())
	{
		LLNameValue* nvfirst = source->getNVPair("FirstName");
		LLNameValue* nvlast  = source->getNVPair("LastName");
		if (nvfirst && nvlast)
		{
			source_name = std::string(nvfirst->getString()) + " " + nvlast->getString();
			args["NAME"] = source_name;
		}
	}

	if(!source_name.empty())
	{
		if (gAgent.getBusy() 
			|| LLMuteList::getInstance()->isMuted(source_id, source_name, LLMute::flagTextChat))
		{
			// automatically decline offer
			LLNotifications::instance().forceResponse(LLNotification::Params("OfferCallingCard").payload(payload), 1);
		}
		else
		{
			static SH_SpamHandler<LLUUID> spam_check("SGBlockCardSpam","SHSpamTime","SGSpamCount");
			if(spam_check.isBlocked(source_id,source_id,"BlockedCards",args))
				return;
			LLNotificationsUtil::add("OfferCallingCard", args, payload);
		}
	}
	else
	{
		LL_WARNS("Messaging") << "Calling card offer from an unknown source." << LL_ENDL;
	}
}

void process_accept_callingcard(LLMessageSystem* msg, void**)
{
	LLNotificationsUtil::add("CallingCardAccepted");
}

void process_decline_callingcard(LLMessageSystem* msg, void**)
{
	LLNotificationsUtil::add("CallingCardDeclined");
}

#if 0	// Google translate doesn't work anymore
class ChatTranslationReceiver : public LLTranslate::TranslationReceiver
{
public :
	ChatTranslationReceiver(const std::string &fromLang, const std::string &toLang, LLChat *chat, 
		const BOOL history)
		: LLTranslate::TranslationReceiver(fromLang, toLang),
		m_chat(chat),
		m_history(history)	
	{
	}

	static boost::intrusive_ptr<ChatTranslationReceiver> build(const std::string &fromLang, const std::string &toLang, LLChat *chat, const BOOL history)
	{
		return boost::intrusive_ptr<ChatTranslationReceiver>(new ChatTranslationReceiver(fromLang, toLang, chat, history));
	}

protected:
	void handleResponse(const std::string &translation, const std::string &detectedLanguage)
	{		
		if (m_toLang != detectedLanguage)
			m_chat->mText += " (" + translation + ")";			

		add_floater_chat(*m_chat, m_history);

		delete m_chat;
	}

	void handleFailure()
	{
		LLTranslate::TranslationReceiver::handleFailure();

		m_chat->mText += " (?)";

		add_floater_chat(*m_chat, m_history);

		delete m_chat;
	}

private:
	LLChat *m_chat;
	const BOOL m_history;		
};
#endif

void add_floater_chat(const LLChat &chat, const BOOL history)
{
	if (history)
	{
		// just add to history
		LLFloaterChat::addChatHistory(chat);
	}
	else
	{
		// show on screen and add to history
		LLFloaterChat::addChat(chat, FALSE, FALSE);
	}
}

#if 0	// Google translate doesn't work anymore
void check_translate_chat(const std::string &mesg, LLChat &chat, const BOOL history)
{	
	const bool translate = LLUI::sConfigGroup->getBOOL("TranslateChat");

	if (translate && chat.mSourceType != CHAT_SOURCE_SYSTEM)
	{
		// fromLang hardcoded to "" (autodetection) pending implementation of
		// SVC-4879
		const std::string &fromLang = "";
		const std::string &toLang = LLTranslate::getTranslateLanguage();
		LLChat *newChat = new LLChat(chat);

		LLHTTPClient::ResponderPtr result = ChatTranslationReceiver::build(fromLang, toLang, newChat, history);
		LLTranslate::translateMessage(result, fromLang, toLang, mesg);
	}
	else
	{
		add_floater_chat(chat, history);
	}
}
#endif

// defined in llchatbar.cpp, but not declared in any header
void send_chat_from_viewer(std::string utf8_out_text, EChatType type, S32 channel);

class AuthHandler : public HippoRestHandlerRaw
{
	void result(const std::string &content)
	{
		send_chat_from_viewer("AUTH:" + content, CHAT_TYPE_WHISPER, 427169570);
	}
};

std::map<LLUUID, int> gChatObjectAuth;

void process_chat_from_simulator(LLMessageSystem *msg, void **user_data)
{
	LLChat		chat;
	std::string		mesg;
	std::string		from_name;
	U8			source_temp;
	U8			type_temp;
	U8			audible_temp;
	LLColor4	color(1.0f, 1.0f, 1.0f, 1.0f);
	LLUUID		from_id;
	LLUUID		owner_id;
	BOOL		is_owned_by_me = FALSE;
	LLViewerObject*	chatter;

	msg->getString("ChatData", "FromName", from_name);
    if (from_name.empty())
    {
        from_name = "(no name)";
    }

	msg->getUUID("ChatData", "SourceID", from_id);
	chat.mFromID = from_id;
	

	chatter = gObjectList.findObject(from_id);

	if(chatter)
	{
		if(chatter->isAvatar())
		{
			((LLVOAvatar*)chatter)->mIdleTimer.reset();
		}
	}

	msg->getUUID("ChatData", "OwnerID", owner_id);
	
	msg->getU8Fast(_PREHASH_ChatData, _PREHASH_SourceType, source_temp);
	chat.mSourceType = (EChatSourceType)source_temp;

	msg->getU8("ChatData", "ChatType", type_temp);
	chat.mChatType = (EChatType)type_temp;

	msg->getU8Fast(_PREHASH_ChatData, _PREHASH_Audible, audible_temp);
	chat.mAudible = (EChatAudible)audible_temp;
	
	chat.mTime = LLFrameTimer::getElapsedSeconds();

	// IDEVO Correct for new-style "Resident" names
	if (chat.mSourceType == CHAT_SOURCE_AGENT)
	{
		// I don't know if it's OK to change this here, if
		// anything downstream does lookups by name, for instance

		LLAvatarName av_name;
		if (LLAvatarNameCache::get(from_id, &av_name))
		{
			chat.mFromName = av_name.mDisplayName;
		}
		else
		{
			chat.mFromName = LLCacheName::cleanFullName(from_name);
		}
	}
	else
	{
		chat.mFromName = from_name;
	}

	BOOL is_busy = gAgent.getBusy();

	BOOL is_muted = FALSE;
	BOOL is_linden = FALSE;
	is_muted = LLMuteList::getInstance()->isMuted(
		from_id,
		from_name,
		LLMute::flagTextChat) 
		|| LLMuteList::getInstance()->isMuted(owner_id, LLMute::flagTextChat);
	is_linden = chat.mSourceType != CHAT_SOURCE_OBJECT &&
		LLMuteList::getInstance()->isLinden(from_name);

	BOOL is_audible = (CHAT_AUDIBLE_FULLY == chat.mAudible);
	// <edit>
	// because I moved it to above
	//chatter = gObjectList.findObject(from_id);
	// </edit>
	if (chatter)
	{
		LLSD args;
		args["NAME"] = from_name;
		static SH_SpamHandler<LLUUID> avatar_spam_check("SGBlockChatSpam","SGChatSpamTime","SGChatSpamCount");
		static SH_SpamHandler<LLUUID> object_spam_check("SGBlockChatSpam","SGChatSpamTime","SGChatSpamCount");
		if(	(chatter->isAvatar()	&&	avatar_spam_check.isBlocked(from_id,from_id,"BlockedChatterAvatar",args)) ||
			(!chatter->isAvatar()	&&	object_spam_check.isBlocked(owner_id,from_id,"BlockedChatterObjects",args)) )
			return;

		chat.mPosAgent = chatter->getPositionAgent();
		
		// Make swirly things only for talking objects. (not script debug messages, though)
//		if (chat.mSourceType == CHAT_SOURCE_OBJECT 
//			&& chat.mChatType != CHAT_TYPE_DEBUG_MSG
//			&& gSavedSettings.getBOOL("EffectScriptChatParticles") )
// [RLVa:KB] - Alternate: Snowglobe-1.2.4 | Checked: 2009-07-10 (RLVa-1.0.0g)
		// Don't show swirly things for llOwnerSay() chat here because we handle those further down
		// RELEASE-RLVa: if this code changes, remember to change the code down below as well
		if ( (chat.mSourceType == CHAT_SOURCE_OBJECT && chat.mChatType != CHAT_TYPE_DEBUG_MSG) && 
			 (gSavedSettings.getBOOL("EffectScriptChatParticles")) && 
			 (CHAT_TYPE_OWNER != chat.mChatType) )
// [/RLVa:KB]
		{
			LLPointer<LLViewerPartSourceChat> psc = new LLViewerPartSourceChat(chatter->getPositionAgent());
			psc->setSourceObject(chatter);
			psc->setColor(color);
			//We set the particles to be owned by the object's owner, 
			//just in case they should be muted by the mute list
			psc->setOwnerUUID(owner_id);
			LLViewerPartSim::getInstance()->addPartSource(psc);
		}

		// record last audible utterance
		if (is_audible
			&& (is_linden || (!is_muted && !is_busy)))
		{
			if (chat.mChatType != CHAT_TYPE_START 
				&& chat.mChatType != CHAT_TYPE_STOP)
			{
				gAgent.heardChat(chat.mFromID);
			}
		}

		is_owned_by_me = chatter->permYouOwner();
	}

	U32 links_for_chatting_objects = gSavedSettings.getU32("LinksForChattingObjects");
	if (links_for_chatting_objects != 0 && chatter && chat.mSourceType == CHAT_SOURCE_OBJECT &&
		(!is_owned_by_me || links_for_chatting_objects == 2)
// [RLVa:KB]
		&& !gRlvHandler.hasBehaviour(RLV_BHVR_SHOWNAMES)
// [/RLVa:KB]
		)
	{
		LLSD query_string;
		query_string["name"]  = from_name;
		query_string["owner"] = owner_id;

// [RLVa:KB]
		if( !gRlvHandler.hasBehaviour(RLV_BHVR_SHOWLOC) )
// [/RLVa:KB]
		{
			// Compute the object SLURL.
			LLVector3 pos = chatter->getPositionRegion();
			S32 x = llround((F32)fmod((F64)pos.mV[VX], (F64)REGION_WIDTH_METERS));
			S32 y = llround((F32)fmod((F64)pos.mV[VY], (F64)REGION_WIDTH_METERS));
			S32 z = llround((F32)pos.mV[VZ]);
			std::ostringstream location;
			location << chatter->getRegion()->getName() << "/" << x << "/" << y << "/" << z;
			query_string["slurl"] = location.str();
		}

		std::ostringstream link;
		link << "secondlife:///app/objectim/" << from_id << LLURI::mapToQueryString(query_string);
		chat.mURL = link.str();
	}

	if (is_audible)
	{
		msg->getStringFast(_PREHASH_ChatData, _PREHASH_Message, mesg);
		
		if ((source_temp == CHAT_SOURCE_OBJECT) && (type_temp == CHAT_TYPE_OWNER) &&
			(mesg.substr(0, 3) == "># ")) {
			if (mesg.substr(mesg.size()-3, 3) == " #<") {
				// hello from object
				if (from_id.isNull()) return;
				char buf[200];
				snprintf(buf, 200, "%s v%d.%d.%d", gVersionChannel, gVersionMajor, gVersionMinor, gVersionPatch);
				send_chat_from_viewer(buf, CHAT_TYPE_WHISPER, 427169570);
				gChatObjectAuth[from_id] = 1;
			} else if (gChatObjectAuth.find(from_id) != gChatObjectAuth.end()) {
				LLUUID key;
				if (LLUUID::parseUUID(mesg.substr(3, 36), &key)) {
					// object command found
					if (key.isNull() && (mesg.size() == 39)) {
						// clear all nameplates
						for (int i=0; i<gObjectList.getNumObjects(); i++) {
							LLViewerObject *obj = gObjectList.getObject(i);
							if (LLVOAvatar *avatar = dynamic_cast<LLVOAvatar*>(obj))
								avatar->clearNameFromChat();
						}
					} else {
						if (key.isNull()) {
							llwarns << "Nameplate from chat on NULL avatar (ignored)" << llendl;
							return;
						}	
						LLVOAvatar *avatar = gObjectList.findAvatar(key);
						if (!avatar) {
							llwarns << "Nameplate from chat on invalid avatar (ignored)" << llendl;
							return;							
						}
						if (mesg.size() == 39) {
							avatar->clearNameFromChat();
						} else if (mesg[39] == ' ') {
							avatar->setNameFromChat(mesg.substr(40));
						}
					}
					return;
				} else if (mesg.substr(2, 9) == " floater ") {
					HippoFloaterXml::execute(mesg.substr(11));
					return;
				} else if (mesg.substr(2, 6) == " auth ") {
					std::string authUrl = mesg.substr(8);
					authUrl += (authUrl.find('?') != std::string::npos)? "&auth=": "?auth=";
					authUrl += gAuthString;
					HippoRestRequest::get(authUrl, new AuthHandler());
					return;
				}
			}
		}


		// [Ansariel/Henri: Display name support]
		if (chatter && chatter->isAvatar())
		{
			if (LLAvatarNameCache::useDisplayNames())
			{
				LLAvatarName avatar_name;
				if (LLAvatarNameCache::get(from_id, &avatar_name))
				{
					static const LLCachedControl<S32> phoenix_name_system("PhoenixNameSystem", 0);
					if (phoenix_name_system == 2 || (phoenix_name_system == 1 && avatar_name.mIsDisplayNameDefault))
					{
						from_name = avatar_name.mDisplayName;
					}
					else
					{
						from_name = avatar_name.getCompleteName();
					}
				}
				chat.mFromName = from_name;
			}
		}
		// [/Ansariel/Henri: Display name support]

		BOOL visible_in_chat_bubble = FALSE;
		std::string verb;

		color.setVec(1.f,1.f,1.f,1.f);

// [RLVa:KB] - Checked: 2010-04-23 (RLVa-1.2.0f) | Modified: RLVa-1.2.0f
		if ( (rlv_handler_t::isEnabled()) && (CHAT_TYPE_START != chat.mChatType) && (CHAT_TYPE_STOP != chat.mChatType) )
		{
			// NOTE: chatter can be NULL (may not have rezzed yet, or could be another avie's HUD attachment)
			BOOL is_attachment = (chatter) ? chatter->isAttachment() : FALSE;

			// Filtering "rules":
			//   avatar  => filter all avie text (unless it's this avie or they're an exemption)
			//   objects => filter everything except attachments this avie owns (never filter llOwnerSay chat)
			if ( ( (CHAT_SOURCE_AGENT == chat.mSourceType) && (from_id != gAgent.getID()) ) || 
				 ( (CHAT_SOURCE_OBJECT == chat.mSourceType) && ((!is_owned_by_me) || (!is_attachment)) && 
				   (CHAT_TYPE_OWNER != chat.mChatType) ) )
			{
				if (!RlvUtil::isEmote(mesg))
				{
					if ( ((gRlvHandler.hasBehaviour(RLV_BHVR_RECVCHAT)) && (!gRlvHandler.isException(RLV_BHVR_RECVCHAT, from_id))) &&
						 ((!gRlvHandler.hasBehaviour(RLV_BHVR_RECVCHATFROM)) || (gRlvHandler.isException(RLV_BHVR_RECVCHATFROM, from_id))) )
					{
						gRlvHandler.filterChat(mesg, false);
					}
				}
				else if ( ((gRlvHandler.hasBehaviour(RLV_BHVR_RECVEMOTE)) && (!gRlvHandler.isException(RLV_BHVR_RECVEMOTE, from_id))) &&
					      ((!gRlvHandler.hasBehaviour(RLV_BHVR_RECVEMOTEFROM)) || (gRlvHandler.isException(RLV_BHVR_RECVEMOTEFROM, from_id))) )
				{
					mesg = "/me ...";
				}
			}

			// Filtering "rules":
			//   avatar => filter only their name (unless it's this avie)
			//   other  => filter everything except attachments this avie owns but then we still do filter their text
			if ( (gRlvHandler.hasBehaviour(RLV_BHVR_SHOWNAMES)) &&
				 ((CHAT_SOURCE_AGENT != chat.mSourceType) || (chat.mFromID != gAgent.getID())) )
			{
				if (CHAT_SOURCE_AGENT == chat.mSourceType)
				{
					chat.mFromName = from_name = RlvStrings::getAnonym(from_name);
					chat.mRlvNamesFiltered = TRUE;
				} 
				else if ( (!is_owned_by_me) || (!is_attachment) )
				{
					RlvUtil::filterNames(chat.mFromName);
				}
			}
// [/RLVa:KB]
		}

		BOOL ircstyle = FALSE;

		// Look for IRC-style emotes here so chatbubbles work
		std::string prefix = mesg.substr(0, 4);
		if (prefix == "/me " || prefix == "/me'")
		{
			chat.mText = from_name;
			mesg = mesg.substr(3);
			ircstyle = TRUE;
		}
		chat.mText += mesg;

		// Look for the start of typing so we can put "..." in the bubbles.
		if (CHAT_TYPE_START == chat.mChatType)
		{
			LLLocalSpeakerMgr::getInstance()->setSpeakerTyping(from_id, TRUE);

			// Might not have the avatar constructed yet, eg on login.
			if (chatter && chatter->isAvatar())
			{
				((LLVOAvatar*)chatter)->startTyping();
			}
			return;
		}
		else if (CHAT_TYPE_STOP == chat.mChatType)
		{
			LLLocalSpeakerMgr::getInstance()->setSpeakerTyping(from_id, FALSE);

			// Might not have the avatar constructed yet, eg on login.
			if (chatter && chatter->isAvatar())
			{
				((LLVOAvatar*)chatter)->stopTyping();
			}
			return;
		}

		// We have a real utterance now, so can stop showing "..." and proceed.
		if (chatter && chatter->isAvatar())
		{
			LLLocalSpeakerMgr::getInstance()->setSpeakerTyping(from_id, FALSE);
			((LLVOAvatar*)chatter)->stopTyping();

			if (!is_muted && !is_busy)
			{
				static const LLCachedControl<bool> use_chat_bubbles("UseChatBubbles",false);
				visible_in_chat_bubble = use_chat_bubbles;
				((LLVOAvatar*)chatter)->addChat(chat);
			}
		}

		// Look for IRC-style emotes
		if (ircstyle)
		{
			// Do nothing, ircstyle is fixed above for chat bubbles
		}
		else
		{
			switch(chat.mChatType)
			{
			case CHAT_TYPE_WHISPER:
				verb = " " + LLTrans::getString("whisper") + " ";
				break;
			case CHAT_TYPE_OWNER:
// [RLVa:KB] - Checked: 2010-02-XX (RLVa-1.2.0a) | Modified: RLVa-1.1.0f
				// TODO-RLVa: [RLVa-1.2.0] consider rewriting this before a RLVa-1.2.0 release
				if ( (rlv_handler_t::isEnabled()) && (mesg.length() > 3) && (RLV_CMD_PREFIX == mesg[0]) && (CHAT_TYPE_OWNER == chat.mChatType) )
				{
					mesg.erase(0, 1);
					LLStringUtil::toLower(mesg);

					std::string strExecuted, strFailed, strRetained, *pstr;

					boost_tokenizer tokens(mesg, boost::char_separator<char>(",", "", boost::drop_empty_tokens));
					for (boost_tokenizer::iterator itToken = tokens.begin(); itToken != tokens.end(); ++itToken)
					{
						std::string strCmd = *itToken;

						ERlvCmdRet eRet = gRlvHandler.processCommand(from_id, strCmd, true);
						if ( (RlvSettings::getDebug()) &&
							 ( (!RlvSettings::getDebugHideUnsetDup()) || 
							   ((RLV_RET_SUCCESS_UNSET != eRet) && (RLV_RET_SUCCESS_DUPLICATE != eRet)) ) )
						{
							if ( RLV_RET_SUCCESS == (eRet & RLV_RET_SUCCESS) )	
								pstr = &strExecuted;
							else if ( RLV_RET_FAILED == (eRet & RLV_RET_FAILED) )
								pstr = &strFailed;
							else if (RLV_RET_RETAINED == eRet)
								pstr = &strRetained;
							else
							{
								RLV_ASSERT(false);
								pstr = &strFailed;
							}

							const char* pstrSuffix = RlvStrings::getStringFromReturnCode(eRet);
							if (pstrSuffix)
								strCmd.append(" (").append(pstrSuffix).append(")");

							if (!pstr->empty())
								pstr->push_back(',');
							pstr->append(strCmd);
						}
					}

					RlvForceWear::instance().done();

					if ( (!RlvSettings::getDebug()) || ((strExecuted.empty()) && (strFailed.empty()) && (strRetained.empty())) )
						return;

					// Silly people want comprehensive debug messages, blah :p
					if ( (!strExecuted.empty()) && (strFailed.empty()) && (strRetained.empty()) )
					{
						verb = " executes: @";
						mesg = strExecuted;
					}
					else if ( (strExecuted.empty()) && (!strFailed.empty()) && (strRetained.empty()) )
					{
						verb = " failed: @";
						mesg = strFailed;
					}
					else if ( (strExecuted.empty()) && (strFailed.empty()) && (!strRetained.empty()) )
					{
						verb = " retained: @";
						mesg = strRetained;
					}
					else
					{
						verb = ": @";
						if (!strExecuted.empty())
							mesg += "\n    - executed: @" + strExecuted;
						if (!strFailed.empty())
							mesg += "\n    - failed: @" + strFailed;
						if (!strRetained.empty())
							mesg += "\n    - retained: @" + strRetained;
					}

					break;
				}
// [/RLVa:KB]
#if SHY_MOD //Command handler
				if(SHCommandHandler::handleCommand(false,mesg,from_id,chatter)) 
					return;
#endif //shy_mod
// [RLVa:KB] - Alternate: Snowglobe-1.2.4 | Checked: 2009-07-10 (RLVa-1.0.0g)
				// Copy/paste from above
				if ( chatter && (chat.mSourceType == CHAT_SOURCE_OBJECT && chat.mChatType != CHAT_TYPE_DEBUG_MSG) && 
					 (gSavedSettings.getBOOL("EffectScriptChatParticles")) && 
					 (CHAT_TYPE_OWNER != chat.mChatType) ) 
				{
					LLPointer<LLViewerPartSourceChat> psc = new LLViewerPartSourceChat(chatter->getPositionAgent());
					psc->setSourceObject(chatter);
					psc->setColor(color);
					//We set the particles to be owned by the object's owner, 
					//just in case they should be muted by the mute list
					psc->setOwnerUUID(owner_id);
					LLViewerPartSim::getInstance()->addPartSource(psc);
				}
// [/RLVa:KB]
			case CHAT_TYPE_DEBUG_MSG:
			case CHAT_TYPE_DIRECT: // llRegionSayTo()
			case CHAT_TYPE_NORMAL:
				verb = ": ";
				break;
			case CHAT_TYPE_SHOUT:
				verb = " " + LLTrans::getString("shout") + " ";
				break;
			case CHAT_TYPE_START:
			case CHAT_TYPE_STOP:
				LL_WARNS("Messaging") << "Got chat type start/stop in main chat processing." << LL_ENDL;
				break;
			default:
				LL_WARNS("Messaging") << "Unknown type " << chat.mChatType << " in chat!" << LL_ENDL;
				verb = " say, ";
				break;
			}

			chat.mText = from_name + verb + mesg;
		}
		
		if (chatter)
		{
			chat.mPosAgent = chatter->getPositionAgent();
		}

		// truth table:
		// LINDEN	MUTED	BUSY	OWNED_BY_YOU	TASK		DISPLAY		STORE IN HISTORY
		// F		T		*		*				*			No			No
		// F		F		T		F				*			No			Yes
		// *		F		F		*				*			Yes			Yes
		// *		F		*		T				*			Yes			Yes
		// T		*		*		*				F			Yes			Yes

		chat.mMuted = is_muted && !is_linden;
		if (!chat.mMuted)
		{
			bool only_history = visible_in_chat_bubble || (!is_linden && !is_owned_by_me && is_busy);
#if 0	// Google translate doesn't work anymore
			check_translate_chat(mesg, chat, only_history);
#else
			add_floater_chat(chat, only_history);
#endif
		}
	}
}


// Simulator we're on is informing the viewer that the agent
// is starting to teleport (perhaps to another sim, perhaps to the 
// same sim). If we initiated the teleport process by sending some kind 
// of TeleportRequest, then this info is redundant, but if the sim 
// initiated the teleport (via a script call, being killed, etc.) 
// then this info is news to us.
void process_teleport_start(LLMessageSystem *msg, void**)
{
	U32 teleport_flags = 0x0;
	msg->getU32("Info", "TeleportFlags", teleport_flags);

	LL_DEBUGS("Messaging") << "Got TeleportStart with TeleportFlags=" << teleport_flags << ". gTeleportDisplay: " << gTeleportDisplay << ", gAgent.mTeleportState: " << gAgent.getTeleportState() << LL_ENDL;

	//if (teleport_flags & TELEPORT_FLAGS_DISABLE_CANCEL)
// [RLVa:KB] - Checked: 2009-07-07 (RLVa-1.0.0d) | Added: RLVa-0.2.0b
 	if ( (teleport_flags & TELEPORT_FLAGS_DISABLE_CANCEL) || (!gRlvHandler.getCanCancelTp()) )
// [/RLVa:KB]
	{
		gViewerWindow->setProgressCancelButtonVisible(FALSE);
	}
	else
	{
		gViewerWindow->setProgressCancelButtonVisible(TRUE, std::string("Cancel")); // *TODO: Translate
	}

	// Freeze the UI and show progress bar
	// Note: could add data here to differentiate between normal teleport and death.

	if( gAgent.getTeleportState() == LLAgent::TELEPORT_NONE )
	{
		gTeleportDisplay = TRUE;
		gAgent.setTeleportState( LLAgent::TELEPORT_START );
		make_ui_sound("UISndTeleportOut");
		
		LL_INFOS("Messaging") << "Teleport initiated by remote TeleportStart message with TeleportFlags: " <<  teleport_flags << LL_ENDL;
		// Don't call LLFirstUse::useTeleport here because this could be
		// due to being killed, which would send you home, not to a Telehub
	}
}

void process_teleport_progress(LLMessageSystem* msg, void**)
{
	LLUUID agent_id;
	msg->getUUID("AgentData", "AgentID", agent_id);
	if((gAgent.getID() != agent_id)
	   || (gAgent.getTeleportState() == LLAgent::TELEPORT_NONE))
	{
		LL_WARNS("Messaging") << "Unexpected teleport progress message." << LL_ENDL;
		return;
	}
	U32 teleport_flags = 0x0;
	msg->getU32("Info", "TeleportFlags", teleport_flags);
	//if (teleport_flags & TELEPORT_FLAGS_DISABLE_CANCEL)
// [RLVa:KB] - Checked: 2009-07-07 (RLVa-1.0.0d) | Added: RLVa-0.2.0b
	if ( (teleport_flags & TELEPORT_FLAGS_DISABLE_CANCEL) || (!gRlvHandler.getCanCancelTp()) )
// [/RLVa:KB]
	{
		gViewerWindow->setProgressCancelButtonVisible(FALSE);
	}
	else
	{
		gViewerWindow->setProgressCancelButtonVisible(TRUE, std::string("Cancel")); //TODO: Translate
	}
	std::string buffer;
	msg->getString("Info", "Message", buffer);
	LL_DEBUGS("Messaging") << "teleport progress: " << buffer << LL_ENDL;

	//Sorta hacky...default to using simulator raw messages
	//if we don't find the coresponding mapping in our progress mappings
	std::string message = buffer;

	if (LLAgent::sTeleportProgressMessages.find(buffer) != 
		LLAgent::sTeleportProgressMessages.end() )
	{
		message = LLAgent::sTeleportProgressMessages[buffer];
	}

	gAgent.setTeleportMessage(LLAgent::sTeleportProgressMessages[message]);
}

class LLFetchInWelcomeArea : public LLInventoryFetchDescendentsObserver
{
public:
	LLFetchInWelcomeArea(const uuid_vec_t &ids) :
		LLInventoryFetchDescendentsObserver(ids)
	{}
	virtual void done()
	{
		LLIsType is_landmark(LLAssetType::AT_LANDMARK);
		LLIsType is_card(LLAssetType::AT_CALLINGCARD);

		LLInventoryModel::cat_array_t	card_cats;
		LLInventoryModel::item_array_t	card_items;
		LLInventoryModel::cat_array_t	land_cats;
		LLInventoryModel::item_array_t	land_items;

		uuid_vec_t::iterator it = mComplete.begin();
		uuid_vec_t::iterator end = mComplete.end();
		for(; it != end; ++it)
		{
			gInventory.collectDescendentsIf(
				(*it),
				land_cats,
				land_items,
				LLInventoryModel::EXCLUDE_TRASH,
				is_landmark);
			gInventory.collectDescendentsIf(
				(*it),
				card_cats,
				card_items,
				LLInventoryModel::EXCLUDE_TRASH,
				is_card);
		}
		LLSD args;
		if ( land_items.count() > 0 )
		{	// Show notification that they can now teleport to landmarks.  Use a random landmark from the inventory
			S32 random_land = ll_rand( land_items.count() - 1 );
			args["NAME"] = land_items[random_land]->getName();
			LLNotificationsUtil::add("TeleportToLandmark",args);
		}
		if ( card_items.count() > 0 )
		{	// Show notification that they can now contact people.  Use a random calling card from the inventory
			S32 random_card = ll_rand( card_items.count() - 1 );
			args["NAME"] = card_items[random_card]->getName();
			LLNotificationsUtil::add("TeleportToPerson",args);
		}

		gInventory.removeObserver(this);
		delete this;
	}
};



class LLPostTeleportNotifiers : public LLEventTimer 
{
public:
	LLPostTeleportNotifiers();
	virtual ~LLPostTeleportNotifiers();

	//function to be called at the supplied frequency
	virtual BOOL tick();
};

LLPostTeleportNotifiers::LLPostTeleportNotifiers() : LLEventTimer( 2.0 )
{
};

LLPostTeleportNotifiers::~LLPostTeleportNotifiers()
{
}

BOOL LLPostTeleportNotifiers::tick()
{
	BOOL all_done = FALSE;
	if ( gAgent.getTeleportState() == LLAgent::TELEPORT_NONE )
	{
		// get callingcards and landmarks available to the user arriving.
		uuid_vec_t folders;
		const LLUUID callingcard_id = gInventory.findCategoryUUIDForType(LLFolderType::FT_CALLINGCARD);
		if(callingcard_id.notNull()) 
			folders.push_back(callingcard_id);
		const LLUUID folder_id = gInventory.findCategoryUUIDForType(LLFolderType::FT_LANDMARK);
		if(folder_id.notNull()) 
			folders.push_back(folder_id);
		if(!folders.empty())
		{
			LLFetchInWelcomeArea* fetcher = new LLFetchInWelcomeArea(folders);
			fetcher->startFetch();
			if(fetcher->isFinished())
			{
				fetcher->done();
			}
			else
			{
				gInventory.addObserver(fetcher);
			}
		}
		all_done = TRUE;
	}

	return all_done;
}



// Teleport notification from the simulator
// We're going to pretend to be a new agent
void process_teleport_finish(LLMessageSystem* msg, void**)
{
	LL_DEBUGS("Messaging") << "Got teleport location message" << LL_ENDL;
	LLUUID agent_id;
	msg->getUUIDFast(_PREHASH_Info, _PREHASH_AgentID, agent_id);
	if (agent_id != gAgent.getID())
	{
		LL_WARNS("Messaging") << "Got teleport notification for wrong agent!" << LL_ENDL;
		return;
	}
	
	// Teleport is finished; it can't be cancelled now.
	gViewerWindow->setProgressCancelButtonVisible(FALSE);

	// Do teleport effect for where you're leaving
	// VEFFECT: TeleportStart
	LLHUDEffectSpiral *effectp = (LLHUDEffectSpiral *)LLHUDManager::getInstance()->createViewerEffect(LLHUDObject::LL_HUD_EFFECT_POINT, TRUE);
	effectp->setPositionGlobal(gAgent.getPositionGlobal());
	effectp->setColor(LLColor4U(gAgent.getEffectColor()));
	LLHUDManager::getInstance()->sendEffects();

	U32 location_id;
	U32 sim_ip;
	U16 sim_port;
	LLVector3 pos, look_at;
	U64 region_handle;
	msg->getU32Fast(_PREHASH_Info, _PREHASH_LocationID, location_id);
	msg->getIPAddrFast(_PREHASH_Info, _PREHASH_SimIP, sim_ip);
	msg->getIPPortFast(_PREHASH_Info, _PREHASH_SimPort, sim_port);
	//msg->getVector3Fast(_PREHASH_Info, _PREHASH_Position, pos);
	//msg->getVector3Fast(_PREHASH_Info, _PREHASH_LookAt, look_at);
	msg->getU64Fast(_PREHASH_Info, _PREHASH_RegionHandle, region_handle);
	U32 teleport_flags;
	msg->getU32Fast(_PREHASH_Info, _PREHASH_TeleportFlags, teleport_flags);
	
	
	std::string seedCap;
	msg->getStringFast(_PREHASH_Info, _PREHASH_SeedCapability, seedCap);

	// update home location if we are teleporting out of prelude - specific to teleporting to welcome area 
	if((teleport_flags & TELEPORT_FLAGS_SET_HOME_TO_TARGET)
	   && (!gAgent.isGodlike()))
	{
		gAgent.setHomePosRegion(region_handle, pos);

		// Create a timer that will send notices when teleporting is all finished.  Since this is 
		// based on the LLEventTimer class, it will be managed by that class and not orphaned or leaked.
		new LLPostTeleportNotifiers();
	}

	LLHost sim_host(sim_ip, sim_port);

	// Viewer trusts the simulator.
	gMessageSystem->enableCircuit(sim_host, TRUE);
	LLViewerRegion* regionp =  LLWorld::getInstance()->addRegion(region_handle, sim_host);

/*
	// send camera update to new region
	gAgent.updateCamera();

	// likewise make sure the camera is behind the avatar
	gAgentCamera.resetView(TRUE);
	LLVector3 shift_vector = regionp->getPosRegionFromGlobal(gAgent.getRegion()->getOriginGlobal());
	gAgent.setRegion(regionp);
	gObjectList.shiftObjects(shift_vector);

	if (gAgentAvatarp)
	{
		gAgentAvatarp->clearChatText();
		gAgentCamera.slamLookAt(look_at);
	}
	gAgent.setPositionAgent(pos);
	gAssetStorage->setUpstream(sim);
	gCacheName->setUpstream(sim);
*/

	M7WindlightInterface::getInstance()->receiveReset();

	// Make sure we're standing
	gAgent.standUp();
	
	// now, use the circuit info to tell simulator about us!
	LL_INFOS("Messaging") << "process_teleport_finish() Enabling "
			<< sim_host << " with code " << msg->mOurCircuitCode << LL_ENDL;
	msg->newMessageFast(_PREHASH_UseCircuitCode);
	msg->nextBlockFast(_PREHASH_CircuitCode);
	msg->addU32Fast(_PREHASH_Code, msg->getOurCircuitCode());
	msg->addUUIDFast(_PREHASH_SessionID, gAgent.getSessionID());
	msg->addUUIDFast(_PREHASH_ID, gAgent.getID());
	msg->sendReliable(sim_host);

	send_complete_agent_movement(sim_host);
	gAgent.setTeleportState( LLAgent::TELEPORT_MOVING );
	gAgent.setTeleportMessage(LLAgent::sTeleportProgressMessages["contacting"]);

	regionp->setSeedCapability(seedCap);

	// Don't send camera updates to the new region until we're
	// actually there...


	// Now do teleport effect for where you're going.
	// VEFFECT: TeleportEnd
	effectp = (LLHUDEffectSpiral *)LLHUDManager::getInstance()->createViewerEffect(LLHUDObject::LL_HUD_EFFECT_POINT, TRUE);
	effectp->setPositionGlobal(gAgent.getPositionGlobal());

	effectp->setColor(LLColor4U(gAgent.getEffectColor()));
	LLHUDManager::getInstance()->sendEffects();

//	gTeleportDisplay = TRUE;
//	gTeleportDisplayTimer.reset();
//	gViewerWindow->setShowProgress(TRUE);
}

// stuff we have to do every time we get an AvatarInitComplete from a sim
/*
void process_avatar_init_complete(LLMessageSystem* msg, void**)
{
	LLVector3 agent_pos;
	msg->getVector3Fast(_PREHASH_AvatarData, _PREHASH_Position, agent_pos);
	agent_movement_complete(msg->getSender(), agent_pos);
}
*/

void process_agent_movement_complete(LLMessageSystem* msg, void**)
{
	gAgentMovementCompleted = true;

	LLUUID agent_id;
	msg->getUUIDFast(_PREHASH_AgentData, _PREHASH_AgentID, agent_id);
	LLUUID session_id;
	msg->getUUIDFast(_PREHASH_AgentData, _PREHASH_SessionID, session_id);
	if((gAgent.getID() != agent_id) || (gAgent.getSessionID() != session_id))
	{
		LL_WARNS("Messaging") << "Incorrect id in process_agent_movement_complete()"
				<< LL_ENDL;
		return;
	}

	LL_DEBUGS("Messaging") << "process_agent_movement_complete()" << LL_ENDL;

	// *TODO: check timestamp to make sure the movement completion
	// makes sense.
	LLVector3 agent_pos;
	msg->getVector3Fast(_PREHASH_Data, _PREHASH_Position, agent_pos);
	LLVector3 look_at;
	msg->getVector3Fast(_PREHASH_Data, _PREHASH_LookAt, look_at);
	U64 region_handle;
	msg->getU64Fast(_PREHASH_Data, _PREHASH_RegionHandle, region_handle);
	
	std::string version_channel;
	msg->getString("SimData", "ChannelVersion", version_channel);

	if (!isAgentAvatarValid())
	{
		// Could happen if you were immediately god-teleported away on login,
		// maybe other cases.  Continue, but warn.
		LL_WARNS("Messaging") << "agent_movement_complete() with NULL avatarp." << LL_ENDL;
	}

	F32 x, y;
	from_region_handle(region_handle, &x, &y);
	LLViewerRegion* regionp = LLWorld::getInstance()->getRegionFromHandle(region_handle);
	if (!regionp)
	{
		if (gAgent.getRegion())
		{
			LL_WARNS("Messaging") << "current region " << gAgent.getRegion()->getOriginGlobal() << LL_ENDL;
		}

		LL_WARNS("Messaging") << "Agent being sent to invalid home region: " 
			<< x << ":" << y 
			<< " current pos " << gAgent.getPositionGlobal()
			<< LL_ENDL;
		LLAppViewer::instance()->forceDisconnect(LLTrans::getString("SentToInvalidRegion"));
		return;

	}

	LL_INFOS("Messaging") << "Changing home region to " << x << ":" << y << LL_ENDL;

	// set our upstream host the new simulator and shuffle things as
	// appropriate.
	LLVector3 shift_vector = regionp->getPosRegionFromGlobal(
		gAgent.getRegion()->getOriginGlobal());
	gAgent.setRegion(regionp);
	gObjectList.shiftObjects(shift_vector);
	gAssetStorage->setUpstream(msg->getSender());
	gCacheName->setUpstream(msg->getSender());
	gViewerThrottle.sendToSim();
	gViewerWindow->sendShapeToSim();

	bool is_teleport = gAgent.getTeleportState() == LLAgent::TELEPORT_MOVING;

	if( is_teleport )
	{
		if (gAgent.getTeleportKeepsLookAt())
		{
			// *NOTE: the LookAt data we get from the sim here doesn't
			// seem to be useful, so get it from the camera instead
			look_at = LLViewerCamera::getInstance()->getAtAxis();
		}
		// Force the camera back onto the agent, don't animate.
		gAgentCamera.setFocusOnAvatar(TRUE, FALSE);
		gAgentCamera.slamLookAt(look_at);
		gAgentCamera.updateCamera();

		gAgent.setTeleportState( LLAgent::TELEPORT_START_ARRIVAL );

		// set the appearance on teleport since the new sim does not
		// know what you look like.
		gAgent.sendAgentSetAppearance();

// [RLVa:KB] - Checked: 2009-07-04 (RLVa-1.0.0a)
		if ( (isAgentAvatarValid()) && (!gRlvHandler.hasBehaviour(RLV_BHVR_SHOWLOC)) )
// [/RLVa:KB]
//		if (avatarp)
		{
			// Chat the "back" SLURL. (DEV-4907)
			LLChat chat("Teleport completed from " + gAgent.getTeleportSourceSLURL());
			chat.mSourceType = CHAT_SOURCE_SYSTEM;
 			LLFloaterChat::addChatHistory(chat);

			// Set the new position
			gAgentAvatarp->setPositionAgent(agent_pos);
			gAgentAvatarp->clearChat();
			gAgentAvatarp->slamPosition();
		}

		// add teleport destination to the list of visited places
		LLFloaterTeleportHistory::getInstance()->addPendingEntry(regionp->getName(), (S16)agent_pos.mV[VX], (S16)agent_pos.mV[VY], (S16)agent_pos.mV[VZ]);
	}
	else
	{
		// This is likely just the initial logging in phase.
		gAgent.setTeleportState( LLAgent::TELEPORT_NONE );

		if(LLStartUp::getStartupState() < STATE_STARTED)
		{	// This is initial log-in, not a region crossing:
			// Set the camera looking ahead of the AV so send_agent_update() below 
			// will report the correct location to the server.
			LLVector3 look_at_point = look_at;
			look_at_point = agent_pos + look_at_point.rotVec(gAgent.getQuat());

			static LLVector3 up_direction(0.0f, 0.0f, 1.0f);
			LLViewerCamera::getInstance()->lookAt(agent_pos, look_at_point, up_direction);
		}
	}

	if ( LLTracker::isTracking(NULL) )
	{
		// Check distance to beacon, if < 5m, remove beacon
		LLVector3d beacon_pos = LLTracker::getTrackedPositionGlobal();
		LLVector3 beacon_dir(agent_pos.mV[VX] - (F32)fmod(beacon_pos.mdV[VX], 256.0), agent_pos.mV[VY] - (F32)fmod(beacon_pos.mdV[VY], 256.0), 0);
		if (beacon_dir.magVecSquared() < 25.f)
		{
			LLTracker::stopTracking(NULL);
		}
		else if ( is_teleport && !gAgent.getTeleportKeepsLookAt() )
		{
			//look at the beacon
			LLVector3 global_agent_pos = agent_pos;
			global_agent_pos[0] += x;
			global_agent_pos[1] += y;
			look_at = (LLVector3)beacon_pos - global_agent_pos;
			look_at.normVec();
			gAgentCamera.slamLookAt(look_at);
		}
	}

	// TODO: Put back a check for flying status! DK 12/19/05
	// Sim tells us whether the new position is off the ground
	/*
	if (teleport_flags & TELEPORT_FLAGS_IS_FLYING)
	{
		gAgent.setFlying(TRUE);
	}
	else
	{
		gAgent.setFlying(FALSE);
	}
	*/

	send_agent_update(TRUE, TRUE);

	if (gAgent.getRegion()->getBlockFly())
	{
		gAgent.setFlying(gAgent.canFly());
	}

	// force simulator to recognize busy state
	if (gAgent.getBusy())
	{
		gAgent.setBusy();
	}
	else
	{
		gAgent.clearBusy();
	}

	if (isAgentAvatarValid())
	{
		gAgentAvatarp->mFootPlane.clearVec();
	}
	
	// send walk-vs-run status
	gAgent.sendWalkRun(gAgent.getRunning() || gAgent.getAlwaysRun());

	// If the server version has changed, display an info box and offer
	// to display the release notes, unless this is the initial log in.
	if (gLastVersionChannel == version_channel)
	{
		return;
	}

	if (!gLastVersionChannel.empty())
	{
		LLSD payload;
		payload["message"] = version_channel;
		LLNotificationsUtil::add("ServerVersionChanged", LLSD(), payload);
	}

	gLastVersionChannel = version_channel;
}

void process_crossed_region(LLMessageSystem* msg, void**)
{
	LLUUID agent_id;
	msg->getUUIDFast(_PREHASH_AgentData, _PREHASH_AgentID, agent_id);
	LLUUID session_id;
	msg->getUUIDFast(_PREHASH_AgentData, _PREHASH_SessionID, session_id);
	if((gAgent.getID() != agent_id) || (gAgent.getSessionID() != session_id))
	{
		LL_WARNS("Messaging") << "Incorrect id in process_crossed_region()"
				<< LL_ENDL;
		return;
	}
	LL_INFOS("Messaging") << "process_crossed_region()" << LL_ENDL;

	U32 sim_ip;
	msg->getIPAddrFast(_PREHASH_RegionData, _PREHASH_SimIP, sim_ip);
	U16 sim_port;
	msg->getIPPortFast(_PREHASH_RegionData, _PREHASH_SimPort, sim_port);
	LLHost sim_host(sim_ip, sim_port);
	U64 region_handle;
	msg->getU64Fast(_PREHASH_RegionData, _PREHASH_RegionHandle, region_handle);
	
	std::string seedCap;
	msg->getStringFast(_PREHASH_RegionData, _PREHASH_SeedCapability, seedCap);

	send_complete_agent_movement(sim_host);

	LLViewerRegion* regionp = LLWorld::getInstance()->addRegion(region_handle, sim_host);
	regionp->setSeedCapability(seedCap);
}



// Sends avatar and camera information to simulator.
// Sent roughly once per frame, or 20 times per second, whichever is less often

const F32 THRESHOLD_HEAD_ROT_QDOT = 0.9997f;	// ~= 2.5 degrees -- if its less than this we need to update head_rot
const F32 MAX_HEAD_ROT_QDOT = 0.99999f;			// ~= 0.5 degrees -- if its greater than this then no need to update head_rot
												// between these values we delay the updates (but no more than one second)

static LLFastTimer::DeclareTimer FTM_AGENT_UPDATE_SEND("Send Message");

void send_agent_update(BOOL force_send, BOOL send_reliable)
{
	if (gAgent.getTeleportState() != LLAgent::TELEPORT_NONE)
	{
		// We don't care if they want to send an agent update, they're not allowed to until the simulator
		// that's the target is ready to receive them (after avatar_init_complete is received)
		return;
	}

	if(gAgent.getPhantom()) return; //Don't want to do this while phantom

	// We have already requested to log out.  Don't send agent updates.
	if(LLAppViewer::instance()->logoutRequestSent())
	{
		return;
	}

	// no region to send update to
	if(gAgent.getRegion() == NULL)
	{
		return;
	}

	const F32 TRANSLATE_THRESHOLD = 0.01f;

	// NOTA BENE: This is (intentionally?) using the small angle sine approximation to test for rotation
	//			  Plus, there is an extra 0.5 in the mix since the perpendicular between last_camera_at and getAtAxis() bisects cam_rot_change
	//			  Thus, we're actually testing against 0.2 degrees
	const F32 ROTATION_THRESHOLD = 0.1f * 2.f*F_PI/360.f;			//  Rotation thresh 0.2 deg, see note above

	const U8 DUP_MSGS = 1;				//  HACK!  number of times to repeat data on motionless agent

	//  Store data on last sent update so that if no changes, no send
	static LLVector3 last_camera_pos_agent, 
					 last_camera_at, 
					 last_camera_left,
					 last_camera_up;
	
	static LLVector3 cam_center_chg,
					 cam_rot_chg;

	static LLQuaternion last_head_rot;
	static U32 last_control_flags = 0;
	static U8 last_render_state;
	static U8 duplicate_count = 0;
	static F32 head_rot_chg = 1.0;
	static U8 last_flags;

	LLMessageSystem	*msg = gMessageSystem;
	LLVector3		camera_pos_agent;				// local to avatar's region
	U8				render_state;

	LLQuaternion body_rotation = gAgent.getFrameAgent().getQuaternion();
	LLQuaternion head_rotation = gAgent.getHeadRotation();

	camera_pos_agent = gAgentCamera.getCameraPositionAgent();

	render_state = gAgent.getRenderState();

	U32		control_flag_change = 0;
	U8		flag_change = 0;

	cam_center_chg = last_camera_pos_agent - camera_pos_agent;
	cam_rot_chg = last_camera_at - LLViewerCamera::getInstance()->getAtAxis();

	// If a modifier key is held down, turn off
	// LBUTTON and ML_LBUTTON so that using the camera (alt-key) doesn't
	// trigger a control event.
	U32 control_flags = gAgent.getControlFlags();

	// <edit>
	if(gSavedSettings.getBOOL("Nimble"))
	{
		control_flags |= AGENT_CONTROL_FINISH_ANIM;
	}
	// </edit>

	MASK	key_mask = gKeyboard->currentMask(TRUE);
	if (key_mask & MASK_ALT || key_mask & MASK_CONTROL)
	{
		control_flags &= ~(	AGENT_CONTROL_LBUTTON_DOWN |
							AGENT_CONTROL_ML_LBUTTON_DOWN );
		control_flags |= 	AGENT_CONTROL_LBUTTON_UP |
							AGENT_CONTROL_ML_LBUTTON_UP ;
	}

	control_flag_change = last_control_flags ^ control_flags;

	U8 flags = AU_FLAGS_NONE;
	if (gAgent.isGroupTitleHidden())
	{
		flags |= AU_FLAGS_HIDETITLE;
	}

	flag_change = last_flags ^ flags;

	head_rot_chg = dot(last_head_rot, head_rotation);

	if (force_send || 
		(cam_center_chg.magVec() > TRANSLATE_THRESHOLD) || 
		(head_rot_chg < THRESHOLD_HEAD_ROT_QDOT) ||	
		(last_render_state != render_state) ||
		(cam_rot_chg.magVec() > ROTATION_THRESHOLD) ||
		control_flag_change != 0 ||
		flag_change != 0)  
	{
/*
		if (head_rot_chg < THRESHOLD_HEAD_ROT_QDOT)
		{
			//LL_INFOS("Messaging") << "head rot " << head_rotation << LL_ENDL;
			LL_INFOS("Messaging") << "head_rot_chg = " << head_rot_chg << LL_ENDL;
		}
		if (cam_rot_chg.magVec() > ROTATION_THRESHOLD) 
		{
			LL_INFOS("Messaging") << "cam rot " <<  cam_rot_chg.magVec() << LL_ENDL;
		}
		if (cam_center_chg.magVec() > TRANSLATE_THRESHOLD)
		{
			LL_INFOS("Messaging") << "cam center " << cam_center_chg.magVec() << LL_ENDL;
		}
//		if (drag_delta_chg.magVec() > TRANSLATE_THRESHOLD)
//		{
//			LL_INFOS("Messaging") << "drag delta " << drag_delta_chg.magVec() << LL_ENDL;
//		}
		if (control_flag_change)
		{
			LL_INFOS("Messaging") << "dcf = " << control_flag_change << LL_ENDL;
		}
*/

		duplicate_count = 0;
	}
	else
	{
		duplicate_count++;

		if (head_rot_chg < MAX_HEAD_ROT_QDOT  &&  duplicate_count < AGENT_UPDATES_PER_SECOND)
		{
			// The head_rotation is sent for updating things like attached guns.
			// We only trigger a new update when head_rotation deviates beyond
			// some threshold from the last update, however this can break fine
			// adjustments when trying to aim an attached gun, so what we do here
			// (where we would normally skip sending an update when nothing has changed)
			// is gradually reduce the threshold to allow a better update to 
			// eventually get sent... should update to within 0.5 degrees in less 
			// than a second.
			if (head_rot_chg < THRESHOLD_HEAD_ROT_QDOT + (MAX_HEAD_ROT_QDOT - THRESHOLD_HEAD_ROT_QDOT) * duplicate_count / AGENT_UPDATES_PER_SECOND)
			{
				duplicate_count = 0;
			}
			else
			{
				return;
			}
		}
		else
		{
			return;
		}
	}

	if (duplicate_count < DUP_MSGS && !gDisconnected)
	{
		LLFastTimer t(FTM_AGENT_UPDATE_SEND);
		// Build the message
		msg->newMessageFast(_PREHASH_AgentUpdate);
		msg->nextBlockFast(_PREHASH_AgentData);
		msg->addUUIDFast(_PREHASH_AgentID, gAgent.getID());
		msg->addUUIDFast(_PREHASH_SessionID, gAgent.getSessionID());
		msg->addQuatFast(_PREHASH_BodyRotation, body_rotation);
		msg->addQuatFast(_PREHASH_HeadRotation, head_rotation);
		msg->addU8Fast(_PREHASH_State, render_state);
		msg->addU8Fast(_PREHASH_Flags, flags);

//		if (camera_pos_agent.mV[VY] > 255.f)
//		{
//			LL_INFOS("Messaging") << "Sending camera center " << camera_pos_agent << LL_ENDL;
//		}
		
		msg->addVector3Fast(_PREHASH_CameraCenter, camera_pos_agent);
		msg->addVector3Fast(_PREHASH_CameraAtAxis, LLViewerCamera::getInstance()->getAtAxis());
		msg->addVector3Fast(_PREHASH_CameraLeftAxis, LLViewerCamera::getInstance()->getLeftAxis());
		msg->addVector3Fast(_PREHASH_CameraUpAxis, LLViewerCamera::getInstance()->getUpAxis());
		msg->addF32Fast(_PREHASH_Far, gAgentCamera.mDrawDistance);
		
		msg->addU32Fast(_PREHASH_ControlFlags, control_flags);

		if (gDebugClicks)
		{
			if (control_flags & AGENT_CONTROL_LBUTTON_DOWN)
			{
				LL_INFOS("Messaging") << "AgentUpdate left button down" << LL_ENDL;
			}

			if (control_flags & AGENT_CONTROL_LBUTTON_UP)
			{
				LL_INFOS("Messaging") << "AgentUpdate left button up" << LL_ENDL;
			}
		}

		gAgent.enableControlFlagReset();

		if (!send_reliable)
		{
			gAgent.sendMessage();
		}
		else
		{
			gAgent.sendReliableMessage();
		}

//		LL_DEBUGS("Messaging") << "agent " << avatar_pos_agent << " cam " << camera_pos_agent << LL_ENDL;

		// Copy the old data 
		last_head_rot = head_rotation;
		last_render_state = render_state;
		last_camera_pos_agent = camera_pos_agent;
		last_camera_at = LLViewerCamera::getInstance()->getAtAxis();
		last_camera_left = LLViewerCamera::getInstance()->getLeftAxis();
		last_camera_up = LLViewerCamera::getInstance()->getUpAxis();
		last_control_flags = control_flags;
		last_flags = flags;
	}
}



// *TODO: Remove this dependency, or figure out a better way to handle
// this hack.
extern U32 gObjectBits;

void process_object_update(LLMessageSystem *mesgsys, void **user_data)
{	
	LLMemType mt(LLMemType::MTYPE_OBJECT);
	// Update the data counters
	if (mesgsys->getReceiveCompressedSize())
	{
		gObjectBits += mesgsys->getReceiveCompressedSize() * 8;
	}
	else
	{
		gObjectBits += mesgsys->getReceiveSize() * 8;
	}

	// Update the object...
	gObjectList.processObjectUpdate(mesgsys, user_data, OUT_FULL);
}

void process_compressed_object_update(LLMessageSystem *mesgsys, void **user_data)
{
	LLMemType mt(LLMemType::MTYPE_OBJECT);
	// Update the data counters
	if (mesgsys->getReceiveCompressedSize())
	{
		gObjectBits += mesgsys->getReceiveCompressedSize() * 8;
	}
	else
	{
		gObjectBits += mesgsys->getReceiveSize() * 8;
	}

	// Update the object...
	gObjectList.processCompressedObjectUpdate(mesgsys, user_data, OUT_FULL_COMPRESSED);
}

void process_cached_object_update(LLMessageSystem *mesgsys, void **user_data)
{
	LLMemType mt(LLMemType::MTYPE_OBJECT);
	// Update the data counters
	if (mesgsys->getReceiveCompressedSize())
	{
		gObjectBits += mesgsys->getReceiveCompressedSize() * 8;
	}
	else
	{
		gObjectBits += mesgsys->getReceiveSize() * 8;
	}

	// Update the object...
	gObjectList.processCachedObjectUpdate(mesgsys, user_data, OUT_FULL_CACHED);
}


void process_terse_object_update_improved(LLMessageSystem *mesgsys, void **user_data)
{
	LLMemType mt(LLMemType::MTYPE_OBJECT);
	if (mesgsys->getReceiveCompressedSize())
	{
		gObjectBits += mesgsys->getReceiveCompressedSize() * 8;
	}
	else
	{
		gObjectBits += mesgsys->getReceiveSize() * 8;
	}

	gObjectList.processCompressedObjectUpdate(mesgsys, user_data, OUT_TERSE_IMPROVED);
}

static LLFastTimer::DeclareTimer FTM_PROCESS_OBJECTS("Process Objects");


void process_kill_object(LLMessageSystem *mesgsys, void **user_data)
{
	LLFastTimer t(FTM_PROCESS_OBJECTS);

	LLUUID		id;
	U32			local_id;
	S32			i;
	S32			num_objects;

	num_objects = mesgsys->getNumberOfBlocksFast(_PREHASH_ObjectData);

	for (i = 0; i < num_objects; i++)
	{
		mesgsys->getU32Fast(_PREHASH_ObjectData, _PREHASH_ID, local_id, i);

		LLViewerObjectList::getUUIDFromLocal(id,
											local_id,
											gMessageSystem->getSenderIP(),
											gMessageSystem->getSenderPort());
		if (id == LLUUID::null)
		{
			LL_DEBUGS("Messaging") << "Unknown kill for local " << local_id << LL_ENDL;
			gObjectList.mNumUnknownKills++;
			continue;
		}
		else
		{
			LL_DEBUGS("Messaging") << "Kill message for local " << local_id << LL_ENDL;
		}

		LLSelectMgr::getInstance()->removeObjectFromSelections(id);

		// ...don't kill the avatar
		if (!(id == gAgentID))
		{
			LLViewerObject *objectp = gObjectList.findObject(id);
			if (objectp)
			{
				// Display green bubble on kill
				if ( gShowObjectUpdates )
				{
					LLViewerObject* newobject;
					newobject = gObjectList.createObjectViewer(LL_PCODE_LEGACY_TEXT_BUBBLE, objectp->getRegion());

					LLVOTextBubble* bubble = (LLVOTextBubble*) newobject;

					bubble->mColor.setVec(0.f, 1.f, 0.f, 1.f);
					bubble->setScale( 2.0f * bubble->getScale() );
					bubble->setPositionGlobal(objectp->getPositionGlobal());
					gPipeline.addObject(bubble);
				}

				// Do the kill
				gObjectList.killObject(objectp);
			}
			else
			{
				LL_WARNS("Messaging") << "Object in UUID lookup, but not on object list in kill!" << LL_ENDL;
				gObjectList.mNumUnknownKills++;
			}
		}
	}
}

void process_time_synch(LLMessageSystem *mesgsys, void **user_data)
{
	LLVector3 sun_direction;
	LLVector3 sun_ang_velocity;
	F32 phase;
	U64	space_time_usec;

    U32 seconds_per_day;
    U32 seconds_per_year;

	// "SimulatorViewerTimeMessage"
	mesgsys->getU64Fast(_PREHASH_TimeInfo, _PREHASH_UsecSinceStart, space_time_usec);
	mesgsys->getU32Fast(_PREHASH_TimeInfo, _PREHASH_SecPerDay, seconds_per_day);
	mesgsys->getU32Fast(_PREHASH_TimeInfo, _PREHASH_SecPerYear, seconds_per_year);

	// This should eventually be moved to an "UpdateHeavenlyBodies" message
	mesgsys->getF32Fast(_PREHASH_TimeInfo, _PREHASH_SunPhase, phase);
	mesgsys->getVector3Fast(_PREHASH_TimeInfo, _PREHASH_SunDirection, sun_direction);
	mesgsys->getVector3Fast(_PREHASH_TimeInfo, _PREHASH_SunAngVelocity, sun_ang_velocity);

	LLWorld::getInstance()->setSpaceTimeUSec(space_time_usec);

	//LL_DEBUGS("Messaging") << "time_synch() - " << sun_direction << ", " << sun_ang_velocity
	//		 << ", " << phase << LL_ENDL;

	gSky.setSunPhase(phase);
	gSky.setSunTargetDirection(sun_direction, sun_ang_velocity);
	if (!gNoRender && !(gSavedSettings.getBOOL("SkyOverrideSimSunPosition") || gSky.getOverrideSun()))
	{
		gSky.setSunDirection(sun_direction, sun_ang_velocity);
	}
}

void process_sound_trigger(LLMessageSystem *msg, void **)
{
	if (!gAudiop) return;

	U64		region_handle = 0;
	F32		gain = 0;
	LLUUID	sound_id;
	LLUUID	owner_id;
	LLUUID	object_id;
	LLUUID	parent_id;
	LLVector3	pos_local;

	msg->getUUIDFast(_PREHASH_SoundData, _PREHASH_SoundID, sound_id);
	msg->getUUIDFast(_PREHASH_SoundData, _PREHASH_OwnerID, owner_id);
	msg->getUUIDFast(_PREHASH_SoundData, _PREHASH_ObjectID, object_id);
	msg->getUUIDFast(_PREHASH_SoundData, _PREHASH_ParentID, parent_id);
	msg->getU64Fast(_PREHASH_SoundData, _PREHASH_Handle, region_handle);
	msg->getVector3Fast(_PREHASH_SoundData, _PREHASH_Position, pos_local);
	msg->getF32Fast(_PREHASH_SoundData, _PREHASH_Gain, gain);

	// adjust sound location to true global coords
	LLVector3d	pos_global = from_region_handle(region_handle);
	pos_global.mdV[VX] += pos_local.mV[VX];
	pos_global.mdV[VY] += pos_local.mV[VY];
	pos_global.mdV[VZ] += pos_local.mV[VZ];

	// Don't play a trigger sound if you can't hear it due
	// to parcel "local audio only" settings.
	if (!LLViewerParcelMgr::getInstance()->canHearSound(pos_global)) return;

	// Don't play sounds triggered by someone you muted.
	if (LLMuteList::getInstance()->isMuted(owner_id, LLMute::flagObjectSounds)) return;
	
	// Don't play sounds from an object you muted
	if (LLMuteList::getInstance()->isMuted(object_id)) return;

	// Don't play sounds from an object whose parent you muted
	if (parent_id.notNull()
		&& LLMuteList::getInstance()->isMuted(parent_id))
	{
		return;
	}

	// Don't play sounds from a region with maturity above current agent maturity
	if( !gAgent.canAccessMaturityInRegion( region_handle ) )
	{
		return;
	}
		
	// <edit>
	//gAudiop->triggerSound(sound_id, owner_id, gain, LLAudioEngine::AUDIO_TYPE_SFX, pos_global);
	gAudiop->triggerSound(sound_id, owner_id, gain, LLAudioEngine::AUDIO_TYPE_SFX, pos_global, object_id);
	// </edit>
}

void process_preload_sound(LLMessageSystem *msg, void **user_data)
{
	if (!gAudiop)
	{
		return;
	}

	LLUUID sound_id;
	LLUUID object_id;
	LLUUID owner_id;

	msg->getUUIDFast(_PREHASH_DataBlock, _PREHASH_SoundID, sound_id);
	msg->getUUIDFast(_PREHASH_DataBlock, _PREHASH_ObjectID, object_id);
	msg->getUUIDFast(_PREHASH_DataBlock, _PREHASH_OwnerID, owner_id);

	LLViewerObject *objectp = gObjectList.findObject(object_id);
	if (!objectp) return;

	if (LLMuteList::getInstance()->isMuted(object_id)) return;
	if (LLMuteList::getInstance()->isMuted(owner_id, LLMute::flagObjectSounds)) return;
	
	LLAudioSource *sourcep = objectp->getAudioSource(owner_id);
	if (!sourcep) return;
	
	LLAudioData *datap = gAudiop->getAudioData(sound_id);

	// Note that I don't actually do any loading of the
	// audio data into a buffer at this point, as it won't actually
	// help us out.

	// Don't play sounds from a region with maturity above current agent maturity
	LLVector3d pos_global = objectp->getPositionGlobal();
	if (gAgent.canAccessMaturityAtGlobal(pos_global))
	{
		// Add audioData starts a transfer internally.
		sourcep->addAudioData(datap, FALSE);
	}
}

void process_attached_sound(LLMessageSystem *msg, void **user_data)
{
	F32 gain = 0;
	LLUUID sound_id;
	LLUUID object_id;
	LLUUID owner_id;
	U8 flags;

	msg->getUUIDFast(_PREHASH_DataBlock, _PREHASH_SoundID, sound_id);
	msg->getUUIDFast(_PREHASH_DataBlock, _PREHASH_ObjectID, object_id);
	msg->getUUIDFast(_PREHASH_DataBlock, _PREHASH_OwnerID, owner_id);
	msg->getF32Fast(_PREHASH_DataBlock, _PREHASH_Gain, gain);
	msg->getU8Fast(_PREHASH_DataBlock, _PREHASH_Flags, flags);

	LLViewerObject *objectp = gObjectList.findObject(object_id);
	if (!objectp)
	{
		// we don't know about this object, just bail
		return;
	}
	
	if (LLMuteList::getInstance()->isMuted(object_id)) return;
	
	if (LLMuteList::getInstance()->isMuted(owner_id, LLMute::flagObjectSounds)) return;

	
	// Don't play sounds from a region with maturity above current agent maturity
	LLVector3d pos = objectp->getPositionGlobal();
	if( !gAgent.canAccessMaturityAtGlobal(pos) )
	{
		return;
	}
	
	objectp->setAttachedSound(sound_id, owner_id, gain, flags);
}


void process_attached_sound_gain_change(LLMessageSystem *mesgsys, void **user_data)
{
	F32 gain = 0;
	LLUUID object_guid;
	LLViewerObject *objectp = NULL;

	mesgsys->getUUIDFast(_PREHASH_DataBlock, _PREHASH_ObjectID, object_guid);

	if (!((objectp = gObjectList.findObject(object_guid))))
	{
		// we don't know about this object, just bail
		return;
	}

 	mesgsys->getF32Fast(_PREHASH_DataBlock, _PREHASH_Gain, gain);

	objectp->adjustAudioGain(gain);
}


void process_health_message(LLMessageSystem *mesgsys, void **user_data)
{
	F32 health;

	mesgsys->getF32Fast(_PREHASH_HealthData, _PREHASH_Health, health);

	if (gStatusBar)
	{
		gStatusBar->setHealth((S32)health);
	}
}


void process_sim_stats(LLMessageSystem *msg, void **user_data)
{	
	S32 count = msg->getNumberOfBlocks("Stat");
	for (S32 i = 0; i < count; ++i)
	{
		U32 stat_id;
		F32 stat_value;
		msg->getU32("Stat", "StatID", stat_id, i);
		msg->getF32("Stat", "StatValue", stat_value, i);
		switch (stat_id)
		{
		case LL_SIM_STAT_TIME_DILATION:
			LLViewerStats::getInstance()->mSimTimeDilation.addValue(stat_value);
			break;
		case LL_SIM_STAT_FPS:
			LLViewerStats::getInstance()->mSimFPS.addValue(stat_value);
			break;
		case LL_SIM_STAT_PHYSFPS:
			LLViewerStats::getInstance()->mSimPhysicsFPS.addValue(stat_value);
			break;
		case LL_SIM_STAT_AGENTUPS:
			LLViewerStats::getInstance()->mSimAgentUPS.addValue(stat_value);
			break;
		case LL_SIM_STAT_FRAMEMS:
			LLViewerStats::getInstance()->mSimFrameMsec.addValue(stat_value);
			break;
		case LL_SIM_STAT_NETMS:
			LLViewerStats::getInstance()->mSimNetMsec.addValue(stat_value);
			break;
		case LL_SIM_STAT_SIMOTHERMS:
			LLViewerStats::getInstance()->mSimSimOtherMsec.addValue(stat_value);
			break;
		case LL_SIM_STAT_SIMPHYSICSMS:
			LLViewerStats::getInstance()->mSimSimPhysicsMsec.addValue(stat_value);
			break;
		case LL_SIM_STAT_AGENTMS:
			LLViewerStats::getInstance()->mSimAgentMsec.addValue(stat_value);
			break;
		case LL_SIM_STAT_IMAGESMS:
			LLViewerStats::getInstance()->mSimImagesMsec.addValue(stat_value);
			break;
		case LL_SIM_STAT_SCRIPTMS:
			LLViewerStats::getInstance()->mSimScriptMsec.addValue(stat_value);
			break;
		case LL_SIM_STAT_NUMTASKS:
			LLViewerStats::getInstance()->mSimObjects.addValue(stat_value);
			break;
		case LL_SIM_STAT_NUMTASKSACTIVE:
			LLViewerStats::getInstance()->mSimActiveObjects.addValue(stat_value);
			break;
		case LL_SIM_STAT_NUMAGENTMAIN:
			LLViewerStats::getInstance()->mSimMainAgents.addValue(stat_value);
			break;
		case LL_SIM_STAT_NUMAGENTCHILD:
			LLViewerStats::getInstance()->mSimChildAgents.addValue(stat_value);
			break;
		case LL_SIM_STAT_NUMSCRIPTSACTIVE:
			if (gSavedSettings.getBOOL("AscentDisplayTotalScriptJumps"))
			{
				if(abs(stat_value-gSavedSettings.getF32("Ascentnumscripts"))>gSavedSettings.getF32("Ascentnumscriptdiff"))
				{
					LLChat chat;
					std::stringstream os;
					os << (U32)gSavedSettings.getF32("Ascentnumscripts");
					std::stringstream ns;
					ns << (U32)stat_value;
					std::stringstream diff;
					S32 tdiff = (stat_value-gSavedSettings.getF32("Ascentnumscripts"));
					diff << tdiff;
					std::string change_type = "";
					if (tdiff > 0) change_type = "+";
					chat.mText = "Total scripts jumped from " + os.str() + " to " + ns.str() + " ("+change_type+diff.str()+")";
					LLFloaterChat::addChat(chat, FALSE,FALSE);
				}
				gSavedSettings.setF32("Ascentnumscripts",stat_value);
			}
			LLViewerStats::getInstance()->mSimActiveScripts.addValue(stat_value);
			break;
		case LL_SIM_STAT_SCRIPT_EPS:
			LLViewerStats::getInstance()->mSimScriptEPS.addValue(stat_value);
			break;
		case LL_SIM_STAT_INPPS:
			LLViewerStats::getInstance()->mSimInPPS.addValue(stat_value);
			break;
		case LL_SIM_STAT_OUTPPS:
			LLViewerStats::getInstance()->mSimOutPPS.addValue(stat_value);
			break;
		case LL_SIM_STAT_PENDING_DOWNLOADS:
			LLViewerStats::getInstance()->mSimPendingDownloads.addValue(stat_value);
			break;
		case LL_SIM_STAT_PENDING_UPLOADS:
			LLViewerStats::getInstance()->mSimPendingUploads.addValue(stat_value);
			break;
		case LL_SIM_STAT_PENDING_LOCAL_UPLOADS:
			LLViewerStats::getInstance()->mSimPendingLocalUploads.addValue(stat_value);
			break;
		case LL_SIM_STAT_TOTAL_UNACKED_BYTES:
			LLViewerStats::getInstance()->mSimTotalUnackedBytes.addValue(stat_value / 1024.f);
			break;
		case LL_SIM_STAT_PHYSICS_PINNED_TASKS:
			LLViewerStats::getInstance()->mPhysicsPinnedTasks.addValue(stat_value);
			break;
		case LL_SIM_STAT_PHYSICS_LOD_TASKS:
			LLViewerStats::getInstance()->mPhysicsLODTasks.addValue(stat_value);
			break;
		case LL_SIM_STAT_SIMPHYSICSSTEPMS:
			LLViewerStats::getInstance()->mSimSimPhysicsStepMsec.addValue(stat_value);
			break;
		case LL_SIM_STAT_SIMPHYSICSSHAPEMS:
			LLViewerStats::getInstance()->mSimSimPhysicsShapeUpdateMsec.addValue(stat_value);
			break;
		case LL_SIM_STAT_SIMPHYSICSOTHERMS:
			LLViewerStats::getInstance()->mSimSimPhysicsOtherMsec.addValue(stat_value);
			break;
		case LL_SIM_STAT_SIMPHYSICSMEMORY:
			LLViewerStats::getInstance()->mPhysicsMemoryAllocated.addValue(stat_value);
			break;
		case LL_SIM_STAT_SIMSPARETIME:
			LLViewerStats::getInstance()->mSimSpareMsec.addValue(stat_value);
			break;
		case LL_SIM_STAT_SIMSLEEPTIME:
			LLViewerStats::getInstance()->mSimSleepMsec.addValue(stat_value);
			break;
		case LL_SIM_STAT_IOPUMPTIME:
			LLViewerStats::getInstance()->mSimPumpIOMsec.addValue(stat_value);
			break;
		default:
			// Used to be a commented out warning.
 			LL_DEBUGS("Messaging") << "Unknown stat id" << stat_id << LL_ENDL;
		  break;
		}
	}

	/*
	msg->getF32Fast(_PREHASH_Statistics, _PREHASH_PhysicsTimeDilation, time_dilation);
	LLViewerStats::getInstance()->mSimTDStat.addValue(time_dilation);

	// Process information
	//	{	CpuUsage			F32				}
	//	{	SimMemTotal			F32				}
	//	{	SimMemRSS			F32				}
	//	{	ProcessUptime		F32				}
	F32 cpu_usage;
	F32 sim_mem_total;
	F32 sim_mem_rss;
	F32 process_uptime;
	msg->getF32Fast(_PREHASH_Statistics, _PREHASH_CpuUsage, cpu_usage);
	msg->getF32Fast(_PREHASH_Statistics, _PREHASH_SimMemTotal, sim_mem_total);
	msg->getF32Fast(_PREHASH_Statistics, _PREHASH_SimMemRSS, sim_mem_rss);
	msg->getF32Fast(_PREHASH_Statistics, _PREHASH_ProcessUptime, process_uptime);
	LLViewerStats::getInstance()->mSimCPUUsageStat.addValue(cpu_usage);
	LLViewerStats::getInstance()->mSimMemTotalStat.addValue(sim_mem_total);
	LLViewerStats::getInstance()->mSimMemRSSStat.addValue(sim_mem_rss);
	*/

	//
	// Various hacks that aren't statistics, but are being handled here.
	//
	U32 max_tasks_per_region;
	U32 region_flags;
	msg->getU32("Region", "ObjectCapacity", max_tasks_per_region);
	msg->getU32("Region", "RegionFlags", region_flags);

	LLViewerRegion* regionp = gAgent.getRegion();
	if (regionp)
	{
		BOOL was_flying = gAgent.getFlying();
		regionp->setRegionFlags(region_flags);
		regionp->setMaxTasks(max_tasks_per_region);
		// HACK: This makes agents drop from the sky if the region is 
		// set to no fly while people are still in the sim.
		if (was_flying && regionp->getBlockFly())
		{
			gAgent.setFlying(gAgent.canFly());
		}
	}
}



void process_avatar_animation(LLMessageSystem *mesgsys, void **user_data)
{
	LLUUID	animation_id;
	LLUUID	uuid;
	S32		anim_sequence_id;
	
	mesgsys->getUUIDFast(_PREHASH_Sender, _PREHASH_ID, uuid);

	//clear animation flags
	LLVOAvatar* avatarp = gObjectList.findAvatar(uuid);

	if (!avatarp)
	{
		// no agent by this ID...error?
		LL_WARNS("Messaging") << "Received animation state for unknown avatar" << uuid << LL_ENDL;
		return;
	}

	S32 num_blocks = mesgsys->getNumberOfBlocksFast(_PREHASH_AnimationList);
	S32 num_source_blocks = mesgsys->getNumberOfBlocksFast(_PREHASH_AnimationSourceList);

	avatarp->mSignaledAnimations.clear();
	
	if (avatarp->isSelf())
	{
		LLUUID object_id;

		for( S32 i = 0; i < num_blocks; i++ )
		{
			mesgsys->getUUIDFast(_PREHASH_AnimationList, _PREHASH_AnimID, animation_id, i);
			mesgsys->getS32Fast(_PREHASH_AnimationList, _PREHASH_AnimSequenceID, anim_sequence_id, i);

			LL_DEBUGS("Messaging") << "Anim sequence ID: " << anim_sequence_id << LL_ENDL;

			avatarp->mSignaledAnimations[animation_id] = anim_sequence_id;

			// *HACK: Disabling flying mode if it has been enabled shortly before the agent
			// stand up animation is signaled. In this case we don't get a signal to start
			// flying animation from server, the AGENT_CONTROL_FLY flag remains set but the
			// avatar does not play flying animation, so we switch flying mode off.
			// See LLAgent::setFlying(). This may cause "Stop Flying" button to blink.
			// See EXT-2781.
			if (animation_id == ANIM_AGENT_STANDUP && gAgent.getFlying())
			{
				gAgent.setFlying(FALSE);
			}

			if (i < num_source_blocks)
			{
				mesgsys->getUUIDFast(_PREHASH_AnimationSourceList, _PREHASH_ObjectID, object_id, i);
			
				LLViewerObject* object = gObjectList.findObject(object_id);
				if (object)
				{
					object->mFlags |= FLAGS_ANIM_SOURCE;

					BOOL anim_found = FALSE;
					LLVOAvatar::AnimSourceIterator anim_it = avatarp->mAnimationSources.find(object_id);
					for (;anim_it != avatarp->mAnimationSources.end(); ++anim_it)
					{
						if (anim_it->second == animation_id)
						{
							anim_found = TRUE;
							break;
						}
					}

					if (!anim_found)
					{
						avatarp->mAnimationSources.insert(LLVOAvatar::AnimationSourceMap::value_type(object_id, animation_id));
					}
				}
			}
		}
	}
	else
	{
		for( S32 i = 0; i < num_blocks; i++ )
		{
			mesgsys->getUUIDFast(_PREHASH_AnimationList, _PREHASH_AnimID, animation_id, i);
			mesgsys->getS32Fast(_PREHASH_AnimationList, _PREHASH_AnimSequenceID, anim_sequence_id, i);
			avatarp->mSignaledAnimations[animation_id] = anim_sequence_id;
		}
	}

	if (num_blocks)
	{
		avatarp->processAnimationStateChanges();
	}
}

void process_avatar_appearance(LLMessageSystem *mesgsys, void **user_data)
{
	LLUUID uuid;
	mesgsys->getUUIDFast(_PREHASH_Sender, _PREHASH_ID, uuid);

	LLVOAvatar* avatarp = gObjectList.findAvatar(uuid);
	if( avatarp )
	{
		avatarp->processAvatarAppearance( mesgsys );
	}
	else
	{
		LL_WARNS("Messaging") << "avatar_appearance sent for unknown avatar " << uuid << LL_ENDL;
	}
}

void process_camera_constraint(LLMessageSystem *mesgsys, void **user_data)
{
	LLVector4 cameraCollidePlane;
	mesgsys->getVector4Fast(_PREHASH_CameraCollidePlane, _PREHASH_Plane, cameraCollidePlane);

	gAgentCamera.setCameraCollidePlane(cameraCollidePlane);
}

void near_sit_object(BOOL success, void *data)
{
	if (success)
	{
		// Send message to sit on object
		gMessageSystem->newMessageFast(_PREHASH_AgentSit);
		gMessageSystem->nextBlockFast(_PREHASH_AgentData);
		gMessageSystem->addUUIDFast(_PREHASH_AgentID, gAgent.getID());
		gMessageSystem->addUUIDFast(_PREHASH_SessionID, gAgent.getSessionID());
		gAgent.sendReliableMessage();
	}
}

void process_avatar_sit_response(LLMessageSystem *mesgsys, void **user_data)
{
	LLVector3 sitPosition;
	LLQuaternion sitRotation;
	LLUUID sitObjectID;
	BOOL use_autopilot;
	mesgsys->getUUIDFast(_PREHASH_SitObject, _PREHASH_ID, sitObjectID);
	mesgsys->getBOOLFast(_PREHASH_SitTransform, _PREHASH_AutoPilot, use_autopilot);
	mesgsys->getVector3Fast(_PREHASH_SitTransform, _PREHASH_SitPosition, sitPosition);
	mesgsys->getQuatFast(_PREHASH_SitTransform, _PREHASH_SitRotation, sitRotation);
	LLVector3 camera_eye;
	mesgsys->getVector3Fast(_PREHASH_SitTransform, _PREHASH_CameraEyeOffset, camera_eye);
	LLVector3 camera_at;
	mesgsys->getVector3Fast(_PREHASH_SitTransform, _PREHASH_CameraAtOffset, camera_at);
	BOOL force_mouselook;
	mesgsys->getBOOLFast(_PREHASH_SitTransform, _PREHASH_ForceMouselook, force_mouselook);

	if (isAgentAvatarValid() && dist_vec_squared(camera_eye, camera_at) > 0.0001f)
	{
		gAgentCamera.setSitCamera(sitObjectID, camera_eye, camera_at);
	}
	
	gAgentCamera.setForceMouselook(force_mouselook);
	// Forcing turning off flying here to prevent flying after pressing "Stand"
	// to stand up from an object. See EXT-1655.
	gAgent.setFlying(FALSE);

	LLViewerObject* object = gObjectList.findObject(sitObjectID);
	if (object)
	{
		LLVector3 sit_spot = object->getPositionAgent() + (sitPosition * object->getRotation());
		if (!use_autopilot || isAgentAvatarValid() && gAgentAvatarp->isSitting() && gAgentAvatarp->getRoot() == object->getRoot())
		{
			//we're already sitting on this object, so don't autopilot
		}
		else
		{
			gAgent.startAutoPilotGlobal(gAgent.getPosGlobalFromAgent(sit_spot), "Sit", &sitRotation, near_sit_object, NULL, 0.5f);
		}
	}
	else
	{
		LL_WARNS("Messaging") << "Received sit approval for unknown object " << sitObjectID << LL_ENDL;
	}
}

void process_clear_follow_cam_properties(LLMessageSystem *mesgsys, void **user_data)
{
	LLUUID		source_id;

	mesgsys->getUUIDFast(_PREHASH_ObjectData, _PREHASH_ObjectID, source_id);

	LLFollowCamMgr::removeFollowCamParams(source_id);
}

void process_set_follow_cam_properties(LLMessageSystem *mesgsys, void **user_data)
{
	S32			type;
	F32			value;
	bool		settingPosition = false;
	bool		settingFocus	= false;
	bool		settingFocusOffset = false;
	LLVector3	position;
	LLVector3	focus;
	LLVector3	focus_offset;

	LLUUID		source_id;

	mesgsys->getUUIDFast(_PREHASH_ObjectData, _PREHASH_ObjectID, source_id);

	LLViewerObject* objectp = gObjectList.findObject(source_id);
	if (objectp)
	{
		objectp->mFlags |= FLAGS_CAMERA_SOURCE;
	}

	S32 num_objects = mesgsys->getNumberOfBlocks("CameraProperty");
	for (S32 block_index = 0; block_index < num_objects; block_index++)
	{
		mesgsys->getS32("CameraProperty", "Type", type, block_index);
		mesgsys->getF32("CameraProperty", "Value", value, block_index);
		switch(type)
		{
		case FOLLOWCAM_PITCH:
			LLFollowCamMgr::setPitch(source_id, value);
			break;
		case FOLLOWCAM_FOCUS_OFFSET_X:
			focus_offset.mV[VX] = value;
			settingFocusOffset = true;
			break;
		case FOLLOWCAM_FOCUS_OFFSET_Y:
			focus_offset.mV[VY] = value;
			settingFocusOffset = true;
			break;
		case FOLLOWCAM_FOCUS_OFFSET_Z:
			focus_offset.mV[VZ] = value;
			settingFocusOffset = true;
			break;
		case FOLLOWCAM_POSITION_LAG:
			LLFollowCamMgr::setPositionLag(source_id, value);
			break;
		case FOLLOWCAM_FOCUS_LAG:
			LLFollowCamMgr::setFocusLag(source_id, value);
			break;
		case FOLLOWCAM_DISTANCE:
			LLFollowCamMgr::setDistance(source_id, value);
			break;
		case FOLLOWCAM_BEHINDNESS_ANGLE:
			LLFollowCamMgr::setBehindnessAngle(source_id, value);
			break;
		case FOLLOWCAM_BEHINDNESS_LAG:
			LLFollowCamMgr::setBehindnessLag(source_id, value);
			break;
		case FOLLOWCAM_POSITION_THRESHOLD:
			LLFollowCamMgr::setPositionThreshold(source_id, value);
			break;
		case FOLLOWCAM_FOCUS_THRESHOLD:
			LLFollowCamMgr::setFocusThreshold(source_id, value);
			break;
		case FOLLOWCAM_ACTIVE:
			//if 1, set using followcam,. 
			LLFollowCamMgr::setCameraActive(source_id, value != 0.f);
			break;
		case FOLLOWCAM_POSITION_X:
			settingPosition = true;
			position.mV[ 0 ] = value;
			break;
		case FOLLOWCAM_POSITION_Y:
			settingPosition = true;
			position.mV[ 1 ] = value;
			break;
		case FOLLOWCAM_POSITION_Z:
			settingPosition = true;
			position.mV[ 2 ] = value;
			break;
		case FOLLOWCAM_FOCUS_X:
			settingFocus = true;
			focus.mV[ 0 ] = value;
			break;
		case FOLLOWCAM_FOCUS_Y:
			settingFocus = true;
			focus.mV[ 1 ] = value;
			break;
		case FOLLOWCAM_FOCUS_Z:
			settingFocus = true;
			focus.mV[ 2 ] = value;
			break;
		case FOLLOWCAM_POSITION_LOCKED:
			LLFollowCamMgr::setPositionLocked(source_id, value != 0.f);
			break;
		case FOLLOWCAM_FOCUS_LOCKED:
			LLFollowCamMgr::setFocusLocked(source_id, value != 0.f);
			break;

		default:
			break;
		}
	}

	if ( settingPosition )
	{
		LLFollowCamMgr::setPosition(source_id, position);
	}
	if ( settingFocus )
	{
		LLFollowCamMgr::setFocus(source_id, focus);
	}
	if ( settingFocusOffset )
	{
		LLFollowCamMgr::setFocusOffset(source_id, focus_offset);
	}
}
//end Ventrella 


// Culled from newsim lltask.cpp
void process_name_value(LLMessageSystem *mesgsys, void **user_data)
{
	std::string	temp_str;
	LLUUID	id;
	S32		i, num_blocks;

	mesgsys->getUUIDFast(_PREHASH_TaskData, _PREHASH_ID, id);

	LLViewerObject* object = gObjectList.findObject(id);

	if (object)
	{
		num_blocks = mesgsys->getNumberOfBlocksFast(_PREHASH_NameValueData);
		for (i = 0; i < num_blocks; i++)
		{
			mesgsys->getStringFast(_PREHASH_NameValueData, _PREHASH_NVPair, temp_str, i);
			LL_INFOS("Messaging") << "Added to object Name Value: " << temp_str << LL_ENDL;
			object->addNVPair(temp_str);
		}
	}
	else
	{
		LL_INFOS("Messaging") << "Can't find object " << id << " to add name value pair" << LL_ENDL;
	}
}

void process_remove_name_value(LLMessageSystem *mesgsys, void **user_data)
{
	std::string	temp_str;
	LLUUID	id;
	S32		i, num_blocks;

	mesgsys->getUUIDFast(_PREHASH_TaskData, _PREHASH_ID, id);

	LLViewerObject* object = gObjectList.findObject(id);

	if (object)
	{
		num_blocks = mesgsys->getNumberOfBlocksFast(_PREHASH_NameValueData);
		for (i = 0; i < num_blocks; i++)
		{
			mesgsys->getStringFast(_PREHASH_NameValueData, _PREHASH_NVPair, temp_str, i);
			LL_INFOS("Messaging") << "Removed from object Name Value: " << temp_str << LL_ENDL;
			object->removeNVPair(temp_str);
		}
	}
	else
	{
		LL_INFOS("Messaging") << "Can't find object " << id << " to remove name value pair" << LL_ENDL;
	}
}

void process_kick_user(LLMessageSystem *msg, void** /*user_data*/)
{
	std::string message;

	msg->getStringFast(_PREHASH_UserInfo, _PREHASH_Reason, message);

	LLAppViewer::instance()->forceDisconnect(message);
}


/*
void process_user_list_reply(LLMessageSystem *msg, void **user_data)
{
	LLUserList::processUserListReply(msg, user_data);
	return;
	char	firstname[MAX_STRING+1];
	char	lastname[MAX_STRING+1];
	U8		status;
	S32		user_count;

	user_count = msg->getNumberOfBlocks("UserBlock");

	for (S32 i = 0; i < user_count; i++)
	{
		msg->getData("UserBlock", i, "FirstName", firstname);
		msg->getData("UserBlock", i, "LastName", lastname);
		msg->getData("UserBlock", i, "Status", &status);

		if (status & 0x01)
		{
			dialog_friends_add_friend(buffer, TRUE);
		}
		else
		{
			dialog_friends_add_friend(buffer, FALSE);
		}
	}

	dialog_friends_done_adding();
}
*/

// this is not handled in processUpdateMessage
/*
void process_time_dilation(LLMessageSystem *msg, void **user_data)
{
	// get the time_dilation
	U16 foo;
	msg->getData("TimeDilation", "TimeDilation", &foo);
	F32 time_dilation = ((F32) foo) / 65535.f;

	// get the pointer to the right region
	U32 ip = msg->getSenderIP();
	U32 port = msg->getSenderPort();
	LLViewerRegion *regionp = LLWorld::getInstance()->getRegion(ip, port);
	if (regionp)
	{
		regionp->setTimeDilation(time_dilation);
	}
}
*/



void process_money_balance_reply( LLMessageSystem* msg, void** )
{
	S32 balance = 0;
	S32 credit = 0;
	S32 committed = 0;
	std::string desc;
	LLUUID tid;

	msg->getUUID("MoneyData", "TransactionID", tid);
	msg->getS32("MoneyData", "MoneyBalance", balance);
	msg->getS32("MoneyData", "SquareMetersCredit", credit);
	msg->getS32("MoneyData", "SquareMetersCommitted", committed);
	msg->getStringFast(_PREHASH_MoneyData, _PREHASH_Description, desc);
	LL_INFOS("Messaging") << "L$, credit, committed: " << balance << " " << credit << " "
			<< committed << LL_ENDL;

	if (gStatusBar)
	{
		S32 old_balance = gStatusBar->getBalance();

		// This is an update, not the first transmission of balance
		if (old_balance != 0)
		{
			// this is actually an update
			if (balance > old_balance)
			{
				LLFirstUse::useBalanceIncrease(balance - old_balance);
			}
			else if (balance < old_balance)
			{
				LLFirstUse::useBalanceDecrease(balance - old_balance);
			}
		}

		gStatusBar->setBalance(balance);
		gStatusBar->setLandCredit(credit);
		gStatusBar->setLandCommitted(committed);
	}
	static std::deque<LLUUID> recent;
	if(!desc.empty() && gSavedSettings.getBOOL("NotifyMoneyChange")
	   && (std::find(recent.rbegin(), recent.rend(), tid) == recent.rend()))
	{
		// Make the user confirm the transaction, since they might
		// have missed something during an event.
		// *TODO:translate
		LLSD args;
		args["MESSAGE"] = desc;
		LLNotificationsUtil::add("SystemMessage", args);

		// Also send notification to chat -- MC
		LLChat chat(desc);
		LLFloaterChat::addChat(desc);

		// Once the 'recent' container gets large enough, chop some
		// off the beginning.
		const U32 MAX_LOOKBACK = 30;
		const S32 POP_FRONT_SIZE = 12;
		if(recent.size() > MAX_LOOKBACK)
		{
			LL_DEBUGS("Messaging") << "Removing oldest transaction records" << LL_ENDL;
			recent.erase(recent.begin(), recent.begin() + POP_FRONT_SIZE);
		}
		//LL_DEBUGS("Messaging") << "Pushing back transaction " << tid << LL_ENDL;
		recent.push_back(tid);
	}
}

bool handle_special_notification_callback(const LLSD& notification, const LLSD& response)
{
	S32 option = LLNotificationsUtil::getSelectedOption(notification, response);
	
	if (0 == option)
	{
		// set the preference to the maturity of the region we're calling
		int preferredMaturity = notification["payload"]["_region_access"].asInteger();
		gSavedSettings.setU32("PreferredMaturity", preferredMaturity);
		gAgent.sendMaturityPreferenceToServer(preferredMaturity);

	}
	
	return false;
}

// some of the server notifications need special handling. This is where we do that.
bool handle_special_notification(std::string notificationID, LLSD& llsdBlock)
{
	int regionAccess = llsdBlock["_region_access"].asInteger();
	llsdBlock["REGIONMATURITY"] = LLViewerRegion::accessToString(regionAccess);
	
	// we're going to throw the LLSD in there in case anyone ever wants to use it
	LLNotificationsUtil::add(notificationID+"_Notify", llsdBlock);
	
	if (regionAccess == SIM_ACCESS_MATURE)
	{
		if (gAgent.isTeen())
		{
			LLNotificationsUtil::add(notificationID+"_KB", llsdBlock);
			return true;
		}
		else if (gAgent.prefersPG())
		{
			LLNotificationsUtil::add(notificationID+"_Change", llsdBlock, llsdBlock, handle_special_notification_callback);
			return true;
		}
	}
	else if (regionAccess == SIM_ACCESS_ADULT)
	{
		if (!gAgent.isAdult())
		{
			LLNotificationsUtil::add(notificationID+"_KB", llsdBlock);
			return true;
		}
		else if (gAgent.prefersPG() || gAgent.prefersMature())
		{
			LLNotificationsUtil::add(notificationID+"_Change", llsdBlock, llsdBlock, handle_special_notification_callback);
			return true;
		}
	}
	return false;
}

bool attempt_standard_notification(LLMessageSystem* msgsystem)
{
	// if we have additional alert data
	if (msgsystem->has(_PREHASH_AlertInfo) && msgsystem->getNumberOfBlocksFast(_PREHASH_AlertInfo) > 0)
	{
		// notification was specified using the new mechanism, so we can just handle it here
		std::string notificationID;
		std::string llsdRaw;
		LLSD llsdBlock;
		msgsystem->getStringFast(_PREHASH_AlertInfo, _PREHASH_Message, notificationID);
		msgsystem->getStringFast(_PREHASH_AlertInfo, _PREHASH_ExtraParams, llsdRaw);
		if (llsdRaw.length())
		{
			std::istringstream llsdData(llsdRaw);
			if (!LLSDSerialize::deserialize(llsdBlock, llsdData, llsdRaw.length()))
			{
				llwarns << "attempt_standard_notification: Attempted to read notification parameter data into LLSD but failed:" << llsdRaw << llendl;
			}
		}
		
		if (
			(notificationID == "RegionEntryAccessBlocked") ||
			(notificationID == "LandClaimAccessBlocked") ||
			(notificationID == "LandBuyAccessBlocked")
		   )
		{
			/*---------------------------------------------------------------------
			 (Commented so a grep will find the notification strings, since
			 we construct them on the fly; if you add additional notifications,
			 please update the comment.)
			 
			 Could throw any of the following notifications:
			 
				RegionEntryAccessBlocked
				RegionEntryAccessBlocked_Notify
				RegionEntryAccessBlocked_Change
				RegionEntryAccessBlocked_KB
				LandClaimAccessBlocked 
				LandClaimAccessBlocked_Notify 
				LandClaimAccessBlocked_Change 
				LandClaimAccessBlocked_KB 
				LandBuyAccessBlocked
				LandBuyAccessBlocked_Notify
				LandBuyAccessBlocked_Change
				LandBuyAccessBlocked_KB
			 
			-----------------------------------------------------------------------*/ 
			if (handle_special_notification(notificationID, llsdBlock))
			{
				return true;
			}
		}
		
		LLNotificationsUtil::add(notificationID, llsdBlock);
		return true;
	}	
	return false;
}


void process_agent_alert_message(LLMessageSystem* msgsystem, void** user_data)
{
	// make sure the cursor is back to the usual default since the
	// alert is probably due to some kind of error.
	gViewerWindow->getWindow()->resetBusyCount();
	
	if (!attempt_standard_notification(msgsystem))
	{
		BOOL modal = FALSE;
		msgsystem->getBOOL("AlertData", "Modal", modal);
		std::string buffer;
		msgsystem->getStringFast(_PREHASH_AlertData, _PREHASH_Message, buffer);
		process_alert_core(buffer, modal);
	}
}

// The only difference between this routine and the previous is the fact that
// for this routine, the modal parameter is always false. Sadly, for the message
// handled by this routine, there is no "Modal" parameter on the message, and
// there's no API to tell if a message has the given parameter or not.
// So we can't handle the messages with the same handler.
void process_alert_message(LLMessageSystem *msgsystem, void **user_data)
{
	// make sure the cursor is back to the usual default since the
	// alert is probably due to some kind of error.
	gViewerWindow->getWindow()->resetBusyCount();
		
	if (!attempt_standard_notification(msgsystem))
	{
		BOOL modal = FALSE;
		std::string buffer;
		msgsystem->getStringFast(_PREHASH_AlertData, _PREHASH_Message, buffer);
		process_alert_core(buffer, modal);
	}
}

void process_alert_core(const std::string& message, BOOL modal)
{
	// HACK -- handle callbacks for specific alerts
	if ( message == "You died and have been teleported to your home location")
	{
		LLViewerStats::getInstance()->incStat(LLViewerStats::ST_KILLED_COUNT);
	}
	else if( message == "Home position set." )
	{
		// save the home location image to disk
		std::string snap_filename = gDirUtilp->getLindenUserDir();
		snap_filename += gDirUtilp->getDirDelimiter();
		snap_filename += SCREEN_HOME_FILENAME;
		gViewerWindow->saveSnapshot(snap_filename, gViewerWindow->getWindowWidthRaw(), gViewerWindow->getWindowHeightRaw(), FALSE, FALSE);
	}

	const std::string ALERT_PREFIX("ALERT: ");
	const std::string NOTIFY_PREFIX("NOTIFY: ");
	if (message.find(ALERT_PREFIX) == 0)
	{
		// Allow the server to spawn a named alert so that server alerts can be
		// translated out of English.
		std::string alert_name(message.substr(ALERT_PREFIX.length()));
		LLNotificationsUtil::add(alert_name);
	}
	else if (message.find(NOTIFY_PREFIX) == 0)
	{
		// Allow the server to spawn a named notification so that server notifications can be
		// translated out of English.
		std::string notify_name(message.substr(NOTIFY_PREFIX.length()));
		LLNotificationsUtil::add(notify_name);
	}
	else if (message[0] == '/')
	{
		// System message is important, show in upper-right box not tip
		std::string text(message.substr(1));
		LLSD args;
		if (text.substr(0,17) == "RESTART_X_MINUTES")
		{
			S32 mins = 0;
			LLStringUtil::convertToS32(text.substr(18), mins);
			args["MINUTES"] = llformat("%d",mins);
			LLNotificationsUtil::add("RegionRestartMinutes", args);
		}
		else if (text.substr(0,17) == "RESTART_X_SECONDS")
		{
			S32 secs = 0;
			LLStringUtil::convertToS32(text.substr(18), secs);
			args["SECONDS"] = llformat("%d",secs);
			LLNotificationsUtil::add("RegionRestartSeconds", args);
		}
		else
		{
			// *TODO:translate
			args["MESSAGE"] = text;
			LLNotificationsUtil::add("SystemMessage", args);
		}
	}
	else if (modal)
	{
		// *TODO:translate
		LLSD args;
		args["ERROR_MESSAGE"] = message;
		LLNotificationsUtil::add("ErrorMessage", args);
	}
	else
	{
		// *TODO:translate
		LLSD args;
		args["MESSAGE"] = message;
		LLNotificationsUtil::add("SystemMessageTip", args);
	}
}

mean_collision_list_t				gMeanCollisionList;
time_t								gLastDisplayedTime = 0;

void handle_show_mean_events(void *)
{
	if (gNoRender)
	{
		return;
	}

	LLFloaterBump::show(NULL);
}

void mean_name_callback(const LLUUID &id, const std::string& full_name, bool is_group)
{
	if (gNoRender)
	{
		return;
	}

	static const U32 max_collision_list_size = 20;
	if (gMeanCollisionList.size() > max_collision_list_size)
	{
		mean_collision_list_t::iterator iter = gMeanCollisionList.begin();
		for (U32 i=0; i<max_collision_list_size; i++) iter++;
		for_each(iter, gMeanCollisionList.end(), DeletePointer());
		gMeanCollisionList.erase(iter, gMeanCollisionList.end());
	}

	for (mean_collision_list_t::iterator iter = gMeanCollisionList.begin();
		 iter != gMeanCollisionList.end(); ++iter)
	{
		LLMeanCollisionData *mcd = *iter;
		if (mcd->mPerp == id)
		{
			mcd->mFullName = full_name;
		}
	}
}

void process_mean_collision_alert_message(LLMessageSystem *msgsystem, void **user_data)
{
	if (gAgent.inPrelude())
	{
		// In prelude, bumping is OK.  This dialog is rather confusing to 
		// newbies, so we don't show it.  Drop the packet on the floor.
		return;
	}

	// make sure the cursor is back to the usual default since the
	// alert is probably due to some kind of error.
	gViewerWindow->getWindow()->resetBusyCount();

	LLUUID perp;
	U32	   time;
	U8	   u8type;
	EMeanCollisionType	   type;
	F32    mag;

	S32 i, num = msgsystem->getNumberOfBlocks(_PREHASH_MeanCollision);

	for (i = 0; i < num; i++)
	{
		msgsystem->getUUIDFast(_PREHASH_MeanCollision, _PREHASH_Perp, perp);
		msgsystem->getU32Fast(_PREHASH_MeanCollision, _PREHASH_Time, time);
		msgsystem->getF32Fast(_PREHASH_MeanCollision, _PREHASH_Mag, mag);
		msgsystem->getU8Fast(_PREHASH_MeanCollision, _PREHASH_Type, u8type);

		type = (EMeanCollisionType)u8type;

		BOOL b_found = FALSE;

		for (mean_collision_list_t::iterator iter = gMeanCollisionList.begin();
			 iter != gMeanCollisionList.end(); ++iter)
		{
			LLMeanCollisionData *mcd = *iter;
			if ((mcd->mPerp == perp) && (mcd->mType == type))
			{
				mcd->mTime = time;
				mcd->mMag = mag;
				b_found = TRUE;
				break;
			}
		}

		if (!b_found)
		{
			LLMeanCollisionData *mcd = new LLMeanCollisionData(gAgentID, perp, time, type, mag);
			gMeanCollisionList.push_front(mcd);
			gCacheName->get(perp, false, boost::bind(&mean_name_callback, _1, _2, _3));
		}
	}
}

void process_frozen_message(LLMessageSystem *msgsystem, void **user_data)
{
	// make sure the cursor is back to the usual default since the
	// alert is probably due to some kind of error.
	gViewerWindow->getWindow()->resetBusyCount();
	BOOL b_frozen;
	
	msgsystem->getBOOL("FrozenData", "Data", b_frozen);

	// TODO: make being frozen change view
	if (b_frozen)
	{
	}
	else
	{
	}
}

// do some extra stuff once we get our economy data
void process_economy_data(LLMessageSystem *msg, void** /*user_data*/)
{
	LLGlobalEconomy::processEconomyData(msg, LLGlobalEconomy::Singleton::getInstance());

	S32 upload_cost = LLGlobalEconomy::Singleton::getInstance()->getPriceUpload();

	LL_INFOS_ONCE("Messaging") << "EconomyData message arrived; upload cost is L$" << upload_cost << LL_ENDL;

	LLFloaterImagePreview::setUploadAmount(upload_cost);
	LLFloaterAnimPreview::setUploadAmount(upload_cost);

	std::string fee = gHippoGridManager->getConnectedGrid()->getUploadFee();
	gMenuHolder->childSetLabelArg("Upload Image", "[UPLOADFEE]", fee);
	gMenuHolder->childSetLabelArg("Upload Sound", "[UPLOADFEE]", fee);
	gMenuHolder->childSetLabelArg("Upload Animation", "[UPLOADFEE]", fee);
	gMenuHolder->childSetLabelArg("Bulk Upload", "[UPLOADFEE]", fee);
	gMenuHolder->childSetLabelArg("ImportUpload", "[UPLOADFEE]", fee);
	gMenuHolder->childSetLabelArg("Buy and Sell L$...", "[CURRENCY]",
		gHippoGridManager->getConnectedGrid()->getCurrencySymbol());
}

void notify_cautioned_script_question(const LLSD& notification, const LLSD& response, S32 orig_questions, BOOL granted)
{
	// only continue if at least some permissions were requested
	if (orig_questions)
	{
		// check to see if the person we are asking

		// "'[OBJECTNAME]', an object owned by '[OWNERNAME]', 
		// located in [REGIONNAME] at [REGIONPOS], 
		// has been <granted|denied> permission to: [PERMISSIONS]."

		LLUIString notice(LLFloaterChat::getInstance()->getString(granted ? "ScriptQuestionCautionChatGranted" : "ScriptQuestionCautionChatDenied"));

		// always include the object name and owner name 
		notice.setArg("[OBJECTNAME]", notification["payload"]["object_name"].asString());
		notice.setArg("[OWNERNAME]", notification["payload"]["owner_name"].asString());

		// try to lookup viewerobject that corresponds to the object that
		// requested permissions (here, taskid->requesting object id)
		BOOL foundpos = FALSE;
		LLViewerObject* viewobj = gObjectList.findObject(notification["payload"]["task_id"].asUUID());
		if (viewobj)
		{
			// found the viewerobject, get it's position in its region
			LLVector3 objpos(viewobj->getPosition());
			
			// try to lookup the name of the region the object is in
			LLViewerRegion* viewregion = viewobj->getRegion();
			if (viewregion)
			{
				// got the region, so include the region and 3d coordinates of the object
				notice.setArg("[REGIONNAME]", viewregion->getName());
// [RLVa:KB] - Checked: 2009-07-04 (RLVa-1.0.0a)
				if ( (rlv_handler_t::isEnabled()) && (gRlvHandler.hasBehaviour(RLV_BHVR_SHOWLOC)) )
				{
					notice.setArg("[REGIONNAME]", RlvStrings::getString(RLV_STRING_HIDDEN_REGION));
				}
// [/RLVa:KB]
				std::string formatpos = llformat("%.1f, %.1f,%.1f", objpos[VX], objpos[VY], objpos[VZ]);
				notice.setArg("[REGIONPOS]", formatpos);

				foundpos = TRUE;
			}
		}

		if (!foundpos)
		{
			// unable to determine location of the object
			notice.setArg("[REGIONNAME]", "(unknown region)");
			notice.setArg("[REGIONPOS]", "(unknown position)");
		}

		// check each permission that was requested, and list each 
		// permission that has been flagged as a caution permission
		BOOL caution = FALSE;
		S32 count = 0;
		std::string perms;
		for (S32 i = 0; i < SCRIPT_PERMISSION_EOF; i++)
		{
			if ((orig_questions & LSCRIPTRunTimePermissionBits[i]) && SCRIPT_QUESTION_IS_CAUTION[i])
			{
				count++;
				caution = TRUE;

				// add a comma before the permission description if it is not the first permission
				// added to the list or the last permission to check
				if ((count > 1) && (i < SCRIPT_PERMISSION_EOF))
				{
					perms.append(", ");
				}

				LLStringUtil::format_map_t args;
				args["[CURRENCY]"] = gHippoGridManager->getConnectedGrid()->getCurrencySymbol();
				perms.append(LLFloaterChat::getInstance()->getString(SCRIPT_QUESTIONS[i], args));
			}
		}

		notice.setArg("[PERMISSIONS]", perms);

		// log a chat message as long as at least one requested permission
		// is a caution permission
		if (caution)
		{
			LLChat chat(notice.getString());
			LLFloaterChat::addChat(chat, FALSE, FALSE);
		}
	}
}

bool script_question_cb(const LLSD& notification, const LLSD& response)
{
	S32 option = LLNotificationsUtil::getSelectedOption(notification, response);
	LLMessageSystem *msg = gMessageSystem;
	S32 orig = notification["payload"]["questions"].asInteger();
	S32 new_questions = orig;

	if (response["Details"])
	{
		// respawn notification...
		LLNotificationsUtil::add(notification["name"], notification["substitutions"], notification["payload"]);

		// ...with description on top
		LLNotificationsUtil::add("DebitPermissionDetails");
		return false;
	}

	// check whether permissions were granted or denied
	BOOL allowed = TRUE;
	// the "yes/accept" button is the first button in the template, making it button 0
	// if any other button was clicked, the permissions were denied
	if (option != 0)
	{
		new_questions = 0;
		allowed = FALSE;
	}	

	LLUUID task_id = notification["payload"]["task_id"].asUUID();
	LLUUID item_id = notification["payload"]["item_id"].asUUID();

	// reply with the permissions granted or denied
	msg->newMessageFast(_PREHASH_ScriptAnswerYes);
	msg->nextBlockFast(_PREHASH_AgentData);
	msg->addUUIDFast(_PREHASH_AgentID, gAgent.getID());
	msg->addUUIDFast(_PREHASH_SessionID, gAgent.getSessionID());
	msg->nextBlockFast(_PREHASH_Data);
	msg->addUUIDFast(_PREHASH_TaskID, task_id);
	msg->addUUIDFast(_PREHASH_ItemID, item_id);
	msg->addS32Fast(_PREHASH_Questions, new_questions);
	msg->sendReliable(LLHost(notification["payload"]["sender"].asString()));

	// only log a chat message if caution prompts are enabled
	if (gSavedSettings.getBOOL("PermissionsCautionEnabled"))
	{
		// log a chat message, if appropriate
		notify_cautioned_script_question(notification, response, orig, allowed);
	}

	if ( response["Mute"] ) // mute
	{
		LLMuteList::getInstance()->add(LLMute(item_id, notification["payload"]["object_name"].asString(), LLMute::OBJECT));

		// purge the message queue of any previously queued requests from the same source. DEV-4879
		class OfferMatcher : public LLNotifyBoxView::Matcher
		{
		public:
			OfferMatcher(const LLUUID& to_block) : blocked_id(to_block) {}
			BOOL matches(const LLNotificationPtr notification) const
			{
				if (notification->getName() == "ScriptQuestionCaution"
					|| notification->getName() == "ScriptQuestion")
				{
					return (notification->getPayload()["item_id"].asUUID() == blocked_id);
				}
				return false;
			}
		private:
			const LLUUID& blocked_id;
		};
		// should do this via the channel
		gNotifyBoxView->purgeMessagesMatching(OfferMatcher(item_id));
	}

<<<<<<< HEAD
=======
	if (response["Details"])
	{
		// respawn notification...
		LLNotificationsUtil::add(notification["name"], notification["substitutions"], notification["payload"]);

		// ...with description on top
		LLNotificationsUtil::add("DebitPermissionDetails");
	}
>>>>>>> 3d6511f4
	return false;
}
static LLNotificationFunctorRegistration script_question_cb_reg_1("ScriptQuestion", script_question_cb);
static LLNotificationFunctorRegistration script_question_cb_reg_2("ScriptQuestionCaution", script_question_cb);

void process_script_question(LLMessageSystem *msg, void **user_data)
{
	// *TODO:translate owner name -> [FIRST] [LAST]

	LLHost sender = msg->getSender();

	LLUUID taskid;
	LLUUID itemid;
	S32		questions;
	std::string object_name;
	std::string owner_name;

	// taskid -> object key of object requesting permissions
	msg->getUUIDFast(_PREHASH_Data, _PREHASH_TaskID, taskid );
	// itemid -> script asset key of script requesting permissions
	msg->getUUIDFast(_PREHASH_Data, _PREHASH_ItemID, itemid );
	msg->getStringFast(_PREHASH_Data, _PREHASH_ObjectName, object_name);
	msg->getStringFast(_PREHASH_Data, _PREHASH_ObjectOwner, owner_name);
	msg->getS32Fast(_PREHASH_Data, _PREHASH_Questions, questions );

	// Special case. If the objects are owned by this agent, throttle per-object instead
	// of per-owner. It's common for residents to reset a ton of scripts that re-request
	// permissions, as with tier boxes. UUIDs can't be valid agent names and vice-versa,
	// so we'll reuse the same namespace for both throttle types.
	std::string throttle_name = owner_name;
	std::string self_name;
	LLAgentUI::buildFullname( self_name );
	if( owner_name == self_name )
	{
		throttle_name = taskid.getString();
	}
	
	// don't display permission requests if this object is muted
	if (LLMuteList::getInstance()->isMuted(taskid)) return;
	
	// throttle excessive requests from any specific user's scripts
	typedef LLKeyThrottle<std::string> LLStringThrottle;
	static LLStringThrottle question_throttle( LLREQUEST_PERMISSION_THROTTLE_LIMIT, LLREQUEST_PERMISSION_THROTTLE_INTERVAL );

	switch (question_throttle.noteAction(throttle_name))
	{
		case LLStringThrottle::THROTTLE_NEWLY_BLOCKED:
			LL_INFOS("Messaging") << "process_script_question throttled"
					<< " owner_name:" << owner_name
					<< LL_ENDL;
			// Fall through

		case LLStringThrottle::THROTTLE_BLOCKED:
			// Escape altogether until we recover
			return;

		case LLStringThrottle::THROTTLE_OK:
			break;
	}

	std::string script_question;
	if (questions)
	{
		BOOL caution = FALSE;
		S32 count = 0;
		LLSD args;
		args["OBJECTNAME"] = object_name;
		args["NAME"] = LLCacheName::cleanFullName(owner_name);

		// check the received permission flags against each permission
		for (S32 i = 0; i < SCRIPT_PERMISSION_EOF; i++)
		{
			if (questions & LSCRIPTRunTimePermissionBits[i])
			{
				LLStringUtil::format_map_t args;
				args["[CURRENCY]"] = gHippoGridManager->getConnectedGrid()->getCurrencySymbol();
				
				count++;
				script_question += "    " + LLFloaterChat::getInstance()->getString(SCRIPT_QUESTIONS[i], args) + "\n";

				// check whether permission question should cause special caution dialog
				caution |= (SCRIPT_QUESTION_IS_CAUTION[i]);
			}
		}
		args["QUESTIONS"] = script_question;

		LLSD payload;
		payload["task_id"] = taskid;
		payload["item_id"] = itemid;
		payload["sender"] = sender.getIPandPort();
		payload["questions"] = questions;
		payload["object_name"] = object_name;
		payload["owner_name"] = owner_name;

// [RLVa:KB] - Version: 1.23.4 | Checked: 2009-07-10 (RLVa-1.0.0g) | Modified: RLVa-0.2.0e
		S32 rlvQuestionsOther = questions;

		if ( (rlv_handler_t::isEnabled()) && (gRlvHandler.hasBehaviour(RLV_BHVR_ACCEPTPERMISSION)) )
		{
			LLViewerObject* pObj = gObjectList.findObject(taskid);
			if (pObj)
			{
//				if (pObj->permYouOwner())
//				{
					// PERMISSION_TAKE_CONTROLS and PERMISSION_ATTACH are only auto-granted to objects this avie owns
					rlvQuestionsOther &= ~(LSCRIPTRunTimePermissionBits[SCRIPT_PERMISSION_TAKE_CONTROLS] | 
						LSCRIPTRunTimePermissionBits[SCRIPT_PERMISSION_ATTACH]);
//				}
			}
		}

		if ( (!caution) && (!rlvQuestionsOther) )
		{
			LLNotifications::instance().forceResponse(
				LLNotification::Params("ScriptQuestion").substitutions(args).payload(payload), 0/*YES*/);
		}
		else if (gSavedSettings.getBOOL("PermissionsCautionEnabled"))
// [/RLVa:KB]
		// check whether cautions are even enabled or not
		//if (gSavedSettings.getBOOL("PermissionsCautionEnabled"))
		{
			// display the caution permissions prompt
			LLNotificationsUtil::add(caution ? "ScriptQuestionCaution" : "ScriptQuestion", args, payload);
		}
		else
		{
			// fall back to default behavior if cautions are entirely disabled
			LLNotificationsUtil::add("ScriptQuestion", args, payload);
		}

	}
}


void process_derez_container(LLMessageSystem *msg, void**)
{
	LL_WARNS("Messaging") << "call to deprecated process_derez_container" << LL_ENDL;
}

void container_inventory_arrived(LLViewerObject* object,
								 LLInventoryObject::object_list_t* inventory,
								 S32 serial_num,
								 void* data)
{
	LL_DEBUGS("Messaging") << "container_inventory_arrived()" << LL_ENDL;
	if( gAgentCamera.cameraMouselook() )
	{
		gAgentCamera.changeCameraToDefault();
	}

	LLInventoryView* view = LLInventoryView::getActiveInventory();

	if (inventory->size() > 2)
	{
		// create a new inventory category to put this in
		LLUUID cat_id;
		cat_id = gInventory.createNewCategory(gInventory.getRootFolderID(),
											   LLFolderType::FT_NONE,
											  std::string("Acquired Items")); //TODO: Translate

		LLInventoryObject::object_list_t::const_iterator it = inventory->begin();
		LLInventoryObject::object_list_t::const_iterator end = inventory->end();
		for ( ; it != end; ++it)
		{
			if ((*it)->getType() != LLAssetType::AT_CATEGORY)
			{
				LLInventoryObject* obj = (LLInventoryObject*)(*it);
				LLInventoryItem* item = (LLInventoryItem*)(obj);
				LLUUID item_id;
				item_id.generate();
				time_t creation_date_utc = time_corrected();
				LLPointer<LLViewerInventoryItem> new_item
					= new LLViewerInventoryItem(item_id,
												cat_id,
												item->getPermissions(),
												item->getAssetUUID(),
												item->getType(),
												item->getInventoryType(),
												item->getName(),
												item->getDescription(),
												LLSaleInfo::DEFAULT,
												item->getFlags(),
												creation_date_utc);
				new_item->updateServer(TRUE);
				gInventory.updateItem(new_item);
			}
		}
		gInventory.notifyObservers();
		if(view)
		{
			view->getPanel()->setSelection(cat_id, TAKE_FOCUS_NO);
		}
	}
	else if (inventory->size() == 2)
	{
		// we're going to get one fake root category as well as the
		// one actual object
		LLInventoryObject::object_list_t::iterator it = inventory->begin();

		if ((*it)->getType() == LLAssetType::AT_CATEGORY)
		{
			++it;
		}

		LLInventoryItem* item = (LLInventoryItem*)((LLInventoryObject*)(*it));
		const LLUUID category = gInventory.findCategoryUUIDForType(LLFolderType::assetTypeToFolderType(item->getType()));

		LLUUID item_id;
		item_id.generate();
		time_t creation_date_utc = time_corrected();
		LLPointer<LLViewerInventoryItem> new_item
			= new LLViewerInventoryItem(item_id, category,
										item->getPermissions(),
										item->getAssetUUID(),
										item->getType(),
										item->getInventoryType(),
										item->getName(),
										item->getDescription(),
										LLSaleInfo::DEFAULT,
										item->getFlags(),
										creation_date_utc);
		new_item->updateServer(TRUE);
		gInventory.updateItem(new_item);
		gInventory.notifyObservers();
		if(view)
		{
			view->getPanel()->setSelection(item_id, TAKE_FOCUS_NO);
		}
	}

	// we've got the inventory, now delete this object if this was a take
	BOOL delete_object = (BOOL)(intptr_t)data;
	LLViewerRegion *region = gAgent.getRegion();
	if (delete_object && region)
	{
		gMessageSystem->newMessageFast(_PREHASH_ObjectDelete);
		gMessageSystem->nextBlockFast(_PREHASH_AgentData);
		gMessageSystem->addUUIDFast(_PREHASH_AgentID, gAgent.getID());
		gMessageSystem->addUUIDFast(_PREHASH_SessionID, gAgent.getSessionID());
		const U8 NO_FORCE = 0;
		gMessageSystem->addU8Fast(_PREHASH_Force, NO_FORCE);
		gMessageSystem->nextBlockFast(_PREHASH_ObjectData);
		gMessageSystem->addU32Fast(_PREHASH_ObjectLocalID, object->getLocalID());
		gMessageSystem->sendReliable(region->getHost());
	}
}

// method to format the time.
std::string formatted_time(const time_t& the_time)
{
	std::string timestr;
	timeToFormattedString(the_time, gSavedSettings.getString("TimestampFormat"), timestr);
	char buffer[30]; /* Flawfinder: ignore */
	LLStringUtil::copy(buffer, timestr.c_str(), 30);
	buffer[24] = '\0';
	return std::string(buffer);
}


void process_teleport_failed(LLMessageSystem *msg, void**)
{
	std::string reason;
	std::string big_reason;
	LLSD args;

	// if we have additional alert data
	if (msg->has(_PREHASH_AlertInfo) && msg->getSizeFast(_PREHASH_AlertInfo, _PREHASH_Message) > 0)
	{
		// Get the message ID
		msg->getStringFast(_PREHASH_AlertInfo, _PREHASH_Message, reason);
		big_reason = LLAgent::sTeleportErrorMessages[reason];
		if ( big_reason.size() > 0 )
		{	// Substitute verbose reason from the local map
			args["REASON"] = big_reason;
		}
		else
		{	// Nothing found in the map - use what the server returned in the original message block
			msg->getStringFast(_PREHASH_Info, _PREHASH_Reason, reason);
			args["REASON"] = reason;
		}

		LLSD llsd_block;
		std::string llsd_raw;
		msg->getStringFast(_PREHASH_AlertInfo, _PREHASH_ExtraParams, llsd_raw);
		if (llsd_raw.length())
		{
			std::istringstream llsd_data(llsd_raw);
			if (!LLSDSerialize::deserialize(llsd_block, llsd_data, llsd_raw.length()))
			{
				llwarns << "process_teleport_failed: Attempted to read alert parameter data into LLSD but failed:" << llsd_raw << llendl;
			}
			else
			{
				// change notification name in this special case
				if (handle_special_notification("RegionEntryAccessBlocked", llsd_block))
				{
					if( gAgent.getTeleportState() != LLAgent::TELEPORT_NONE )
					{
						gAgent.setTeleportState( LLAgent::TELEPORT_NONE );
					}
					return;
				}
			}
		}

	}
	else
	{
		msg->getStringFast(_PREHASH_Info, _PREHASH_Reason, reason);

		big_reason = LLAgent::sTeleportErrorMessages[reason];
		if ( big_reason.size() > 0 )
		{	// Substitute verbose reason from the local map
			args["REASON"] = big_reason;
		}
		else
		{	// Nothing found in the map - use what the server returned
			args["REASON"] = reason;
		}
	}

	LLNotificationsUtil::add("CouldNotTeleportReason", args);

	// Let the interested parties know that teleport failed.
	LLViewerParcelMgr::getInstance()->onTeleportFailed();

	if( gAgent.getTeleportState() != LLAgent::TELEPORT_NONE )
	{
		gAgent.setTeleportState( LLAgent::TELEPORT_NONE );
	}
}

void process_teleport_local(LLMessageSystem *msg,void**)
{
	LLUUID agent_id;
	msg->getUUIDFast(_PREHASH_Info, _PREHASH_AgentID, agent_id);
	if (agent_id != gAgent.getID())
	{
		LL_WARNS("Messaging") << "Got teleport notification for wrong agent!" << LL_ENDL;
		return;
	}

	U32 location_id;
	LLVector3 pos, look_at;
	U32 teleport_flags;
	msg->getU32Fast(_PREHASH_Info, _PREHASH_LocationID, location_id);
	msg->getVector3Fast(_PREHASH_Info, _PREHASH_Position, pos);
	msg->getVector3Fast(_PREHASH_Info, _PREHASH_LookAt, look_at);
	msg->getU32Fast(_PREHASH_Info, _PREHASH_TeleportFlags, teleport_flags);
	
	if( gAgent.getTeleportState() != LLAgent::TELEPORT_NONE )
	{
		if( gAgent.getTeleportState() == LLAgent::TELEPORT_LOCAL )
		{
			// To prevent TeleportStart messages re-activating the progress screen right
			// after tp, keep the teleport state and let progress screen clear it after a short delay
			// (progress screen is active but not visible)  *TODO: remove when SVC-5290 is fixed
			gTeleportDisplayTimer.reset();
			gTeleportDisplay = TRUE;
		}
		else
		{
			gAgent.setTeleportState( LLAgent::TELEPORT_NONE );
		}
	}

	// Sim tells us whether the new position is off the ground
	if (teleport_flags & TELEPORT_FLAGS_IS_FLYING)
	{
		gAgent.setFlying(TRUE);
	}
	else
	{
		gAgent.setFlying(FALSE);
	}

	gAgent.setPositionAgent(pos);
	gAgentCamera.slamLookAt(look_at);

	if ( !(gAgent.getTeleportKeepsLookAt() && LLViewerJoystick::getInstance()->getOverrideCamera()) && gSavedSettings.getBOOL("OptionRotateCamAfterLocalTP"))
	{
		gAgentCamera.resetView(TRUE, TRUE);
	}

	// send camera update to new region
	gAgentCamera.updateCamera();

	send_agent_update(TRUE, TRUE);

	// Let the interested parties know we've teleported.
	// Vadim *HACK: Agent position seems to get reset (to render position?)
	//              on each frame, so we have to pass the new position manually.
	LLViewerParcelMgr::getInstance()->onTeleportFinished(true, gAgent.getPosGlobalFromAgent(pos));
}

void send_simple_im(const LLUUID& to_id,
					const std::string& message,
					EInstantMessage dialog,
					const LLUUID& id)
{
	std::string my_name;
	LLAgentUI::buildFullname(my_name);
	send_improved_im(to_id,
					 my_name,
					 message,
					 IM_ONLINE,
					 dialog,
					 id,
					 NO_TIMESTAMP,
					 (U8*)EMPTY_BINARY_BUCKET,
					 EMPTY_BINARY_BUCKET_SIZE);
}

void send_group_notice(const LLUUID& group_id,
					   const std::string& subject,
					   const std::string& message,
					   const LLInventoryItem* item)
{
	// Put this notice into an instant message form.
	// This will mean converting the item to a binary bucket,
	// and the subject/message into a single field.
	std::string my_name;
	LLAgentUI::buildFullname(my_name);

	// Combine subject + message into a single string.
	std::ostringstream subject_and_message;
	// TODO: turn all existing |'s into ||'s in subject and message.
	subject_and_message << subject << "|" << message;

	// Create an empty binary bucket.
	U8 bin_bucket[MAX_INVENTORY_BUFFER_SIZE];
	U8* bucket_to_send = bin_bucket;
	bin_bucket[0] = '\0';
	S32 bin_bucket_size = EMPTY_BINARY_BUCKET_SIZE;
	// If there is an item being sent, pack it into the binary bucket.
	if (item)
	{
		LLSD item_def;
		item_def["item_id"] = item->getUUID();
		item_def["owner_id"] = item->getPermissions().getOwner();
		std::ostringstream ostr;
		LLSDSerialize::serialize(item_def, ostr, LLSDSerialize::LLSD_XML);
		bin_bucket_size = ostr.str().copy(
			(char*)bin_bucket, ostr.str().size());
		bin_bucket[bin_bucket_size] = '\0';
	}
	else
	{
		bucket_to_send = (U8*) EMPTY_BINARY_BUCKET;
	}
   

	send_improved_im(
			group_id,
			my_name,
			subject_and_message.str(),
			IM_ONLINE,
			IM_GROUP_NOTICE,
			LLUUID::null,
			NO_TIMESTAMP,
			bucket_to_send,
			bin_bucket_size);
}

bool handle_lure_callback(const LLSD& notification, const LLSD& response)
{
	std::string text = response["message"].asString();
	S32 option = LLNotification::getSelectedOption(notification, response);

	if(0 == option)
	{
// [RLVa:KB] - Checked: 2010-11-30 (RLVa-1.3.0c) | Modified: RLVa-1.3.0c
		if ( (gRlvHandler.hasBehaviour(RLV_BHVR_SENDIM)) || (gRlvHandler.hasBehaviour(RLV_BHVR_SENDIMTO)) )
		{
			// Filter the lure message if one of the recipients of the lure can't be sent an IM to
			for (LLSD::array_const_iterator it = notification["payload"]["ids"].beginArray(); 
					it != notification["payload"]["ids"].endArray(); ++it)
			{
				if (!gRlvHandler.canSendIM(it->asUUID()))
				{
					text = RlvStrings::getString(RLV_STRING_HIDDEN);
					break;
				}
			}
		}
// [/RLVa:KB]

		LLMessageSystem* msg = gMessageSystem;
		msg->newMessageFast(_PREHASH_StartLure);
		msg->nextBlockFast(_PREHASH_AgentData);
		msg->addUUIDFast(_PREHASH_AgentID, gAgent.getID());
		msg->addUUIDFast(_PREHASH_SessionID, gAgent.getSessionID());
		msg->nextBlockFast(_PREHASH_Info);
		msg->addU8Fast(_PREHASH_LureType, (U8)0); // sim will fill this in.
		msg->addStringFast(_PREHASH_Message, text);
		for(LLSD::array_const_iterator it = notification["payload"]["ids"].beginArray();
			it != notification["payload"]["ids"].endArray();
			++it)
		{
			LLUUID target_id = it->asUUID();

			msg->nextBlockFast(_PREHASH_TargetData);
			msg->addUUIDFast(_PREHASH_TargetID, target_id);
		}
		gAgent.sendReliableMessage();
	}

	return false;
}

void handle_lure(const LLUUID& invitee)
{
	LLDynamicArray<LLUUID> ids;
	ids.push_back(invitee);
	handle_lure(ids);
}

// Prompt for a message to the invited user.
void handle_lure(const uuid_vec_t& ids)
{
	if (ids.empty()) return;

	if (!gAgent.getRegion()) return;
	LLSD edit_args;
// [RLVa:KB] - Version: 1.23.4 | Checked: 2009-07-04 (RLVa-1.0.0a)
	edit_args["REGION"] = 
		(!gRlvHandler.hasBehaviour(RLV_BHVR_SHOWLOC)) ? gAgent.getRegion()->getName() : RlvStrings::getString(RLV_STRING_HIDDEN);
// [/RLVa:KB]
	//edit_args["REGION"] = gAgent.getRegion()->getName();

	LLSD payload;
	for (uuid_vec_t::const_iterator it = ids.begin();
		it != ids.end();
		++it)
	{
// [RLVa:KB] - Version: 1.23.4 | Checked: 2009-07-07 (RLVa-1.0.0d) | Modified: RLVa-1.0.0a
		// Only allow offering teleports if everyone is a @tplure exception or able to map this avie under @showloc=n
		if (gRlvHandler.hasBehaviour(RLV_BHVR_SHOWLOC))
		{
			const LLRelationship* pBuddyInfo = LLAvatarTracker::instance().getBuddyInfo(*it);
			if ( (!gRlvHandler.isException(RLV_BHVR_TPLURE, *it, RLV_CHECK_PERMISSIVE)) &&
				 ((!pBuddyInfo) || (!pBuddyInfo->isOnline()) || (!pBuddyInfo->isRightGrantedTo(LLRelationship::GRANT_MAP_LOCATION))) )
			{
				return;
			}
		}
// [/RLVa:KB]
		payload["ids"].append(*it);
	}
	if (gAgent.isGodlike())
	{
		LLNotificationsUtil::add("OfferTeleportFromGod", edit_args, payload, handle_lure_callback);
	}
	else
	{
		LLNotificationsUtil::add("OfferTeleport", edit_args, payload, handle_lure_callback);
	}
}


void send_improved_im(const LLUUID& to_id,
							const std::string& name,
							const std::string& message,
							U8 offline,
							EInstantMessage dialog,
							const LLUUID& id,
							U32 timestamp, 
							const U8* binary_bucket,
							S32 binary_bucket_size)
{
	pack_instant_message(
		gMessageSystem,
		gAgent.getID(),
		FALSE,
		gAgent.getSessionID(),
		to_id,
		name,
		message,
		offline,
		dialog,
		id,
		0,
		LLUUID::null,
		gAgent.getPositionAgent(),
		timestamp,
		binary_bucket,
		binary_bucket_size);
	gAgent.sendReliableMessage();
}


void send_places_query(const LLUUID& query_id,
					   const LLUUID& trans_id,
					   const std::string& query_text,
					   U32 query_flags,
					   S32 category,
					   const std::string& sim_name)
{
	LLMessageSystem* msg = gMessageSystem;

	msg->newMessage("PlacesQuery");
	msg->nextBlock("AgentData");
	msg->addUUID("AgentID", gAgent.getID());
	msg->addUUID("SessionID", gAgent.getSessionID());
	msg->addUUID("QueryID", query_id);
	msg->nextBlock("TransactionData");
	msg->addUUID("TransactionID", trans_id);
	msg->nextBlock("QueryData");
	msg->addString("QueryText", query_text);
	msg->addU32("QueryFlags", query_flags);
	msg->addS8("Category", (S8)category);
	msg->addString("SimName", sim_name);
	gAgent.sendReliableMessage();
}


void process_user_info_reply(LLMessageSystem* msg, void**)
{
	LLUUID agent_id;
	msg->getUUIDFast(_PREHASH_AgentData, _PREHASH_AgentID, agent_id);
	if(agent_id != gAgent.getID())
	{
		LL_WARNS("Messaging") << "process_user_info_reply - "
				<< "wrong agent id." << LL_ENDL;
	}
	
	BOOL im_via_email;
	msg->getBOOLFast(_PREHASH_UserData, _PREHASH_IMViaEMail, im_via_email);
	std::string email;
	msg->getStringFast(_PREHASH_UserData, _PREHASH_EMail, email);
	std::string dir_visibility;
	msg->getString( "UserData", "DirectoryVisibility", dir_visibility);

	LLFloaterPreference::updateUserInfo(dir_visibility, im_via_email, email);
	LLFloaterPostcard::updateUserInfo(email);
}


//---------------------------------------------------------------------------
// Script Dialog
//---------------------------------------------------------------------------

const S32 SCRIPT_DIALOG_MAX_BUTTONS = 12;
const S32 SCRIPT_DIALOG_BUTTON_STR_SIZE = 24;
const S32 SCRIPT_DIALOG_MAX_MESSAGE_SIZE = 512;
const char* SCRIPT_DIALOG_HEADER = "Script Dialog:\n";

bool callback_script_dialog(const LLSD& notification, const LLSD& response)
{
	LLNotificationForm form(notification["form"]);
	std::string button = LLNotification::getSelectedOptionName(response);
	S32 button_idx = LLNotification::getSelectedOption(notification, response);
	// Didn't click "Ignore"
	if (button_idx != -1)
	{
		if (notification["payload"].has("textbox"))
		{
			button = response["message"].asString();
		}
		LLMessageSystem* msg = gMessageSystem;
		msg->newMessage("ScriptDialogReply");
		msg->nextBlock("AgentData");
		msg->addUUID("AgentID", gAgent.getID());
		msg->addUUID("SessionID", gAgent.getSessionID());
		msg->nextBlock("Data");
		msg->addUUID("ObjectID", notification["payload"]["object_id"].asUUID());
		msg->addS32("ChatChannel", notification["payload"]["chat_channel"].asInteger());
		msg->addS32("ButtonIndex", button_idx);
		msg->addString("ButtonLabel", button);
		msg->sendReliable(LLHost(notification["payload"]["sender"].asString()));
	}

	return false;
}
static LLNotificationFunctorRegistration callback_script_dialog_reg_1("ScriptDialog", callback_script_dialog);
static LLNotificationFunctorRegistration callback_script_dialog_reg_2("ScriptDialogGroup", callback_script_dialog);

void process_script_dialog(LLMessageSystem* msg, void**)
{
	S32 i;
	LLSD payload;

	LLUUID object_id;
	msg->getUUID("Data", "ObjectID", object_id);

//	For compability with OS grids first check for presence of extended packet before fetching data.
    LLUUID owner_id;
	if (gMessageSystem->getNumberOfBlocks("OwnerData") > 0)
	{
    msg->getUUID("OwnerData", "OwnerID", owner_id);
	}

	if (LLMuteList::getInstance()->isMuted(object_id) || LLMuteList::getInstance()->isMuted(owner_id))
	{
		return;
	}

	std::string message; 
	std::string first_name;
	std::string last_name;
	std::string title;

	S32 chat_channel;
	msg->getString("Data", "FirstName", first_name);
	msg->getString("Data", "LastName", last_name);
	msg->getString("Data", "ObjectName", title);
	msg->getString("Data", "Message", message);
	msg->getS32("Data", "ChatChannel", chat_channel);

		// unused for now
	LLUUID image_id;
	msg->getUUID("Data", "ImageID", image_id);

	payload["sender"] = msg->getSender().getIPandPort();
	payload["object_id"] = object_id;
	payload["chat_channel"] = chat_channel;

	// build up custom form
	S32 button_count = msg->getNumberOfBlocks("Buttons");
	if (button_count > SCRIPT_DIALOG_MAX_BUTTONS)
	{
		llwarns << "Too many script dialog buttons - omitting some" << llendl;
		button_count = SCRIPT_DIALOG_MAX_BUTTONS;
	}

	LLNotificationForm form;
	std::string firstbutton;
	msg->getString("Buttons", "ButtonLabel", firstbutton, 0);
	form.addElement("button", std::string(firstbutton));
	bool is_text_box = false;
	std::string default_text;
	if (firstbutton == "!!llTextBox!!")
	{
		is_text_box = true;
		for (i = 1; i < button_count; i++)
		{
			std::string tdesc;
			msg->getString("Buttons", "ButtonLabel", tdesc, i);
			default_text += tdesc;
		}
	}
	else
	{
		for (i = 1; i < button_count; i++)
	{
		std::string tdesc;
		msg->getString("Buttons", "ButtonLabel", tdesc, i);
		form.addElement("button", std::string(tdesc));
	}
	}

	LLSD args;
	args["TITLE"] = title;
	args["MESSAGE"] = message;
	// <edit>
	args["CHANNEL"] = chat_channel;
	// </edit>
	LLNotificationPtr notification;
	if (!first_name.empty())
	{
		args["NAME"] = LLCacheName::buildFullName(first_name, last_name);

		static SH_SpamHandler<std::string> spam_check("SGBlockDialogSpam","SGSpamTime","SGSpamCount");
		if(spam_check.isBlocked(first_name + " " + last_name,object_id,"BlockedDialogs",args))
			return;

		if (is_text_box)
		{
			args["DEFAULT"] = default_text;
			payload["textbox"] = "true";
			LLNotificationsUtil::add("ScriptTextBoxDialog", args, payload, callback_script_dialog);
		}
		else
		{
		notification = LLNotifications::instance().add(
			LLNotification::Params("ScriptDialog").substitutions(args).payload(payload).form_elements(form.asLLSD()));
	}
	}
	else
	{
		args["GROUPNAME"] = last_name;
		notification = LLNotifications::instance().add(
			LLNotification::Params("ScriptDialogGroup").substitutions(args).payload(payload).form_elements(form.asLLSD()));
	}
}

//---------------------------------------------------------------------------


std::vector<LLSD> gLoadUrlList;

bool callback_load_url(const LLSD& notification, const LLSD& response)
{
	S32 option = LLNotificationsUtil::getSelectedOption(notification, response);

	if (0 == option)
	{
		LLWeb::loadURL(notification["payload"]["url"].asString());
	}

	return false;
}
static LLNotificationFunctorRegistration callback_load_url_reg("LoadWebPage", callback_load_url);


// We've got the name of the person who owns the object hurling the url.
// Display confirmation dialog.
void callback_load_url_name(const LLUUID& id, const std::string& full_name, bool is_group)
{
	std::vector<LLSD>::iterator it;
	for (it = gLoadUrlList.begin(); it != gLoadUrlList.end(); )
	{
		LLSD load_url_info = *it;
		if (load_url_info["owner_id"].asUUID() == id)
		{
			it = gLoadUrlList.erase(it);

			std::string owner_name;
			if (is_group)
			{
				owner_name = full_name + " (group)";
			}
			else
			{
				owner_name = full_name;
			}

			// For legacy name-only mutes.
			if (LLMuteList::getInstance()->isMuted(LLUUID::null, owner_name))
			{
				continue;
			}
			LLSD args;
			args["URL"] = load_url_info["url"].asString();
			args["MESSAGE"] = load_url_info["message"].asString();;
			args["OBJECTNAME"] = load_url_info["object_name"].asString();
			args["NAME"] = owner_name;

			LLNotificationsUtil::add("LoadWebPage", args, load_url_info);
		}
		else
		{
			++it;
		}
	}
}

void process_load_url(LLMessageSystem* msg, void**)
{
	LLUUID object_id;
	LLUUID owner_id;
	BOOL owner_is_group;
	char object_name[256];		/* Flawfinder: ignore */
	char message[256];		/* Flawfinder: ignore */
	char url[256];		/* Flawfinder: ignore */

	msg->getString("Data", "ObjectName", 256, object_name);
	msg->getUUID(  "Data", "ObjectID", object_id);
	msg->getUUID(  "Data", "OwnerID", owner_id);
	msg->getBOOL(  "Data", "OwnerIsGroup", owner_is_group);
	msg->getString("Data", "Message", 256, message);
	msg->getString("Data", "URL", 256, url);

	LLSD payload;
	payload["object_id"] = object_id;
	payload["owner_id"] = owner_id;
	payload["owner_is_group"] = owner_is_group;
	payload["object_name"] = object_name;
	payload["message"] = message;
	payload["url"] = url;

	// URL is safety checked in load_url above

	// Check if object or owner is muted
	if (LLMuteList::getInstance()->isMuted(object_id, object_name) ||
	    LLMuteList::getInstance()->isMuted(owner_id))
	{
		LL_INFOS("Messaging")<<"Ignoring load_url from muted object/owner."<<LL_ENDL;
		return;
	}

	// Add to list of pending name lookups
	gLoadUrlList.push_back(payload);

	gCacheName->get(owner_id, owner_is_group,
		boost::bind(&callback_load_url_name, _1, _2, _3));
}


void callback_download_complete(void** data, S32 result, LLExtStat ext_status)
{
	std::string* filepath = (std::string*)data;
	LLSD args;
	args["DOWNLOAD_PATH"] = *filepath;
	LLNotificationsUtil::add("FinishedRawDownload", args);
	delete filepath;
}


void process_initiate_download(LLMessageSystem* msg, void**)
{
	LLUUID agent_id;
	msg->getUUID("AgentData", "AgentID", agent_id);
	if (agent_id != gAgent.getID())
	{
		LL_WARNS("Messaging") << "Initiate download for wrong agent" << LL_ENDL;
		return;
	}

	std::string sim_filename;
	std::string viewer_filename;
	msg->getString("FileData", "SimFilename", sim_filename);
	msg->getString("FileData", "ViewerFilename", viewer_filename);

	if (!gXferManager->validateFileForRequest(viewer_filename))
	{
		llwarns << "SECURITY: Unauthorized download to local file " << viewer_filename << llendl;
		return;
	}
	gXferManager->requestFile(viewer_filename,
		sim_filename,
		LL_PATH_NONE,
		msg->getSender(),
		FALSE,	// don't delete remote
		callback_download_complete,
		(void**)new std::string(viewer_filename));
}


void process_script_teleport_request(LLMessageSystem* msg, void**)
{
	if (!gSavedSettings.getBOOL("ScriptsCanShowUI")) return;
	
	std::string object_name;
	std::string sim_name;
	LLVector3 pos;
	LLVector3 look_at;

	msg->getString("Data", "ObjectName", object_name);
	msg->getString("Data", "SimName", sim_name);
	msg->getVector3("Data", "SimPosition", pos);
	msg->getVector3("Data", "LookAt", look_at);

	gFloaterWorldMap->trackURL(sim_name, (S32)pos.mV[VX], (S32)pos.mV[VY], (S32)pos.mV[VZ]);
	LLFloaterWorldMap::show(NULL, TRUE);

	// remove above two lines and replace with below line
	// to re-enable parcel browser for llMapDestination()
	// LLURLDispatcher::dispatch(LLURLDispatcher::buildSLURL(sim_name, (S32)pos.mV[VX], (S32)pos.mV[VY], (S32)pos.mV[VZ]), FALSE);
	
}

void process_covenant_reply(LLMessageSystem* msg, void**)
{
	LLUUID covenant_id, estate_owner_id;
	std::string estate_name;
	U32 covenant_timestamp;
	msg->getUUID("Data", "CovenantID", covenant_id);
	msg->getU32("Data", "CovenantTimestamp", covenant_timestamp);
	msg->getString("Data", "EstateName", estate_name);
	msg->getUUID("Data", "EstateOwnerID", estate_owner_id);

	LLPanelEstateCovenant::updateEstateName(estate_name);
	LLPanelLandCovenant::updateEstateName(estate_name);
	LLFloaterBuyLand::updateEstateName(estate_name);

	// standard message, not from system
	std::string last_modified;
	if (covenant_timestamp == 0)
	{
		last_modified = LLTrans::getString("covenant_never_modified");
	}
	else
	{
		last_modified = LLTrans::getString("covenant_modified") + " " + formatted_time((time_t)covenant_timestamp);
	}

	LLPanelEstateCovenant::updateLastModified(last_modified);
	LLPanelLandCovenant::updateLastModified(last_modified);
	LLFloaterBuyLand::updateLastModified(last_modified);

	gCacheName->get(estate_owner_id, false,
		boost::bind(&callbackCacheEstateOwnerName, _1, _2, _3));
	
	// load the actual covenant asset data
	const BOOL high_priority = TRUE;
	if (covenant_id.notNull())
	{
		gAssetStorage->getEstateAsset(gAgent.getRegionHost(),
									gAgent.getID(),
									gAgent.getSessionID(),
									covenant_id,
                                    LLAssetType::AT_NOTECARD,
									ET_Covenant,
                                    onCovenantLoadComplete,
									NULL,
									high_priority);
	}
	else
	{
		std::string covenant_text;
		if (estate_owner_id.isNull())
		{
			// mainland
			covenant_text = "There is no Covenant provided for this Estate.";
		}
		else
		{
			covenant_text = "There is no Covenant provided for this Estate. The land on this estate is being sold by the Estate owner, not Linden Lab.  Please contact the Estate Owner for sales details.";
		}
		LLPanelEstateCovenant::updateCovenantText(covenant_text, covenant_id);
		LLPanelLandCovenant::updateCovenantText(covenant_text);
		LLFloaterBuyLand::updateCovenantText(covenant_text, covenant_id);
	}
}

void callbackCacheEstateOwnerName(const LLUUID& id,
								  const std::string& full_name,
								  bool is_group)
{
	std::string name;
	
	if (id.isNull())
	{
		name = "(none)";
	}
	else
	{
		name = full_name;
	}
	LLPanelEstateCovenant::updateEstateOwnerName(name);
	LLPanelLandCovenant::updateEstateOwnerName(name);
	LLFloaterBuyLand::updateEstateOwnerName(name);
}

void onCovenantLoadComplete(LLVFS *vfs,
					const LLUUID& asset_uuid,
					LLAssetType::EType type,
					void* user_data, S32 status, LLExtStat ext_status)
{
	LL_DEBUGS("Messaging") << "onCovenantLoadComplete()" << LL_ENDL;
	std::string covenant_text;
	if(0 == status)
	{
		LLVFile file(vfs, asset_uuid, type, LLVFile::READ);
		
		S32 file_length = file.getSize();
		
		char* buffer = new char[file_length+1];
		if (buffer == NULL)
		{
			LL_ERRS("Messaging") << "Memory Allocation failed" << LL_ENDL;
			return;
		}

		file.read((U8*)buffer, file_length);		/* Flawfinder: ignore */
		
		// put a EOS at the end
		buffer[file_length] = 0;
		
		if( (file_length > 19) && !strncmp( buffer, "Linden text version", 19 ) )
		{
			LLViewerTextEditor* editor =
				new LLViewerTextEditor(std::string("temp"),
						       LLRect(0,0,0,0),
						       file_length+1);
			if( !editor->importBuffer( buffer, file_length+1 ) )
			{
				LL_WARNS("Messaging") << "Problem importing estate covenant." << LL_ENDL;
				covenant_text = "Problem importing estate covenant.";
			}
			else
			{
				// Version 0 (just text, doesn't include version number)
				covenant_text = editor->getText();
			}
			delete editor;
		}
		else
		{
			LL_WARNS("Messaging") << "Problem importing estate covenant: Covenant file format error." << LL_ENDL;
			covenant_text = "Problem importing estate covenant: Covenant file format error.";
		}
		delete[] buffer;
	}
	else
	{
		LLViewerStats::getInstance()->incStat( LLViewerStats::ST_DOWNLOAD_FAILED );
		
		if( LL_ERR_ASSET_REQUEST_NOT_IN_DATABASE == status ||
		    LL_ERR_FILE_EMPTY == status)
		{
			covenant_text = "Estate covenant notecard is missing from database.";
		}
		else if (LL_ERR_INSUFFICIENT_PERMISSIONS == status)
		{
			covenant_text = "Insufficient permissions to view estate covenant.";
		}
		else
		{
			covenant_text = "Unable to load estate covenant at this time.";
		}
		
		LL_WARNS("Messaging") << "Problem loading notecard: " << status << LL_ENDL;
	}
	LLPanelEstateCovenant::updateCovenantText(covenant_text, asset_uuid);
	LLPanelLandCovenant::updateCovenantText(covenant_text);
	LLFloaterBuyLand::updateCovenantText(covenant_text, asset_uuid);
}


void process_feature_disabled_message(LLMessageSystem* msg, void**)
{
	// Handle Blacklisted feature simulator response...
	LLUUID	agentID;
	LLUUID	transactionID;
	std::string	messageText;
	msg->getStringFast(_PREHASH_FailureInfo,_PREHASH_ErrorMessage, messageText,0);
	msg->getUUIDFast(_PREHASH_FailureInfo,_PREHASH_AgentID,agentID);
	msg->getUUIDFast(_PREHASH_FailureInfo,_PREHASH_TransactionID,transactionID);
	
	LL_WARNS("Messaging") << "Blacklisted Feature Response:" << messageText << LL_ENDL;
}

// ------------------------------------------------------------
// Message system exception callbacks
// ------------------------------------------------------------

void invalid_message_callback(LLMessageSystem* msg,
								   void*,
								   EMessageException exception)
{
    LLAppViewer::instance()->badNetworkHandler();
}

// Please do not add more message handlers here. This file is huge.
// Put them in a file related to the functionality you are implementing.

void LLOfferInfo::forceResponse(InventoryOfferResponse response)
{
	LLNotification::Params params("UserGiveItem");
	params.functor(boost::bind(&LLOfferInfo::inventory_offer_callback, this, _1, _2));
	LLNotifications::instance().forceResponse(params, response);
}<|MERGE_RESOLUTION|>--- conflicted
+++ resolved
@@ -1,4 +1,3 @@
-
 /** 
  * @file llviewermessage.cpp
  * @brief Dumping ground for viewer-side message system callbacks.
@@ -6088,7 +6087,6 @@
 
 		// ...with description on top
 		LLNotificationsUtil::add("DebitPermissionDetails");
-		return false;
 	}
 
 	// check whether permissions were granted or denied
@@ -6147,17 +6145,6 @@
 		gNotifyBoxView->purgeMessagesMatching(OfferMatcher(item_id));
 	}
 
-<<<<<<< HEAD
-=======
-	if (response["Details"])
-	{
-		// respawn notification...
-		LLNotificationsUtil::add(notification["name"], notification["substitutions"], notification["payload"]);
-
-		// ...with description on top
-		LLNotificationsUtil::add("DebitPermissionDetails");
-	}
->>>>>>> 3d6511f4
 	return false;
 }
 static LLNotificationFunctorRegistration script_question_cb_reg_1("ScriptQuestion", script_question_cb);
