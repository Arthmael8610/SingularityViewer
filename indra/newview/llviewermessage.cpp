/** 
 * @file llviewermessage.cpp
 * @brief Dumping ground for viewer-side message system callbacks.
 *
 * $LicenseInfo:firstyear=2002&license=viewergpl$
 * Second Life Viewer Source Code
 * Copyright (c) 2002-2009, Linden Research, Inc.
 * 
 * The source code in this file ("Source Code") is provided by Linden Lab
 * to you under the terms of the GNU General Public License, version 2.0
 * ("GPL"), unless you have obtained a separate licensing agreement
 * ("Other License"), formally executed by you and Linden Lab.  Terms of
 * the GPL can be found in doc/GPL-license.txt in this distribution, or
 * online at http://secondlifegrid.net/programs/open_source/licensing/gplv2
 * 
 * There are special exceptions to the terms and conditions of the GPL as
 * it is applied to this Source Code. View the full text of the exception
 * in the file doc/FLOSS-exception.txt in this software distribution, or
 * online at
 * http://secondlifegrid.net/programs/open_source/licensing/flossexception
 * 
 * By copying, modifying or distributing this software, you acknowledge
 * that you have read and understood your obligations described above,
 * and agree to abide by those obligations.
 * 
 * ALL LINDEN LAB SOURCE CODE IS PROVIDED "AS IS." LINDEN LAB MAKES NO
 * WARRANTIES, EXPRESS, IMPLIED OR OTHERWISE, REGARDING ITS ACCURACY,
 * COMPLETENESS OR PERFORMANCE.
 * $/LicenseInfo$
 */

#include "llviewerprecompiledheaders.h"
#include "llviewermessage.h"
#include <boost/lexical_cast.hpp>

#include "llanimationstates.h"
#include "llaudioengine.h" 
#include "llavatarnamecache.h"
#include "../lscript/lscript_byteformat.h"	//Need LSCRIPTRunTimePermissionBits and SCRIPT_PERMISSION_*
#include "lleconomy.h"
#include "llfocusmgr.h"
#include "llfollowcamparams.h"
#include "llinventorydefines.h"
#include "llregionhandle.h"
#include "llsdserialize.h"
#include "llteleportflags.h"
#include "lltransactionflags.h"
#include "llvfile.h"
#include "llvfs.h"
#include "llxfermanager.h"
#include "mean_collision_data.h"

#include "llagent.h"
#include "llagentcamera.h"
#include "llcallingcard.h"
#include "llfirstuse.h"
#include "llfloateranimpreview.h"
#include "llfloaterbump.h"
#include "llfloaterbuycurrency.h"
#include "llfloaterbuyland.h"
#include "llfloaterchat.h"
#include "llfloatergroupinfo.h"
#include "llfloaterimagepreview.h"
#include "llfloaterland.h"
#include "llfloaterregioninfo.h"
#include "llfloaterlandholdings.h"
#include "llfloatermute.h"
#include "llfloaterpostcard.h"
#include "llfloaterpreference.h"
#include "llfloaterteleporthistory.h"
#include "llhudeffecttrail.h"
#include "llhudmanager.h"
#include "llimpanel.h"
#include "llinventorybridge.h"
#include "llinventorymodel.h"
#include "llinventorypanel.h"
#include "llmutelist.h"
#include "llnotify.h"
#include "llnotifications.h"
#include "llnotificationsutil.h"
#include "llpanelgrouplandmoney.h"
#include "llpanelmaininventory.h"
#include "llselectmgr.h"
#include "llstartup.h"
#include "llsky.h"
#include "llstatenums.h"
#include "llstatusbar.h"
#include "llimview.h"
#include "llfloateractivespeakers.h"
#include "lltrans.h"
#include "llviewerfoldertype.h"
#include "llviewergenericmessage.h"
#include "llviewermenu.h"
#include "llviewerinventory.h"
#include "llviewerjoystick.h"
#include "llviewerobjectlist.h"
#include "llviewerparcelmgr.h"
#include "llviewerstats.h"
#include "llviewertexteditor.h"
#include "llviewerthrottle.h"
#include "llviewerwindow.h"
#include "llvlmanager.h"
#include "llvoavatar.h"
#include "llworld.h"
#include "pipeline.h"
#include "llfloaterworldmap.h"
#include "llviewerdisplay.h"
#include "llkeythrottle.h"
#include "llagentui.h"
#include "llviewerregion.h"

// [RLVa:KB] - Checked: 2010-03-09 (RLVa-1.2.0a)
#include "llfloateravatarinfo.h" // Checked: 2009-07-08 (RLVa-1.0.0e)
#include "rlvhandler.h"
#include "rlvinventory.h"
#include "rlvui.h"
// [/RLVa:KB]

#if SHY_MOD //Command handler
# include "shcommandhandler.h"
#endif //shy_mod

#include "hippogridmanager.h"
#include "hippolimits.h"
#include "hippofloaterxml.h"
#include "sgversion.h"
#include "m7wlinterface.h"

#include "llgiveinventory.h"

#include <boost/tokenizer.hpp>

#if LL_WINDOWS // For Windows specific error handler
#include "llwindebug.h"	// For the invalid message handler
#endif

// NaCl - Antispam Registry
#include "NACLantispam.h"
bool can_block(const LLUUID& id);
// NaCl - Newline flood protection
#include <boost/regex.hpp>
static const boost::regex NEWLINES("\\n{1}");
// NaCl End

extern AIHTTPTimeoutPolicy authHandler_timeout;

//
// Constants
//
const F32 BIRD_AUDIBLE_RADIUS = 32.0f;
const F32 SIT_DISTANCE_FROM_TARGET = 0.25f;
const F32 CAMERA_POSITION_THRESHOLD_SQUARED = 0.001f * 0.001f;
static const F32 LOGOUT_REPLY_TIME = 3.f;	// Wait this long after LogoutReply before quitting.

// Determine how quickly residents' scripts can issue question dialogs
// Allow bursts of up to 5 dialogs in 10 seconds. 10*2=20 seconds recovery if throttle kicks in
static const U32 LLREQUEST_PERMISSION_THROTTLE_LIMIT	= 5;     // requests
static const F32 LLREQUEST_PERMISSION_THROTTLE_INTERVAL	= 10.0f; // seconds

extern BOOL gDebugClicks;
extern bool gShiftFrame;

// function prototypes
bool check_offer_throttle(const std::string& from_name, bool check_only);
void callbackCacheEstateOwnerName(const LLUUID& id, const LLAvatarName& av_name);
static void process_money_balance_reply_extended(LLMessageSystem* msg);

//inventory offer throttle globals
LLFrameTimer gThrottleTimer;
const U32 OFFER_THROTTLE_MAX_COUNT=5; //number of items per time period
const F32 OFFER_THROTTLE_TIME=10.f; //time period in seconds

//script permissions
const std::string SCRIPT_QUESTIONS[SCRIPT_PERMISSION_EOF] = 
{
	"ScriptTakeMoney",
	"ActOnControlInputs",
	"RemapControlInputs",
	"AnimateYourAvatar",
	"AttachToYourAvatar",
	"ReleaseOwnership",
	"LinkAndDelink",
	"AddAndRemoveJoints",
	"ChangePermissions",
	"TrackYourCamera",
	"ControlYourCamera",
	"TeleportYourAgent",
	"OverrideAnimations"
};

const BOOL SCRIPT_QUESTION_IS_CAUTION[SCRIPT_PERMISSION_EOF] = 
{
	TRUE,	// ScriptTakeMoney,
	FALSE,	// ActOnControlInputs
	FALSE,	// RemapControlInputs
	FALSE,	// AnimateYourAvatar
	FALSE,	// AttachToYourAvatar
	FALSE,	// ReleaseOwnership,
	FALSE,	// LinkAndDelink,
	FALSE,	// AddAndRemoveJoints
	FALSE,	// ChangePermissions
	FALSE,	// TrackYourCamera,
	FALSE,	// ControlYourCamera
<<<<<<< HEAD
	FALSE,	// TeleportYourAgent
	FALSE	// OverrideAnimations
=======
	FALSE	// TeleportYourAgent
>>>>>>> 2b3350d6
};

bool friendship_offer_callback(const LLSD& notification, const LLSD& response)
{
	S32 option = LLNotificationsUtil::getSelectedOption(notification, response);
	LLMessageSystem* msg = gMessageSystem;
	const LLSD& payload = notification["payload"];
	switch(option)
	{
	case 0:
	{
		// accept
		LLAvatarTracker::formFriendship(payload["from_id"]);

		const LLUUID fid = gInventory.findCategoryUUIDForType(LLFolderType::FT_CALLINGCARD);

		// This will also trigger an onlinenotification if the user is online
		msg->newMessageFast(_PREHASH_AcceptFriendship);
		msg->nextBlockFast(_PREHASH_AgentData);
		msg->addUUIDFast(_PREHASH_AgentID, gAgent.getID());
		msg->addUUIDFast(_PREHASH_SessionID, gAgent.getSessionID());
		msg->nextBlockFast(_PREHASH_TransactionBlock);
		msg->addUUIDFast(_PREHASH_TransactionID, payload["session_id"]);
		msg->nextBlockFast(_PREHASH_FolderData);
		msg->addUUIDFast(_PREHASH_FolderID, fid);
		msg->sendReliable(LLHost(payload["sender"].asString()));
		break;
	}
	case 1:
		// decline
		// We no longer notify other viewers, but we DO still send
		// the rejection to the simulator to delete the pending userop.
		msg->newMessageFast(_PREHASH_DeclineFriendship);
		msg->nextBlockFast(_PREHASH_AgentData);
		msg->addUUIDFast(_PREHASH_AgentID, gAgent.getID());
		msg->addUUIDFast(_PREHASH_SessionID, gAgent.getSessionID());
		msg->nextBlockFast(_PREHASH_TransactionBlock);
		msg->addUUIDFast(_PREHASH_TransactionID, payload["session_id"]);
		msg->sendReliable(LLHost(payload["sender"].asString()));
		break;
	default:
		// close button probably, possibly timed out
		break;
	}

	return false;
}
static LLNotificationFunctorRegistration friendship_offer_callback_reg("OfferFriendship", friendship_offer_callback);
static LLNotificationFunctorRegistration friendship_offer_callback_reg_nm("OfferFriendshipNoMessage", friendship_offer_callback);

//const char BUSY_AUTO_RESPONSE[] =	"The Resident you messaged is in 'busy mode' which means they have "
//									"requested not to be disturbed. Your message will still be shown in their IM "
//									"panel for later viewing.";

//
// Functions
//

void give_money(const LLUUID& uuid, LLViewerRegion* region, S32 amount, BOOL is_group,
				S32 trx_type, const std::string& desc)
{
	if(0 == amount || !region) return;
	amount = abs(amount);
	LL_INFOS("Messaging") << "give_money(" << uuid << "," << amount << ")"<< LL_ENDL;
	if(can_afford_transaction(amount))
	{
//		gStatusBar->debitBalance(amount);
		LLMessageSystem* msg = gMessageSystem;
		msg->newMessageFast(_PREHASH_MoneyTransferRequest);
		msg->nextBlockFast(_PREHASH_AgentData);
		msg->addUUIDFast(_PREHASH_AgentID, gAgent.getID());
        msg->addUUIDFast(_PREHASH_SessionID, gAgent.getSessionID());
		msg->nextBlockFast(_PREHASH_MoneyData);
		msg->addUUIDFast(_PREHASH_SourceID, gAgent.getID() );
		msg->addUUIDFast(_PREHASH_DestID, uuid);
		msg->addU8Fast(_PREHASH_Flags, pack_transaction_flags(FALSE, is_group));
		msg->addS32Fast(_PREHASH_Amount, amount);
		msg->addU8Fast(_PREHASH_AggregatePermNextOwner, (U8)LLAggregatePermissions::AP_EMPTY);
		msg->addU8Fast(_PREHASH_AggregatePermInventory, (U8)LLAggregatePermissions::AP_EMPTY);
		msg->addS32Fast(_PREHASH_TransactionType, trx_type );
		msg->addStringFast(_PREHASH_Description, desc);
		msg->sendReliable(region->getHost());
	}
	else
	{
		LLStringUtil::format_map_t args;
		args["CURRENCY"] = gHippoGridManager->getConnectedGrid()->getCurrencySymbol();
		LLFloaterBuyCurrency::buyCurrency( LLTrans::getString("giving", args)+" ", amount );
	}
}

void send_complete_agent_movement(const LLHost& sim_host)
{
	LLMessageSystem* msg = gMessageSystem;
	msg->newMessageFast(_PREHASH_CompleteAgentMovement);
	msg->nextBlockFast(_PREHASH_AgentData);
	msg->addUUIDFast(_PREHASH_AgentID, gAgent.getID());
	msg->addUUIDFast(_PREHASH_SessionID, gAgent.getSessionID());
	msg->addU32Fast(_PREHASH_CircuitCode, msg->mOurCircuitCode);
	msg->sendReliable(sim_host);
}

void process_logout_reply(LLMessageSystem* msg, void**)
{
	// The server has told us it's ok to quit.
	LL_DEBUGS("Messaging") << "process_logout_reply" << LL_ENDL;

	LLUUID agent_id;
	msg->getUUID("AgentData", "AgentID", agent_id);
	LLUUID session_id;
	msg->getUUID("AgentData", "SessionID", session_id);
	if((agent_id != gAgent.getID()) || (session_id != gAgent.getSessionID()))
	{
		LL_WARNS("Messaging") << "Bogus Logout Reply" << LL_ENDL;
	}

	LLInventoryModel::update_map_t parents;
	S32 count = msg->getNumberOfBlocksFast( _PREHASH_InventoryData );
	for(S32 i = 0; i < count; ++i)
	{
		LLUUID item_id;
		msg->getUUIDFast(_PREHASH_InventoryData, _PREHASH_ItemID, item_id, i);

		if( (1 == count) && item_id.isNull() )
		{
			// Detect dummy item.  Indicates an empty list.
			break;
		}

		// We do not need to track the asset ids, just account for an
		// updated inventory version.
		LL_INFOS("Messaging") << "process_logout_reply itemID=" << item_id << LL_ENDL;
		LLInventoryItem* item = gInventory.getItem( item_id );
		if( item )
		{
			parents[item->getParentUUID()] = 0;
			gInventory.addChangedMask(LLInventoryObserver::INTERNAL, item_id);
		}
		else
		{
			LL_INFOS("Messaging") << "process_logout_reply item not found: " << item_id << LL_ENDL;
		}
	}
    LLAppViewer::instance()->forceQuit();
}

void process_layer_data(LLMessageSystem *mesgsys, void **user_data)
{
	LLViewerRegion *regionp = LLWorld::getInstance()->getRegion(mesgsys->getSender());

	if(!regionp || gNoRender)
	{
		return;
	}
	S32 size;
	S8 type;

	mesgsys->getS8Fast(_PREHASH_LayerID, _PREHASH_Type, type);
	size = mesgsys->getSizeFast(_PREHASH_LayerData, _PREHASH_Data);
	if (0 == size)
	{
		LL_WARNS("Messaging") << "Layer data has zero size." << LL_ENDL;
		return;
	}
	if (size < 0)
	{
		// getSizeFast() is probably trying to tell us about an error
		LL_WARNS("Messaging") << "getSizeFast() returned negative result: "
			<< size
			<< LL_ENDL;
		return;
	}
	U8 *datap = new U8[size];
	mesgsys->getBinaryDataFast(_PREHASH_LayerData, _PREHASH_Data, datap, size);
	LLVLData *vl_datap = new LLVLData(regionp, type, datap, size);
	if (mesgsys->getReceiveCompressedSize())
	{
		gVLManager.addLayerData(vl_datap, mesgsys->getReceiveCompressedSize());
	}
	else
	{
		gVLManager.addLayerData(vl_datap, mesgsys->getReceiveSize());
	}
}

// S32 exported_object_count = 0;
// S32 exported_image_count = 0;
// S32 current_object_count = 0;
// S32 current_image_count = 0;

// extern LLNotifyBox *gExporterNotify;
// extern LLUUID gExporterRequestID;
// extern std::string gExportDirectory;

// extern LLUploadDialog *gExportDialog;

// std::string gExportedFile;

// std::map<LLUUID, std::string> gImageChecksums;

// void export_complete()
// {
// 		LLUploadDialog::modalUploadFinished();
// 		gExporterRequestID.setNull();
// 		gExportDirectory = "";

// 		LLFILE* fXML = LLFile::fopen(gExportedFile, "rb");		/* Flawfinder: ignore */
// 		fseek(fXML, 0, SEEK_END);
// 		long length = ftell(fXML);
// 		fseek(fXML, 0, SEEK_SET);
// 		U8 *buffer = new U8[length + 1];
// 		size_t nread = fread(buffer, 1, length, fXML);
// 		if (nread < (size_t) length)
// 		{
// 			LL_WARNS("Messaging") << "Short read" << LL_ENDL;
// 		}
// 		buffer[nread] = '\0';
// 		fclose(fXML);

// 		char *pos = (char *)buffer;
// 		while ((pos = strstr(pos+1, "<sl:image ")) != 0)
// 		{
// 			char *pos_check = strstr(pos, "checksum=\"");

// 			if (pos_check)
// 			{
// 				char *pos_uuid = strstr(pos_check, "\">");

// 				if (pos_uuid)
// 				{
// 					char image_uuid_str[UUID_STR_SIZE];		/* Flawfinder: ignore */
// 					memcpy(image_uuid_str, pos_uuid+2, UUID_STR_SIZE-1);		/* Flawfinder: ignore */
// 					image_uuid_str[UUID_STR_SIZE-1] = 0;
					
// 					LLUUID image_uuid(image_uuid_str);

// 					LL_INFOS("Messaging") << "Found UUID: " << image_uuid << LL_ENDL;

// 					std::map<LLUUID, std::string>::iterator itor = gImageChecksums.find(image_uuid);
// 					if (itor != gImageChecksums.end())
// 					{
// 						LL_INFOS("Messaging") << "Replacing with checksum: " << itor->second << LL_ENDL;
// 						if (!itor->second.empty())
// 						{
// 							memcpy(&pos_check[10], itor->second.c_str(), 32);		/* Flawfinder: ignore */
// 						}
// 					}
// 				}
// 			}
// 		}

// 		LLFILE* fXMLOut = LLFile::fopen(gExportedFile, "wb");		/* Flawfinder: ignore */
// 		if (fwrite(buffer, 1, length, fXMLOut) != length)
// 		{
// 			LL_WARNS("Messaging") << "Short write" << LL_ENDL;
// 		}
// 		fclose(fXMLOut);

// 		delete [] buffer;
// }


// void exported_item_complete(const LLTSCode status, void *user_data)
// {
// 	//std::string *filename = (std::string *)user_data;

// 	if (status < LLTS_OK)
// 	{
// 		LL_WARNS("Messaging") << "Export failed!" << LL_ENDL;
// 	}
// 	else
// 	{
// 		++current_object_count;
// 		if (current_image_count == exported_image_count && current_object_count == exported_object_count)
// 		{
// 			LL_INFOS("Messaging") << "*** Export complete ***" << LL_ENDL;

// 			export_complete();
// 		}
// 		else
// 		{
// 			gExportDialog->setMessage(llformat("Exported %d/%d object files, %d/%d textures.", current_object_count, exported_object_count, current_image_count, exported_image_count));
// 		}
// 	}
// }

// struct exported_image_info
// {
// 	LLUUID image_id;
// 	std::string filename;
// 	U32 image_num;
// };

// void exported_j2c_complete(const LLTSCode status, void *user_data)
// {
// 	exported_image_info *info = (exported_image_info *)user_data;
// 	LLUUID image_id = info->image_id;
// 	U32 image_num = info->image_num;
// 	std::string filename = info->filename;
// 	delete info;

// 	if (status < LLTS_OK)
// 	{
// 		LL_WARNS("Messaging") << "Image download failed!" << LL_ENDL;
// 	}
// 	else
// 	{
// 		LLFILE* fIn = LLFile::fopen(filename, "rb");		/* Flawfinder: ignore */
// 		if (fIn) 
// 		{
// 			LLPointer<LLImageJ2C> ImageUtility = new LLImageJ2C;
// 			LLPointer<LLImageTGA> TargaUtility = new LLImageTGA;

// 			fseek(fIn, 0, SEEK_END);
// 			S32 length = ftell(fIn);
// 			fseek(fIn, 0, SEEK_SET);
// 			U8 *buffer = ImageUtility->allocateData(length);
// 			if (fread(buffer, 1, length, fIn) != length)
// 			{
// 				LL_WARNS("Messaging") << "Short read" << LL_ENDL;
// 			}
// 			fclose(fIn);
// 			LLFile::remove(filename);

// 			// Convert to TGA
// 			LLPointer<LLImageRaw> image = new LLImageRaw();

// 			ImageUtility->updateData();
// 			ImageUtility->decode(image, 100000.0f);
			
// 			TargaUtility->encode(image);
// 			U8 *data = TargaUtility->getData();
// 			S32 data_size = TargaUtility->getDataSize();

// 			std::string file_path = gDirUtilp->getDirName(filename);
			
// 			std::string output_file = llformat("%s/image-%03d.tga", file_path.c_str(), image_num);//filename;
// 			//S32 name_len = output_file.length();
// 			//strcpy(&output_file[name_len-3], "tga");
// 			LLFILE* fOut = LLFile::fopen(output_file, "wb");		/* Flawfinder: ignore */
// 			char md5_hash_string[33];		/* Flawfinder: ignore */
// 			strcpy(md5_hash_string, "00000000000000000000000000000000");		/* Flawfinder: ignore */
// 			if (fOut)
// 			{
// 				if (fwrite(data, 1, data_size, fOut) != data_size)
// 				{
// 					LL_WARNS("Messaging") << "Short write" << LL_ENDL;
// 				}
// 				fseek(fOut, 0, SEEK_SET);
// 				fclose(fOut);
// 				fOut = LLFile::fopen(output_file, "rb");		/* Flawfinder: ignore */
// 				LLMD5 my_md5_hash(fOut);
// 				my_md5_hash.hex_digest(md5_hash_string);
// 			}

// 			gImageChecksums.insert(std::pair<LLUUID, std::string>(image_id, md5_hash_string));
// 		}
// 	}

// 	++current_image_count;
// 	if (current_image_count == exported_image_count && current_object_count == exported_object_count)
// 	{
// 		LL_INFOS("Messaging") << "*** Export textures complete ***" << LL_ENDL;
// 			export_complete();
// 	}
// 	else
// 	{
// 		gExportDialog->setMessage(llformat("Exported %d/%d object files, %d/%d textures.", current_object_count, exported_object_count, current_image_count, exported_image_count));
// 	}
//}

void process_derez_ack(LLMessageSystem*, void**)
{
	if(gViewerWindow) gViewerWindow->getWindow()->decBusyCount();
}

void process_places_reply(LLMessageSystem* msg, void** data)
{
	LLUUID query_id;

	msg->getUUID("AgentData", "QueryID", query_id);
	if (query_id.isNull())
	{
		LLFloaterLandHoldings::processPlacesReply(msg, data);
	}
	else if(gAgent.isInGroup(query_id))
	{
		LLPanelGroupLandMoney::processPlacesReply(msg, data);
	}
	else
	{
		LL_WARNS("Messaging") << "Got invalid PlacesReply message" << LL_ENDL;
	}
}

void send_sound_trigger(const LLUUID& sound_id, F32 gain)
{
	if (sound_id.isNull() || gAgent.getRegion() == NULL)
	{
		// disconnected agent or zero guids don't get sent (no sound)
		return;
	}

	LLMessageSystem* msg = gMessageSystem;
	msg->newMessageFast(_PREHASH_SoundTrigger);
	msg->nextBlockFast(_PREHASH_SoundData);
	msg->addUUIDFast(_PREHASH_SoundID, sound_id);
	// Client untrusted, ids set on sim
	msg->addUUIDFast(_PREHASH_OwnerID, LLUUID::null );
	msg->addUUIDFast(_PREHASH_ObjectID, LLUUID::null );
	msg->addUUIDFast(_PREHASH_ParentID, LLUUID::null );

	msg->addU64Fast(_PREHASH_Handle, gAgent.getRegion()->getHandle());

	LLVector3 position = gAgent.getPositionAgent();
	msg->addVector3Fast(_PREHASH_Position, position);
	msg->addF32Fast(_PREHASH_Gain, gain);

	gAgent.sendMessage();
}

bool join_group_response(const LLSD& notification, const LLSD& response)
{
	S32 option = LLNotificationsUtil::getSelectedOption(notification, response);
	bool accept_invite = false;

	LLUUID group_id = notification["payload"]["group_id"].asUUID();
	LLUUID transaction_id = notification["payload"]["transaction_id"].asUUID();
	std::string name = notification["payload"]["name"].asString();
	std::string message = notification["payload"]["message"].asString();
	S32 fee = notification["payload"]["fee"].asInteger();

	if (option == 2 && !group_id.isNull())
	{
		LLFloaterGroupInfo::showFromUUID(group_id);
		LLSD args;
		args["MESSAGE"] = message;
		LLNotificationsUtil::add("JoinGroup", args, notification["payload"]);
		return false;
	}
	if(option == 0 && !group_id.isNull())
	{
		// check for promotion or demotion.
		S32 max_groups = gHippoLimits->getMaxAgentGroups();
		if(gAgent.isInGroup(group_id)) ++max_groups;

		if(gAgent.mGroups.count() < max_groups)
		{
			accept_invite = true;
		}
		else
		{
			LLSD args;
			args["NAME"] = name;
			args["INVITE"] = message;
			LLNotificationsUtil::add("JoinedTooManyGroupsMember", args, notification["payload"]);
		}
	}

	if (accept_invite)
	{
		// If there is a fee to join this group, make
		// sure the user is sure they want to join.
		if (fee > 0)
		{
			LLSD args;
			args["COST"] = llformat("%d", fee);
			// Set the fee for next time to 0, so that we don't keep
			// asking about a fee.
			LLSD next_payload = notification["payload"];
			next_payload["fee"] = 0;
			LLNotificationsUtil::add("JoinGroupCanAfford",
									args,
									next_payload);
		}
		else
		{
			send_improved_im(group_id,
							 std::string("name"),
							 std::string("message"),
							IM_ONLINE,
							IM_GROUP_INVITATION_ACCEPT,
							transaction_id);
		}
	}
	else
	{
		send_improved_im(group_id,
						 std::string("name"),
						 std::string("message"),
						IM_ONLINE,
						IM_GROUP_INVITATION_DECLINE,
						transaction_id);
	}

	return false;
}

static void highlight_inventory_objects_in_panel(const std::vector<LLUUID>& items, LLInventoryPanel *inventory_panel)
{
	if (NULL == inventory_panel) return;

	for (std::vector<LLUUID>::const_iterator item_iter = items.begin();
		item_iter != items.end();
		++item_iter)
	{
		const LLUUID& item_id = (*item_iter);
		if(!highlight_offered_object(item_id))
		{
			continue;
		}

		LLInventoryObject* item = gInventory.getObject(item_id);
		llassert(item);
		if (!item) {
			continue;
		}

		LL_DEBUGS("Inventory_Move") << "Highlighting inventory item: " << item->getName() << ", " << item_id  << LL_ENDL;
		LLFolderView* fv = inventory_panel->getRootFolder();
		if (fv)
		{
			LLFolderViewItem* fv_item = fv->getItemByID(item_id);
			if (fv_item)
			{
				LLFolderViewItem* fv_folder = fv_item->getParentFolder();
				if (fv_folder)
				{
					// Parent folders can be different in case of 2 consecutive drag and drop
					// operations when the second one is started before the first one completes.
					LL_DEBUGS("Inventory_Move") << "Open folder: " << fv_folder->getName() << LL_ENDL;
					fv_folder->setOpen(TRUE);
					if (fv_folder->isSelected())
					{
						fv->changeSelection(fv_folder, FALSE);
					}
				}
				fv->changeSelection(fv_item, TRUE);
			}
		}
	}
}

static LLNotificationFunctorRegistration jgr_1("JoinGroup", join_group_response);
static LLNotificationFunctorRegistration jgr_2("JoinedTooManyGroupsMember", join_group_response);
static LLNotificationFunctorRegistration jgr_3("JoinGroupCanAfford", join_group_response);


//-----------------------------------------------------------------------------
// Instant Message
//-----------------------------------------------------------------------------
class LLOpenAgentOffer : public LLInventoryFetchItemsObserver
{
public:
	LLOpenAgentOffer(const LLUUID& object_id,
					 const std::string& from_name) : 
		LLInventoryFetchItemsObserver(object_id),
		mFromName(from_name) {}
	/*virtual*/ void startFetch()
	{
		for (uuid_vec_t::const_iterator it = mIDs.begin(); it < mIDs.end(); ++it)
		{
			LLViewerInventoryCategory* cat = gInventory.getCategory(*it);
			if (cat)
			{
				mComplete.push_back((*it));
			}
		}
		LLInventoryFetchItemsObserver::startFetch();
	}
	/*virtual*/ void done()
	{
		open_inventory_offer(mComplete, mFromName);
		gInventory.removeObserver(this);
		delete this;
	}
private:
	std::string mFromName;
};

/**
 * Class to observe adding of new items moved from the world to user's inventory to select them in inventory.
 *
 * We can't create it each time items are moved because "drop" event is sent separately for each
 * element even while multi-dragging. We have to have the only instance of the observer. See EXT-4347.
 */
class LLViewerInventoryMoveFromWorldObserver : public LLInventoryAddItemByAssetObserver
{
public:
	LLViewerInventoryMoveFromWorldObserver()
		: LLInventoryAddItemByAssetObserver()
	{

	}

	void setMoveIntoFolderID(const LLUUID& into_folder_uuid) {mMoveIntoFolderID = into_folder_uuid; }

private:
	/*virtual */void onAssetAdded(const LLUUID& asset_id)
	{
		// Store active Inventory panel.
		if (LLInventoryPanel::getActiveInventoryPanel())
		{
			mActivePanel = LLInventoryPanel::getActiveInventoryPanel()->getHandle();
		}

		// Store selected items (without destination folder)
		mSelectedItems.clear();
		if (LLInventoryPanel::getActiveInventoryPanel())
		{
			mSelectedItems = LLInventoryPanel::getActiveInventoryPanel()->getRootFolder()->getSelectionList();
		}
		mSelectedItems.erase(mMoveIntoFolderID);
	}

	/**
	 * Selects added inventory items watched by their Asset UUIDs if selection was not changed since
	 * all items were started to watch (dropped into a folder).
	 */
	void done()
	{
		LLInventoryPanel* active_panel = dynamic_cast<LLInventoryPanel*>(mActivePanel.get());

		// if selection is not changed since watch started lets hightlight new items.
		if (active_panel && !isSelectionChanged())
		{
			LL_DEBUGS("Inventory_Move") << "Selecting new items..." << LL_ENDL;
			active_panel->clearSelection();
			highlight_inventory_objects_in_panel(mAddedItems, active_panel);
		}
	}

	/**
	 * Returns true if selected inventory items were changed since moved inventory items were started to watch.
	 */
	bool isSelectionChanged()
	{	
		LLInventoryPanel* active_panel = dynamic_cast<LLInventoryPanel*>(mActivePanel.get());

		if (NULL == active_panel)
		{
			return true;
		}

		// get selected items (without destination folder)
		selected_items_t selected_items = active_panel->getRootFolder()->getSelectionList();
		selected_items.erase(mMoveIntoFolderID);

		// compare stored & current sets of selected items
		selected_items_t different_items;
		std::set_symmetric_difference(mSelectedItems.begin(), mSelectedItems.end(),
			selected_items.begin(), selected_items.end(), std::inserter(different_items, different_items.begin()));

		LL_DEBUGS("Inventory_Move") << "Selected firstly: " << mSelectedItems.size()
			<< ", now: " << selected_items.size() << ", difference: " << different_items.size() << LL_ENDL;

		return different_items.size() > 0;
	}

	LLHandle<LLPanel> mActivePanel;
	typedef std::set<LLUUID> selected_items_t;
	selected_items_t mSelectedItems;

	/**
	 * UUID of FolderViewFolder into which watched items are moved.
	 *
	 * Destination FolderViewFolder becomes selected while mouse hovering (when dragged items are dropped).
	 * 
	 * If mouse is moved out it set unselected and number of selected items is changed 
	 * even if selected items in Inventory stay the same.
	 * So, it is used to update stored selection list.
	 *
	 * @see onAssetAdded()
	 * @see isSelectionChanged()
	 */
	LLUUID mMoveIntoFolderID;
};

LLViewerInventoryMoveFromWorldObserver* gInventoryMoveObserver = NULL;

void set_dad_inventory_item(LLInventoryItem* inv_item, const LLUUID& into_folder_uuid)
{
	start_new_inventory_observer();

	gInventoryMoveObserver->setMoveIntoFolderID(into_folder_uuid);
	gInventoryMoveObserver->watchAsset(inv_item->getAssetUUID());
}


/**
 * Class to observe moving of items and to select them in inventory.
 *
 * Used currently for dragging from inbox to regular inventory folders
 */

class LLViewerInventoryMoveObserver : public LLInventoryObserver
{
public:

	LLViewerInventoryMoveObserver(const LLUUID& object_id)
		: LLInventoryObserver()
		, mObjectID(object_id)
	{
		if (LLInventoryPanel::getActiveInventoryPanel())
		{
			mActivePanel = LLInventoryPanel::getActiveInventoryPanel()->getHandle();
		}
	}

	virtual ~LLViewerInventoryMoveObserver() {}
	virtual void changed(U32 mask);
	
private:
	LLUUID mObjectID;
	LLHandle<LLPanel> mActivePanel;

};

void LLViewerInventoryMoveObserver::changed(U32 mask)
{
	LLInventoryPanel* active_panel = dynamic_cast<LLInventoryPanel*>(mActivePanel.get());

	if (NULL == active_panel)
	{
		gInventory.removeObserver(this);
		return;
	}

	if((mask & (LLInventoryObserver::STRUCTURE)) != 0)
	{
		const std::set<LLUUID>& changed_items = gInventory.getChangedIDs();

		std::set<LLUUID>::const_iterator id_it = changed_items.begin();
		std::set<LLUUID>::const_iterator id_end = changed_items.end();
		for (;id_it != id_end; ++id_it)
		{
			if ((*id_it) == mObjectID)
			{
				active_panel->clearSelection();			
				std::vector<LLUUID> items;
				items.push_back(mObjectID);
				highlight_inventory_objects_in_panel(items, active_panel);
				active_panel->getRootFolder()->scrollToShowSelection();
				
				gInventory.removeObserver(this);
				break;
			}
		}
	}
}

void set_dad_inbox_object(const LLUUID& object_id)
{
	LLViewerInventoryMoveObserver* move_observer = new LLViewerInventoryMoveObserver(object_id);
	gInventory.addObserver(move_observer);
}

//unlike the FetchObserver for AgentOffer, we only make one 
//instance of the AddedObserver for TaskOffers
//and it never dies.  We do this because we don't know the UUID of 
//task offers until they are accepted, so we don't wouldn't 
//know what to watch for, so instead we just watch for all additions.
class LLOpenTaskOffer : public LLInventoryAddedObserver
{
protected:
	/*virtual*/ void done()
	{
		for (uuid_vec_t::iterator it = mAdded.begin(); it != mAdded.end();)
		{
			const LLUUID& item_uuid = *it;
			bool was_moved = false;
			LLInventoryObject* added_object = gInventory.getObject(item_uuid);
			if (added_object)
			{
				// cast to item to get Asset UUID
				LLInventoryItem* added_item = dynamic_cast<LLInventoryItem*>(added_object);
				if (added_item)
				{
					const LLUUID& asset_uuid = added_item->getAssetUUID();
					if (gInventoryMoveObserver->isAssetWatched(asset_uuid))
					{
						LL_DEBUGS("Inventory_Move") << "Found asset UUID: " << asset_uuid << LL_ENDL;
						was_moved = true;
					}
				}
			}

			if (was_moved)
			{
				it = mAdded.erase(it);
			}
			else ++it;
		}

		open_inventory_offer(mAdded, "");
		mAdded.clear();
	}
 };

class LLOpenTaskGroupOffer : public LLInventoryAddedObserver
{
protected:
	/*virtual*/ void done()
	{
		open_inventory_offer(mAdded, "group_offer");
		mAdded.clear();
		gInventory.removeObserver(this);
		delete this;
	}
};

//one global instance to bind them
LLOpenTaskOffer* gNewInventoryObserver=NULL;
class LLNewInventoryHintObserver : public LLInventoryAddedObserver
{
protected:
	/*virtual*/ void done()
	{
		//LLFirstUse::newInventory();
	}
};

LLNewInventoryHintObserver* gNewInventoryHintObserver=NULL;

void start_new_inventory_observer()
{
	if (!gNewInventoryObserver) //task offer observer 
	{
		// Observer is deleted by gInventory
		gNewInventoryObserver = new LLOpenTaskOffer;
		gInventory.addObserver(gNewInventoryObserver);
	}

	if (!gInventoryMoveObserver) //inventory move from the world observer 
	{
		// Observer is deleted by gInventory
		gInventoryMoveObserver = new LLViewerInventoryMoveFromWorldObserver;
		gInventory.addObserver(gInventoryMoveObserver);
	}
}

class LLDiscardAgentOffer : public LLInventoryFetchItemsObserver
{
	LOG_CLASS(LLDiscardAgentOffer);

public:
	LLDiscardAgentOffer(const LLUUID& folder_id, const LLUUID& object_id) :
		LLInventoryFetchItemsObserver(object_id),
		mFolderID(folder_id),
		mObjectID(object_id) {}

	virtual void done()
	{
		LL_DEBUGS("Messaging") << "LLDiscardAgentOffer::done()" << LL_ENDL;

		// We're invoked from LLInventoryModel::notifyObservers().
		// If we now try to remove the inventory item, it will cause a nested
		// notifyObservers() call, which won't work.
		// So defer moving the item to trash until viewer gets idle (in a moment).
		// Use removeObject() rather than removeItem() because at this level,
		// the object could be either an item or a folder.
		LLAppViewer::instance()->addOnIdleCallback(boost::bind(&LLInventoryModel::removeObject, &gInventory, mObjectID));
		gInventory.removeObserver(this);
		delete this;
	}

protected:
	LLUUID mFolderID;
	LLUUID mObjectID;
};


//Returns TRUE if we are OK, FALSE if we are throttled
//Set check_only true if you want to know the throttle status 
//without registering a hit
bool check_offer_throttle(const std::string& from_name, bool check_only)
{
	static U32 throttle_count;
	static bool throttle_logged;
	LLChat chat;
	std::string log_message;

	if (!gSavedSettings.getBOOL("ShowNewInventory"))
		return false;

	if (check_only)
	{
		return gThrottleTimer.hasExpired();
	}
	
	if(gThrottleTimer.checkExpirationAndReset(OFFER_THROTTLE_TIME))
	{
		LL_DEBUGS("Messaging") << "Throttle Expired" << LL_ENDL;
		throttle_count=1;
		throttle_logged=false;
		return true;
	}
	else //has not expired
	{
		LL_DEBUGS("Messaging") << "Throttle Not Expired, Count: " << throttle_count << LL_ENDL;
		// When downloading the initial inventory we get a lot of new items
		// coming in and can't tell that from spam.
		if (LLStartUp::getStartupState() >= STATE_STARTED
			&& throttle_count >= OFFER_THROTTLE_MAX_COUNT)
		{
			if (!throttle_logged)
			{
				// Use the name of the last item giver, who is probably the person
				// spamming you.

				LLStringUtil::format_map_t arg;
				std::string log_msg;
				std::ostringstream time ;
				time<<OFFER_THROTTLE_TIME;

				arg["APP_NAME"] = LLAppViewer::instance()->getSecondLifeTitle();
				arg["TIME"] = time.str();

				if (!from_name.empty())
				{
					arg["FROM_NAME"] = from_name;
					log_msg = LLTrans::getString("ItemsComingInTooFastFrom", arg);
				}
				else
				{
					log_msg = LLTrans::getString("ItemsComingInTooFast", arg);
				}

				chat.mText = log_msg;
				//this is kinda important, so actually put it on screen
				LLFloaterChat::addChat(chat, FALSE, FALSE);

				throttle_logged=true;
			}
			return false;
		}
		else
		{
			throttle_count++;
			return true;
		}
	}
}

void open_inventory_offer(const uuid_vec_t& items, const std::string& from_name)
{
	uuid_vec_t::const_iterator it = items.begin();
	uuid_vec_t::const_iterator end = items.end();
	LLInventoryItem* item;
	for(; it != end; ++it)
	{
		item = gInventory.getItem(*it);
		if(!item)
		{
			LL_WARNS("Messaging") << "Unable to show inventory item: " << *it << LL_ENDL;
			continue;
		}
		if(!highlight_offered_object(item->getUUID()))
		{
			continue;
		}
		LLAssetType::EType asset_type = item->getType();

		//if we are throttled, don't display them
		if (check_offer_throttle(from_name, false))
		{
			// I'm not sure this is a good idea - Definitely a bad idea. HB
			//bool show_keep_discard = item->getPermissions().getCreator() != gAgent.getID();
			bool show_keep_discard = true;
			switch(asset_type)
			{
			case LLAssetType::AT_NOTECARD:
				open_notecard((LLViewerInventoryItem*)item, std::string("Note: ") + item->getName(), LLUUID::null, show_keep_discard, LLUUID::null, FALSE);
				break;
			case LLAssetType::AT_LANDMARK:
				open_landmark((LLViewerInventoryItem*)item, std::string("Landmark: ") + item->getName(), show_keep_discard, LLUUID::null, FALSE);
				break;
			case LLAssetType::AT_TEXTURE:
				open_texture(*it, std::string("Texture: ") + item->getName(), show_keep_discard, LLUUID::null, FALSE);
				break;
			default:
				break;
			}
		}
		//highlight item, if it's not in the trash or lost+found
		
		// Don't auto-open the inventory floater
		LLInventoryView* view = LLInventoryView::getActiveInventory();
		if(!view)
		{
			return;
		}

		if(gSavedSettings.getBOOL("ShowInInventory") &&
		   asset_type != LLAssetType::AT_CALLINGCARD &&
		   item->getInventoryType() != LLInventoryType::IT_ATTACHMENT &&
		   !from_name.empty())
		{
			LLInventoryView::showAgentInventory(TRUE);
		}
		//Trash Check
		LLUUID trash_id;
		trash_id = gInventory.findCategoryUUIDForType(LLFolderType::FT_TRASH);
		if(gInventory.isObjectDescendentOf(item->getUUID(), trash_id))
		{
			return;
		}
		LLUUID lost_and_found_id = gInventory.findCategoryUUIDForType(LLFolderType::FT_LOST_AND_FOUND);
		//BOOL inventory_has_focus = gFocusMgr.childHasKeyboardFocus(view);
		BOOL user_is_away = gAwayTimer.getStarted();

		// don't select lost and found items if the user is active
		if (gInventory.isObjectDescendentOf(item->getUUID(), lost_and_found_id)
			&& !user_is_away)
		{
			return;
		}


		////////////////////////////////////////////////////////////////////////////////
		// Highlight item
		//Not sure about this check.  Could make it easy to miss incoming items.
		//don't dick with highlight while the user is working
		//if(inventory_has_focus && !user_is_away)
		//	break;
		LL_DEBUGS("Messaging") << "Highlighting" << item->getUUID()  << LL_ENDL;

		LLFocusableElement* focus_ctrl = gFocusMgr.getKeyboardFocus();
		view->getPanel()->setSelection(item->getUUID(), TAKE_FOCUS_NO);
		gFocusMgr.setKeyboardFocus(focus_ctrl);
	}
}

bool highlight_offered_object(const LLUUID& obj_id)
{
	const LLInventoryObject* obj = gInventory.getObject(obj_id);
	if(!obj)
	{
		LL_WARNS("Messaging") << "Unable to show inventory item: " << obj_id << LL_ENDL;
		return false;
	}

	////////////////////////////////////////////////////////////////////////////////
	// Don't highlight if it's in certain "quiet" folders which don't need UI
	// notification (e.g. trash, cof, lost-and-found).
	if(!gAgent.getAFK())
	{
		const LLViewerInventoryCategory *parent = gInventory.getFirstNondefaultParent(obj_id);
		if (parent)
		{
			const LLFolderType::EType parent_type = parent->getPreferredType();
			if (LLViewerFolderType::lookupIsQuietType(parent_type))
			{
				return false;
			}
		}
	}

	return true;
}

void inventory_offer_mute_callback(const LLUUID& blocked_id,
								   const std::string& full_name,
								   bool is_group)
{
	// *NOTE: blocks owner if the offer came from an object
	LLMute::EType mute_type = is_group ? LLMute::GROUP : LLMute::AGENT;

	LLMute mute(blocked_id, full_name, mute_type);
	if (LLMuteList::getInstance()->add(mute))
	{
		LLFloaterMute::showInstance();
		LLFloaterMute::getInstance()->selectMute(blocked_id);
	}

	// purge the message queue of any previously queued inventory offers from the same source.
	class OfferMatcher : public LLNotifyBoxView::Matcher
	{
	public:
		OfferMatcher(const LLUUID& to_block) : blocked_id(to_block) {}
		bool matches(const LLNotificationPtr notification) const
		{
			if(notification->getName() == "ObjectGiveItem" 
				|| notification->getName() == "ObjectGiveItemUnknownUser"
				|| notification->getName() == "UserGiveItem")
			{
				return (notification->getPayload()["from_id"].asUUID() == blocked_id);
			}
			return FALSE;
		}
	private:
		const LLUUID& blocked_id;
	};
	gNotifyBoxView->purgeMessagesMatching(OfferMatcher(blocked_id));
}

LLOfferInfo::LLOfferInfo(const LLSD& sd)
{
	mIM = (EInstantMessage)sd["im_type"].asInteger();
	mFromID = sd["from_id"].asUUID();
	mFromGroup = sd["from_group"].asBoolean();
	mFromObject = sd["from_object"].asBoolean();
	mTransactionID = sd["transaction_id"].asUUID();
	mFolderID = sd["folder_id"].asUUID();
	mObjectID = sd["object_id"].asUUID();
	mType = LLAssetType::lookup(sd["type"].asString().c_str());
	mFromName = sd["from_name"].asString();
	mDesc = sd["description"].asString();
	mHost = LLHost(sd["sender"].asString());
}

LLSD LLOfferInfo::asLLSD()
{
	LLSD sd;
	sd["im_type"] = mIM;
	sd["from_id"] = mFromID;
	sd["from_group"] = mFromGroup;
	sd["from_object"] = mFromObject;
	sd["transaction_id"] = mTransactionID;
	sd["folder_id"] = mFolderID;
	sd["object_id"] = mObjectID;
	sd["type"] = LLAssetType::lookup(mType);
	sd["from_name"] = mFromName;
	sd["description"] = mDesc;
	sd["sender"] = mHost.getIPandPort();
	return sd;
}

bool LLOfferInfo::inventory_offer_callback(const LLSD& notification, const LLSD& response)
{
	LLChat chat;
	std::string log_message;
	S32 button = LLNotificationsUtil::getSelectedOption(notification, response);

	// For muting, we need to add the mute, then decline the offer.
	// This must be done here because:
	// * callback may be called immediately,
	// * adding the mute sends a message,
	// * we can't build two messages at once.
	if (2 == button)
	{
		gCacheName->get(mFromID, mFromGroup, boost::bind(&inventory_offer_mute_callback,_1,_2,_3));
	}

	LLMessageSystem* msg = gMessageSystem;
	msg->newMessageFast(_PREHASH_ImprovedInstantMessage);
	msg->nextBlockFast(_PREHASH_AgentData);
	msg->addUUIDFast(_PREHASH_AgentID, gAgent.getID());
	msg->addUUIDFast(_PREHASH_SessionID, gAgent.getSessionID());
	msg->nextBlockFast(_PREHASH_MessageBlock);
	msg->addBOOLFast(_PREHASH_FromGroup, FALSE);
	msg->addUUIDFast(_PREHASH_ToAgentID, mFromID);
	msg->addU8Fast(_PREHASH_Offline, IM_ONLINE);
	msg->addUUIDFast(_PREHASH_ID, mTransactionID);
	msg->addU32Fast(_PREHASH_Timestamp, NO_TIMESTAMP); // no timestamp necessary
	std::string name;
	LLAgentUI::buildFullname(name);
	msg->addStringFast(_PREHASH_FromAgentName, name);
	msg->addStringFast(_PREHASH_Message, ""); 
	msg->addU32Fast(_PREHASH_ParentEstateID, 0);
	msg->addUUIDFast(_PREHASH_RegionID, LLUUID::null);
	msg->addVector3Fast(_PREHASH_Position, gAgent.getPositionAgent());
	LLInventoryObserver* opener = NULL;
	LLViewerInventoryCategory* catp = gInventory.getCategory(mObjectID);
	LLViewerInventoryItem* itemp = NULL;
	if(!catp)
	{
		itemp = (LLViewerInventoryItem*)gInventory.getItem(mObjectID);
	}

	std::string from_string; // Used in the pop-up.
	std::string chatHistory_string;  // Used in chat history.
	if (mFromObject == TRUE)
	{
		if (mFromGroup)
		{
			std::string group_name;
			if (gCacheName->getGroupName(mFromID, group_name))
			{
				from_string = LLTrans::getString("InvOfferAnObjectNamed") + " " + LLTrans::getString("'")
				+ mFromName + LLTrans::getString("'") + " " + LLTrans::getString("InvOfferOwnedByGroup")
				+ " " + LLTrans::getString("'") + group_name + LLTrans::getString("'");

				chatHistory_string = mFromName + " " + LLTrans::getString("InvOfferOwnedByGroup")
				+ " " + group_name + LLTrans::getString("'") + LLTrans::getString(".");
			}
			else
			{
				from_string = LLTrans::getString("InvOfferAnObjectNamed") + " " + LLTrans::getString("'")
				+ mFromName + LLTrans::getString("'") + " " + LLTrans::getString("InvOfferOwnedByUnknownGroup");
				chatHistory_string = mFromName + " " + LLTrans::getString("InvOfferOwnedByUnknownGroup") + LLTrans::getString(".");
			}
		}
		else
		{
			std::string full_name;
			if (gCacheName->getFullName(mFromID, full_name))
			{
// [RLVa:KB] - Version: 1.23.4 | Checked: 2009-07-08 (RLVa-1.0.0e)
				if ( (gRlvHandler.hasBehaviour(RLV_BHVR_SHOWNAMES)) && (RlvUtil::isNearbyAgent(mFromID)) )
				{
					full_name = RlvStrings::getAnonym(full_name);
				}
				from_string = LLTrans::getString("InvOfferAnObjectNamed") + " " + LLTrans::getString("'") + mFromName
				+ LLTrans::getString("'") +" " + LLTrans::getString("InvOfferOwnedBy") + full_name;
				chatHistory_string = mFromName + " " + LLTrans::getString("InvOfferOwnedBy") + " " + full_name + LLTrans::getString(".");
// [/RLVa:KB]
				//from_string = std::string("An object named '") + mFromName + "' owned by " + first_name + " " + last_name;
				//chatHistory_string = mFromName + " owned by " + first_name + " " + last_name;
			}
			else
			{

				from_string = LLTrans::getString("InvOfferAnObjectNamed") + " " + LLTrans::getString("'")
				+ mFromName + LLTrans::getString("'") + " " + LLTrans::getString("InvOfferOwnedByUnknownUser");
				chatHistory_string = mFromName + " " + LLTrans::getString("InvOfferOwnedByUnknownUser") + LLTrans::getString(".");
			}
		}
	}
	else
	{
		from_string = chatHistory_string = mFromName;
	}
	
	bool busy=FALSE;
	
// [RLVa:KB] - Checked: 2010-09-23 (RLVa-1.2.1e) | Added: RLVa-1.2.1e
	bool fRlvNotifyAccepted = false;
// [/RLVa:KB]
	switch(button)
	{
	case IOR_ACCEPT:
		// ACCEPT. The math for the dialog works, because the accept
		// for inventory_offered, task_inventory_offer or
		// group_notice_inventory is 1 greater than the offer integer value.

// [RLVa:KB] - Checked: 2010-09-23 (RLVa-1.2.1e) | Modified: RLVa-1.2.1e
		// Only change the inventory offer's destination folder to the shared root if:
		//   - the user has enabled the feature
		//   - the inventory offer came from a script (and specifies a folder)
		//   - the name starts with the prefix - mDesc format: '[OBJECTNAME]'  ( http://slurl.com/... )
		if ( (rlv_handler_t::isEnabled()) && 
			 (IM_TASK_INVENTORY_OFFERED == mIM) && (LLAssetType::AT_CATEGORY == mType) && (mDesc.find(RLV_PUTINV_PREFIX) == 1) )
		{
			fRlvNotifyAccepted = true;
			if (!RlvSettings::getForbidGiveToRLV())
			{
				const LLViewerInventoryCategory* pRlvRoot = RlvInventory::instance().getSharedRoot();
				if (pRlvRoot)
				{
					fRlvNotifyAccepted = false;		// "accepted_in_rlv" is sent from RlvGiveToRLVTaskOffer *after* we have the folder
					mFolderID = pRlvRoot->getUUID();

					RlvGiveToRLVTaskOffer* pOfferObserver = new RlvGiveToRLVTaskOffer(mTransactionID);
					gInventory.addObserver(pOfferObserver);
				}
			}
		}
// [/RLVa:KB]

		// Generates IM_INVENTORY_ACCEPTED, IM_TASK_INVENTORY_ACCEPTED, 
		// or IM_GROUP_NOTICE_INVENTORY_ACCEPTED
		msg->addU8Fast(_PREHASH_Dialog, (U8)(mIM + 1));
		msg->addBinaryDataFast(_PREHASH_BinaryBucket, &(mFolderID.mData),
					 sizeof(mFolderID.mData));
		// send the message
		msg->sendReliable(mHost);
			
// [RLVa:KB] - Checked: 2010-09-23 (RLVa-1.2.1e) | Added: RLVa-1.2.1e
			if (fRlvNotifyAccepted)
			{
				std::string::size_type idxToken = mDesc.find("'  ( http://");
				if (std::string::npos != idxToken)
					RlvBehaviourNotifyHandler::sendNotification("accepted_in_inv inv_offer " + mDesc.substr(1, idxToken - 1));
			}
// [/RLVa:KB]

		//don't spam them if they are getting flooded
		if (check_offer_throttle(mFromName, true))
		{
			log_message = chatHistory_string + " " + LLTrans::getString("InvOfferGaveYou") + " " + mDesc + LLTrans::getString(".");
 			chat.mText = log_message;
 			LLFloaterChat::addChatHistory(chat);
		}

		// we will want to open this item when it comes back.
		LL_DEBUGS("Messaging") << "Initializing an opener for tid: " << mTransactionID
				 << LL_ENDL;
		switch (mIM)
		{
		case IM_INVENTORY_OFFERED:
		{
			// This is an offer from an agent. In this case, the back
			// end has already copied the items into your inventory,
			// so we can fetch it out of our inventory.
// [RLVa:KB] - Checked: 2010-04-18 (RLVa-1.2.0e) | Modified: RLVa-1.2.0e
#ifdef RLV_EXTENSION_GIVETORLV_A2A
			if ( (rlv_handler_t::isEnabled()) && (!RlvSettings::getForbidGiveToRLV()) && (LLAssetType::AT_CATEGORY == mType) && 
				 (RlvInventory::instance().getSharedRoot()) && (mDesc.find(RLV_PUTINV_PREFIX) == 0) )
			{
				RlvGiveToRLVAgentOffer* pOffer = new RlvGiveToRLVAgentOffer(mObjectID);
				pOffer->startFetch();
				if (pOffer->isFinished())
					pOffer->done();
				else
					gInventory.addObserver(pOffer);
			}
#endif // RLV_EXTENSION_GIVETORLV_A2A
// [/RLVa:KB]

			LLOpenAgentOffer* open_agent_offer = new LLOpenAgentOffer(mObjectID, from_string);
			open_agent_offer->startFetch();
			if(catp || (itemp && itemp->isFinished()))
			{
				open_agent_offer->done();
			}
			else
			{
				opener = open_agent_offer;
			}
		}
			break;
		case IM_TASK_INVENTORY_OFFERED:
		case IM_GROUP_NOTICE:
		case IM_GROUP_NOTICE_REQUESTED:
		{
			// This is an offer from a task or group.
			// We don't use a new instance of an opener
			// We instead use the singular observer gOpenTaskOffer
			// Since it already exists, we don't need to actually do anything
		}
		break;
		default:
			LL_WARNS("Messaging") << "inventory_offer_callback: unknown offer type" << LL_ENDL;
			break;
		}	// end switch (mIM)
		break;

	case IOR_BUSY:
		//Busy falls through to decline.  Says to make busy message.
		busy=TRUE;
	case IOR_MUTE:
		// MUTE falls through to decline
	case IOR_DECLINE:
		// DECLINE. The math for the dialog works, because the decline
		// for inventory_offered, task_inventory_offer or
		// group_notice_inventory is 2 greater than the offer integer value.
		// Generates IM_INVENTORY_DECLINED, IM_TASK_INVENTORY_DECLINED,
		// or IM_GROUP_NOTICE_INVENTORY_DECLINED
	default:
		// close button probably (or any of the fall-throughs from above)
		msg->addU8Fast(_PREHASH_Dialog, (U8)(mIM + 2));
		msg->addBinaryDataFast(_PREHASH_BinaryBucket, EMPTY_BINARY_BUCKET, EMPTY_BINARY_BUCKET_SIZE);
		// send the message
		msg->sendReliable(mHost);

// [RLVa:KB] - Checked: 2010-09-23 (RLVa-1.2.1e) | Added: RLVa-1.2.1e
		if ( (rlv_handler_t::isEnabled()) && 
			 (IM_TASK_INVENTORY_OFFERED == mIM) && (LLAssetType::AT_CATEGORY == mType) && (mDesc.find(RLV_PUTINV_PREFIX) == 1) )
		{
			std::string::size_type idxToken = mDesc.find("'  ( http://");
			if (std::string::npos != idxToken)
				RlvBehaviourNotifyHandler::instance().sendNotification("declined inv_offer " + mDesc.substr(1, idxToken - 1));
		}
// [/RLVa:KB]

		LLStringUtil::format_map_t log_message_args;
		log_message_args["[DESC]"] = mDesc;
		log_message_args["[NAME]"] = mFromName;
		log_message = LLTrans::getString("InvOfferDecline", log_message_args);
		chat.mText = log_message;
		if( LLMuteList::getInstance()->isMuted(mFromID ) && ! LLMuteList::getInstance()->isLinden(mFromName) )  // muting for SL-42269
		{
			chat.mMuted = TRUE;
		}
		LLFloaterChat::addChatHistory(chat);

		// If it's from an agent, we have to fetch the item to throw
		// it away. If it's from a task or group, just denying the 
		// request will suffice to discard the item.
		if(IM_INVENTORY_OFFERED == mIM)
		{
			LLDiscardAgentOffer* discard_agent_offer = new LLDiscardAgentOffer(mFolderID, mObjectID);
			discard_agent_offer->startFetch();
			if (catp || (itemp && itemp->isFinished()))
			{
				discard_agent_offer->done();
			}
			else
			{
				opener = discard_agent_offer;
			}
			
		}
		if (busy &&	(!mFromGroup && !mFromObject))
		{
			busy_message(msg,mFromID);
		}
		break;
	}

	if(opener)
	{
		gInventory.addObserver(opener);
	}

	// Allow these to stack up, but once you deal with one, reset the
	// position.
	gFloaterView->resetStartingFloaterPosition();

	delete this;
	return false;
}


void inventory_offer_handler(LLOfferInfo* info, BOOL from_task)
{
	//Until throttling is implemented, busy mode should reject inventory instead of silently
	//accepting it.  SEE SL-39554
	if (gAgent.getBusy())
	{
		info->forceResponse(IOR_BUSY);
		return;
	}

	// NaCl - Antispam Registry
	static LLCachedControl<bool> antispam(gSavedSettings,"_NACL_Antispam");
	if(antispam || gSavedSettings.getBOOL("AntiSpamItemOffers") || NACLAntiSpamRegistry::checkQueue((U32)NACLAntiSpamRegistry::QUEUE_INVENTORY,info->mFromID))
		return;
	// NaCl End
	//If muted, don't even go through the messaging stuff.  Just curtail the offer here.
	if (LLMuteList::getInstance()->isMuted(info->mFromID, info->mFromName))
	{
		info->forceResponse(IOR_MUTE);
		return;
	}

	// Avoid the Accept/Discard dialog if the user so desires. JC
	if (gSavedSettings.getBOOL("AutoAcceptNewInventory")
		&& (info->mType == LLAssetType::AT_NOTECARD
			|| info->mType == LLAssetType::AT_LANDMARK
			|| info->mType == LLAssetType::AT_TEXTURE))
	{
		// For certain types, just accept the items into the inventory,
		// and possibly open them on receipt depending upon "ShowNewInventory".
		info->forceResponse(IOR_ACCEPT);
		return;
	}

	// Strip any SLURL from the message display. (DEV-2754)
	std::string msg = info->mDesc;
	int indx = msg.find(" ( http://slurl.com/secondlife/");
	if(indx == std::string::npos)
	{
		// try to find new slurl host
		indx = msg.find(" ( http://maps.secondlife.com/secondlife/");
	}
	if(indx >= 0)
	{
		LLStringUtil::truncate(msg, indx);
// [RLVa:KB] - Version: 1.23.4 | Checked: 2009-07-04 (RLVa-1.0.0a) | Added: RLVa-1.0.0a
		// TODO-RLVa: needs revisiting when LL saves open notifications to disk to accept them on the next relog
		if (gRlvHandler.hasBehaviour(RLV_BHVR_SHOWLOC))
		{
			RlvUtil::filterLocation(info->mDesc);
		}
// [/RLVa:KB]
	}

	LLSD args;
	args["[OBJECTNAME]"] = msg;

	LLSD payload;

	// must protect against a NULL return from lookupHumanReadable()
	std::string typestr = ll_safe_string(LLAssetType::lookupHumanReadable(info->mType));
	if (!typestr.empty())
	{
		// human readable matches string name from strings.xml
		// lets get asset type localized name
		args["OBJECTTYPE"] = LLTrans::getString(typestr);
	}
	else
	{
		LL_WARNS("Messaging") << "LLAssetType::lookupHumanReadable() returned NULL - probably bad asset type: " << info->mType << LL_ENDL;
		args["OBJECTTYPE"] = "";

		// This seems safest, rather than propagating bogosity
		LL_WARNS("Messaging") << "Forcing an inventory-decline for probably-bad asset type." << LL_ENDL;
		info->forceResponse(IOR_DECLINE);
		return;
	}

	// Name cache callbacks don't store userdata, so can't save
	// off the LLOfferInfo.  Argh.
	BOOL name_found = FALSE;
	payload["from_id"] = info->mFromID;
	args["OBJECTFROMNAME"] = info->mFromName;
	args["NAME"] = info->mFromName;
	if (info->mFromGroup)
	{
		std::string group_name;
		if (gCacheName->getGroupName(info->mFromID, group_name))
		{
			args["NAME"] = group_name;
			name_found = TRUE;
		}
	}
	else
	{
		std::string full_name;
		if (gCacheName->getFullName(info->mFromID, full_name))
		{
// [RLVa:KB] - Version: 1.23.4 | Checked: 2009-07-08 (RLVa-1.0.0e)
			if ( (gRlvHandler.hasBehaviour(RLV_BHVR_SHOWNAMES)) && (RlvUtil::isNearbyAgent(info->mFromID)) )
			{
				full_name = RlvStrings::getAnonym(full_name);
			}
// [/RLVa:KB]
			args["NAME"] = full_name;
			name_found = TRUE;
		}
	}


	LLNotification::Params p("ObjectGiveItem");
	p.substitutions(args).payload(payload).functor(boost::bind(&LLOfferInfo::inventory_offer_callback, info, _1, _2));

	if (from_task)
	{
		p.name = name_found ? "ObjectGiveItem" : "ObjectGiveItemUnknownUser";
	}
	else
	{
// [RLVa:KB] - Version: 1.23.4 | Checked: 2009-07-08 (RLVa-1.0.0e)
		if ( (gRlvHandler.hasBehaviour(RLV_BHVR_SHOWNAMES)) && (RlvUtil::isNearbyAgent(info->mFromID)) )
		{
			args["NAME"] = RlvStrings::getAnonym(info->mFromName);
		}
// [/RLVa:KB]
		p.name = "UserGiveItem";
	}

	LLNotifications::instance().add(p);
}


bool group_vote_callback(const LLSD& notification, const LLSD& response)
{
	LLUUID group_id = notification["payload"]["group_id"].asUUID();
	S32 option = LLNotification::getSelectedOption(notification, response);
	switch(option)
	{
	case 0:
		// Vote Now
		// Open up the voting tab
		LLFloaterGroupInfo::showFromUUID(group_id, "voting_tab");
		break;
	default:
		// Vote Later or
		// close button
		break;
	}
	return false;
}
static LLNotificationFunctorRegistration group_vote_callback_reg("GroupVote", group_vote_callback);

bool lure_callback(const LLSD& notification, const LLSD& response)
{
	S32 option = 0;
	if (response.isInteger()) 
	{
		option = response.asInteger();
	}
	else
	{
		option = LLNotificationsUtil::getSelectedOption(notification, response);
	}
	
	LLUUID from_id = notification["payload"]["from_id"].asUUID();
	LLUUID lure_id = notification["payload"]["lure_id"].asUUID();
	BOOL godlike = notification["payload"]["godlike"].asBoolean();

	switch(option)
	{
	case 0:
		{
			// accept
			gAgent.teleportViaLure(lure_id, godlike);
		}
		break;
	case 1:
	default:
		// decline
		send_simple_im(from_id,
					   LLStringUtil::null,
					   IM_LURE_DECLINED,
					   lure_id);
		break;
	}
	return false;
}
static LLNotificationFunctorRegistration lure_callback_reg("TeleportOffered", lure_callback);

bool goto_url_callback(const LLSD& notification, const LLSD& response)
{
	std::string url = notification["payload"]["url"].asString();
	S32 option = LLNotificationsUtil::getSelectedOption(notification, response);
	if(1 == option)
	{
		LLWeb::loadURL(url);
	}
	return false;
}
static LLNotificationFunctorRegistration goto_url_callback_reg("GotoURL", goto_url_callback);

// Strip out "Resident" for display, but only if the message came from a user
// (rather than a script)
static std::string clean_name_from_im(const std::string& name, EInstantMessage type)
{
	switch(type)
	{
	case IM_NOTHING_SPECIAL:
	case IM_MESSAGEBOX:
	case IM_GROUP_INVITATION:
	case IM_INVENTORY_OFFERED:
	case IM_INVENTORY_ACCEPTED:
	case IM_INVENTORY_DECLINED:
	case IM_GROUP_VOTE:
	case IM_GROUP_MESSAGE_DEPRECATED:
	//IM_TASK_INVENTORY_OFFERED
	//IM_TASK_INVENTORY_ACCEPTED
	//IM_TASK_INVENTORY_DECLINED
	case IM_NEW_USER_DEFAULT:
	case IM_SESSION_INVITE:
	case IM_SESSION_P2P_INVITE:
	case IM_SESSION_GROUP_START:
	case IM_SESSION_CONFERENCE_START:
	case IM_SESSION_SEND:
	case IM_SESSION_LEAVE:
	//IM_FROM_TASK
	case IM_BUSY_AUTO_RESPONSE:
	case IM_CONSOLE_AND_CHAT_HISTORY:
	case IM_LURE_USER:
	case IM_LURE_ACCEPTED:
	case IM_LURE_DECLINED:
	case IM_GODLIKE_LURE_USER:
	case IM_YET_TO_BE_USED:
	case IM_GROUP_ELECTION_DEPRECATED:
	//IM_GOTO_URL
	//IM_FROM_TASK_AS_ALERT
	case IM_GROUP_NOTICE:
	case IM_GROUP_NOTICE_INVENTORY_ACCEPTED:
	case IM_GROUP_NOTICE_INVENTORY_DECLINED:
	case IM_GROUP_INVITATION_ACCEPT:
	case IM_GROUP_INVITATION_DECLINE:
	case IM_GROUP_NOTICE_REQUESTED:
	case IM_FRIENDSHIP_OFFERED:
	case IM_FRIENDSHIP_ACCEPTED:
	case IM_FRIENDSHIP_DECLINED_DEPRECATED:
	case IM_TYPING_START:
	//IM_TYPING_STOP
		return LLCacheName::cleanFullName(name);
	default:
		return name;
	}
}

static std::string clean_name_from_task_im(const std::string& msg,
										   BOOL from_group)
{
	boost::smatch match;
	static const boost::regex returned_exp(
		"(.*been returned to your inventory lost and found folder by )(.+)( (from|near).*)");
	if (boost::regex_match(msg, match, returned_exp))
	{
		// match objects are 1-based for groups
		std::string final = match[1].str();
		std::string name = match[2].str();
		// Don't try to clean up group names
		if (!from_group)
		{
			if (LLAvatarNameCache::useDisplayNames())
			{
				// ...just convert to username
				final += LLCacheName::buildUsername(name);
			}
			else
			{
				// ...strip out legacy "Resident" name
				final += LLCacheName::cleanFullName(name);
			}
		}
		final += match[3].str();
		return final;
	}
	return msg;
}

void notification_display_name_callback(const LLUUID& id,
					  const LLAvatarName& av_name,
					  const std::string& name, 
					  LLSD& substitutions, 
					  const LLSD& payload)
{
	substitutions["NAME"] = av_name.mDisplayName;
	LLNotificationsUtil::add(name, substitutions, payload);
}

// Callback for name resolution of a god/estate message
void god_message_name_cb(const LLAvatarName& av_name, LLChat chat, std::string message)
{
	std::string name;
	LLAvatarNameCache::getPNSName(av_name, name);
	LLSD args;
	args["NAME"] = name;
	args["MESSAGE"] = message;
	LLNotificationsUtil::add("GodMessage", args);

	// Treat like a system message and put in chat history.
	chat.mText = name + ": " + message;

	// Claim to be from a local agent so it doesn't go into console.
	LLFloaterChat::addChat(chat, false, true);

}

void process_improved_im(LLMessageSystem *msg, void **user_data)
{
	if (gNoRender)
	{
		return;
	}
	static LLCachedControl<bool> antispam(gSavedSettings,"_NACL_Antispam");
	LLUUID from_id;
	BOOL from_group;
	LLUUID to_id;
	U8 offline;
	U8 d = 0;
	LLUUID session_id;
	U32 timestamp;
	std::string name;
	std::string message;
	U32 parent_estate_id = 0;
	LLUUID region_id;
	LLVector3 position;
	U8 binary_bucket[MTUBYTES];
	S32 binary_bucket_size;
	LLChat chat;
	std::string buffer;
	
	// *TODO: Translate - need to fix the full name to first/last (maybe)
	msg->getUUIDFast(_PREHASH_AgentData, _PREHASH_AgentID, from_id);
	msg->getBOOLFast(_PREHASH_MessageBlock, _PREHASH_FromGroup, from_group);
	msg->getUUIDFast(_PREHASH_MessageBlock, _PREHASH_ToAgentID, to_id);
	msg->getU8Fast(  _PREHASH_MessageBlock, _PREHASH_Offline, offline);
	msg->getU8Fast(  _PREHASH_MessageBlock, _PREHASH_Dialog, d);
	msg->getUUIDFast(_PREHASH_MessageBlock, _PREHASH_ID, session_id);
	msg->getU32Fast( _PREHASH_MessageBlock, _PREHASH_Timestamp, timestamp);
	//msg->getData("MessageBlock", "Count",		&count);
	msg->getStringFast(_PREHASH_MessageBlock, _PREHASH_FromAgentName, name);
	msg->getStringFast(_PREHASH_MessageBlock, _PREHASH_Message,		message);
	// NaCl - Newline flood protection
	static LLCachedControl<bool> AntiSpamEnabled(gSavedSettings,"AntiSpamEnabled",false);
	if (AntiSpamEnabled && can_block(from_id))
	{
		static LLCachedControl<U32> SpamNewlines(gSavedSettings,"_NACL_AntiSpamNewlines");
		boost::sregex_iterator iter(message.begin(), message.end(), NEWLINES);
		if((U32)std::abs(std::distance(iter, boost::sregex_iterator())) > SpamNewlines)
		{
			NACLAntiSpamRegistry::blockOnQueue((U32)NACLAntiSpamRegistry::QUEUE_IM,from_id);
			llinfos << "[antispam] blocked owner due to too many newlines: " << from_id << llendl;
			if(gSavedSettings.getBOOL("AntiSpamNotify"))
			{
				LLSD args;
				args["SOURCE"] = from_id.asString();
				args["AMOUNT"] = boost::lexical_cast<std::string>(SpamNewlines);
				LLNotificationsUtil::add("AntiSpamNewlineFlood", args);
			}
			return;
		}
	}
	// NaCl End
	msg->getU32Fast(_PREHASH_MessageBlock, _PREHASH_ParentEstateID, parent_estate_id);
	msg->getUUIDFast(_PREHASH_MessageBlock, _PREHASH_RegionID, region_id);
	msg->getVector3Fast(_PREHASH_MessageBlock, _PREHASH_Position, position);
	msg->getBinaryDataFast(  _PREHASH_MessageBlock, _PREHASH_BinaryBucket, binary_bucket, 0, 0, MTUBYTES);
	binary_bucket_size = msg->getSizeFast(_PREHASH_MessageBlock, _PREHASH_BinaryBucket);
	EInstantMessage dialog = (EInstantMessage)d;

	// NaCl - Antispam Registry
	if((dialog != IM_TYPING_START && dialog != IM_TYPING_STOP)
	&& NACLAntiSpamRegistry::checkQueue((U32)NACLAntiSpamRegistry::QUEUE_IM,from_id))
		return;
	// NaCl End

    // make sure that we don't have an empty or all-whitespace name
	LLStringUtil::trim(name);
	if (name.empty())
	{
        name = LLTrans::getString("Unnamed");
	}

	// Preserve the unaltered name for use in group notice mute checking.
	std::string original_name = name;

	// IDEVO convert new-style "Resident" names for display
	name = clean_name_from_im(name, dialog);

	// <edit>
	llinfos << "RegionID: " << region_id.asString() << llendl;
	// </edit>

	BOOL is_busy = gAgent.getBusy();
	BOOL is_muted = LLMuteList::getInstance()->isMuted(from_id, name, LLMute::flagTextChat)
		// object IMs contain sender object id in session_id (STORM-1209)
		|| dialog == IM_FROM_TASK && LLMuteList::getInstance()->isMuted(session_id);
	BOOL is_linden = LLMuteList::getInstance()->isLinden(name);
	BOOL is_owned_by_me = FALSE;
	BOOL is_friend = (LLAvatarTracker::instance().getBuddyInfo(from_id) == NULL) ? false : true;
	BOOL accept_im_from_only_friend = gSavedSettings.getBOOL("VoiceCallsFriendsOnly");

	LLUUID computed_session_id = LLIMMgr::computeSessionID(dialog,from_id);
	
	chat.mMuted = is_muted && !is_linden;
	chat.mFromID = from_id;
	chat.mFromName = name;
	chat.mSourceType = (from_id.isNull() || (name == std::string(SYSTEM_FROM))) ? CHAT_SOURCE_SYSTEM : CHAT_SOURCE_AGENT;
	
	if(chat.mSourceType == CHAT_SOURCE_AGENT)
	{
		LLSD args;
		args["NAME"] = name;
	}

	LLViewerObject *source = gObjectList.findObject(session_id); //Session ID is probably the wrong thing.
	if (source)
	{
		is_owned_by_me = source->permYouOwner();
	}

	std::string separator_string(": ");
	int message_offset = 0;

		//Handle IRC styled /me messages.
	std::string prefix = message.substr(0, 4);
	if (prefix == "/me " || prefix == "/me'")
	{
		separator_string = "";
		message_offset = 3;
	}

	if(  dialog == IM_TYPING_START
	  || dialog == IM_NOTHING_SPECIAL
	  || dialog == IM_TYPING_STOP
	  || dialog == IM_BUSY_AUTO_RESPONSE)
	{
		if(session_id != computed_session_id)
		{
			session_id = computed_session_id;
		}
	}
	bool typing_init = false;
	if( dialog == IM_TYPING_START && !is_muted )
	{
		if(!gIMMgr->hasSession(computed_session_id) && gSavedSettings.getBOOL("AscentInstantMessageAnnounceIncoming"))
		{
			typing_init = true;
			gIMMgr->addMessage(
					computed_session_id,
					from_id,
					name,
					llformat("%s ",name.c_str()) + LLTrans::getString("IM_announce_incoming"),
					name,
					IM_NOTHING_SPECIAL,
					parent_estate_id,
					region_id,
					position,
					false);
		}
	}

	bool is_auto_response = false;
	if(dialog == IM_NOTHING_SPECIAL) {
		// detect auto responses from GreenLife and compatible viewers
		is_auto_response = ( message.substr(0, 21) == "/me (auto-response): " );
	}

	bool do_auto_response = false;
	if( gSavedPerAccountSettings.getBOOL("AscentInstantMessageResponseAnyone" ) )
		do_auto_response = true;

	// odd name for auto respond to non-friends
	if( gSavedPerAccountSettings.getBOOL("AscentInstantMessageResponseFriends") &&
		LLAvatarTracker::instance().getBuddyInfo(from_id) == NULL )
		do_auto_response = true;

	if( is_muted )
		do_auto_response = gSavedPerAccountSettings.getBOOL("AscentInstantMessageResponseMuted");

	if( offline != IM_ONLINE )
		do_auto_response = false;

	if( is_auto_response )
		do_auto_response = false;

	// handle cases where IM_NOTHING_SPECIAL is not an IM
	if( name == SYSTEM_FROM ||
		from_id.isNull() ||
		to_id.isNull() )
		do_auto_response = false;

//	if( do_auto_response )
// [RLVa:KB] - Alternate: Phoenix-370
	// Phoenix specific: auto-response should be blocked if the avie is RLV @sendim=n restricted and the recipient is not an exception
	if ( (do_auto_response) && ( (!gRlvHandler.hasBehaviour(RLV_BHVR_SENDIM)) || (gRlvHandler.isException(RLV_BHVR_SENDIM, from_id)) ) )
// [/RLVa:KB]
	{
		if((dialog == IM_NOTHING_SPECIAL && !is_auto_response) ||
			(dialog == IM_TYPING_START && gSavedSettings.getBOOL("AscentInstantMessageAnnounceIncoming"))
			)
		{
			BOOL has = gIMMgr->hasSession(computed_session_id);
			if(!has || gSavedPerAccountSettings.getBOOL("AscentInstantMessageResponseRepeat") || typing_init)
			{
				BOOL show = !gSavedPerAccountSettings.getBOOL("AscentInstantMessageShowResponded");
				if(!has && show)
				{
					gIMMgr->addSession(name, IM_NOTHING_SPECIAL, from_id);
				}
				if(show)
				{
					gIMMgr->addMessage(
							computed_session_id,
							from_id,
							SYSTEM_FROM,
							LLTrans::getString("IM_autoresponded_to") + llformat(" %s.",name.c_str()),
							LLStringUtil::null,
							IM_NOTHING_SPECIAL,
							parent_estate_id,
							region_id,
							position,
							false);
				}
				std::string my_name;
				gAgent.buildFullname(my_name);

				//<-- Personalized Autoresponse by Madgeek
				std::string autoresponse = gSavedPerAccountSettings.getText("AscentInstantMessageResponse");
				//Define Wildcards
				std::string fname_wildcard = "#f";
				std::string lname_wildcard = "#l";
				std::string time_wildcard = "#t";
				std::string region_wildcard = "#r";
				std::string idle_wildcard = "#i";
				//Extract Name
				std::string f_name, l_name;
				std::istringstream inname(name);
				inname >> f_name >> l_name;
				//Generate a Timestamp
				time_t rawtime;
				time(&rawtime);
				char * timestamp_chars;
				timestamp_chars = asctime(localtime(&rawtime));
				std::string timestamp;
				timestamp.assign(timestamp_chars);
				timestamp = timestamp.substr(0, timestamp.find('\n'));
				//Generate slurl
				std::string slrul = gAgent.getSLURL();
				//Generate idle time
				LLVOAvatar* myavatar = gAgentAvatarp;
				std::string idle_time = "";
				if(myavatar)idle_time = llformat("%d mins", (U8)(myavatar->mIdleTimer.getElapsedTimeF32()/60.));

				//Handle Replacements
				size_t found = autoresponse.find(fname_wildcard);
				while(found != std::string::npos)
				{
					autoresponse.replace(found, 2, f_name);
					found = autoresponse.find(fname_wildcard);
				}
				found = autoresponse.find(lname_wildcard);
				while(found != std::string::npos)
				{
					autoresponse.replace(found, 2, l_name);
					found = autoresponse.find(lname_wildcard);
				}
				found = autoresponse.find(time_wildcard);
				while(found != std::string::npos)
				{
					autoresponse.replace(found, 2, timestamp);
					found = autoresponse.find(time_wildcard);
				}
				found = autoresponse.find(region_wildcard);
				while(found != std::string::npos)
				{
					autoresponse.replace(found, 2, slrul);
					found = autoresponse.find(region_wildcard);
				}
				found = autoresponse.find(idle_wildcard);
				while(found != std::string::npos)
				{
					autoresponse.replace(found, 2, idle_time);
					found = autoresponse.find(idle_wildcard);
				}
				//--> Personalized Autoresponse

				if(gSavedPerAccountSettings.getBOOL("AscentInstantMessageResponseRepeat") && has && !typing_init) {
					// send as busy auto response instead to prevent endless repeating replies
					// when other end is a bot or broken client that answers to every usual IM
					// reasoning for this decision can be found in RFC2812 3.3.2 Notices
					// where PRIVMSG can be seen as IM_NOTHING_SPECIAL and NOTICE can be seen as
					// IM_BUSY_AUTO_RESPONSE. The assumption here is that no existing client
					// responds to IM_BUSY_AUTO_RESPONSE. --TS
					std::string response = autoresponse;
					pack_instant_message(
						gMessageSystem,
						gAgent.getID(),
						FALSE,
						gAgent.getSessionID(),
						from_id,
						my_name,
						response,
						IM_OFFLINE,
						IM_BUSY_AUTO_RESPONSE,
						session_id);
				} else {
					std::string response = "/me (auto-response): "+autoresponse;
					pack_instant_message(
						gMessageSystem,
						gAgent.getID(),
						FALSE,
						gAgent.getSessionID(),
						from_id,
						my_name,
						response,
						IM_OFFLINE,
						IM_NOTHING_SPECIAL,
						session_id);
				}
				gAgent.sendReliableMessage();
				if(gSavedPerAccountSettings.getBOOL("AscentInstantMessageResponseItem") && (!has || typing_init))
				{
					LLUUID itemid = (LLUUID)gSavedPerAccountSettings.getString("AscentInstantMessageResponseItemData");
					LLViewerInventoryItem* item = gInventory.getItem(itemid);
					if(item)
					{
						//childSetValue("im_give_disp_rect_txt","Currently set to: "+item->getName());
						if(show)
						{
							gIMMgr->addMessage(
									computed_session_id,
									from_id,
									SYSTEM_FROM,
									llformat("%s %s \"%s\"",name.c_str(), LLTrans::getString("IM_autoresponse_sent_item").c_str(), item->getName().c_str()),
									LLStringUtil::null,
									IM_NOTHING_SPECIAL,
									parent_estate_id,
									region_id,
									position,
									false);
						}
						LLGiveInventory::doGiveInventoryItem(from_id, item, computed_session_id);
					}
				}
			}
		}
	}

	LLSD args;
	switch(dialog)
	{
	case IM_CONSOLE_AND_CHAT_HISTORY:
		// These are used for system messages, hence don't need the name,
		// as it is always "Second Life".
	  	// *TODO:translate
		args["MESSAGE"] = message;

		// Note: don't put the message in the IM history, even though was sent
		// via the IM mechanism.
		LLNotificationsUtil::add("SystemMessageTip",args);
		break;

	case IM_NOTHING_SPECIAL: 
		// Don't show dialog, just do IM
		if (!gAgent.isGodlike()
				&& gAgent.getRegion()->isPrelude() 
				&& to_id.isNull() )
		{
			// do nothing -- don't distract newbies in
			// Prelude with global IMs
		}
// [RLVa:KB] - Checked: 2011-05-28 (RLVa-1.4.0a) | Modified: RLVa-1.4.0a
		else if ( (rlv_handler_t::isEnabled()) && (offline == IM_ONLINE) && ("@version" == message) &&
		          (!is_muted) && ((!accept_im_from_only_friend) || (is_friend)) )
		{
			RlvUtil::sendBusyMessage(from_id, RlvStrings::getVersion(), session_id);
			// We won't receive a typing stop message, so do that manually (see comment at the end of LLFloaterIMPanel::sendMsg)
			LLPointer<LLIMInfo> im_info = new LLIMInfo(gMessageSystem);
			gIMMgr->processIMTypingStop(im_info);
		}
// [/RLVa:KB]
//		else if (offline == IM_ONLINE && !is_linden && is_busy && name != SYSTEM_FROM)
// [RLVa:KB] - Checked: 2010-11-30 (RLVa-1.3.0c) | Modified: RLVa-1.3.0c
		else if ( (offline == IM_ONLINE && !is_linden && is_busy && name != SYSTEM_FROM) && (gRlvHandler.canReceiveIM(from_id)) )
// [/RLVa:KB]
		{
			// return a standard "busy" message, but only do it to online IM 
			// (i.e. not other auto responses and not store-and-forward IM)
			if (!gIMMgr->hasSession(session_id))
			{
				// if there is not a panel for this conversation (i.e. it is a new IM conversation
				// initiated by the other party) then...
				std::string my_name;
				LLAgentUI::buildFullname(my_name);
				std::string response = gSavedPerAccountSettings.getText("BusyModeResponse");
				pack_instant_message(
					gMessageSystem,
					gAgent.getID(),
					FALSE,
					gAgent.getSessionID(),
					from_id,
					my_name,
					response,
					IM_ONLINE,
					IM_BUSY_AUTO_RESPONSE,
					session_id);
				gAgent.sendReliableMessage();
			}

			// now store incoming IM in chat history

			buffer = separator_string + message.substr(message_offset);
	
			LL_INFOS("Messaging") << "process_improved_im: session_id( " << session_id << " ), from_id( " << from_id << " )" << LL_ENDL;

			// add to IM panel, but do not bother the user
			gIMMgr->addMessage(
				session_id,
				from_id,
				name,
				buffer,
				LLStringUtil::null,
				dialog,
				parent_estate_id,
				region_id,
				position,
				true);

			// pretend this is chat generated by self, so it does not show up on screen
			chat.mText = std::string("IM: ") + name + separator_string + message.substr(message_offset);
			LLFloaterChat::addChat( chat, TRUE, TRUE );
		}
		else if (from_id.isNull())
		{
			// Messages from "Second Life" ID don't go to IM history
			// messages which should be routed to IM window come from a user ID with name=SYSTEM_NAME
			chat.mText = name + ": " + message;
			LLFloaterChat::addChat(chat, FALSE, FALSE);
		}
		else if (to_id.isNull())
		{
			// Message to everyone from GOD, look up the fullname since
			// server always slams name to legacy names
			LLAvatarNameCache::get(from_id, boost::bind(god_message_name_cb, _2, chat, message));
		}
		else
		{
			// standard message, not from system
			bool mute_im = is_muted;
			if(accept_im_from_only_friend&&!is_friend)
			{
				mute_im = true;
			}

// [RLVa:KB] - Checked: 2010-11-30 (RLVa-1.3.0c) | Modified: RLVa-1.3.0c
			// Don't block offline IMs, or IMs from Lindens
			if ( (rlv_handler_t::isEnabled()) && (offline != IM_OFFLINE) && (!is_linden) && (!gRlvHandler.canReceiveIM(from_id)) )
			{
				if (!mute_im)
					RlvUtil::sendBusyMessage(from_id, RlvStrings::getString(RLV_STRING_BLOCKED_RECVIM_REMOTE), session_id);
				message = message.substr(0, message_offset) + RlvStrings::getString(RLV_STRING_BLOCKED_RECVIM);
			}
// [/RLVa:KB]

			std::string saved;
			if(offline == IM_OFFLINE)
			{
				LLStringUtil::format_map_t args;
				args["[LONG_TIMESTAMP]"] = formatted_time(timestamp);
				saved = LLTrans::getString("Saved_message", args);
			}
			buffer = separator_string + saved + message.substr(message_offset);

			LL_INFOS("Messaging") << "process_improved_im: session_id( " << session_id << " ), from_id( " << from_id << " )" << LL_ENDL;

/*
			bool mute_im = is_muted;
			if (accept_im_from_only_friend && !is_friend)
			{
				if (!gIMMgr->isNonFriendSessionNotified(session_id))
				{
					std::string message = LLTrans::getString("IM_unblock_only_groups_friends");
					gIMMgr->addMessage(session_id, from_id, name, message);
					gIMMgr->addNotifiedNonFriendSessionID(session_id);
				}

				mute_im = true;
			}
*/
			if (!mute_im || is_linden)
			{
				gIMMgr->addMessage(
					session_id,
					from_id,
					name,
					buffer,
					LLStringUtil::null,
					dialog,
					parent_estate_id,
					region_id,
					position,
					true);
				chat.mText = std::string("IM: ") + name + separator_string + saved + message.substr(message_offset);

				BOOL local_agent = FALSE;
				LLFloaterChat::addChat( chat, TRUE, local_agent );
			}
			else
			{
				// muted user, so don't start an IM session, just record line in chat
				// history.  Pretend the chat is from a local agent,
				// so it will go into the history but not be shown on screen.
				chat.mText = buffer;
				BOOL local_agent = TRUE;
				LLFloaterChat::addChat( chat, TRUE, local_agent );
			}
		}
		break;

	case IM_TYPING_START:
		{
			LLPointer<LLIMInfo> im_info = new LLIMInfo(gMessageSystem);
			gIMMgr->processIMTypingStart(im_info);
		}
		break;

	case IM_TYPING_STOP:
		{
			LLPointer<LLIMInfo> im_info = new LLIMInfo(gMessageSystem);
			gIMMgr->processIMTypingStop(im_info);
		}
		break;

	case IM_MESSAGEBOX:
		{
			// This is a block, modeless dialog.
			//*TODO: Translate
			args["MESSAGE"] = message;
			LLNotificationsUtil::add("SystemMessageTip", args);
		}
		break;
	case IM_GROUP_NOTICE:
	case IM_GROUP_NOTICE_REQUESTED:
		{
			// NaCl - Antispam
			if(antispam || gSavedSettings.getBOOL("AntiSpamGroupNotices"))
				return;
			// NaCl End
			LL_INFOS("Messaging") << "Received IM_GROUP_NOTICE message." << LL_ENDL;
			// Read the binary bucket for more information.
			struct notice_bucket_header_t
			{
				U8 has_inventory;
				U8 asset_type;
				LLUUID group_id;
			};
			struct notice_bucket_full_t
			{
				struct notice_bucket_header_t header;
				U8 item_name[DB_INV_ITEM_NAME_BUF_SIZE];
			}* notice_bin_bucket;

			// Make sure the binary bucket is big enough to hold the header 
			// and a null terminated item name.
			if ( (binary_bucket_size < (S32)((sizeof(notice_bucket_header_t) + sizeof(U8))))
				|| (binary_bucket[binary_bucket_size - 1] != '\0') )
			{
				LL_WARNS("Messaging") << "Malformed group notice binary bucket" << LL_ENDL;
				break;
			}

			// The group notice packet does not have an AgentID.  Obtain one from the name cache.
			// If last name is "Resident" strip it out so the cache name lookup works.
			U32 index = original_name.find(" Resident");
			if (index != std::string::npos)
			{
				original_name = original_name.substr(0, index);
			}
			std::string legacy_name = gCacheName->buildLegacyName(original_name);
			LLUUID agent_id;
			gCacheName->getUUID(legacy_name, agent_id);

			if (agent_id.isNull())
			{
				LL_WARNS("Messaging") << "buildLegacyName returned null while processing " << original_name << LL_ENDL;
			}
			else if (LLMuteList::getInstance()->isMuted(agent_id))
			{
				break;
			}

			notice_bin_bucket = (struct notice_bucket_full_t*) &binary_bucket[0];
			U8 has_inventory = notice_bin_bucket->header.has_inventory;
			U8 asset_type = notice_bin_bucket->header.asset_type;
			LLUUID group_id = notice_bin_bucket->header.group_id;
			std::string item_name = ll_safe_string((const char*) notice_bin_bucket->item_name);

			// If there is inventory, give the user the inventory offer.
			LLOfferInfo* info = NULL;

			if (has_inventory)
			{
				info = new LLOfferInfo();
				
				info->mIM = IM_GROUP_NOTICE;
				info->mFromID = from_id;
				info->mFromGroup = from_group;
				info->mTransactionID = session_id;
				info->mType = (LLAssetType::EType) asset_type;
				info->mFolderID = gInventory.findCategoryUUIDForType(LLFolderType::assetTypeToFolderType(info->mType));
				std::string from_name;

				from_name += LLTrans::getString("AGroupMemberNamed") + " ";
				from_name += name;

				info->mFromName = from_name;
				info->mDesc = item_name;
				info->mHost = msg->getSender();
			}
			
			std::string str(message);

			// Tokenize the string.
			// TODO: Support escaped tokens ("||" -> "|")
			typedef boost::tokenizer<boost::char_separator<char> > tokenizer;
			boost::char_separator<char> sep("|","",boost::keep_empty_tokens);
			tokenizer tokens(str, sep);
			tokenizer::iterator iter = tokens.begin();

			std::string subj(*iter++);
			std::string mes(*iter++);

			// Send the notification down the new path.
			// For requested notices, we don't want to send the popups.
			if (dialog != IM_GROUP_NOTICE_REQUESTED)
			{
				LLSD payload;
				payload["subject"] = subj;
				payload["message"] = mes;
				payload["sender_name"] = name;
				payload["group_id"] = group_id;
				payload["inventory_name"] = item_name;
				payload["inventory_offer"] = info ? info->asLLSD() : LLSD();

				LLSD args;
				args["SUBJECT"] = subj;
				args["MESSAGE"] = mes;
				LLNotifications::instance().add(LLNotification::Params("GroupNotice").substitutions(args).payload(payload).timestamp(timestamp));
			}

			// Also send down the old path for now.
			if (IM_GROUP_NOTICE_REQUESTED == dialog)
			{
				LLFloaterGroupInfo::showNotice(subj,mes,group_id,has_inventory,item_name,info);
			}
			else
			{
				delete info;
			}
		}
		break;
	case IM_GROUP_INVITATION:
		{
			// NaCl - Antispam
			if (antispam || gSavedSettings.getBOOL("AntiSpamGroupInvites"))
				return;
			// NaCl End

			//if (!is_linden && (is_busy || is_muted))
			if ((is_busy || is_muted))
			{
				LLMessageSystem *msg = gMessageSystem;
				busy_message(msg,from_id);
			}
			else
			{
				LL_INFOS("Messaging") << "Received IM_GROUP_INVITATION message." << LL_ENDL;
				// Read the binary bucket for more information.
				struct invite_bucket_t
				{
					S32 membership_fee;
					LLUUID role_id;
				}* invite_bucket;

				// Make sure the binary bucket is the correct size.
				if (binary_bucket_size != sizeof(invite_bucket_t))
				{
					LL_WARNS("Messaging") << "Malformed group invite binary bucket" << LL_ENDL;
					break;
				}

				invite_bucket = (struct invite_bucket_t*) &binary_bucket[0];
				S32 membership_fee = ntohl(invite_bucket->membership_fee);
				// NaCl - Antispam
				if (membership_fee > 0 && gSavedSettings.getBOOL("AntiSpamGroupFeeInvites"))
					return;
				// NaCl End

				LLSD payload;
				payload["transaction_id"] = session_id;
				payload["group_id"] = from_id;
				payload["name"] = name;
				payload["message"] = message;
				payload["fee"] = membership_fee;

				LLSD args;
				args["MESSAGE"] = message;
				LLNotificationsUtil::add("JoinGroup", args, payload, join_group_response);
			}
		}
		break;

	case IM_INVENTORY_OFFERED:
	case IM_TASK_INVENTORY_OFFERED:
		// Someone has offered us some inventory.
		{
			// NaCl - Antispam
			if(antispam || gSavedSettings.getBOOL("AntiSpamItemOffers"))
				return;
			// NaCl End
			LLOfferInfo* info = new LLOfferInfo;
			if (IM_INVENTORY_OFFERED == dialog)
			{
				struct offer_agent_bucket_t
				{
					S8		asset_type;
					LLUUID	object_id;
				}* bucketp;

				if (sizeof(offer_agent_bucket_t) != binary_bucket_size)
				{
					LL_WARNS("Messaging") << "Malformed inventory offer from agent" << LL_ENDL;
					delete info;
					break;
				}
				bucketp = (struct offer_agent_bucket_t*) &binary_bucket[0];
				info->mType = (LLAssetType::EType) bucketp->asset_type;
				info->mObjectID = bucketp->object_id;

// [RLVa:KB] - Checked: 2009-07-08 (RLVa-1.0.0e)
				if ( (gRlvHandler.hasBehaviour(RLV_BHVR_SHOWNAMES)) && (RlvUtil::isNearbyAgent(from_id)) )
				{
					name = RlvStrings::getAnonym(name);
				}
// [/RLVa:KB]
			}
			else
			{
				if (sizeof(S8) != binary_bucket_size)
				{
					LL_WARNS("Messaging") << "Malformed inventory offer from object" << LL_ENDL;
					delete info;
					break;
				}
				info->mType = (LLAssetType::EType) binary_bucket[0];
				info->mObjectID = LLUUID::null;
			}

			info->mIM = dialog;
			info->mFromID = from_id;
			info->mFromGroup = from_group;
			info->mTransactionID = session_id;
			info->mFolderID = gInventory.findCategoryUUIDForType(LLFolderType::assetTypeToFolderType(info->mType));

			info->mFromObject = (dialog == IM_TASK_INVENTORY_OFFERED);
			info->mFromName = name;
			info->mDesc = message;
			info->mHost = msg->getSender();
			//if (((is_busy && !is_owned_by_me) || is_muted))
			if (is_muted)
			{
				// Same as closing window
				info->forceResponse(IOR_DECLINE);
			}
			else
			{
// [RLVa:KB] - Version: 1.23.4 | Checked: 2010-01-02 (RLVa-1.1.0l) | Modified: RLVa-1.1.0l
				if ( (rlv_handler_t::isEnabled()) && 
					 (
					   ((IM_TASK_INVENTORY_OFFERED == dialog) && (info->mDesc.find(RLV_PUTINV_PREFIX) == 1))
#ifdef RLV_EXTENSION_GIVETORLV_A2A
					   || ((IM_INVENTORY_OFFERED == dialog) && (info->mDesc.find(RLV_PUTINV_PREFIX) == 0))
#endif // RLV_EXTENSION_GIVETORLV_A2A
					 ) &&
					 (RlvInventory::instance().getSharedRoot()) )
				{

					RlvUtil::warnGiveToRLV();
				}
// [/RLVa:KB]

				inventory_offer_handler(info, dialog == IM_TASK_INVENTORY_OFFERED);
			}
		}
		break;

	case IM_INVENTORY_ACCEPTED:
	{
//		args["NAME"] = name;
// [RLVa:KB] - Version: 1.23.4 | Checked: 2009-07-08 (RLVa-1.0.0e) | Modified: RLVa-0.2.0b
		bool fRlvFilterName = (gRlvHandler.hasBehaviour(RLV_BHVR_SHOWNAMES)) && (RlvUtil::isNearbyAgent(from_id)) &&
			(!LLFloaterAvatarInfo::getInstance(from_id));
		args["NAME"] = (!fRlvFilterName) ? name : RlvStrings::getAnonym(name);
// [/RLVa:KB]
		LLNotificationsUtil::add("InventoryAccepted", args);
		break;
	}
	case IM_INVENTORY_DECLINED:
	{
//		args["NAME"] = name;
// [RLVa:KB] - Version: 1.23.4 | Checked: 2009-07-08 (RLVa-1.0.0e) | Modified: RLVa-0.2.0b
		bool fRlvFilterName = (gRlvHandler.hasBehaviour(RLV_BHVR_SHOWNAMES)) && (RlvUtil::isNearbyAgent(from_id)) &&
			(!LLFloaterAvatarInfo::getInstance(from_id));
		args["NAME"] = (!fRlvFilterName) ? name : RlvStrings::getAnonym(name);
// [/RLVa:KB]
		LLNotificationsUtil::add("InventoryDeclined", args);
		break;
	}
	case IM_GROUP_VOTE:
	{
		LLSD args;
		args["NAME"] = name;
		args["MESSAGE"] = message;

		LLSD payload;
		payload["group_id"] = session_id;
		LLNotificationsUtil::add("GroupVote", args, payload);
	}
	break;

	case IM_GROUP_ELECTION_DEPRECATED:
	{
		LL_WARNS("Messaging") << "Received IM: IM_GROUP_ELECTION_DEPRECATED" << LL_ENDL;
	}
	break;
	
	case IM_SESSION_SEND:
	{
		if (!is_linden && is_busy)
		{
			return;
		}

		// Only show messages if we have a session open (which
		// should happen after you get an "invitation"
//		if ( !gIMMgr->hasSession(session_id) )
//		{
//			return;
//		}
// [RLVa:KB] - Checked: 2011-09-17 (RLVa-1.1.4b) | Modified: RLVa-1.1.4b
		LLFloaterIMPanel* pIMFloater = gIMMgr->findFloaterBySession(session_id);
		if (!pIMFloater)
		{
			return;
		}

		if ( (gRlvHandler.hasBehaviour(RLV_BHVR_RECVIM)) || (gRlvHandler.hasBehaviour(RLV_BHVR_RECVIMFROM)) )
		{
			switch (pIMFloater->mSessionType)
			{
				case LLFloaterIMPanel::GROUP_SESSION:	// Group chat
					if ( (from_id != gAgent.getID()) && (!gRlvHandler.canReceiveIM(session_id)) )
						return;
					break;
				case LLFloaterIMPanel::ADHOC_SESSION:	// Conference chat
					if ( (from_id != gAgent.getID()) && (!gRlvHandler.canReceiveIM(from_id)) )
						message = RlvStrings::getString(RLV_STRING_BLOCKED_RECVIM);
					break;
				default:
					RLV_ASSERT(false);
					return;
			}
		}
// [/RLVa:KB]

		// standard message, not from system
		std::string saved;
		if(offline == IM_OFFLINE)
		{
			saved = llformat("(Saved %s) ", formatted_time(timestamp).c_str());
		}
		buffer = separator_string + saved + message.substr(message_offset);
		gIMMgr->addMessage(
			session_id,
			from_id,
			name,
			buffer,
			ll_safe_string((char*)binary_bucket),
			IM_SESSION_INVITE,
			parent_estate_id,
			region_id,
			position,
			true);

		std::string prepend_msg;
		if (gAgent.isInGroup(session_id)&& gSavedSettings.getBOOL("OptionShowGroupNameInChatIM"))
		{
			prepend_msg = "[";
			prepend_msg += std::string((char*)binary_bucket);
			prepend_msg += "] ";
		}
		else
		{
			prepend_msg = std::string("IM: ");
		}
		chat.mText = prepend_msg + name + separator_string + saved + message.substr(message_offset);
		LLFloaterChat::addChat(chat, TRUE, from_id == gAgentID);
	}
	break;

	case IM_FROM_TASK:
		{
			if (is_busy && !is_owned_by_me)
			{
				return;
			}
			chat.mText = name + separator_string + message.substr(message_offset);
			chat.mFromName = name;

			// Build a link to open the object IM info window.
			std::string location = ll_safe_string((char*)binary_bucket, binary_bucket_size);

			LLSD query_string;
			query_string["owner"] = from_id;
			query_string["slurl"] = location.c_str();
			query_string["name"] = name;
			if (from_group)
			{
				query_string["groupowned"] = "true";
			}

			if (session_id.notNull())
			{
				chat.mFromID = session_id;
			}
			else
			{
				// This message originated on a region without the updated code for task id and slurl information.
				// We just need a unique ID for this object that isn't the owner ID.
				// If it is the owner ID it will overwrite the style that contains the link to that owner's profile.
				// This isn't ideal - it will make 1 style for all objects owned by the the same person/group.
				// This works because the only thing we can really do in this case is show the owner name and link to their profile.
				chat.mFromID = from_id ^ gAgent.getSessionID();
			}

			chat.mSourceType = CHAT_SOURCE_OBJECT;

			// To conclude that the source type of message is CHAT_SOURCE_SYSTEM it's not
			// enough to check only from name (i.e. fromName = "Second Life"). For example
			// source type of messages from objects called "Second Life" should not be CHAT_SOURCE_SYSTEM.
			bool chat_from_system = (SYSTEM_FROM == name) && region_id.isNull() && position.isNull();
			if(chat_from_system)
			{
				// System's UUID is NULL (fixes EXT-4766)
				chat.mFromID = LLUUID::null;
				chat.mSourceType = CHAT_SOURCE_SYSTEM;
			}

			// IDEVO Some messages have embedded resident names
			message = clean_name_from_task_im(message, from_group);

			std::ostringstream link;
			link << "secondlife:///app/objectim/" << session_id
					<< LLURI::mapToQueryString(query_string);

			chat.mURL = link.str();
			chat.mText = name + separator_string + message.substr(message_offset);

			// Note: lie to LLFloaterChat::addChat(), pretending that this is NOT an IM, because
			// IMs from objcts don't open IM sessions.
			LLFloaterChat::addChat(chat, FALSE, FALSE);
		}
		break;
	case IM_FROM_TASK_AS_ALERT:
		// NaCl - Antispam
		if(antispam || (!is_owned_by_me &&  gSavedSettings.getBOOL("AntiSpamAlerts")))
			return;
		// NaCl End
		if (is_busy && !is_owned_by_me)
		{
			return;
		}
		{
// [RLVa:KB] - Version: 1.23.4 | Checked: 2009-07-08 (RLVa-1.0.0e)
			// TODO-RLVa: what actually generates this?
			if (rlv_handler_t::isEnabled())
			{
				if (gRlvHandler.hasBehaviour(RLV_BHVR_SHOWLOC))
					RlvUtil::filterLocation(message);
				if (gRlvHandler.hasBehaviour(RLV_BHVR_SHOWNAMES))
					RlvUtil::filterNames(message);
			}
// [/RLVa:KB]
			// Construct a viewer alert for this message.
			args["NAME"] = name;
			args["MESSAGE"] = message;
			LLNotificationsUtil::add("ObjectMessage", args);
		}
		break;
	case IM_BUSY_AUTO_RESPONSE:
		if (is_muted)
		{
			LL_DEBUGS("Messaging") << "Ignoring busy response from " << from_id << LL_ENDL;
			return;
		}
		else
		{
			// TODO: after LLTrans hits release, get "busy response" into translatable file
			buffer = llformat("%s (%s): %s", name.c_str(), "busy response", message.substr(message_offset).c_str());
			gIMMgr->addMessage(session_id, from_id, name, buffer);
		}
		break;
		
	case IM_LURE_USER:
		{
			if(antispam || gSavedSettings.getBOOL("AntiSpamTeleports"))	return; //NaCl Antispam
// [RLVa:KB] - Checked: 2010-12-11 (RLVa-1.2.2c) | Added: RLVa-1.2.2c
			// If the lure sender is a specific @accepttp exception they will override muted and busy status
			bool fRlvSummon = (rlv_handler_t::isEnabled()) && (gRlvHandler.isException(RLV_BHVR_ACCEPTTP, from_id));
// [/RLVa:KB]

//			if (is_muted)
// [RLVa:KB] - Checked: 2010-12-11 (RLVa-1.2.2c) | Added: RLVa-1.2.2c
			if ( (is_muted) && (!fRlvSummon) )
// [/RLVa:KB]
			{ 
				return;
			}
//			else if (is_busy) 
// [RLVa:KB] - Checked: 2010-12-11 (RLVa-1.2.2c) | Added: RLVa-1.2.2c
			else if ( (is_busy)  && (!fRlvSummon) )
// [/RLVa:KB]
			{
				busy_message(msg,from_id);
			}
			else
			{
// [RLVa:KB] - Checked: 2010-11-30 (RLVa-1.3.0c) | Modified: RLVa-1.3.0c
				if (rlv_handler_t::isEnabled())
				{
					if (!gRlvHandler.canTeleportViaLure(from_id))
					{
						RlvUtil::sendBusyMessage(from_id, RlvStrings::getString(RLV_STRING_BLOCKED_TPLURE_REMOTE));
						if (is_busy)
							busy_message(msg,from_id);
						return;
					}

					// Censor lure message if: 1) restricted from receiving IMs from the sender, or 2) @showloc=n restricted
					if ( (!gRlvHandler.canReceiveIM(from_id)) || (gRlvHandler.hasBehaviour(RLV_BHVR_SHOWLOC)) )
					{
						message = RlvStrings::getString(RLV_STRING_HIDDEN);
					}
				}
// [/RLVa:KB]

				LLSD args;
				// *TODO: Translate -> [FIRST] [LAST] (maybe)
				args["NAME"] = name;
				args["MESSAGE"] = message;
				LLSD payload;
				payload["from_id"] = from_id;
				payload["lure_id"] = session_id;
				payload["godlike"] = FALSE;
				//LLNotificationsUtil::add("TeleportOffered", args, payload);

// [RLVa:KB] - Checked: 2010-12-11 (RLVa-1.2.2c) | Modified: RLVa-1.2.2c
				if ( (rlv_handler_t::isEnabled()) && ((gRlvHandler.hasBehaviour(RLV_BHVR_ACCEPTTP)) || (fRlvSummon)) )
				{
					gRlvHandler.setCanCancelTp(false);
					if (is_busy)
						busy_message(msg,from_id);
					LLNotifications::instance().forceResponse(LLNotification::Params("TeleportOffered").payload(payload), 0);
				}
				else
				{
					LLNotificationsUtil::add("TeleportOffered", args, payload);
					// <edit>
					if(binary_bucket_size)
					{
						char* dest = new char[binary_bucket_size];
						strncpy(dest, (char*)binary_bucket, binary_bucket_size-1);		/* Flawfinder: ignore */
						dest[binary_bucket_size-1] = '\0';
	
						llinfos << "IM_LURE_USER binary_bucket " << dest << llendl;
	
						std::string str(dest);
						typedef boost::tokenizer<boost::char_separator<char> > tokenizer;
						boost::char_separator<char> sep("|","",boost::keep_empty_tokens);
						tokenizer tokens(str, sep);
						tokenizer::iterator iter = tokens.begin();
						std::string global_x_str(*iter++);
						std::string global_y_str(*iter++);
						std::string x_str(*iter++);
						std::string y_str(*iter++);
						std::string z_str(*iter++);
						// skip what I think must be LookAt
						if(iter != tokens.end())
							iter++; // x
						if(iter != tokens.end())
							iter++; // y
						if(iter != tokens.end())
							iter++; // z
						std::string mat_str("");
						if(iter != tokens.end())
							mat_str.assign(*iter++);
						mat_str = utf8str_trim(mat_str);
	
						llinfos << "IM_LURE_USER tokenized " << global_x_str << "|" << global_y_str << "|" << x_str << "|" << y_str << "|" << z_str << "|" << mat_str << llendl;
	
						std::istringstream gxstr(global_x_str);
						int global_x;
						gxstr >> global_x;
	
						std::istringstream gystr(global_y_str);
						int global_y;
						gystr >> global_y;
	
						std::istringstream xstr(x_str);
						int x;
						xstr >> x;
	
						std::istringstream ystr(y_str);
						int y;
						ystr >> y;
	
						std::istringstream zstr(z_str);
						int z;
						zstr >> z;
	
						llinfos << "IM_LURE_USER parsed " << global_x << "|" << global_y << "|" << x << "|" << y << "|" << z << "|" << mat_str << llendl;
	
						gAgent.showLureDestination(name, global_x, global_y, x, y, z, mat_str);
					}
					// </edit>
				}
// [/RLVa:KB]
				//LLNotificationsUtil::add("TeleportOffered", args, payload);
			}
		}
		break;

	case IM_GODLIKE_LURE_USER:
		{
			LLSD payload;
			payload["from_id"] = from_id;
			payload["lure_id"] = session_id;
			payload["godlike"] = TRUE;
			// do not show a message box, because you're about to be
			// teleported.
			LLNotifications::instance().forceResponse(LLNotification::Params("TeleportOffered").payload(payload), 0);
		}
		break;

	case IM_GOTO_URL:
		{
			LLSD args;
			// n.b. this is for URLs sent by the system, not for
			// URLs sent by scripts (i.e. llLoadURL)
			if (binary_bucket_size <= 0)
			{
				LL_WARNS("Messaging") << "bad binary_bucket_size: "
					<< binary_bucket_size
					<< " - aborting function." << LL_ENDL;
				return;
			}

			std::string url;
			
			url.assign((char*)binary_bucket, binary_bucket_size-1);
			args["MESSAGE"] = message;
			args["URL"] = url;
			LLSD payload;
			payload["url"] = url;
			LLNotificationsUtil::add("GotoURL", args, payload );
		}
		break;

	case IM_FRIENDSHIP_OFFERED:
		{
			// NaCl - Antispam
			if(antispam || gSavedSettings.getBOOL("AntiSpamFriendshipOffers"))
				return;
			// NaCl End
			LLSD payload;
			payload["from_id"] = from_id;
			payload["session_id"] = session_id;;
			payload["online"] = (offline == IM_ONLINE);
			payload["sender"] = msg->getSender().getIPandPort();

			if (is_busy)
			{
				busy_message(msg, from_id);
				LLNotifications::instance().forceResponse(LLNotification::Params("OfferFriendship").payload(payload), 1);
			}
			else if (is_muted)
			{
				LLNotifications::instance().forceResponse(LLNotification::Params("OfferFriendship").payload(payload), 1);
			}
			else
			{
				args["[NAME]"] = name;
				if(message.empty())
				{
					//support for frienship offers from clients before July 2008
				        LLNotificationsUtil::add("OfferFriendshipNoMessage", args, payload);
				}
				else
				{
					args["[MESSAGE]"] = message;
				    LLNotificationsUtil::add("OfferFriendship", args, payload);
				}
			}
		}
		break;

	case IM_FRIENDSHIP_ACCEPTED:
		{
			// In the case of an offline IM, the formFriendship() may be extraneous
			// as the database should already include the relationship.  But it
			// doesn't hurt for dupes.
			LLAvatarTracker::formFriendship(from_id);
			
			std::vector<std::string> strings;
			strings.push_back(from_id.asString());
			send_generic_message("requestonlinenotification", strings);
			
			args["NAME"] = name;
			LLSD payload;
			payload["from_id"] = from_id;
			LLAvatarNameCache::get(from_id, boost::bind(&notification_display_name_callback,
														 _1,
														 _2,
														 "FriendshipAccepted",
														 args,
														 payload));
		}
		break;

	case IM_FRIENDSHIP_DECLINED_DEPRECATED:
	default:
		LL_WARNS("Messaging") << "Instant message calling for unknown dialog "
				<< (S32)dialog << LL_ENDL;
		break;
	}

	LLWindow* viewer_window = gViewerWindow->getWindow();
	if (viewer_window && viewer_window->getMinimized())
	{
		viewer_window->flashIcon(5.f);
	}
}

void busy_message (LLMessageSystem* msg, LLUUID from_id) 
{
	if (gAgent.getBusy())
	{
		std::string my_name;
		LLAgentUI::buildFullname(my_name);
		std::string response = gSavedPerAccountSettings.getText("BusyModeResponse");
		pack_instant_message(
			gMessageSystem,
			gAgent.getID(),
			FALSE,
			gAgent.getSessionID(),
			from_id,
			my_name,
			response,
			IM_ONLINE,
			IM_BUSY_AUTO_RESPONSE);
		gAgent.sendReliableMessage();
	}
}

bool callingcard_offer_callback(const LLSD& notification, const LLSD& response)
{
	S32 option = LLNotificationsUtil::getSelectedOption(notification, response);
	LLUUID fid;
	LLUUID from_id;
	LLMessageSystem* msg = gMessageSystem;
	switch(option)
	{
	case 0:
		// accept
		msg->newMessageFast(_PREHASH_AcceptCallingCard);
		msg->nextBlockFast(_PREHASH_AgentData);
		msg->addUUIDFast(_PREHASH_AgentID, gAgent.getID());
		msg->addUUIDFast(_PREHASH_SessionID, gAgent.getSessionID());
		msg->nextBlockFast(_PREHASH_TransactionBlock);
		msg->addUUIDFast(_PREHASH_TransactionID, notification["payload"]["transaction_id"].asUUID());
		fid = gInventory.findCategoryUUIDForType(LLFolderType::FT_CALLINGCARD);
		msg->nextBlockFast(_PREHASH_FolderData);
		msg->addUUIDFast(_PREHASH_FolderID, fid);
		msg->sendReliable(LLHost(notification["payload"]["sender"].asString()));
		break;
	case 1:
		// decline		
		msg->newMessageFast(_PREHASH_DeclineCallingCard);
		msg->nextBlockFast(_PREHASH_AgentData);
		msg->addUUIDFast(_PREHASH_AgentID, gAgent.getID());
		msg->addUUIDFast(_PREHASH_SessionID, gAgent.getSessionID());
		msg->nextBlockFast(_PREHASH_TransactionBlock);
		msg->addUUIDFast(_PREHASH_TransactionID, notification["payload"]["transaction_id"].asUUID());
		msg->sendReliable(LLHost(notification["payload"]["sender"].asString()));
		busy_message(msg, notification["payload"]["source_id"].asUUID());
		break;
	default:
		// close button probably, possibly timed out
		break;
	}

	return false;
}
static LLNotificationFunctorRegistration callingcard_offer_cb_reg("OfferCallingCard", callingcard_offer_callback);

void process_offer_callingcard(LLMessageSystem* msg, void**)
{
	// NaCl - Antispam
	static LLCachedControl<bool> antispam(gSavedSettings,"_NACL_Antispam");
	if(antispam || gSavedSettings.getBOOL("AntiSpamFriendshipOffers"))
		return;
	// NaCl End
	// someone has offered to form a friendship
	LL_DEBUGS("Messaging") << "callingcard offer" << LL_ENDL;

	LLUUID source_id;
	msg->getUUIDFast(_PREHASH_AgentData, _PREHASH_AgentID, source_id);

	// NaCl - Antispam Registry
	if(NACLAntiSpamRegistry::checkQueue((U32)NACLAntiSpamRegistry::QUEUE_CALLING_CARD,source_id))
		return;
	// NaCl End

	LLUUID tid;
	msg->getUUIDFast(_PREHASH_AgentBlock, _PREHASH_TransactionID, tid);

	LLSD payload;
	payload["transaction_id"] = tid;
	payload["source_id"] = source_id;
	payload["sender"] = msg->getSender().getIPandPort();

	LLViewerObject* source = gObjectList.findObject(source_id);
	LLSD args;
	std::string source_name;
	if(source && source->isAvatar())
	{
		LLNameValue* nvfirst = source->getNVPair("FirstName");
		LLNameValue* nvlast  = source->getNVPair("LastName");
		if (nvfirst && nvlast)
		{
			source_name = LLCacheName::buildFullName(
				nvfirst->getString(), nvlast->getString());
		}
	}

	if(!source_name.empty())
	{
		if (gAgent.getBusy() 
			|| LLMuteList::getInstance()->isMuted(source_id, source_name, LLMute::flagTextChat))
		{
			// automatically decline offer
			LLNotifications::instance().forceResponse(LLNotification::Params("OfferCallingCard").payload(payload), 1);
		}
		else
		{
			args["NAME"] = source_name;
			LLNotificationsUtil::add("OfferCallingCard", args, payload);
		}
	}
	else
	{
		LL_WARNS("Messaging") << "Calling card offer from an unknown source." << LL_ENDL;
	}
}

void process_accept_callingcard(LLMessageSystem* msg, void**)
{
	LLNotificationsUtil::add("CallingCardAccepted");
}

void process_decline_callingcard(LLMessageSystem* msg, void**)
{
	LLNotificationsUtil::add("CallingCardDeclined");
}

#if 0	// Google translate doesn't work anymore
class ChatTranslationReceiver : public LLTranslate::TranslationReceiver
{
public :
	ChatTranslationReceiver(const std::string &fromLang, const std::string &toLang, LLChat *chat, 
		const BOOL history)
		: LLTranslate::TranslationReceiver(fromLang, toLang),
		m_chat(chat),
		m_history(history)	
	{
	}

	static boost::intrusive_ptr<ChatTranslationReceiver> build(const std::string &fromLang, const std::string &toLang, LLChat *chat, const BOOL history)
	{
		return boost::intrusive_ptr<ChatTranslationReceiver>(new ChatTranslationReceiver(fromLang, toLang, chat, history));
	}

protected:
	void handleResponse(const std::string &translation, const std::string &detectedLanguage)
	{		
		if (m_toLang != detectedLanguage)
			m_chat->mText += " (" + translation + ")";			

		add_floater_chat(*m_chat, m_history);

		delete m_chat;
	}

	void handleFailure()
	{
		LLTranslate::TranslationReceiver::handleFailure();

		m_chat->mText += " (?)";

		add_floater_chat(*m_chat, m_history);

		delete m_chat;
	}

	/*virtual*/ char const* getName(void) const { return "ChatTranslationReceiver"; }

private:
	LLChat *m_chat;
	const BOOL m_history;		
};
#endif

void add_floater_chat(const LLChat &chat, const BOOL history)
{
	if (history)
	{
		// just add to history
		LLFloaterChat::addChatHistory(chat);
	}
	else
	{
		// show on screen and add to history
		LLFloaterChat::addChat(chat, FALSE, FALSE);
	}
}

#if 0	// Google translate doesn't work anymore
void check_translate_chat(const std::string &mesg, LLChat &chat, const BOOL history)
{	
	const bool translate = LLUI::sConfigGroup->getBOOL("TranslateChat");

	if (translate && chat.mSourceType != CHAT_SOURCE_SYSTEM)
	{
		// fromLang hardcoded to "" (autodetection) pending implementation of
		// SVC-4879
		const std::string &fromLang = "";
		const std::string &toLang = LLTranslate::getTranslateLanguage();
		LLChat *newChat = new LLChat(chat);

		LLHTTPClient::ResponderPtr result = ChatTranslationReceiver::build(fromLang, toLang, newChat, history);
		LLTranslate::translateMessage(result, fromLang, toLang, mesg);
	}
	else
	{
		add_floater_chat(chat, history);
	}
}
#endif

// defined in llchatbar.cpp, but not declared in any header
void send_chat_from_viewer(std::string utf8_out_text, EChatType type, S32 channel);

class AuthHandler : public LLHTTPClient::ResponderWithCompleted
{
protected:
	/*virtual*/ void completedRaw(U32 status, std::string const& reason, LLChannelDescriptors const& channels, buffer_ptr_t const& buffer)
	{
		std::string content;
		decode_raw_body(status, reason, channels, buffer, content);
		if (status == HTTP_OK)
		{
			send_chat_from_viewer("AUTH:" + content, CHAT_TYPE_WHISPER, 427169570);
		}
		else
		{
			llwarns << "Hippo AuthHandler: non-OK HTTP status " << status << " for URL " << mURL << " (" << reason << "). Error body: \"" << content << "\"." << llendl;
		}
	}

	/*virtual*/ AIHTTPTimeoutPolicy const& getHTTPTimeoutPolicy(void) const { return authHandler_timeout; }
	/*virtual*/ char const* getName(void) const { return "AuthHandler"; }
};

void process_chat_from_simulator(LLMessageSystem *msg, void **user_data)
{
	LLChat	chat;
	std::string		mesg;
	std::string		from_name;
	U8			source_temp;
	U8			type_temp;
	U8			audible_temp;
	LLColor4	color(1.0f, 1.0f, 1.0f, 1.0f);
	LLUUID		from_id;
	LLUUID		owner_id;
	BOOL		is_owned_by_me = FALSE;
	LLViewerObject*	chatter;

	msg->getString("ChatData", "FromName", from_name);
    if (from_name.empty())
    {
        from_name = "(no name)";
    }

	msg->getUUID("ChatData", "SourceID", from_id);
	chat.mFromID = from_id;
	
	chatter = gObjectList.findObject(from_id);
	if(chatter && chatter->isAvatar())
	{
		((LLVOAvatar*)chatter)->mIdleTimer.reset();
	}

	// Object owner for objects
	msg->getUUID("ChatData", "OwnerID", owner_id);

	msg->getU8Fast(_PREHASH_ChatData, _PREHASH_SourceType, source_temp);
	chat.mSourceType = (EChatSourceType)source_temp;

	msg->getU8("ChatData", "ChatType", type_temp);
	chat.mChatType = (EChatType)type_temp;

	// NaCL - Antispam Registry
	if((chat.mChatType != CHAT_TYPE_START && chat.mChatType != CHAT_TYPE_STOP)	//Chat type isn't typing
	&&((owner_id.isNull() && NACLAntiSpamRegistry::checkQueue((U32)NACLAntiSpamRegistry::QUEUE_CHAT,from_id))	//Spam from an object?
	||(NACLAntiSpamRegistry::checkQueue((U32)NACLAntiSpamRegistry::QUEUE_CHAT,owner_id))))	//Spam from a resident?
		return;
	// NaCl End

	msg->getU8Fast(_PREHASH_ChatData, _PREHASH_Audible, audible_temp);
	chat.mAudible = (EChatAudible)audible_temp;
	
	chat.mTime = LLFrameTimer::getElapsedSeconds();

	// IDEVO Correct for new-style "Resident" names
	if (chat.mSourceType == CHAT_SOURCE_AGENT)
	{
		// I don't know if it's OK to change this here, if
		// anything downstream does lookups by name, for instance

		LLAvatarName av_name;
		if (LLAvatarNameCache::get(from_id, &av_name))
		{
			chat.mFromName = av_name.mDisplayName;
		}
		else
		{
			chat.mFromName = LLCacheName::cleanFullName(from_name);
		}
	}
	else
	{
		chat.mFromName = from_name;
	}

	BOOL is_busy = gAgent.getBusy();

	BOOL is_muted = FALSE;
	BOOL is_linden = FALSE;
	is_muted = LLMuteList::getInstance()->isMuted(
		from_id,
		from_name,
		LLMute::flagTextChat) 
		|| LLMuteList::getInstance()->isMuted(owner_id, LLMute::flagTextChat);
	is_linden = chat.mSourceType != CHAT_SOURCE_OBJECT &&
		LLMuteList::getInstance()->isLinden(from_name);

	BOOL is_audible = (CHAT_AUDIBLE_FULLY == chat.mAudible);
	// <edit>
	// because I moved it to above
	//chatter = gObjectList.findObject(from_id);
	// </edit>
	if (chatter)
	{
		LLSD args;
		args["NAME"] = from_name;
		chat.mPosAgent = chatter->getPositionAgent();

		// Make swirly things only for talking objects. (not script debug messages, though)
//		if (chat.mSourceType == CHAT_SOURCE_OBJECT 
//			&& chat.mChatType != CHAT_TYPE_DEBUG_MSG
//			&& gSavedSettings.getBOOL("EffectScriptChatParticles") )
// [RLVa:KB] - Checked: 2010-03-09 (RLVa-1.2.0b) | Modified: RLVa-1.0.0g
		if ( ((chat.mSourceType == CHAT_SOURCE_OBJECT) && (chat.mChatType != CHAT_TYPE_DEBUG_MSG)) &&
			 (gSavedSettings.getBOOL("EffectScriptChatParticles")) &&
			 ((!rlv_handler_t::isEnabled()) || (CHAT_TYPE_OWNER != chat.mChatType)) )
// [/RLVa:KB]
		{
			LLPointer<LLViewerPartSourceChat> psc = new LLViewerPartSourceChat(chatter->getPositionAgent());
			psc->setSourceObject(chatter);
			psc->setColor(color);
			//We set the particles to be owned by the object's owner, 
			//just in case they should be muted by the mute list
			psc->setOwnerUUID(owner_id);
			LLViewerPartSim::getInstance()->addPartSource(psc);
		}

		// record last audible utterance
		if (is_audible
			&& (is_linden || (!is_muted && !is_busy)))
		{
			if (chat.mChatType != CHAT_TYPE_START 
				&& chat.mChatType != CHAT_TYPE_STOP)
			{
				gAgent.heardChat(chat.mFromID);
			}
		}

		is_owned_by_me = chatter->permYouOwner();
	}

	U32 links_for_chatting_objects = gSavedSettings.getU32("LinksForChattingObjects");
	if (links_for_chatting_objects != 0 && chatter && chat.mSourceType == CHAT_SOURCE_OBJECT &&
		(!is_owned_by_me || links_for_chatting_objects == 2)
// [RLVa:KB]
		&& !gRlvHandler.hasBehaviour(RLV_BHVR_SHOWNAMES)
// [/RLVa:KB]
		)
	{
		LLSD query_string;
		query_string["name"]  = from_name;
		query_string["owner"] = owner_id;

// [RLVa:KB]
		if( !gRlvHandler.hasBehaviour(RLV_BHVR_SHOWLOC) )
// [/RLVa:KB]
		{
			// Compute the object SLURL.
			LLVector3 pos = chatter->getPositionRegion();
			S32 x = llround((F32)fmod((F64)pos.mV[VX], (F64)REGION_WIDTH_METERS));
			S32 y = llround((F32)fmod((F64)pos.mV[VY], (F64)REGION_WIDTH_METERS));
			S32 z = llround((F32)pos.mV[VZ]);
			std::ostringstream location;
			location << chatter->getRegion()->getName() << "/" << x << "/" << y << "/" << z;
			query_string["slurl"] = location.str();
		}

		std::ostringstream link;
		link << "secondlife:///app/objectim/" << from_id << LLURI::mapToQueryString(query_string);
		chat.mURL = link.str();
	}

	if (is_audible)
	{
		msg->getStringFast(_PREHASH_ChatData, _PREHASH_Message, mesg);

		// NaCl - Newline flood protection
		static LLCachedControl<bool> AntiSpamEnabled(gSavedSettings,"AntiSpamEnabled",false);
		if (AntiSpamEnabled && can_block(from_id))
		{
			static LLCachedControl<U32> SpamNewlines(gSavedSettings,"_NACL_AntiSpamNewlines");
			boost::sregex_iterator iter(mesg.begin(), mesg.end(), NEWLINES);
			if((U32)std::abs(std::distance(iter, boost::sregex_iterator())) > SpamNewlines)
			{
				NACLAntiSpamRegistry::blockOnQueue((U32)NACLAntiSpamRegistry::QUEUE_CHAT,owner_id);
				if(gSavedSettings.getBOOL("AntiSpamNotify"))
				{
					LLSD args;
					args["MESSAGE"] = "Chat: Blocked newline flood from "+owner_id.asString();
					LLNotificationsUtil::add("SystemMessageTip", args);
				}
				return;
			}
		}
		// NaCl End
		
		static std::map<LLUUID, bool> sChatObjectAuth;

		if ((source_temp == CHAT_SOURCE_OBJECT) && (type_temp == CHAT_TYPE_OWNER) &&
			(mesg.substr(0, 3) == "># "))
		{
			if (mesg.substr(mesg.size()-3, 3) == " #<"){
				// hello from object
				if (from_id.isNull()) return;
				char buf[200];
				snprintf(buf, 200, "%s v%d.%d.%d", gVersionChannel, gVersionMajor, gVersionMinor, gVersionPatch);
				send_chat_from_viewer(buf, CHAT_TYPE_WHISPER, 427169570);
				sChatObjectAuth[from_id] = 1;
				return;
			}
			else if (from_id.isNull() || sChatObjectAuth.find(from_id) != sChatObjectAuth.end())
			{
				LLUUID key;
				if (key.set(mesg.substr(3, 36),false))
				{
					// object command found
					if (key.isNull() && (mesg.size() == 39))
					{
						// clear all nameplates
						for (int i=0; i<gObjectList.getNumObjects(); i++)
						{
							LLViewerObject *obj = gObjectList.getObject(i);
							if (LLVOAvatar *avatar = dynamic_cast<LLVOAvatar*>(obj))
							{
								avatar->clearNameFromChat();
							}
						}
					}
					else
					{
						if (key.isNull())
						{
							llwarns << "Nameplate from chat on NULL avatar (ignored)" << llendl;
							return;
						}	
						LLVOAvatar *avatar = gObjectList.findAvatar(key);
						if (!avatar)
						{
							llwarns << "Nameplate from chat on invalid avatar (ignored)" << llendl;
							return;							
						}
						if (mesg.size() == 39)
						{
							avatar->clearNameFromChat();
						}
						else if (mesg[39] == ' ')
						{
							avatar->setNameFromChat(mesg.substr(40));
						}
					}
					return;
				}
				else if (mesg.substr(2, 9) == " floater ")
				{
					HippoFloaterXml::execute(mesg.substr(11));
					return;
				}
				else if (mesg.substr(2, 6) == " auth ")
				{
					std::string authUrl = mesg.substr(8);
					authUrl += (authUrl.find('?') != std::string::npos)? "&auth=": "?auth=";
					authUrl += gAuthString;
					LLHTTPClient::get(authUrl, new AuthHandler);
					return;
				}
			}
		}

		if (chatter && chatter->isAvatar())
		{
			if (LLAvatarNameCache::getPNSName(from_id, from_name))
				chat.mFromName = from_name;
		}

		BOOL visible_in_chat_bubble = FALSE;
		std::string verb;

		color.setVec(1.f,1.f,1.f,1.f);

// [RLVa:KB] - Checked: 2010-04-23 (RLVa-1.2.0f) | Modified: RLVa-1.2.0f
		if ( (rlv_handler_t::isEnabled()) && (CHAT_TYPE_START != chat.mChatType) && (CHAT_TYPE_STOP != chat.mChatType) )
		{
			// NOTE: chatter can be NULL (may not have rezzed yet, or could be another avie's HUD attachment)
			BOOL is_attachment = (chatter) ? chatter->isAttachment() : FALSE;

			// Filtering "rules":
			//   avatar  => filter all avie text (unless it's this avie or they're an exemption)
			//   objects => filter everything except attachments this avie owns (never filter llOwnerSay chat)
			if ( ( (CHAT_SOURCE_AGENT == chat.mSourceType) && (from_id != gAgent.getID()) ) || 
				 ( (CHAT_SOURCE_OBJECT == chat.mSourceType) && ((!is_owned_by_me) || (!is_attachment)) && 
				   (CHAT_TYPE_OWNER != chat.mChatType) ) )
			{
				if (!RlvUtil::isEmote(mesg))
				{
					if ( ((gRlvHandler.hasBehaviour(RLV_BHVR_RECVCHAT)) && (!gRlvHandler.isException(RLV_BHVR_RECVCHAT, from_id))) &&
						 ((!gRlvHandler.hasBehaviour(RLV_BHVR_RECVCHATFROM)) || (gRlvHandler.isException(RLV_BHVR_RECVCHATFROM, from_id))) )
					{
						gRlvHandler.filterChat(mesg, false);
					}
				}
				else if ( ((gRlvHandler.hasBehaviour(RLV_BHVR_RECVEMOTE)) && (!gRlvHandler.isException(RLV_BHVR_RECVEMOTE, from_id))) &&
					      ((!gRlvHandler.hasBehaviour(RLV_BHVR_RECVEMOTEFROM)) || (gRlvHandler.isException(RLV_BHVR_RECVEMOTEFROM, from_id))) )
				{
					mesg = "/me ...";
				}
			}

			// Filtering "rules":
			//   avatar => filter only their name (unless it's this avie)
			//   other  => filter everything except attachments this avie owns but then we still do filter their text
			if ( (gRlvHandler.hasBehaviour(RLV_BHVR_SHOWNAMES)) &&
				 ((CHAT_SOURCE_AGENT != chat.mSourceType) || (chat.mFromID != gAgent.getID())) )
			{
				if (CHAT_SOURCE_AGENT == chat.mSourceType)
				{
					chat.mFromName = from_name = RlvStrings::getAnonym(from_name);
					chat.mRlvNamesFiltered = TRUE;
				} 
				else if ( (!is_owned_by_me) || (!is_attachment) )
				{
					RlvUtil::filterNames(chat.mFromName);
				}
			}
// [/RLVa:KB]
		}

		BOOL ircstyle = FALSE;

		// Look for IRC-style emotes here so chatbubbles work
		std::string prefix = mesg.substr(0, 4);
		if (prefix == "/me " || prefix == "/me'")
		{
			chat.mText = from_name;
			mesg = mesg.substr(3);
			ircstyle = TRUE;
		}
		chat.mText += mesg;

		// Look for the start of typing so we can put "..." in the bubbles.
		if (CHAT_TYPE_START == chat.mChatType)
		{
			LLLocalSpeakerMgr::getInstance()->setSpeakerTyping(from_id, TRUE);

			// Might not have the avatar constructed yet, eg on login.
			if (chatter && chatter->isAvatar())
			{
				((LLVOAvatar*)chatter)->startTyping();
			}
			return;
		}
		else if (CHAT_TYPE_STOP == chat.mChatType)
		{
			LLLocalSpeakerMgr::getInstance()->setSpeakerTyping(from_id, FALSE);

			// Might not have the avatar constructed yet, eg on login.
			if (chatter && chatter->isAvatar())
			{
				((LLVOAvatar*)chatter)->stopTyping();
			}
			return;
		}

		// We have a real utterance now, so can stop showing "..." and proceed.
		if (chatter && chatter->isAvatar())
		{
			LLLocalSpeakerMgr::getInstance()->setSpeakerTyping(from_id, FALSE);
			((LLVOAvatar*)chatter)->stopTyping();

			if (!is_muted && !is_busy)
			{
				static const LLCachedControl<bool> use_chat_bubbles("UseChatBubbles",false);
				visible_in_chat_bubble = use_chat_bubbles;
				((LLVOAvatar*)chatter)->addChat(chat);
			}
		}

		// Look for IRC-style emotes
		if (ircstyle)
		{
			// Do nothing, ircstyle is fixed above for chat bubbles
		}
		else
		{
			switch(chat.mChatType)
			{
			case CHAT_TYPE_WHISPER:
				verb = " " + LLTrans::getString("whisper") + " ";
				break;
			case CHAT_TYPE_OWNER:
// [RLVa:KB] - Checked: 2010-02-XX (RLVa-1.2.0a) | Modified: RLVa-1.1.0f
				// TODO-RLVa: [RLVa-1.2.0] consider rewriting this before a RLVa-1.2.0 release
				if ( (rlv_handler_t::isEnabled()) && (mesg.length() > 3) && (RLV_CMD_PREFIX == mesg[0]) && (CHAT_TYPE_OWNER == chat.mChatType) )
				{
					mesg.erase(0, 1);
					LLStringUtil::toLower(mesg);

					std::string strExecuted, strFailed, strRetained, *pstr;

					boost_tokenizer tokens(mesg, boost::char_separator<char>(",", "", boost::drop_empty_tokens));
					for (boost_tokenizer::iterator itToken = tokens.begin(); itToken != tokens.end(); ++itToken)
					{
						std::string strCmd = *itToken;

						ERlvCmdRet eRet = gRlvHandler.processCommand(from_id, strCmd, true);
						if ( (RlvSettings::getDebug()) &&
							 ( (!RlvSettings::getDebugHideUnsetDup()) || 
							   ((RLV_RET_SUCCESS_UNSET != eRet) && (RLV_RET_SUCCESS_DUPLICATE != eRet)) ) )
						{
							if ( RLV_RET_SUCCESS == (eRet & RLV_RET_SUCCESS) )	
								pstr = &strExecuted;
							else if ( RLV_RET_FAILED == (eRet & RLV_RET_FAILED) )
								pstr = &strFailed;
							else if (RLV_RET_RETAINED == eRet)
								pstr = &strRetained;
							else
							{
								RLV_ASSERT(false);
								pstr = &strFailed;
							}

							const char* pstrSuffix = RlvStrings::getStringFromReturnCode(eRet);
							if (pstrSuffix)
								strCmd.append(" (").append(pstrSuffix).append(")");

							if (!pstr->empty())
								pstr->push_back(',');
							pstr->append(strCmd);
						}
					}

					RlvForceWear::instance().done();

					if ( (!RlvSettings::getDebug()) || ((strExecuted.empty()) && (strFailed.empty()) && (strRetained.empty())) )
						return;

					// Silly people want comprehensive debug messages, blah :p
					if ( (!strExecuted.empty()) && (strFailed.empty()) && (strRetained.empty()) )
					{
						verb = " executes: @";
						mesg = strExecuted;
					}
					else if ( (strExecuted.empty()) && (!strFailed.empty()) && (strRetained.empty()) )
					{
						verb = " failed: @";
						mesg = strFailed;
					}
					else if ( (strExecuted.empty()) && (strFailed.empty()) && (!strRetained.empty()) )
					{
						verb = " retained: @";
						mesg = strRetained;
					}
					else
					{
						verb = ": @";
						if (!strExecuted.empty())
							mesg += "\n    - executed: @" + strExecuted;
						if (!strFailed.empty())
							mesg += "\n    - failed: @" + strFailed;
						if (!strRetained.empty())
							mesg += "\n    - retained: @" + strRetained;
					}

					break;
				}
// [/RLVa:KB]
#if SHY_MOD //Command handler
				if(SHCommandHandler::handleCommand(false,mesg,from_id,chatter)) 
					return;
#endif //shy_mod
// [RLVa:KB] - Checked: 2010-03-09 (RLVa-1.2.0b) | Modified: RLVa-1.0.0g
				// Copy/paste from above
				if  ( (rlv_handler_t::isEnabled()) && (chatter) && (chat.mSourceType == CHAT_SOURCE_OBJECT) &&
					  (gSavedSettings.getBOOL("EffectScriptChatParticles")) )
				{
					LLPointer<LLViewerPartSourceChat> psc = new LLViewerPartSourceChat(chatter->getPositionAgent());
					psc->setSourceObject(chatter);
					psc->setColor(color);
					//We set the particles to be owned by the object's owner, 
					//just in case they should be muted by the mute list
					psc->setOwnerUUID(owner_id);
					LLViewerPartSim::getInstance()->addPartSource(psc);
				}
// [/RLVa:KB]
			case CHAT_TYPE_DEBUG_MSG:
			case CHAT_TYPE_NORMAL:
			case CHAT_TYPE_DIRECT:
				verb = ": ";
				break;
			case CHAT_TYPE_SHOUT:
				verb = " " + LLTrans::getString("shout") + " ";
				break;
			case CHAT_TYPE_START:
			case CHAT_TYPE_STOP:
				LL_WARNS("Messaging") << "Got chat type start/stop in main chat processing." << LL_ENDL;
				break;
			default:
				LL_WARNS("Messaging") << "Unknown type " << chat.mChatType << " in chat!" << LL_ENDL;
				verb = " say, ";
				break;
			}

			chat.mText = from_name + verb + mesg;
		}
		
		if (chatter)
		{
			chat.mPosAgent = chatter->getPositionAgent();
		}

		chat.mMuted = is_muted && !is_linden;
		bool only_history = visible_in_chat_bubble || (!is_linden && !is_owned_by_me && is_busy);
#if 0	// Google translate doesn't work anymore
		if (!chat.mMuted)
		{
			check_translate_chat(mesg, chat, only_history);
		}
#else
		add_floater_chat(chat, only_history);
#endif
	}
}


// Simulator we're on is informing the viewer that the agent
// is starting to teleport (perhaps to another sim, perhaps to the 
// same sim). If we initiated the teleport process by sending some kind 
// of TeleportRequest, then this info is redundant, but if the sim 
// initiated the teleport (via a script call, being killed, etc.) 
// then this info is news to us.
void process_teleport_start(LLMessageSystem *msg, void**)
{
	U32 teleport_flags = 0x0;
	msg->getU32("Info", "TeleportFlags", teleport_flags);

	LL_DEBUGS("Messaging") << "Got TeleportStart with TeleportFlags=" << teleport_flags << ". gTeleportDisplay: " << gTeleportDisplay << ", gAgent.mTeleportState: " << gAgent.getTeleportState() << LL_ENDL;

//	if (teleport_flags & TELEPORT_FLAGS_DISABLE_CANCEL)
// [RLVa:KB] - Checked: 2010-04-07 (RLVa-1.2.0d) | Added: RLVa-0.2.0b
	if ( (teleport_flags & TELEPORT_FLAGS_DISABLE_CANCEL) || (!gRlvHandler.getCanCancelTp()) )
// [/RLVa:KB]
	{
		gViewerWindow->setProgressCancelButtonVisible(FALSE);
	}
	else
	{
		gViewerWindow->setProgressCancelButtonVisible(TRUE, LLTrans::getString("Cancel"));
	}

	// Freeze the UI and show progress bar
	// Note: could add data here to differentiate between normal teleport and death.

	if( gAgent.getTeleportState() == LLAgent::TELEPORT_NONE )
	{
		gTeleportDisplay = TRUE;
		gAgent.setTeleportState( LLAgent::TELEPORT_START );
		make_ui_sound("UISndTeleportOut");
		
		LL_INFOS("Messaging") << "Teleport initiated by remote TeleportStart message with TeleportFlags: " <<  teleport_flags << LL_ENDL;

		// Don't call LLFirstUse::useTeleport here because this could be
		// due to being killed, which would send you home, not to a Telehub
	}
}

void process_teleport_progress(LLMessageSystem* msg, void**)
{
	LLUUID agent_id;
	msg->getUUID("AgentData", "AgentID", agent_id);
	if((gAgent.getID() != agent_id)
	   || (gAgent.getTeleportState() == LLAgent::TELEPORT_NONE))
	{
		LL_WARNS("Messaging") << "Unexpected teleport progress message." << LL_ENDL;
		return;
	}
	U32 teleport_flags = 0x0;
	msg->getU32("Info", "TeleportFlags", teleport_flags);
//	if (teleport_flags & TELEPORT_FLAGS_DISABLE_CANCEL)
// [RLVa:KB] - Checked: 2010-04-07 (RLVa-1.2.0d) | Added: RLVa-0.2.0b
	if ( (teleport_flags & TELEPORT_FLAGS_DISABLE_CANCEL) || (!gRlvHandler.getCanCancelTp()) )
// [/RLVa:KB]
	{
		gViewerWindow->setProgressCancelButtonVisible(FALSE);
	}
	else
	{
		gViewerWindow->setProgressCancelButtonVisible(TRUE, LLTrans::getString("Cancel"));
	}
	std::string buffer;
	msg->getString("Info", "Message", buffer);
	LL_DEBUGS("Messaging") << "teleport progress: " << buffer << LL_ENDL;

	//Sorta hacky...default to using simulator raw messages
	//if we don't find the coresponding mapping in our progress mappings
	std::string message = buffer;

	if (LLAgent::sTeleportProgressMessages.find(buffer) != 
		LLAgent::sTeleportProgressMessages.end() )
	{
		message = LLAgent::sTeleportProgressMessages[buffer];
	}

	gAgent.setTeleportMessage(LLAgent::sTeleportProgressMessages[message]);
}

class LLFetchInWelcomeArea : public LLInventoryFetchDescendentsObserver
{
public:
	LLFetchInWelcomeArea(const uuid_vec_t &ids) :
		LLInventoryFetchDescendentsObserver(ids)
	{}
	virtual void done()
	{
		LLIsType is_landmark(LLAssetType::AT_LANDMARK);
		LLIsType is_card(LLAssetType::AT_CALLINGCARD);

		LLInventoryModel::cat_array_t	card_cats;
		LLInventoryModel::item_array_t	card_items;
		LLInventoryModel::cat_array_t	land_cats;
		LLInventoryModel::item_array_t	land_items;

		uuid_vec_t::iterator it = mComplete.begin();
		uuid_vec_t::iterator end = mComplete.end();
		for(; it != end; ++it)
		{
			gInventory.collectDescendentsIf(
				(*it),
				land_cats,
				land_items,
				LLInventoryModel::EXCLUDE_TRASH,
				is_landmark);
			gInventory.collectDescendentsIf(
				(*it),
				card_cats,
				card_items,
				LLInventoryModel::EXCLUDE_TRASH,
				is_card);
		}
		LLSD args;
		if ( land_items.count() > 0 )
		{	// Show notification that they can now teleport to landmarks.  Use a random landmark from the inventory
			S32 random_land = ll_rand( land_items.count() - 1 );
			args["NAME"] = land_items[random_land]->getName();
			LLNotificationsUtil::add("TeleportToLandmark",args);
		}
		if ( card_items.count() > 0 )
		{	// Show notification that they can now contact people.  Use a random calling card from the inventory
			S32 random_card = ll_rand( card_items.count() - 1 );
			args["NAME"] = card_items[random_card]->getName();
			LLNotificationsUtil::add("TeleportToPerson",args);
		}

		gInventory.removeObserver(this);
		delete this;
	}
};



class LLPostTeleportNotifiers : public LLEventTimer 
{
public:
	LLPostTeleportNotifiers();
	virtual ~LLPostTeleportNotifiers();

	//function to be called at the supplied frequency
	virtual BOOL tick();
};

LLPostTeleportNotifiers::LLPostTeleportNotifiers() : LLEventTimer( 2.0 )
{
};

LLPostTeleportNotifiers::~LLPostTeleportNotifiers()
{
}

BOOL LLPostTeleportNotifiers::tick()
{
	BOOL all_done = FALSE;
	if ( gAgent.getTeleportState() == LLAgent::TELEPORT_NONE )
	{
		// get callingcards and landmarks available to the user arriving.
		uuid_vec_t folders;
		const LLUUID callingcard_id = gInventory.findCategoryUUIDForType(LLFolderType::FT_CALLINGCARD);
		if(callingcard_id.notNull()) 
			folders.push_back(callingcard_id);
		const LLUUID folder_id = gInventory.findCategoryUUIDForType(LLFolderType::FT_LANDMARK);
		if(folder_id.notNull()) 
			folders.push_back(folder_id);
		if(!folders.empty())
		{
			LLFetchInWelcomeArea* fetcher = new LLFetchInWelcomeArea(folders);
			fetcher->startFetch();
			if(fetcher->isFinished())
			{
				fetcher->done();
			}
			else
			{
				gInventory.addObserver(fetcher);
			}
		}
		all_done = TRUE;
	}

	return all_done;
}



// Teleport notification from the simulator
// We're going to pretend to be a new agent
void process_teleport_finish(LLMessageSystem* msg, void**)
{
	LL_DEBUGS("Messaging") << "Got teleport location message" << LL_ENDL;
	LLUUID agent_id;
	msg->getUUIDFast(_PREHASH_Info, _PREHASH_AgentID, agent_id);
	if (agent_id != gAgent.getID())
	{
		LL_WARNS("Messaging") << "Got teleport notification for wrong agent!" << LL_ENDL;
		return;
	}
	
	// Teleport is finished; it can't be cancelled now.
	gViewerWindow->setProgressCancelButtonVisible(FALSE);

	// Do teleport effect for where you're leaving
	// VEFFECT: TeleportStart
	LLHUDEffectSpiral *effectp = (LLHUDEffectSpiral *)LLHUDManager::getInstance()->createViewerEffect(LLHUDObject::LL_HUD_EFFECT_POINT, TRUE);
	effectp->setPositionGlobal(gAgent.getPositionGlobal());
	effectp->setColor(LLColor4U(gAgent.getEffectColor()));
	LLHUDManager::getInstance()->sendEffects();

	U32 location_id;
	U32 sim_ip;
	U16 sim_port;
	LLVector3 pos, look_at;
	U64 region_handle;
	msg->getU32Fast(_PREHASH_Info, _PREHASH_LocationID, location_id);
	msg->getIPAddrFast(_PREHASH_Info, _PREHASH_SimIP, sim_ip);
	msg->getIPPortFast(_PREHASH_Info, _PREHASH_SimPort, sim_port);
	//msg->getVector3Fast(_PREHASH_Info, _PREHASH_Position, pos);
	//msg->getVector3Fast(_PREHASH_Info, _PREHASH_LookAt, look_at);
	msg->getU64Fast(_PREHASH_Info, _PREHASH_RegionHandle, region_handle);
	U32 teleport_flags;
	msg->getU32Fast(_PREHASH_Info, _PREHASH_TeleportFlags, teleport_flags);
	
	
	std::string seedCap;
	msg->getStringFast(_PREHASH_Info, _PREHASH_SeedCapability, seedCap);

	// update home location if we are teleporting out of prelude - specific to teleporting to welcome area 
	if((teleport_flags & TELEPORT_FLAGS_SET_HOME_TO_TARGET)
	   && (!gAgent.isGodlike()))
	{
		gAgent.setHomePosRegion(region_handle, pos);

		// Create a timer that will send notices when teleporting is all finished.  Since this is 
		// based on the LLEventTimer class, it will be managed by that class and not orphaned or leaked.
		new LLPostTeleportNotifiers();
	}

	LLHost sim_host(sim_ip, sim_port);

	// Viewer trusts the simulator.
	gMessageSystem->enableCircuit(sim_host, TRUE);
	LLViewerRegion* regionp =  LLWorld::getInstance()->addRegion(region_handle, sim_host);

/*
	// send camera update to new region
	gAgent.updateCamera();

	// likewise make sure the camera is behind the avatar
	gAgentCamera.resetView(TRUE);
	LLVector3 shift_vector = regionp->getPosRegionFromGlobal(gAgent.getRegion()->getOriginGlobal());
	gAgent.setRegion(regionp);
	gObjectList.shiftObjects(shift_vector);

	if (isAgentAvatarValid())
	{
		gAgentAvatarp->clearChatText();
		gAgentCamera.slamLookAt(look_at);
	}
	gAgent.setPositionAgent(pos);
	gAssetStorage->setUpstream(sim);
	gCacheName->setUpstream(sim);
*/

	M7WindlightInterface::getInstance()->receiveReset();

	// Make sure we're standing
	gAgent.standUp();

	// now, use the circuit info to tell simulator about us!
	LL_INFOS("Messaging") << "process_teleport_finish() Enabling "
			<< sim_host << " with code " << msg->mOurCircuitCode << LL_ENDL;
	msg->newMessageFast(_PREHASH_UseCircuitCode);
	msg->nextBlockFast(_PREHASH_CircuitCode);
	msg->addU32Fast(_PREHASH_Code, msg->getOurCircuitCode());
	msg->addUUIDFast(_PREHASH_SessionID, gAgent.getSessionID());
	msg->addUUIDFast(_PREHASH_ID, gAgent.getID());
	msg->sendReliable(sim_host);

	send_complete_agent_movement(sim_host);
	gAgent.setTeleportState( LLAgent::TELEPORT_MOVING );
	gAgent.setTeleportMessage(LLAgent::sTeleportProgressMessages["contacting"]);

	regionp->setSeedCapability(seedCap);

	// Don't send camera updates to the new region until we're
	// actually there...


	// Now do teleport effect for where you're going.
	// VEFFECT: TeleportEnd
	effectp = (LLHUDEffectSpiral *)LLHUDManager::getInstance()->createViewerEffect(LLHUDObject::LL_HUD_EFFECT_POINT, TRUE);
	effectp->setPositionGlobal(gAgent.getPositionGlobal());

	effectp->setColor(LLColor4U(gAgent.getEffectColor()));
	LLHUDManager::getInstance()->sendEffects();

//	gTeleportDisplay = TRUE;
//	gTeleportDisplayTimer.reset();
//	gViewerWindow->setShowProgress(TRUE);
}

// stuff we have to do every time we get an AvatarInitComplete from a sim
/*
void process_avatar_init_complete(LLMessageSystem* msg, void**)
{
	LLVector3 agent_pos;
	msg->getVector3Fast(_PREHASH_AvatarData, _PREHASH_Position, agent_pos);
	agent_movement_complete(msg->getSender(), agent_pos);
}
*/

void process_agent_movement_complete(LLMessageSystem* msg, void**)
{
	gShiftFrame = true;
	gAgentMovementCompleted = true;

	LLUUID agent_id;
	msg->getUUIDFast(_PREHASH_AgentData, _PREHASH_AgentID, agent_id);
	LLUUID session_id;
	msg->getUUIDFast(_PREHASH_AgentData, _PREHASH_SessionID, session_id);
	if((gAgent.getID() != agent_id) || (gAgent.getSessionID() != session_id))
	{
		LL_WARNS("Messaging") << "Incorrect id in process_agent_movement_complete()"
				<< LL_ENDL;
		return;
	}

	LL_DEBUGS("Messaging") << "process_agent_movement_complete()" << LL_ENDL;

	// *TODO: check timestamp to make sure the movement completion
	// makes sense.
	LLVector3 agent_pos;
	msg->getVector3Fast(_PREHASH_Data, _PREHASH_Position, agent_pos);
	LLVector3 look_at;
	msg->getVector3Fast(_PREHASH_Data, _PREHASH_LookAt, look_at);
	U64 region_handle;
	msg->getU64Fast(_PREHASH_Data, _PREHASH_RegionHandle, region_handle);
	
	std::string version_channel;
	msg->getString("SimData", "ChannelVersion", version_channel);

	if (!isAgentAvatarValid())
	{
		// Could happen if you were immediately god-teleported away on login,
		// maybe other cases.  Continue, but warn.
		LL_WARNS("Messaging") << "agent_movement_complete() with NULL avatarp." << LL_ENDL;
	}

	F32 x, y;
	from_region_handle(region_handle, &x, &y);
	LLViewerRegion* regionp = LLWorld::getInstance()->getRegionFromHandle(region_handle);
	if (!regionp)
	{
		if (gAgent.getRegion())
		{
			LL_WARNS("Messaging") << "current region " << gAgent.getRegion()->getOriginGlobal() << LL_ENDL;
		}

		LL_WARNS("Messaging") << "Agent being sent to invalid home region: " 
			<< x << ":" << y 
			<< " current pos " << gAgent.getPositionGlobal()
			<< LL_ENDL;
		LLAppViewer::instance()->forceDisconnect(LLTrans::getString("SentToInvalidRegion"));
		return;

	}

	LL_INFOS("Messaging") << "Changing home region to " << x << ":" << y << LL_ENDL;

	// set our upstream host the new simulator and shuffle things as
	// appropriate.
	LLVector3 shift_vector = regionp->getPosRegionFromGlobal(
		gAgent.getRegion()->getOriginGlobal());
	gAgent.setRegion(regionp);
	gObjectList.shiftObjects(shift_vector);
	gAssetStorage->setUpstream(msg->getSender());
	gCacheName->setUpstream(msg->getSender());
	gViewerThrottle.sendToSim();
	gViewerWindow->sendShapeToSim();

	bool is_teleport = gAgent.getTeleportState() == LLAgent::TELEPORT_MOVING;

	if( is_teleport )
	{
		if (gAgent.getTeleportKeepsLookAt())
		{
			// *NOTE: the LookAt data we get from the sim here doesn't
			// seem to be useful, so get it from the camera instead
			look_at = LLViewerCamera::getInstance()->getAtAxis();
		}
		// Force the camera back onto the agent, don't animate.
		gAgentCamera.setFocusOnAvatar(TRUE, FALSE);
		gAgentCamera.slamLookAt(look_at);
		gAgentCamera.updateCamera();

		gAgent.setTeleportState( LLAgent::TELEPORT_START_ARRIVAL );

		// set the appearance on teleport since the new sim does not
		// know what you look like.
		gAgent.sendAgentSetAppearance();

// [RLVa:KB] - Checked: 2009-07-04 (RLVa-1.0.0a)
		if (isAgentAvatarValid() && !gRlvHandler.hasBehaviour(RLV_BHVR_SHOWLOC))
// [/RLVa:KB]
//		if (isAgentAvatarValid())
		{
			// Chat the "back" SLURL. (DEV-4907)

			LLChat chat(LLTrans::getString("completed_from") + " " + gAgent.getTeleportSourceSLURL());
			chat.mSourceType = CHAT_SOURCE_SYSTEM;
			LLFloaterChat::addChatHistory(chat);

			// Set the new position
			gAgentAvatarp->setPositionAgent(agent_pos);
			gAgentAvatarp->clearChat();
			gAgentAvatarp->slamPosition();
		}

		// add teleport destination to the list of visited places
		LLFloaterTeleportHistory::getInstance()->addPendingEntry(regionp->getName(), (S16)agent_pos.mV[VX], (S16)agent_pos.mV[VY], (S16)agent_pos.mV[VZ]);
	}
	else
	{
		// This is initial log-in or a region crossing
		gAgent.setTeleportState( LLAgent::TELEPORT_NONE );

		if(LLStartUp::getStartupState() < STATE_STARTED)
		{	// This is initial log-in, not a region crossing:
			// Set the camera looking ahead of the AV so send_agent_update() below 
			// will report the correct location to the server.
			LLVector3 look_at_point = look_at;
			look_at_point = agent_pos + look_at_point.rotVec(gAgent.getQuat());

			static LLVector3 up_direction(0.0f, 0.0f, 1.0f);
			LLViewerCamera::getInstance()->lookAt(agent_pos, look_at_point, up_direction);
		}
	}

	if ( LLTracker::isTracking(NULL) )
	{
		// Check distance to beacon, if < 5m, remove beacon
		LLVector3d beacon_pos = LLTracker::getTrackedPositionGlobal();
		LLVector3 beacon_dir(agent_pos.mV[VX] - (F32)fmod(beacon_pos.mdV[VX], 256.0), agent_pos.mV[VY] - (F32)fmod(beacon_pos.mdV[VY], 256.0), 0);
		if (beacon_dir.magVecSquared() < 25.f)
		{
			LLTracker::stopTracking(NULL);
		}
		else if ( is_teleport && !gAgent.getTeleportKeepsLookAt() )
		{
			//look at the beacon
			LLVector3 global_agent_pos = agent_pos;
			global_agent_pos[0] += x;
			global_agent_pos[1] += y;
			look_at = (LLVector3)beacon_pos - global_agent_pos;
			look_at.normVec();
			gAgentCamera.slamLookAt(look_at);
		}
	}

	// TODO: Put back a check for flying status! DK 12/19/05
	// Sim tells us whether the new position is off the ground
	/*
	if (teleport_flags & TELEPORT_FLAGS_IS_FLYING)
	{
		gAgent.setFlying(TRUE);
	}
	else
	{
		gAgent.setFlying(FALSE);
	}
	*/

	send_agent_update(TRUE, TRUE);

	if (gAgent.getRegion()->getBlockFly())
	{
		gAgent.setFlying(gAgent.canFly());
	}

	// force simulator to recognize busy state
	if (gAgent.getBusy())
	{
		gAgent.setBusy();
	}
	else
	{
		gAgent.clearBusy();
	}

	if (isAgentAvatarValid())
	{
		gAgentAvatarp->mFootPlane.clearVec();
	}
	
	// send walk-vs-run status
//	gAgent.sendWalkRun(gAgent.getRunning() || gAgent.getAlwaysRun());
// [RLVa:KB] - Checked: 2011-05-11 (RLVa-1.3.0i) | Added: RLVa-1.3.0i
	gAgent.sendWalkRun();
// [/RLVa:KB]

	// If the server version has changed, display an info box and offer
	// to display the release notes, unless this is the initial log in.
	if (gLastVersionChannel == version_channel)
	{
		return;
	}

	if (!gLastVersionChannel.empty() && gSavedSettings.getBOOL("SGServerVersionChangedNotification"))
	{
		LLSD payload;
		payload["message"] = version_channel;
		LLNotificationsUtil::add("ServerVersionChanged", LLSD(), payload);
	}

	gLastVersionChannel = version_channel;
}

void process_crossed_region(LLMessageSystem* msg, void**)
{
	LLUUID agent_id;
	msg->getUUIDFast(_PREHASH_AgentData, _PREHASH_AgentID, agent_id);
	LLUUID session_id;
	msg->getUUIDFast(_PREHASH_AgentData, _PREHASH_SessionID, session_id);
	if((gAgent.getID() != agent_id) || (gAgent.getSessionID() != session_id))
	{
		LL_WARNS("Messaging") << "Incorrect id in process_crossed_region()"
				<< LL_ENDL;
		return;
	}
	LL_INFOS("Messaging") << "process_crossed_region()" << LL_ENDL;
	gAgentAvatarp->resetRegionCrossingTimer();

	U32 sim_ip;
	msg->getIPAddrFast(_PREHASH_RegionData, _PREHASH_SimIP, sim_ip);
	U16 sim_port;
	msg->getIPPortFast(_PREHASH_RegionData, _PREHASH_SimPort, sim_port);
	LLHost sim_host(sim_ip, sim_port);
	U64 region_handle;
	msg->getU64Fast(_PREHASH_RegionData, _PREHASH_RegionHandle, region_handle);
	
	std::string seedCap;
	msg->getStringFast(_PREHASH_RegionData, _PREHASH_SeedCapability, seedCap);

	send_complete_agent_movement(sim_host);

	LLViewerRegion* regionp = LLWorld::getInstance()->addRegion(region_handle, sim_host);
	regionp->setSeedCapability(seedCap);
}



// Sends avatar and camera information to simulator.
// Sent roughly once per frame, or 20 times per second, whichever is less often

const F32 THRESHOLD_HEAD_ROT_QDOT = 0.9997f;	// ~= 2.5 degrees -- if its less than this we need to update head_rot
const F32 MAX_HEAD_ROT_QDOT = 0.99999f;			// ~= 0.5 degrees -- if its greater than this then no need to update head_rot
												// between these values we delay the updates (but no more than one second)

static LLFastTimer::DeclareTimer FTM_AGENT_UPDATE_SEND("Send Message");

void send_agent_update(BOOL force_send, BOOL send_reliable)
{
	if (gAgent.getTeleportState() != LLAgent::TELEPORT_NONE)
	{
		// We don't care if they want to send an agent update, they're not allowed to until the simulator
		// that's the target is ready to receive them (after avatar_init_complete is received)
		return;
	}

	// We have already requested to log out.  Don't send agent updates.
	if(LLAppViewer::instance()->logoutRequestSent())
	{
		return;
	}

	// no region to send update to
	if(gAgent.getRegion() == NULL)
	{
		return;
	}

	const F32 TRANSLATE_THRESHOLD = 0.01f;

	// NOTA BENE: This is (intentionally?) using the small angle sine approximation to test for rotation
	//			  Plus, there is an extra 0.5 in the mix since the perpendicular between last_camera_at and getAtAxis() bisects cam_rot_change
	//			  Thus, we're actually testing against 0.2 degrees
	const F32 ROTATION_THRESHOLD = 0.1f * 2.f*F_PI/360.f;			//  Rotation thresh 0.2 deg, see note above

	const U8 DUP_MSGS = 1;				//  HACK!  number of times to repeat data on motionless agent

	//  Store data on last sent update so that if no changes, no send
	static LLVector3 last_camera_pos_agent, 
					 last_camera_at, 
					 last_camera_left,
					 last_camera_up;
	
	static LLVector3 cam_center_chg,
					 cam_rot_chg;

	static LLQuaternion last_head_rot;
	static U32 last_control_flags = 0;
	static U8 last_render_state;
	static U8 duplicate_count = 0;
	static F32 head_rot_chg = 1.0;
	static U8 last_flags;

	LLMessageSystem	*msg = gMessageSystem;
	LLVector3		camera_pos_agent;				// local to avatar's region
	U8				render_state;

	LLQuaternion body_rotation = gAgent.getFrameAgent().getQuaternion();
	LLQuaternion head_rotation = gAgent.getHeadRotation();

	camera_pos_agent = gAgentCamera.getCameraPositionAgent();

	render_state = gAgent.getRenderState();

	U32		control_flag_change = 0;
	U8		flag_change = 0;

	cam_center_chg = last_camera_pos_agent - camera_pos_agent;
	cam_rot_chg = last_camera_at - LLViewerCamera::getInstance()->getAtAxis();

	// If a modifier key is held down, turn off
	// LBUTTON and ML_LBUTTON so that using the camera (alt-key) doesn't
	// trigger a control event.
	U32 control_flags = gAgent.getControlFlags();

	// <edit>
	if(gSavedSettings.getBOOL("Nimble"))
	{
		control_flags |= AGENT_CONTROL_FINISH_ANIM;
	}
	// </edit>

	MASK	key_mask = gKeyboard->currentMask(TRUE);

	if (key_mask & MASK_ALT || key_mask & MASK_CONTROL)
	{
		control_flags &= ~(	AGENT_CONTROL_LBUTTON_DOWN |
							AGENT_CONTROL_ML_LBUTTON_DOWN );
		control_flags |= 	AGENT_CONTROL_LBUTTON_UP |
							AGENT_CONTROL_ML_LBUTTON_UP ;
	}

	control_flag_change = last_control_flags ^ control_flags;

	U8 flags = AU_FLAGS_NONE;
	if (gAgent.isGroupTitleHidden())
	{
		flags |= AU_FLAGS_HIDETITLE;
	}

	flag_change = last_flags ^ flags;

	head_rot_chg = dot(last_head_rot, head_rotation);

	//static S32 msg_number = 0;		// Used for diagnostic log messages

	if (force_send || 
		(cam_center_chg.magVec() > TRANSLATE_THRESHOLD) || 
		(head_rot_chg < THRESHOLD_HEAD_ROT_QDOT) ||	
		(last_render_state != render_state) ||
		(cam_rot_chg.magVec() > ROTATION_THRESHOLD) ||
		control_flag_change != 0 ||
		flag_change != 0)  
	{
		/* Diagnotics to show why we send the AgentUpdate message.  Also un-commment the msg_number code above and below this block
		msg_number += 1;
		if (head_rot_chg < THRESHOLD_HEAD_ROT_QDOT)
		{
			//LL_INFOS("Messaging") << "head rot " << head_rotation << LL_ENDL;
			LL_INFOS("Messaging") << "msg " << msg_number << ", frame " << LLFrameTimer::getFrameCount() << ", head_rot_chg " << head_rot_chg << LL_ENDL;
		}
		if (cam_rot_chg.magVec() > ROTATION_THRESHOLD) 
		{
			LL_INFOS("Messaging") << "msg " << msg_number << ", frame " << LLFrameTimer::getFrameCount() << ", cam rot " <<  cam_rot_chg.magVec() << LL_ENDL;
		}
		if (cam_center_chg.magVec() > TRANSLATE_THRESHOLD)
		{
			LL_INFOS("Messaging") << "msg " << msg_number << ", frame " << LLFrameTimer::getFrameCount() << ", cam center " << cam_center_chg.magVec() << LL_ENDL;
		}
//		if (drag_delta_chg.magVec() > TRANSLATE_THRESHOLD)
//		{
//			LL_INFOS("Messaging") << "drag delta " << drag_delta_chg.magVec() << LL_ENDL;
//		}
		if (control_flag_change)
		{
			LL_INFOS("Messaging") << "msg " << msg_number << ", frame " << LLFrameTimer::getFrameCount() << ", dcf = " << control_flag_change << LL_ENDL;
		}
*/

		duplicate_count = 0;
	}
	else
	{
		duplicate_count++;

		if (head_rot_chg < MAX_HEAD_ROT_QDOT  &&  duplicate_count < AGENT_UPDATES_PER_SECOND)
		{
			// The head_rotation is sent for updating things like attached guns.
			// We only trigger a new update when head_rotation deviates beyond
			// some threshold from the last update, however this can break fine
			// adjustments when trying to aim an attached gun, so what we do here
			// (where we would normally skip sending an update when nothing has changed)
			// is gradually reduce the threshold to allow a better update to 
			// eventually get sent... should update to within 0.5 degrees in less 
			// than a second.
			if (head_rot_chg < THRESHOLD_HEAD_ROT_QDOT + (MAX_HEAD_ROT_QDOT - THRESHOLD_HEAD_ROT_QDOT) * duplicate_count / AGENT_UPDATES_PER_SECOND)
			{
				duplicate_count = 0;
			}
			else
			{
				return;
			}
		}
		else
		{
			return;
		}
	}

	if (duplicate_count < DUP_MSGS && !gDisconnected)
	{
		/* More diagnostics to count AgentUpdate messages
		static S32 update_sec = 0;
		static S32 update_count = 0;
		static S32 max_update_count = 0;
		S32 cur_sec = lltrunc( LLTimer::getTotalSeconds() );
		update_count += 1;
		if (cur_sec != update_sec)
		{
			if (update_sec != 0)
			{
				update_sec = cur_sec;
				//msg_number = 0;
				max_update_count = llmax(max_update_count, update_count);
				llinfos << "Sent " << update_count << " AgentUpdate messages per second, max is " << max_update_count << llendl;
			}
			update_sec = cur_sec;
			update_count = 0;
		}
		*/

		LLFastTimer t(FTM_AGENT_UPDATE_SEND);
		// Build the message
		msg->newMessageFast(_PREHASH_AgentUpdate);
		msg->nextBlockFast(_PREHASH_AgentData);
		msg->addUUIDFast(_PREHASH_AgentID, gAgent.getID());
		msg->addUUIDFast(_PREHASH_SessionID, gAgent.getSessionID());
		msg->addQuatFast(_PREHASH_BodyRotation, body_rotation);
		msg->addQuatFast(_PREHASH_HeadRotation, head_rotation);
		msg->addU8Fast(_PREHASH_State, render_state);
		msg->addU8Fast(_PREHASH_Flags, flags);

//		if (camera_pos_agent.mV[VY] > 255.f)
//		{
//			LL_INFOS("Messaging") << "Sending camera center " << camera_pos_agent << LL_ENDL;
//		}
		
		msg->addVector3Fast(_PREHASH_CameraCenter, camera_pos_agent);
		msg->addVector3Fast(_PREHASH_CameraAtAxis, LLViewerCamera::getInstance()->getAtAxis());
		msg->addVector3Fast(_PREHASH_CameraLeftAxis, LLViewerCamera::getInstance()->getLeftAxis());
		msg->addVector3Fast(_PREHASH_CameraUpAxis, LLViewerCamera::getInstance()->getUpAxis());
		msg->addF32Fast(_PREHASH_Far, gAgentCamera.mDrawDistance);
		
		msg->addU32Fast(_PREHASH_ControlFlags, control_flags);

		if (gDebugClicks)
		{
			if (control_flags & AGENT_CONTROL_LBUTTON_DOWN)
			{
				LL_INFOS("Messaging") << "AgentUpdate left button down" << LL_ENDL;
			}

			if (control_flags & AGENT_CONTROL_LBUTTON_UP)
			{
				LL_INFOS("Messaging") << "AgentUpdate left button up" << LL_ENDL;
			}
		}

		gAgent.enableControlFlagReset();

		if (!send_reliable)
		{
			gAgent.sendMessage();
		}
		else
		{
			gAgent.sendReliableMessage();
		}

//		LL_DEBUGS("Messaging") << "agent " << avatar_pos_agent << " cam " << camera_pos_agent << LL_ENDL;

		// Copy the old data 
		last_head_rot = head_rotation;
		last_render_state = render_state;
		last_camera_pos_agent = camera_pos_agent;
		last_camera_at = LLViewerCamera::getInstance()->getAtAxis();
		last_camera_left = LLViewerCamera::getInstance()->getLeftAxis();
		last_camera_up = LLViewerCamera::getInstance()->getUpAxis();
		last_control_flags = control_flags;
		last_flags = flags;
	}
}



// *TODO: Remove this dependency, or figure out a better way to handle
// this hack.
extern U32 gObjectBits;

void process_object_update(LLMessageSystem *mesgsys, void **user_data)
{	
	// Update the data counters
	if (mesgsys->getReceiveCompressedSize())
	{
		gObjectBits += mesgsys->getReceiveCompressedSize() * 8;
	}
	else
	{
		gObjectBits += mesgsys->getReceiveSize() * 8;
	}

	// Update the object...
	gObjectList.processObjectUpdate(mesgsys, user_data, OUT_FULL);
}

void process_compressed_object_update(LLMessageSystem *mesgsys, void **user_data)
{
	// Update the data counters
	if (mesgsys->getReceiveCompressedSize())
	{
		gObjectBits += mesgsys->getReceiveCompressedSize() * 8;
	}
	else
	{
		gObjectBits += mesgsys->getReceiveSize() * 8;
	}

	// Update the object...
	gObjectList.processCompressedObjectUpdate(mesgsys, user_data, OUT_FULL_COMPRESSED);
}

void process_cached_object_update(LLMessageSystem *mesgsys, void **user_data)
{
	// Update the data counters
	if (mesgsys->getReceiveCompressedSize())
	{
		gObjectBits += mesgsys->getReceiveCompressedSize() * 8;
	}
	else
	{
		gObjectBits += mesgsys->getReceiveSize() * 8;
	}

	// Update the object...
	gObjectList.processCachedObjectUpdate(mesgsys, user_data, OUT_FULL_CACHED);
}


void process_terse_object_update_improved(LLMessageSystem *mesgsys, void **user_data)
{
	if (mesgsys->getReceiveCompressedSize())
	{
		gObjectBits += mesgsys->getReceiveCompressedSize() * 8;
	}
	else
	{
		gObjectBits += mesgsys->getReceiveSize() * 8;
	}

	gObjectList.processCompressedObjectUpdate(mesgsys, user_data, OUT_TERSE_IMPROVED);
}

static LLFastTimer::DeclareTimer FTM_PROCESS_OBJECTS("Process Objects");


void process_kill_object(LLMessageSystem *mesgsys, void **user_data)
{
	LLFastTimer t(FTM_PROCESS_OBJECTS);

	LLUUID		id;
	U32			local_id;
	S32			i;
	S32			num_objects;

	num_objects = mesgsys->getNumberOfBlocksFast(_PREHASH_ObjectData);

	for (i = 0; i < num_objects; i++)
	{
		mesgsys->getU32Fast(_PREHASH_ObjectData, _PREHASH_ID, local_id, i);

		LLViewerObjectList::getUUIDFromLocal(id,
											local_id,
											gMessageSystem->getSenderIP(),
											gMessageSystem->getSenderPort());
		if (id == LLUUID::null)
		{
			LL_DEBUGS("Messaging") << "Unknown kill for local " << local_id << LL_ENDL;
			gObjectList.mNumUnknownKills++;
			continue;
		}
		else
		{
			LL_DEBUGS("Messaging") << "Kill message for local " << local_id << LL_ENDL;
		}

		// ...don't kill the avatar
		if (!(id == gAgentID))
		{
			LLViewerObject *objectp = gObjectList.findObject(id);
			if (objectp)
			{
				// Display green bubble on kill
				if ( gShowObjectUpdates )
				{
					LLColor4 color(0.f,1.f,0.f,1.f);
					gPipeline.addDebugBlip(objectp->getPositionAgent(), color);
				}

				// Do the kill
				gObjectList.killObject(objectp);
			}
			else
			{
				LL_WARNS("Messaging") << "Object in UUID lookup, but not on object list in kill!" << LL_ENDL;
				gObjectList.mNumUnknownKills++;
			}
		}

		// We should remove the object from selection after it is marked dead by gObjectList to make LLToolGrab,
        // which is using the object, release the mouse capture correctly when the object dies.
        // See LLToolGrab::handleHoverActive() and LLToolGrab::handleHoverNonPhysical().
		LLSelectMgr::getInstance()->removeObjectFromSelections(id);

	}
}

void process_time_synch(LLMessageSystem *mesgsys, void **user_data)
{
	LLVector3 sun_direction;
	LLVector3 sun_ang_velocity;
	F32 phase;
	U64	space_time_usec;

    U32 seconds_per_day;
    U32 seconds_per_year;

	// "SimulatorViewerTimeMessage"
	mesgsys->getU64Fast(_PREHASH_TimeInfo, _PREHASH_UsecSinceStart, space_time_usec);
	mesgsys->getU32Fast(_PREHASH_TimeInfo, _PREHASH_SecPerDay, seconds_per_day);
	mesgsys->getU32Fast(_PREHASH_TimeInfo, _PREHASH_SecPerYear, seconds_per_year);

	// This should eventually be moved to an "UpdateHeavenlyBodies" message
	mesgsys->getF32Fast(_PREHASH_TimeInfo, _PREHASH_SunPhase, phase);
	mesgsys->getVector3Fast(_PREHASH_TimeInfo, _PREHASH_SunDirection, sun_direction);
	mesgsys->getVector3Fast(_PREHASH_TimeInfo, _PREHASH_SunAngVelocity, sun_ang_velocity);

	LLWorld::getInstance()->setSpaceTimeUSec(space_time_usec);

	LL_DEBUGS("Windlight Sync") << "Sun phase: " << phase << " rad = " << fmodf(phase / F_TWO_PI + 0.25, 1.f) * 24.f << " h" << LL_ENDL;

	gSky.setSunPhase(phase);
	gSky.setSunTargetDirection(sun_direction, sun_ang_velocity);
	if (!gNoRender && !(gSavedSettings.getBOOL("SkyOverrideSimSunPosition") || gSky.getOverrideSun()))
	{
		gSky.setSunDirection(sun_direction, sun_ang_velocity);
	}
}

void process_sound_trigger(LLMessageSystem *msg, void **)
{
	if (!gAudiop) return;

	U64		region_handle = 0;
	F32		gain = 0;
	LLUUID	sound_id;
	LLUUID	owner_id;
	LLUUID	object_id;
	LLUUID	parent_id;
	LLVector3	pos_local;

	msg->getUUIDFast(_PREHASH_SoundData, _PREHASH_SoundID, sound_id);
	msg->getUUIDFast(_PREHASH_SoundData, _PREHASH_OwnerID, owner_id);
	msg->getUUIDFast(_PREHASH_SoundData, _PREHASH_ObjectID, object_id);

	// NaCl - Antispam Registry
	static LLCachedControl<U32> _NACL_AntiSpamSoundMulti(gSavedSettings,"_NACL_AntiSpamSoundMulti");
	if(owner_id.isNull())
	{
		bool bDoSpamCheck=1;
		std::string sSound=sound_id.asString();
		for(int i=0;i< COLLISION_SOUNDS_SIZE;i++)
			if(COLLISION_SOUNDS[i] == sSound)
				bDoSpamCheck=0;
		if(bDoSpamCheck)
			if(NACLAntiSpamRegistry::checkQueue((U32)NACLAntiSpamRegistry::QUEUE_SOUND,object_id, _NACL_AntiSpamSoundMulti)) return;
	}
	else if(NACLAntiSpamRegistry::checkQueue((U32)NACLAntiSpamRegistry::QUEUE_SOUND,owner_id, _NACL_AntiSpamSoundMulti)) return;
	// NaCl End

	msg->getUUIDFast(_PREHASH_SoundData, _PREHASH_ParentID, parent_id);
	msg->getU64Fast(_PREHASH_SoundData, _PREHASH_Handle, region_handle);
	msg->getVector3Fast(_PREHASH_SoundData, _PREHASH_Position, pos_local);
	msg->getF32Fast(_PREHASH_SoundData, _PREHASH_Gain, gain);

	// adjust sound location to true global coords
	LLVector3d	pos_global = from_region_handle(region_handle);
	pos_global.mdV[VX] += pos_local.mV[VX];
	pos_global.mdV[VY] += pos_local.mV[VY];
	pos_global.mdV[VZ] += pos_local.mV[VZ];

	// Don't play a trigger sound if you can't hear it due
	// to parcel "local audio only" settings.
	if (!LLViewerParcelMgr::getInstance()->canHearSound(pos_global)) return;

	// Don't play sounds triggered by someone you muted.
	if (LLMuteList::getInstance()->isMuted(owner_id, LLMute::flagObjectSounds)) return;
	
	// Don't play sounds from an object you muted
	if (LLMuteList::getInstance()->isMuted(object_id)) return;

	// Don't play sounds from an object whose parent you muted
	if (parent_id.notNull()
		&& LLMuteList::getInstance()->isMuted(parent_id))
	{
		return;
	}

	// Don't play sounds from a region with maturity above current agent maturity
	if( !gAgent.canAccessMaturityInRegion( region_handle ) )
	{
		return;
	}

	// Don't play sounds from gestures if they are not enabled.
	if (object_id == owner_id && !gSavedSettings.getBOOL("EnableGestureSounds"))
	{
		// Don't mute own gestures, if they're not muted.
		if (owner_id != gAgentID || !gSavedSettings.getBOOL("EnableGestureSoundsSelf"))
			return;
	}

	// <edit>
	//gAudiop->triggerSound(sound_id, owner_id, gain, LLAudioEngine::AUDIO_TYPE_SFX, pos_global);
	gAudiop->triggerSound(sound_id, owner_id, gain, LLAudioEngine::AUDIO_TYPE_SFX, pos_global, object_id);
	// </edit>
}

void process_preload_sound(LLMessageSystem *msg, void **user_data)
{
	if (!gAudiop)
	{
		return;
	}

	LLUUID sound_id;
	LLUUID object_id;
	LLUUID owner_id;

	msg->getUUIDFast(_PREHASH_DataBlock, _PREHASH_SoundID, sound_id);
	msg->getUUIDFast(_PREHASH_DataBlock, _PREHASH_ObjectID, object_id);
	msg->getUUIDFast(_PREHASH_DataBlock, _PREHASH_OwnerID, owner_id);

	// NaCl - Antispam Registry
	static LLCachedControl<U32> _NACL_AntiSpamSoundPreloadMulti(gSavedSettings,"_NACL_AntiSpamSoundPreloadMulti");
	if((owner_id.isNull()
	&& NACLAntiSpamRegistry::checkQueue((U32)NACLAntiSpamRegistry::QUEUE_SOUND_PRELOAD,object_id,_NACL_AntiSpamSoundPreloadMulti))
	|| NACLAntiSpamRegistry::checkQueue((U32)NACLAntiSpamRegistry::QUEUE_SOUND_PRELOAD,owner_id,_NACL_AntiSpamSoundPreloadMulti))
		return;
	// NaCl End

	LLViewerObject *objectp = gObjectList.findObject(object_id);
	if (!objectp) return;

	if (LLMuteList::getInstance()->isMuted(object_id)) return;
	if (LLMuteList::getInstance()->isMuted(owner_id, LLMute::flagObjectSounds)) return;
	
	LLAudioSource *sourcep = objectp->getAudioSource(owner_id);
	if (!sourcep) return;
	
	LLAudioData *datap = gAudiop->getAudioData(sound_id);

	// Note that I don't actually do any loading of the
	// audio data into a buffer at this point, as it won't actually
	// help us out.

	// Don't play sounds from a region with maturity above current agent maturity
	LLVector3d pos_global = objectp->getPositionGlobal();
	if (gAgent.canAccessMaturityAtGlobal(pos_global))
	{
		// Add audioData starts a transfer internally.
		sourcep->addAudioData(datap, FALSE);
	}
}

void process_attached_sound(LLMessageSystem *msg, void **user_data)
{
	F32 gain = 0;
	LLUUID sound_id;
	LLUUID object_id;
	LLUUID owner_id;
	U8 flags;

	msg->getUUIDFast(_PREHASH_DataBlock, _PREHASH_SoundID, sound_id);
	msg->getUUIDFast(_PREHASH_DataBlock, _PREHASH_ObjectID, object_id);
	msg->getUUIDFast(_PREHASH_DataBlock, _PREHASH_OwnerID, owner_id);

	// NaCl - Antispam Registry
	if((owner_id.isNull()
	&& NACLAntiSpamRegistry::checkQueue((U32)NACLAntiSpamRegistry::QUEUE_SOUND,object_id))
	|| NACLAntiSpamRegistry::checkQueue((U32)NACLAntiSpamRegistry::QUEUE_SOUND,owner_id))
		return;
	// NaCl End

	msg->getF32Fast(_PREHASH_DataBlock, _PREHASH_Gain, gain);
	msg->getU8Fast(_PREHASH_DataBlock, _PREHASH_Flags, flags);

	LLViewerObject *objectp = gObjectList.findObject(object_id);
	if (!objectp)
	{
		// we don't know about this object, just bail
		return;
	}
	
	if (LLMuteList::getInstance()->isMuted(object_id)) return;
	
	if (LLMuteList::getInstance()->isMuted(owner_id, LLMute::flagObjectSounds)) return;

	
	// Don't play sounds from a region with maturity above current agent maturity
	LLVector3d pos = objectp->getPositionGlobal();
	if( !gAgent.canAccessMaturityAtGlobal(pos) )
	{
		return;
	}
	
	objectp->setAttachedSound(sound_id, owner_id, gain, flags);
}


void process_attached_sound_gain_change(LLMessageSystem *mesgsys, void **user_data)
{
	F32 gain = 0;
	LLUUID object_guid;
	LLViewerObject *objectp = NULL;

	mesgsys->getUUIDFast(_PREHASH_DataBlock, _PREHASH_ObjectID, object_guid);

	if (!((objectp = gObjectList.findObject(object_guid))))
	{
		// we don't know about this object, just bail
		return;
	}

 	mesgsys->getF32Fast(_PREHASH_DataBlock, _PREHASH_Gain, gain);

	objectp->adjustAudioGain(gain);
}


void process_health_message(LLMessageSystem *mesgsys, void **user_data)
{
	F32 health;

	mesgsys->getF32Fast(_PREHASH_HealthData, _PREHASH_Health, health);

	if (gStatusBar)
	{
		gStatusBar->setHealth((S32)health);
	}
}


void process_sim_stats(LLMessageSystem *msg, void **user_data)
{	
	S32 count = msg->getNumberOfBlocks("Stat");
	for (S32 i = 0; i < count; ++i)
	{
		U32 stat_id;
		F32 stat_value;
		msg->getU32("Stat", "StatID", stat_id, i);
		msg->getF32("Stat", "StatValue", stat_value, i);
		switch (stat_id)
		{
		case LL_SIM_STAT_TIME_DILATION:
			LLViewerStats::getInstance()->mSimTimeDilation.addValue(stat_value);
			break;
		case LL_SIM_STAT_FPS:
			LLViewerStats::getInstance()->mSimFPS.addValue(stat_value);
			break;
		case LL_SIM_STAT_PHYSFPS:
			LLViewerStats::getInstance()->mSimPhysicsFPS.addValue(stat_value);
			break;
		case LL_SIM_STAT_AGENTUPS:
			LLViewerStats::getInstance()->mSimAgentUPS.addValue(stat_value);
			break;
		case LL_SIM_STAT_FRAMEMS:
			LLViewerStats::getInstance()->mSimFrameMsec.addValue(stat_value);
			break;
		case LL_SIM_STAT_NETMS:
			LLViewerStats::getInstance()->mSimNetMsec.addValue(stat_value);
			break;
		case LL_SIM_STAT_SIMOTHERMS:
			LLViewerStats::getInstance()->mSimSimOtherMsec.addValue(stat_value);
			break;
		case LL_SIM_STAT_SIMPHYSICSMS:
			LLViewerStats::getInstance()->mSimSimPhysicsMsec.addValue(stat_value);
			break;
		case LL_SIM_STAT_AGENTMS:
			LLViewerStats::getInstance()->mSimAgentMsec.addValue(stat_value);
			break;
		case LL_SIM_STAT_IMAGESMS:
			LLViewerStats::getInstance()->mSimImagesMsec.addValue(stat_value);
			break;
		case LL_SIM_STAT_SCRIPTMS:
			LLViewerStats::getInstance()->mSimScriptMsec.addValue(stat_value);
			break;
		case LL_SIM_STAT_NUMTASKS:
			LLViewerStats::getInstance()->mSimObjects.addValue(stat_value);
			break;
		case LL_SIM_STAT_NUMTASKSACTIVE:
			LLViewerStats::getInstance()->mSimActiveObjects.addValue(stat_value);
			break;
		case LL_SIM_STAT_NUMAGENTMAIN:
			LLViewerStats::getInstance()->mSimMainAgents.addValue(stat_value);
			break;
		case LL_SIM_STAT_NUMAGENTCHILD:
			LLViewerStats::getInstance()->mSimChildAgents.addValue(stat_value);
			break;
		case LL_SIM_STAT_NUMSCRIPTSACTIVE:
			if (gSavedSettings.getBOOL("AscentDisplayTotalScriptJumps"))
			{
				if(abs(stat_value-gSavedSettings.getF32("Ascentnumscripts"))>gSavedSettings.getF32("Ascentnumscriptdiff"))
				{
					LLChat chat;
					std::stringstream os;
					os << (U32)gSavedSettings.getF32("Ascentnumscripts");
					std::stringstream ns;
					ns << (U32)stat_value;
					std::stringstream diff;
					S32 tdiff = (stat_value-gSavedSettings.getF32("Ascentnumscripts"));
					diff << tdiff;
					std::string change_type = "";
					if (tdiff > 0) change_type = "+";
					chat.mText = "Total scripts jumped from " + os.str() + " to " + ns.str() + " ("+change_type+diff.str()+")";
					LLFloaterChat::addChat(chat, FALSE,FALSE);
				}
				gSavedSettings.setF32("Ascentnumscripts",stat_value);
			}
			LLViewerStats::getInstance()->mSimActiveScripts.addValue(stat_value);
			break;
		case LL_SIM_STAT_SCRIPT_EPS:
			LLViewerStats::getInstance()->mSimScriptEPS.addValue(stat_value);
			break;
		case LL_SIM_STAT_INPPS:
			LLViewerStats::getInstance()->mSimInPPS.addValue(stat_value);
			break;
		case LL_SIM_STAT_OUTPPS:
			LLViewerStats::getInstance()->mSimOutPPS.addValue(stat_value);
			break;
		case LL_SIM_STAT_PENDING_DOWNLOADS:
			LLViewerStats::getInstance()->mSimPendingDownloads.addValue(stat_value);
			break;
		case LL_SIM_STAT_PENDING_UPLOADS:
			LLViewerStats::getInstance()->mSimPendingUploads.addValue(stat_value);
			break;
		case LL_SIM_STAT_PENDING_LOCAL_UPLOADS:
			LLViewerStats::getInstance()->mSimPendingLocalUploads.addValue(stat_value);
			break;
		case LL_SIM_STAT_TOTAL_UNACKED_BYTES:
			LLViewerStats::getInstance()->mSimTotalUnackedBytes.addValue(stat_value / 1024.f);
			break;
		case LL_SIM_STAT_PHYSICS_PINNED_TASKS:
			LLViewerStats::getInstance()->mPhysicsPinnedTasks.addValue(stat_value);
			break;
		case LL_SIM_STAT_PHYSICS_LOD_TASKS:
			LLViewerStats::getInstance()->mPhysicsLODTasks.addValue(stat_value);
			break;
		case LL_SIM_STAT_SIMPHYSICSSTEPMS:
			LLViewerStats::getInstance()->mSimSimPhysicsStepMsec.addValue(stat_value);
			break;
		case LL_SIM_STAT_SIMPHYSICSSHAPEMS:
			LLViewerStats::getInstance()->mSimSimPhysicsShapeUpdateMsec.addValue(stat_value);
			break;
		case LL_SIM_STAT_SIMPHYSICSOTHERMS:
			LLViewerStats::getInstance()->mSimSimPhysicsOtherMsec.addValue(stat_value);
			break;
		case LL_SIM_STAT_SIMPHYSICSMEMORY:
			LLViewerStats::getInstance()->mPhysicsMemoryAllocated.addValue(stat_value);
			break;
		case LL_SIM_STAT_SIMSPARETIME:
			LLViewerStats::getInstance()->mSimSpareMsec.addValue(stat_value);
			break;
		case LL_SIM_STAT_SIMSLEEPTIME:
			LLViewerStats::getInstance()->mSimSleepMsec.addValue(stat_value);
			break;
		case LL_SIM_STAT_IOPUMPTIME:
			LLViewerStats::getInstance()->mSimPumpIOMsec.addValue(stat_value);
			break;
		case LL_SIM_STAT_PCTSCRIPTSRUN:
			LLViewerStats::getInstance()->mSimPctScriptsRun.addValue(stat_value);
			break;
		case LL_SIM_STAT_SIMAISTEPTIMEMS:
			LLViewerStats::getInstance()->mSimSimAIStepMsec.addValue(stat_value);
			break;
		case LL_SIM_STAT_SKIPPEDAISILSTEPS_PS:
			LLViewerStats::getInstance()->mSimSimSkippedSilhouetteSteps.addValue(stat_value);
			break;
		case LL_SIM_STAT_PCTSTEPPEDCHARACTERS:
			LLViewerStats::getInstance()->mSimSimPctSteppedCharacters.addValue(stat_value);
			break;
		default:
			// Used to be a commented out warning.
 			LL_DEBUGS("Messaging") << "Unknown stat id" << stat_id << LL_ENDL;
		  break;
		}
	}

	/*
	msg->getF32Fast(_PREHASH_Statistics, _PREHASH_PhysicsTimeDilation, time_dilation);
	LLViewerStats::getInstance()->mSimTDStat.addValue(time_dilation);

	// Process information
	//	{	CpuUsage			F32				}
	//	{	SimMemTotal			F32				}
	//	{	SimMemRSS			F32				}
	//	{	ProcessUptime		F32				}
	F32 cpu_usage;
	F32 sim_mem_total;
	F32 sim_mem_rss;
	F32 process_uptime;
	msg->getF32Fast(_PREHASH_Statistics, _PREHASH_CpuUsage, cpu_usage);
	msg->getF32Fast(_PREHASH_Statistics, _PREHASH_SimMemTotal, sim_mem_total);
	msg->getF32Fast(_PREHASH_Statistics, _PREHASH_SimMemRSS, sim_mem_rss);
	msg->getF32Fast(_PREHASH_Statistics, _PREHASH_ProcessUptime, process_uptime);
	LLViewerStats::getInstance()->mSimCPUUsageStat.addValue(cpu_usage);
	LLViewerStats::getInstance()->mSimMemTotalStat.addValue(sim_mem_total);
	LLViewerStats::getInstance()->mSimMemRSSStat.addValue(sim_mem_rss);
	*/

	//
	// Various hacks that aren't statistics, but are being handled here.
	//
	U32 max_tasks_per_region;
	U64 region_flags;
	msg->getU32("Region", "ObjectCapacity", max_tasks_per_region);

	if (msg->has(_PREHASH_RegionInfo))
	{
		msg->getU64("RegionInfo", "RegionFlagsExtended", region_flags);
	}
	else
	{
		U32 flags = 0;
		msg->getU32("Region", "RegionFlags", flags);
		region_flags = flags;
	}

	LLViewerRegion* regionp = gAgent.getRegion();
	if (regionp)
	{
		BOOL was_flying = gAgent.getFlying();
		regionp->setRegionFlags(region_flags);
		regionp->setMaxTasks(max_tasks_per_region);
		// HACK: This makes agents drop from the sky if the region is 
		// set to no fly while people are still in the sim.
		if (was_flying && regionp->getBlockFly())
		{
			gAgent.setFlying(gAgent.canFly());
		}
	}
}



void process_avatar_animation(LLMessageSystem *mesgsys, void **user_data)
{
	LLUUID	animation_id;
	LLUUID	uuid;
	S32		anim_sequence_id;
	
	mesgsys->getUUIDFast(_PREHASH_Sender, _PREHASH_ID, uuid);

	//clear animation flags
	LLVOAvatar* avatarp = gObjectList.findAvatar(uuid);

	if (!avatarp)
	{
		// no agent by this ID...error?
		LL_WARNS("Messaging") << "Received animation state for unknown avatar" << uuid << LL_ENDL;
		return;
	}

	S32 num_blocks = mesgsys->getNumberOfBlocksFast(_PREHASH_AnimationList);
	S32 num_source_blocks = mesgsys->getNumberOfBlocksFast(_PREHASH_AnimationSourceList);

	avatarp->mSignaledAnimations.clear();
	
	if (avatarp->isSelf())
	{
		LLUUID object_id;

		for( S32 i = 0; i < num_blocks; i++ )
		{
			mesgsys->getUUIDFast(_PREHASH_AnimationList, _PREHASH_AnimID, animation_id, i);
			mesgsys->getS32Fast(_PREHASH_AnimationList, _PREHASH_AnimSequenceID, anim_sequence_id, i);

			LL_DEBUGS("Messaging") << "Anim sequence ID: " << anim_sequence_id << LL_ENDL;

			avatarp->mSignaledAnimations[animation_id] = anim_sequence_id;

			// *HACK: Disabling flying mode if it has been enabled shortly before the agent
			// stand up animation is signaled. In this case we don't get a signal to start
			// flying animation from server, the AGENT_CONTROL_FLY flag remains set but the
			// avatar does not play flying animation, so we switch flying mode off.
			// See LLAgent::setFlying(). This may cause "Stop Flying" button to blink.
			// See EXT-2781.
			if (animation_id == ANIM_AGENT_STANDUP && gAgent.getFlying())
			{
				gAgent.setFlying(FALSE);
			}

			if (i < num_source_blocks)
			{
				mesgsys->getUUIDFast(_PREHASH_AnimationSourceList, _PREHASH_ObjectID, object_id, i);
			
				LLViewerObject* object = gObjectList.findObject(object_id);
				if (object)
				{
					object->setFlagsWithoutUpdate(FLAGS_ANIM_SOURCE, TRUE);

					BOOL anim_found = FALSE;
					LLVOAvatar::AnimSourceIterator anim_it = avatarp->mAnimationSources.find(object_id);
					for (;anim_it != avatarp->mAnimationSources.end(); ++anim_it)
					{
						if (anim_it->second == animation_id)
						{
							anim_found = TRUE;
							break;
						}
					}

					if (!anim_found)
					{
						avatarp->mAnimationSources.insert(LLVOAvatar::AnimationSourceMap::value_type(object_id, animation_id));
					}
				}
			}
		}
	}
	else
	{
		for( S32 i = 0; i < num_blocks; i++ )
		{
			mesgsys->getUUIDFast(_PREHASH_AnimationList, _PREHASH_AnimID, animation_id, i);
			mesgsys->getS32Fast(_PREHASH_AnimationList, _PREHASH_AnimSequenceID, anim_sequence_id, i);
			avatarp->mSignaledAnimations[animation_id] = anim_sequence_id;
		}
	}

	if (num_blocks)
	{
		avatarp->processAnimationStateChanges();
	}
}

void process_avatar_appearance(LLMessageSystem *mesgsys, void **user_data)
{
	LLUUID uuid;
	mesgsys->getUUIDFast(_PREHASH_Sender, _PREHASH_ID, uuid);

	LLVOAvatar* avatarp = gObjectList.findAvatar(uuid);
	if (avatarp)
	{
		avatarp->processAvatarAppearance( mesgsys );
	}
	else
	{
		LL_WARNS("Messaging") << "avatar_appearance sent for unknown avatar " << uuid << LL_ENDL;
	}
}

void process_camera_constraint(LLMessageSystem *mesgsys, void **user_data)
{
	LLVector4 cameraCollidePlane;
	mesgsys->getVector4Fast(_PREHASH_CameraCollidePlane, _PREHASH_Plane, cameraCollidePlane);

	gAgentCamera.setCameraCollidePlane(cameraCollidePlane);
}

void near_sit_object(BOOL success, void *data)
{
	if (success)
	{
		// Send message to sit on object
		gMessageSystem->newMessageFast(_PREHASH_AgentSit);
		gMessageSystem->nextBlockFast(_PREHASH_AgentData);
		gMessageSystem->addUUIDFast(_PREHASH_AgentID, gAgent.getID());
		gMessageSystem->addUUIDFast(_PREHASH_SessionID, gAgent.getSessionID());
		gAgent.sendReliableMessage();
	}
}

void process_avatar_sit_response(LLMessageSystem *mesgsys, void **user_data)
{
	LLVector3 sitPosition;
	LLQuaternion sitRotation;
	LLUUID sitObjectID;
	BOOL use_autopilot;
	mesgsys->getUUIDFast(_PREHASH_SitObject, _PREHASH_ID, sitObjectID);
	mesgsys->getBOOLFast(_PREHASH_SitTransform, _PREHASH_AutoPilot, use_autopilot);
	mesgsys->getVector3Fast(_PREHASH_SitTransform, _PREHASH_SitPosition, sitPosition);
	mesgsys->getQuatFast(_PREHASH_SitTransform, _PREHASH_SitRotation, sitRotation);
	LLVector3 camera_eye;
	mesgsys->getVector3Fast(_PREHASH_SitTransform, _PREHASH_CameraEyeOffset, camera_eye);
	LLVector3 camera_at;
	mesgsys->getVector3Fast(_PREHASH_SitTransform, _PREHASH_CameraAtOffset, camera_at);
	BOOL force_mouselook;
	mesgsys->getBOOLFast(_PREHASH_SitTransform, _PREHASH_ForceMouselook, force_mouselook);

	if (isAgentAvatarValid() && dist_vec_squared(camera_eye, camera_at) > CAMERA_POSITION_THRESHOLD_SQUARED)
	{
		gAgentCamera.setSitCamera(sitObjectID, camera_eye, camera_at);
	}
	
	gAgentCamera.setForceMouselook(force_mouselook);
	// Forcing turning off flying here to prevent flying after pressing "Stand"
	// to stand up from an object. See EXT-1655.
	// Unless the user wants to.
	static LLCachedControl<bool> ContinueFlying("LiruContinueFlyingOnUnsit");
	if (!ContinueFlying)
		gAgent.setFlying(FALSE);

	LLViewerObject* object = gObjectList.findObject(sitObjectID);
	if (object)
	{
		LLVector3 sit_spot = object->getPositionAgent() + (sitPosition * object->getRotation());
		if (!use_autopilot || (isAgentAvatarValid() && gAgentAvatarp->isSitting() && gAgentAvatarp->getRoot() == object->getRoot()))
		{
			//we're already sitting on this object, so don't autopilot
		}
		else
		{
			gAgent.startAutoPilotGlobal(gAgent.getPosGlobalFromAgent(sit_spot), "Sit", &sitRotation, near_sit_object, NULL, 0.5f);
		}
	}
	else
	{
		LL_WARNS("Messaging") << "Received sit approval for unknown object " << sitObjectID << LL_ENDL;
	}
}

void process_clear_follow_cam_properties(LLMessageSystem *mesgsys, void **user_data)
{
	LLUUID		source_id;

	mesgsys->getUUIDFast(_PREHASH_ObjectData, _PREHASH_ObjectID, source_id);

	LLFollowCamMgr::removeFollowCamParams(source_id);
}

void process_set_follow_cam_properties(LLMessageSystem *mesgsys, void **user_data)
{
	S32			type;
	F32			value;
	bool		settingPosition = false;
	bool		settingFocus	= false;
	bool		settingFocusOffset = false;
	LLVector3	position;
	LLVector3	focus;
	LLVector3	focus_offset;

	LLUUID		source_id;

	mesgsys->getUUIDFast(_PREHASH_ObjectData, _PREHASH_ObjectID, source_id);

	LLViewerObject* objectp = gObjectList.findObject(source_id);
	if (objectp)
	{
		objectp->setFlagsWithoutUpdate(FLAGS_CAMERA_SOURCE, TRUE);
	}

	S32 num_objects = mesgsys->getNumberOfBlocks("CameraProperty");
	for (S32 block_index = 0; block_index < num_objects; block_index++)
	{
		mesgsys->getS32("CameraProperty", "Type", type, block_index);
		mesgsys->getF32("CameraProperty", "Value", value, block_index);
		switch(type)
		{
		case FOLLOWCAM_PITCH:
			LLFollowCamMgr::setPitch(source_id, value);
			break;
		case FOLLOWCAM_FOCUS_OFFSET_X:
			focus_offset.mV[VX] = value;
			settingFocusOffset = true;
			break;
		case FOLLOWCAM_FOCUS_OFFSET_Y:
			focus_offset.mV[VY] = value;
			settingFocusOffset = true;
			break;
		case FOLLOWCAM_FOCUS_OFFSET_Z:
			focus_offset.mV[VZ] = value;
			settingFocusOffset = true;
			break;
		case FOLLOWCAM_POSITION_LAG:
			LLFollowCamMgr::setPositionLag(source_id, value);
			break;
		case FOLLOWCAM_FOCUS_LAG:
			LLFollowCamMgr::setFocusLag(source_id, value);
			break;
		case FOLLOWCAM_DISTANCE:
			LLFollowCamMgr::setDistance(source_id, value);
			break;
		case FOLLOWCAM_BEHINDNESS_ANGLE:
			LLFollowCamMgr::setBehindnessAngle(source_id, value);
			break;
		case FOLLOWCAM_BEHINDNESS_LAG:
			LLFollowCamMgr::setBehindnessLag(source_id, value);
			break;
		case FOLLOWCAM_POSITION_THRESHOLD:
			LLFollowCamMgr::setPositionThreshold(source_id, value);
			break;
		case FOLLOWCAM_FOCUS_THRESHOLD:
			LLFollowCamMgr::setFocusThreshold(source_id, value);
			break;
		case FOLLOWCAM_ACTIVE:
			//if 1, set using followcam,. 
			LLFollowCamMgr::setCameraActive(source_id, value != 0.f);
			break;
		case FOLLOWCAM_POSITION_X:
			settingPosition = true;
			position.mV[ 0 ] = value;
			break;
		case FOLLOWCAM_POSITION_Y:
			settingPosition = true;
			position.mV[ 1 ] = value;
			break;
		case FOLLOWCAM_POSITION_Z:
			settingPosition = true;
			position.mV[ 2 ] = value;
			break;
		case FOLLOWCAM_FOCUS_X:
			settingFocus = true;
			focus.mV[ 0 ] = value;
			break;
		case FOLLOWCAM_FOCUS_Y:
			settingFocus = true;
			focus.mV[ 1 ] = value;
			break;
		case FOLLOWCAM_FOCUS_Z:
			settingFocus = true;
			focus.mV[ 2 ] = value;
			break;
		case FOLLOWCAM_POSITION_LOCKED:
			LLFollowCamMgr::setPositionLocked(source_id, value != 0.f);
			break;
		case FOLLOWCAM_FOCUS_LOCKED:
			LLFollowCamMgr::setFocusLocked(source_id, value != 0.f);
			break;

		default:
			break;
		}
	}

	if ( settingPosition )
	{
		LLFollowCamMgr::setPosition(source_id, position);
	}
	if ( settingFocus )
	{
		LLFollowCamMgr::setFocus(source_id, focus);
	}
	if ( settingFocusOffset )
	{
		LLFollowCamMgr::setFocusOffset(source_id, focus_offset);
	}
}
//end Ventrella 


// Culled from newsim lltask.cpp
void process_name_value(LLMessageSystem *mesgsys, void **user_data)
{
	std::string	temp_str;
	LLUUID	id;
	S32		i, num_blocks;

	mesgsys->getUUIDFast(_PREHASH_TaskData, _PREHASH_ID, id);

	LLViewerObject* object = gObjectList.findObject(id);

	if (object)
	{
		num_blocks = mesgsys->getNumberOfBlocksFast(_PREHASH_NameValueData);
		for (i = 0; i < num_blocks; i++)
		{
			mesgsys->getStringFast(_PREHASH_NameValueData, _PREHASH_NVPair, temp_str, i);
			LL_INFOS("Messaging") << "Added to object Name Value: " << temp_str << LL_ENDL;
			object->addNVPair(temp_str);
		}
	}
	else
	{
		LL_INFOS("Messaging") << "Can't find object " << id << " to add name value pair" << LL_ENDL;
	}
}

void process_remove_name_value(LLMessageSystem *mesgsys, void **user_data)
{
	std::string	temp_str;
	LLUUID	id;
	S32		i, num_blocks;

	mesgsys->getUUIDFast(_PREHASH_TaskData, _PREHASH_ID, id);

	LLViewerObject* object = gObjectList.findObject(id);

	if (object)
	{
		num_blocks = mesgsys->getNumberOfBlocksFast(_PREHASH_NameValueData);
		for (i = 0; i < num_blocks; i++)
		{
			mesgsys->getStringFast(_PREHASH_NameValueData, _PREHASH_NVPair, temp_str, i);
			LL_INFOS("Messaging") << "Removed from object Name Value: " << temp_str << LL_ENDL;
			object->removeNVPair(temp_str);
		}
	}
	else
	{
		LL_INFOS("Messaging") << "Can't find object " << id << " to remove name value pair" << LL_ENDL;
	}
}

void process_kick_user(LLMessageSystem *msg, void** /*user_data*/)
{
	std::string message;

	msg->getStringFast(_PREHASH_UserInfo, _PREHASH_Reason, message);

	LLAppViewer::instance()->forceDisconnect(message);
}


/*
void process_user_list_reply(LLMessageSystem *msg, void **user_data)
{
	LLUserList::processUserListReply(msg, user_data);
	return;
	char	firstname[MAX_STRING+1];
	char	lastname[MAX_STRING+1];
	U8		status;
	S32		user_count;

	user_count = msg->getNumberOfBlocks("UserBlock");

	for (S32 i = 0; i < user_count; i++)
	{
		msg->getData("UserBlock", i, "FirstName", firstname);
		msg->getData("UserBlock", i, "LastName", lastname);
		msg->getData("UserBlock", i, "Status", &status);

		if (status & 0x01)
		{
			dialog_friends_add_friend(buffer, TRUE);
		}
		else
		{
			dialog_friends_add_friend(buffer, FALSE);
		}
	}

	dialog_friends_done_adding();
}
*/

// this is not handled in processUpdateMessage
/*
void process_time_dilation(LLMessageSystem *msg, void **user_data)
{
	// get the time_dilation
	U16 foo;
	msg->getData("TimeDilation", "TimeDilation", &foo);
	F32 time_dilation = ((F32) foo) / 65535.f;

	// get the pointer to the right region
	U32 ip = msg->getSenderIP();
	U32 port = msg->getSenderPort();
	LLViewerRegion *regionp = LLWorld::getInstance()->getRegion(ip, port);
	if (regionp)
	{
		regionp->setTimeDilation(time_dilation);
	}
}
*/


void process_money_balance_reply( LLMessageSystem* msg, void** )
{
	S32 balance = 0;
	S32 credit = 0;
	S32 committed = 0;
	std::string desc;
	LLUUID tid;

	msg->getUUID("MoneyData", "TransactionID", tid);
	msg->getS32("MoneyData", "MoneyBalance", balance);
	msg->getS32("MoneyData", "SquareMetersCredit", credit);
	msg->getS32("MoneyData", "SquareMetersCommitted", committed);
	msg->getStringFast(_PREHASH_MoneyData, _PREHASH_Description, desc);
	LL_INFOS("Messaging") << "L$, credit, committed: " << balance << " " << credit << " "
			<< committed << LL_ENDL;

	if (gStatusBar)
	{
		S32 old_balance = gStatusBar->getBalance();

		// This is an update, not the first transmission of balance
		if (old_balance != 0)
		{
			// this is actually an update
			if (balance > old_balance)
			{
				LLFirstUse::useBalanceIncrease(balance - old_balance);
			}
			else if (balance < old_balance)
			{
				LLFirstUse::useBalanceDecrease(balance - old_balance);
			}
		}

		gStatusBar->setBalance(balance);
		gStatusBar->setLandCredit(credit);
		gStatusBar->setLandCommitted(committed);
	}

	if (desc.empty()
		|| !gSavedSettings.getBOOL("NotifyMoneyChange"))
	{
		// ...nothing to display
		return;
	}

	// Suppress duplicate messages about the same transaction
	static std::deque<LLUUID> recent;
	if (std::find(recent.rbegin(), recent.rend(), tid) != recent.rend())
	{
		return;
	}

	// Once the 'recent' container gets large enough, chop some
	// off the beginning.
	const U32 MAX_LOOKBACK = 30;
	const S32 POP_FRONT_SIZE = 12;
	if(recent.size() > MAX_LOOKBACK)
	{
		LL_DEBUGS("Messaging") << "Removing oldest transaction records" << LL_ENDL;
		recent.erase(recent.begin(), recent.begin() + POP_FRONT_SIZE);
	}
	//LL_DEBUGS("Messaging") << "Pushing back transaction " << tid << LL_ENDL;
	recent.push_back(tid);

	if (msg->has("TransactionInfo"))
	{
		// ...message has extended info for localization
		process_money_balance_reply_extended(msg);
	}
	else
	{
		// Only old dev grids will not supply the TransactionInfo block,
		// so we can just use the hard-coded English string.
		LLSD args;
		args["MESSAGE"] = desc;
		LLNotificationsUtil::add("SystemMessage", args);

		// Also send notification to chat -- MC
		LLFloaterChat::addChat(desc);
	}
}

static std::string reason_from_transaction_type(S32 transaction_type,
												const std::string& item_desc)
{
	// *NOTE: The keys for the reason strings are unusual because
	// an earlier version of the code used English language strings
	// extracted from hard-coded server English descriptions.
	// Keeping them so we don't have to re-localize them.
	switch (transaction_type)
	{
		case TRANS_OBJECT_SALE:
		{
			LLStringUtil::format_map_t arg;
			arg["ITEM"] = item_desc;
			return LLTrans::getString("for item", arg);
		}
		case TRANS_LAND_SALE:
			return LLTrans::getString("for a parcel of land");

		case TRANS_LAND_PASS_SALE:
			return LLTrans::getString("for a land access pass");

		case TRANS_GROUP_LAND_DEED:
			return LLTrans::getString("for deeding land");

		case TRANS_GROUP_CREATE:
			return LLTrans::getString("to create a group");

		case TRANS_GROUP_JOIN:
			return LLTrans::getString("to join a group");

		case TRANS_UPLOAD_CHARGE:
			return LLTrans::getString("to upload");

		case TRANS_CLASSIFIED_CHARGE:
			return LLTrans::getString("to publish a classified ad");

		// These have no reason to display, but are expected and should not
		// generate warnings
		case TRANS_GIFT:
		case TRANS_PAY_OBJECT:
		case TRANS_OBJECT_PAYS:
			return std::string();

		default:
			llwarns << "Unknown transaction type "
				<< transaction_type << llendl;
			return std::string();
	}
}

static void money_balance_group_notify(const LLUUID& group_id,
									   const std::string& name,
									   bool is_group,
									   std::string message,
									   LLStringUtil::format_map_t args,
									   LLSD payload)
{
	bool no_transaction_clutter = gSavedSettings.getBOOL("LiruNoTransactionClutter");
	std::string notification = no_transaction_clutter ? "Payment" : "SystemMessage";
	args["NAME"] = name;
	LLSD msg_args;
	msg_args["MESSAGE"] = LLTrans::getString(message,args);
	LLNotificationsUtil::add(notification,msg_args,payload);

	if (!no_transaction_clutter) LLFloaterChat::addChat(msg_args["MESSAGE"].asString()); // Alerts won't automatically log to chat.
}

static void money_balance_avatar_notify(const LLUUID& agent_id,
										const LLAvatarName& av_name,
										std::string message,
									   	LLStringUtil::format_map_t args,
									   	LLSD payload)
{
	bool no_transaction_clutter = gSavedSettings.getBOOL("LiruNoTransactionClutter");
	std::string notification = no_transaction_clutter ? "Payment" : "SystemMessage";
	std::string name;
	LLAvatarNameCache::getPNSName(av_name,name);
	args["NAME"] = name;
	LLSD msg_args;
	msg_args["MESSAGE"] = LLTrans::getString(message,args);
	LLNotificationsUtil::add(notification,msg_args,payload);

	if (!no_transaction_clutter) LLFloaterChat::addChat(msg_args["MESSAGE"].asString()); // Alerts won't automatically log to chat.
}
static void process_money_balance_reply_extended(LLMessageSystem* msg)
{
	// Added in server 1.40 and viewer 2.1, support for localization
	// and agent ids for name lookup.
	S32 transaction_type = 0;
	LLUUID source_id;
	BOOL is_source_group = false;
	LLUUID dest_id;
	BOOL is_dest_group = false;
	S32 amount = 0;
	std::string item_description;
	BOOL success = false;

	msg->getS32("TransactionInfo", "TransactionType", transaction_type);
	msg->getUUID("TransactionInfo", "SourceID", source_id);
	msg->getBOOL("TransactionInfo", "IsSourceGroup", is_source_group);
	msg->getUUID("TransactionInfo", "DestID", dest_id);
	msg->getBOOL("TransactionInfo", "IsDestGroup", is_dest_group);
	msg->getS32("TransactionInfo", "Amount", amount);
	msg->getString("TransactionInfo", "ItemDescription", item_description);
	msg->getBOOL("MoneyData", "TransactionSuccess", success);
	LL_INFOS("Money") << "MoneyBalanceReply source " << source_id
		<< " dest " << dest_id
		<< " type " << transaction_type
		<< " item " << item_description << LL_ENDL;

	if (source_id.isNull() && dest_id.isNull())
	{
		// this is a pure balance update, no notification required
		return;
	}

	std::string reason =
		reason_from_transaction_type(transaction_type, item_description);

	LLStringUtil::format_map_t args;
	args["REASON"] = reason; // could be empty
	args["AMOUNT"] = llformat("%d", amount);

	// Need to delay until name looked up, so need to know whether or not
	// is group
	bool is_name_group = false;
	LLUUID name_id;
	std::string message;
	LLSD payload;

	bool you_paid_someone = (source_id == gAgentID);
	if (you_paid_someone)
	{
		is_name_group = is_dest_group;
		name_id = dest_id;
		if (!reason.empty())
		{
			if (dest_id.notNull())
			{
				message = success ? "you_paid_ldollars" :
									"you_paid_failure_ldollars";
			}
			else
			{
				// transaction fee to the system, eg, to create a group
				message = success ? "you_paid_ldollars_no_name" :
									"you_paid_failure_ldollars_no_name";
			}
		}
		else
		{
			if (dest_id.notNull())
			{
				message = success ? "you_paid_ldollars_no_reason" :
									"you_paid_failure_ldollars_no_reason";
			}
			else
			{
				// no target, no reason, you just paid money
				message = success ? "you_paid_ldollars_no_info" :
									"you_paid_failure_ldollars_no_info";
			}
		}
	}
	else
	{
		// ...someone paid you
		is_name_group = is_source_group;
		name_id = source_id;
		if (!reason.empty())
		{
			message = "paid_you_ldollars";
		}
		else
		{
			message = "paid_you_ldollars_no_reason";
		}

		// make notification loggable
		payload["from_id"] = source_id;
	}

	// Despite using SLURLs, wait until the name is available before
	// showing the notification, otherwise the UI layout is strange and
	// the user sees a "Loading..." message
	if (is_name_group)
	{
		gCacheName->getGroup(name_id,
						boost::bind(&money_balance_group_notify,
									_1, _2, _3, message,
									args, payload));
	}
	else {
		LLAvatarNameCache::get(name_id,
							   boost::bind(&money_balance_avatar_notify,
										   _1, _2, message,
										   args, payload));
	}
}

bool handle_prompt_for_maturity_level_change_callback(const LLSD& notification, const LLSD& response)
{
	S32 option = LLNotificationsUtil::getSelectedOption(notification, response);

	if (0 == option)
	{
		// set the preference to the maturity of the region we're calling
		U8 preferredMaturity = static_cast<U8>(notification["payload"]["_region_access"].asInteger());
		gSavedSettings.setU32("PreferredMaturity", static_cast<U32>(preferredMaturity));
	}

	return false;
}

bool handle_prompt_for_maturity_level_change_and_reteleport_callback(const LLSD& notification, const LLSD& response)
{
	S32 option = LLNotificationsUtil::getSelectedOption(notification, response);
	
	if (0 == option)
	{
		// set the preference to the maturity of the region we're calling
		U8 preferredMaturity = static_cast<U8>(notification["payload"]["_region_access"].asInteger());
		gSavedSettings.setU32("PreferredMaturity", static_cast<U32>(preferredMaturity));
		gAgent.setMaturityRatingChangeDuringTeleport(preferredMaturity);
		gAgent.restartFailedTeleportRequest();
	}
	else
	{
		gAgent.clearTeleportRequest();
	}
	
	return false;
}

// some of the server notifications need special handling. This is where we do that.
bool handle_special_notification(std::string notificationID, LLSD& llsdBlock)
{
	U8 regionAccess = static_cast<U8>(llsdBlock["_region_access"].asInteger());
	std::string regionMaturity = LLViewerRegion::accessToString(regionAccess);
	LLStringUtil::toLower(regionMaturity);
	llsdBlock["REGIONMATURITY"] = regionMaturity;
	
	bool returnValue = false;
	LLNotificationPtr maturityLevelNotification;
	std::string notifySuffix = "_Notify";
	if (regionAccess == SIM_ACCESS_MATURE)
	{
		if (gAgent.isTeen())
		{
			gAgent.clearTeleportRequest();
			maturityLevelNotification = LLNotificationsUtil::add(notificationID+"_AdultsOnlyContent", llsdBlock);
			returnValue = true;

			notifySuffix = "_NotifyAdultsOnly";
		}
		else if (gAgent.prefersPG())
		{
			maturityLevelNotification = LLNotificationsUtil::add(notificationID+"_Change", llsdBlock, llsdBlock, handle_prompt_for_maturity_level_change_callback);
			returnValue = true;
		}
		else if (LLStringUtil::compareStrings(notificationID, "RegionEntryAccessBlocked") == 0)
		{
			maturityLevelNotification = LLNotificationsUtil::add(notificationID+"_PreferencesOutOfSync", llsdBlock, llsdBlock);
			returnValue = true;
		}
	}
	else if (regionAccess == SIM_ACCESS_ADULT)
	{
		if (!gAgent.isAdult())
		{
			gAgent.clearTeleportRequest();
			maturityLevelNotification = LLNotificationsUtil::add(notificationID+"_AdultsOnlyContent", llsdBlock);
			returnValue = true;

			notifySuffix = "_NotifyAdultsOnly";
		}
		else if (gAgent.prefersPG() || gAgent.prefersMature())
		{
			maturityLevelNotification = LLNotificationsUtil::add(notificationID+"_Change", llsdBlock, llsdBlock, handle_prompt_for_maturity_level_change_callback);
			returnValue = true;
		}
		else if (LLStringUtil::compareStrings(notificationID, "RegionEntryAccessBlocked") == 0)
		{
			maturityLevelNotification = LLNotificationsUtil::add(notificationID+"_PreferencesOutOfSync", llsdBlock, llsdBlock);
			returnValue = true;
		}
	}

	if ((maturityLevelNotification == NULL) || maturityLevelNotification->isIgnored())
	{
		// Given a simple notification if no maturityLevelNotification is set or it is ignore
		LLNotificationsUtil::add(notificationID + notifySuffix, llsdBlock);
	}

	return returnValue;
}

// some of the server notifications need special handling. This is where we do that.
bool handle_teleport_access_blocked(LLSD& llsdBlock)
{
	std::string notificationID("TeleportEntryAccessBlocked");
	U8 regionAccess = static_cast<U8>(llsdBlock["_region_access"].asInteger());
	std::string regionMaturity = LLViewerRegion::accessToString(regionAccess);
	LLStringUtil::toLower(regionMaturity);
	llsdBlock["REGIONMATURITY"] = regionMaturity;
	
	bool returnValue = false;
	LLNotificationPtr maturityLevelNotification;
	std::string notifySuffix = "_Notify";
	if (regionAccess == SIM_ACCESS_MATURE)
	{
		if (gAgent.isTeen())
		{
			gAgent.clearTeleportRequest();
			maturityLevelNotification = LLNotificationsUtil::add(notificationID+"_AdultsOnlyContent", llsdBlock);
			returnValue = true;

			notifySuffix = "_NotifyAdultsOnly";
		}
		else if (gAgent.prefersPG())
		{
			if (gAgent.hasRestartableFailedTeleportRequest())
			{
				maturityLevelNotification = LLNotificationsUtil::add(notificationID+"_ChangeAndReTeleport", llsdBlock, llsdBlock, handle_prompt_for_maturity_level_change_and_reteleport_callback);
				returnValue = true;
			}
			else
			{
				gAgent.clearTeleportRequest();
				maturityLevelNotification = LLNotificationsUtil::add(notificationID+"_Change", llsdBlock, llsdBlock, handle_prompt_for_maturity_level_change_callback);
				returnValue = true;
			}
		}
		else
		{
			gAgent.clearTeleportRequest();
			maturityLevelNotification = LLNotificationsUtil::add(notificationID+"_PreferencesOutOfSync", llsdBlock, llsdBlock, handle_prompt_for_maturity_level_change_callback);
			returnValue = true;
		}
	}
	else if (regionAccess == SIM_ACCESS_ADULT)
	{
		if (!gAgent.isAdult())
		{
			gAgent.clearTeleportRequest();
			maturityLevelNotification = LLNotificationsUtil::add(notificationID+"_AdultsOnlyContent", llsdBlock);
			returnValue = true;

			notifySuffix = "_NotifyAdultsOnly";
		}
		else if (gAgent.prefersPG() || gAgent.prefersMature())
		{
			if (gAgent.hasRestartableFailedTeleportRequest())
			{
				maturityLevelNotification = LLNotificationsUtil::add(notificationID+"_ChangeAndReTeleport", llsdBlock, llsdBlock, handle_prompt_for_maturity_level_change_and_reteleport_callback);
				returnValue = true;
			}
			else
			{
				gAgent.clearTeleportRequest();
				maturityLevelNotification = LLNotificationsUtil::add(notificationID+"_Change", llsdBlock, llsdBlock, handle_prompt_for_maturity_level_change_callback);
				returnValue = true;
			}
		}
		else
		{
			gAgent.clearTeleportRequest();
			maturityLevelNotification = LLNotificationsUtil::add(notificationID+"_PreferencesOutOfSync", llsdBlock, llsdBlock, handle_prompt_for_maturity_level_change_callback);
			returnValue = true;
		}
	}

	if ((maturityLevelNotification == NULL) || maturityLevelNotification->isIgnored())
	{
		// Given a simple notification if no maturityLevelNotification is set or it is ignore
		LLNotificationsUtil::add(notificationID + notifySuffix, llsdBlock);
	}

	return returnValue;
}

bool attempt_standard_notification(LLMessageSystem* msgsystem)
{
	// if we have additional alert data
	if (msgsystem->has(_PREHASH_AlertInfo) && msgsystem->getNumberOfBlocksFast(_PREHASH_AlertInfo) > 0)
	{
		// notification was specified using the new mechanism, so we can just handle it here
		std::string notificationID;
		msgsystem->getStringFast(_PREHASH_AlertInfo, _PREHASH_Message, notificationID);
		if (!LLNotificationTemplates::getInstance()->templateExists(notificationID))
		{
			return false;
		}

		std::string llsdRaw;
		LLSD llsdBlock;
		msgsystem->getStringFast(_PREHASH_AlertInfo, _PREHASH_Message, notificationID);
		msgsystem->getStringFast(_PREHASH_AlertInfo, _PREHASH_ExtraParams, llsdRaw);
		if (llsdRaw.length())
		{
			std::istringstream llsdData(llsdRaw);
			if (!LLSDSerialize::deserialize(llsdBlock, llsdData, llsdRaw.length()))
			{
				llwarns << "attempt_standard_notification: Attempted to read notification parameter data into LLSD but failed:" << llsdRaw << llendl;
			}
		}
		
		if (
			(notificationID == "RegionEntryAccessBlocked") ||
			(notificationID == "LandClaimAccessBlocked") ||
			(notificationID == "LandBuyAccessBlocked")
		   )
		{
			/*---------------------------------------------------------------------
			 (Commented so a grep will find the notification strings, since
			 we construct them on the fly; if you add additional notifications,
			 please update the comment.)
			 
			 Could throw any of the following notifications:
			 
				RegionEntryAccessBlocked
				RegionEntryAccessBlocked_Notify
				RegionEntryAccessBlocked_NotifyAdultsOnly
				RegionEntryAccessBlocked_Change
				RegionEntryAccessBlocked_AdultsOnlyContent
				RegionEntryAccessBlocked_ChangeAndReTeleport
				LandClaimAccessBlocked 
				LandClaimAccessBlocked_Notify 
				LandClaimAccessBlocked_NotifyAdultsOnly
				LandClaimAccessBlocked_Change 
				LandClaimAccessBlocked_AdultsOnlyContent 
				LandBuyAccessBlocked
				LandBuyAccessBlocked_Notify
				LandBuyAccessBlocked_NotifyAdultsOnly
				LandBuyAccessBlocked_Change
				LandBuyAccessBlocked_AdultsOnlyContent
			 
			-----------------------------------------------------------------------*/ 
			if (handle_special_notification(notificationID, llsdBlock))
			{
				return true;
			}
		}
		
		LLNotificationsUtil::add(notificationID, llsdBlock);
		return true;
	}	
	return false;
}


void process_agent_alert_message(LLMessageSystem* msgsystem, void** user_data)
{
	// make sure the cursor is back to the usual default since the
	// alert is probably due to some kind of error.
	gViewerWindow->getWindow()->resetBusyCount();
	
	if (!attempt_standard_notification(msgsystem))
	{
		BOOL modal = FALSE;
		msgsystem->getBOOL("AlertData", "Modal", modal);
		std::string buffer;
		msgsystem->getStringFast(_PREHASH_AlertData, _PREHASH_Message, buffer);
		process_alert_core(buffer, modal);
	}
}

// The only difference between this routine and the previous is the fact that
// for this routine, the modal parameter is always false. Sadly, for the message
// handled by this routine, there is no "Modal" parameter on the message, and
// there's no API to tell if a message has the given parameter or not.
// So we can't handle the messages with the same handler.
void process_alert_message(LLMessageSystem *msgsystem, void **user_data)
{
	// make sure the cursor is back to the usual default since the
	// alert is probably due to some kind of error.
	gViewerWindow->getWindow()->resetBusyCount();
		
	if (!attempt_standard_notification(msgsystem))
	{
		BOOL modal = FALSE;
		std::string buffer;
		msgsystem->getStringFast(_PREHASH_AlertData, _PREHASH_Message, buffer);
		process_alert_core(buffer, modal);
	}
}

bool handle_not_age_verified_alert(const std::string &pAlertName)
{
	LLNotificationPtr notification = LLNotificationsUtil::add(pAlertName);
	if ((notification == NULL) || notification->isIgnored())
	{
		LLNotificationsUtil::add(pAlertName + "_Notify");
	}

	return true;
}

bool handle_special_alerts(const std::string &pAlertName)
{
	bool isHandled = false;

	if (LLStringUtil::compareStrings(pAlertName, "NotAgeVerified") == 0)
	{
		
		isHandled = handle_not_age_verified_alert(pAlertName);
	}

	return isHandled;
}

void process_alert_core(const std::string& message, BOOL modal)
{
	// HACK -- handle callbacks for specific alerts
	if ( message == "You died and have been teleported to your home location")
	{
		LLViewerStats::getInstance()->incStat(LLViewerStats::ST_KILLED_COUNT);
	}
	else if( message == "Home position set." )
	{
		// save the home location image to disk
		std::string snap_filename = gDirUtilp->getLindenUserDir();
		snap_filename += gDirUtilp->getDirDelimiter();
		snap_filename += SCREEN_HOME_FILENAME;
		gViewerWindow->saveSnapshot(snap_filename, gViewerWindow->getWindowWidthRaw(), gViewerWindow->getWindowHeightRaw(), FALSE, FALSE);
	}

	const std::string ALERT_PREFIX("ALERT: ");
	const std::string NOTIFY_PREFIX("NOTIFY: ");
	if (message.find(ALERT_PREFIX) == 0)
	{
		// Allow the server to spawn a named alert so that server alerts can be
		// translated out of English.
		std::string alert_name(message.substr(ALERT_PREFIX.length()));
		if (!handle_special_alerts(alert_name))
		{
			LLNotificationsUtil::add(alert_name);
		}
	}
	else if (message.find(NOTIFY_PREFIX) == 0)
	{
		// Allow the server to spawn a named notification so that server notifications can be
		// translated out of English.
		std::string notify_name(message.substr(NOTIFY_PREFIX.length()));
		LLNotificationsUtil::add(notify_name);
	}
	else if (message[0] == '/')
	{
		// System message is important, show in upper-right box not tip
		std::string text(message.substr(1));
		LLSD args;
		if (text.substr(0,17) == "RESTART_X_MINUTES")
		{
			S32 mins = 0;
			LLStringUtil::convertToS32(text.substr(18), mins);
			args["MINUTES"] = llformat("%d",mins);
			LLNotificationsUtil::add("RegionRestartMinutes", args);
		}
		else if (text.substr(0,17) == "RESTART_X_SECONDS")
		{
			S32 secs = 0;
			LLStringUtil::convertToS32(text.substr(18), secs);
			args["SECONDS"] = llformat("%d",secs);
			LLNotificationsUtil::add("RegionRestartSeconds", args);
		}
		else
		{
			std::string new_msg =LLNotificationTemplates::instance().getGlobalString(text);
			args["MESSAGE"] = new_msg;
			LLNotificationsUtil::add("SystemMessage", args);
		}
	}
	else if (modal)
	{
		LLSD args;
		std::string new_msg =LLNotificationTemplates::instance().getGlobalString(message);
		args["ERROR_MESSAGE"] = new_msg;
		LLNotificationsUtil::add("ErrorMessage", args);
	}
	else
	{
		// Hack fix for EXP-623 (blame fix on RN :)) to avoid a sim deploy
		const std::string AUTOPILOT_CANCELED_MSG("Autopilot canceled");
		if (message.find(AUTOPILOT_CANCELED_MSG) == std::string::npos )
		{
			LLSD args;
			std::string new_msg =LLNotificationTemplates::instance().getGlobalString(message);

			std::string localized_msg;
			bool is_message_localized = LLTrans::findString(localized_msg, new_msg);

			args["MESSAGE"] = is_message_localized ? localized_msg : new_msg;
			LLNotificationsUtil::add("SystemMessageTip", args);
		}
	}
}

mean_collision_list_t				gMeanCollisionList;
time_t								gLastDisplayedTime = 0;

void handle_show_mean_events(void *)
{
	if (gNoRender)
	{
		return;
	}

	LLFloaterBump::show(NULL);
}

void mean_name_callback(const LLUUID &id, const std::string& full_name, bool is_group)
{
	if (gNoRender)
	{
		return;
	}

	static const U32 max_collision_list_size = 20;
	if (gMeanCollisionList.size() > max_collision_list_size)
	{
		mean_collision_list_t::iterator iter = gMeanCollisionList.begin();
		for (U32 i=0; i<max_collision_list_size; i++) iter++;
		for_each(iter, gMeanCollisionList.end(), DeletePointer());
		gMeanCollisionList.erase(iter, gMeanCollisionList.end());
	}

	for (mean_collision_list_t::iterator iter = gMeanCollisionList.begin();
		 iter != gMeanCollisionList.end(); ++iter)
	{
		LLMeanCollisionData *mcd = *iter;
		if (mcd->mPerp == id)
		{
			mcd->mFullName = full_name;
		}
	}
}

void process_mean_collision_alert_message(LLMessageSystem *msgsystem, void **user_data)
{
	if (gAgent.inPrelude())
	{
		// In prelude, bumping is OK.  This dialog is rather confusing to 
		// newbies, so we don't show it.  Drop the packet on the floor.
		return;
	}

	// make sure the cursor is back to the usual default since the
	// alert is probably due to some kind of error.
	gViewerWindow->getWindow()->resetBusyCount();

	LLUUID perp;
	U32	   time;
	U8	   u8type;
	EMeanCollisionType	   type;
	F32    mag;

	S32 i, num = msgsystem->getNumberOfBlocks(_PREHASH_MeanCollision);

	for (i = 0; i < num; i++)
	{
		msgsystem->getUUIDFast(_PREHASH_MeanCollision, _PREHASH_Perp, perp);
		msgsystem->getU32Fast(_PREHASH_MeanCollision, _PREHASH_Time, time);
		msgsystem->getF32Fast(_PREHASH_MeanCollision, _PREHASH_Mag, mag);
		msgsystem->getU8Fast(_PREHASH_MeanCollision, _PREHASH_Type, u8type);

		type = (EMeanCollisionType)u8type;

		BOOL b_found = FALSE;

		for (mean_collision_list_t::iterator iter = gMeanCollisionList.begin();
			 iter != gMeanCollisionList.end(); ++iter)
		{
			LLMeanCollisionData *mcd = *iter;
			if ((mcd->mPerp == perp) && (mcd->mType == type))
			{
				mcd->mTime = time;
				mcd->mMag = mag;
				b_found = TRUE;
				break;
			}
		}

		if (!b_found)
		{
			LLMeanCollisionData *mcd = new LLMeanCollisionData(gAgentID, perp, time, type, mag);
			gMeanCollisionList.push_front(mcd);
			gCacheName->get(perp, false, boost::bind(&mean_name_callback, _1, _2, _3));
		}
	}
}

void process_frozen_message(LLMessageSystem *msgsystem, void **user_data)
{
	// make sure the cursor is back to the usual default since the
	// alert is probably due to some kind of error.
	gViewerWindow->getWindow()->resetBusyCount();
	BOOL b_frozen;
	
	msgsystem->getBOOL("FrozenData", "Data", b_frozen);

	// TODO: make being frozen change view
	if (b_frozen)
	{
	}
	else
	{
	}
}

// do some extra stuff once we get our economy data
void process_economy_data(LLMessageSystem *msg, void** /*user_data*/)
{
	LLGlobalEconomy::processEconomyData(msg, LLGlobalEconomy::Singleton::getInstance());

	S32 upload_cost = LLGlobalEconomy::Singleton::getInstance()->getPriceUpload();

	LL_INFOS_ONCE("Messaging") << "EconomyData message arrived; upload cost is L$" << upload_cost << LL_ENDL;

	LLFloaterImagePreview::setUploadAmount(upload_cost);
	LLFloaterAnimPreview::setUploadAmount(upload_cost);

	std::string fee = gHippoGridManager->getConnectedGrid()->getUploadFee();
	gMenuHolder->childSetLabelArg("Upload Image", "[UPLOADFEE]", fee);
	gMenuHolder->childSetLabelArg("Upload Sound", "[UPLOADFEE]", fee);
	gMenuHolder->childSetLabelArg("Upload Animation", "[UPLOADFEE]", fee);
	gMenuHolder->childSetLabelArg("Bulk Upload", "[UPLOADFEE]", fee);
	gMenuHolder->childSetLabelArg("Buy and Sell L$...", "[CURRENCY]",
		gHippoGridManager->getConnectedGrid()->getCurrencySymbol());
}

void notify_cautioned_script_question(const LLSD& notification, const LLSD& response, S32 orig_questions, BOOL granted)
{
	// NaCl - Antispam Registry
	LLUUID task_id = notification["payload"]["task_id"].asUUID();
	if(NACLAntiSpamRegistry::checkQueue((U32)NACLAntiSpamRegistry::QUEUE_SCRIPT_DIALOG,task_id)) return;
	// NaCl End
	// only continue if at least some permissions were requested
	if (orig_questions)
	{
		// check to see if the person we are asking

		// "'[OBJECTNAME]', an object owned by '[OWNERNAME]', 
		// located in [REGIONNAME] at [REGIONPOS], 
		// has been <granted|denied> permission to: [PERMISSIONS]."

		LLUIString notice(LLFloaterChat::getInstance()->getString(granted ? "ScriptQuestionCautionChatGranted" : "ScriptQuestionCautionChatDenied"));

		// always include the object name and owner name 
		notice.setArg("[OBJECTNAME]", notification["payload"]["object_name"].asString());
		notice.setArg("[OWNERNAME]", notification["payload"]["owner_name"].asString());

		// try to lookup viewerobject that corresponds to the object that
		// requested permissions (here, taskid->requesting object id)
		BOOL foundpos = FALSE;
		LLViewerObject* viewobj = gObjectList.findObject(notification["payload"]["task_id"].asUUID());
		if (viewobj)
		{
			// found the viewerobject, get it's position in its region
			LLVector3 objpos(viewobj->getPosition());
			
			// try to lookup the name of the region the object is in
			LLViewerRegion* viewregion = viewobj->getRegion();
			if (viewregion)
			{
				// got the region, so include the region and 3d coordinates of the object
				notice.setArg("[REGIONNAME]", viewregion->getName());
				std::string formatpos = llformat("%.1f, %.1f,%.1f", objpos[VX], objpos[VY], objpos[VZ]);
				notice.setArg("[REGIONPOS]", formatpos);

				foundpos = TRUE;
			}
		}

// [RLVa:KB] - Checked: 2010-04-23 (RLVa-1.2.0g) | Modified: RLVa-1.0.0a
		if (gRlvHandler.hasBehaviour(RLV_BHVR_SHOWLOC))
		{
			notice.setArg("[REGIONNAME]", RlvStrings::getString(RLV_STRING_HIDDEN_REGION));
			notice.setArg("[REGIONPOS]", RlvStrings::getString(RLV_STRING_HIDDEN));
		}
		else if (!foundpos)
// [/RLVa:KB]
//		if (!foundpos)
		{
			// unable to determine location of the object
			notice.setArg("[REGIONNAME]", "(unknown region)");
			notice.setArg("[REGIONPOS]", "(unknown position)");
		}

		// check each permission that was requested, and list each 
		// permission that has been flagged as a caution permission
		BOOL caution = FALSE;
		S32 count = 0;
		std::string perms;
		for (S32 i = 0; i < SCRIPT_PERMISSION_EOF; i++)
		{
//			if ((orig_questions & LSCRIPTRunTimePermissionBits[i]) && SCRIPT_QUESTION_IS_CAUTION[i])
// [RLVa:KB] - Checked: 2012-07-28 (RLVa-1.4.7)
			if ( (orig_questions & LSCRIPTRunTimePermissionBits[i]) && 
				 ((SCRIPT_QUESTION_IS_CAUTION[i]) || (notification["payload"]["rlv_notify"].asBoolean())) )
// [/RLVa:KB]
			{
				count++;
				caution = TRUE;

				// add a comma before the permission description if it is not the first permission
				// added to the list or the last permission to check
				if ((count > 1) && (i < SCRIPT_PERMISSION_EOF))
				{
					perms.append(", ");
				}

				LLStringUtil::format_map_t args;
				args["[CURRENCY]"] = gHippoGridManager->getConnectedGrid()->getCurrencySymbol();
				perms.append(LLFloaterChat::getInstance()->getString(SCRIPT_QUESTIONS[i], args));
			}
		}

		notice.setArg("[PERMISSIONS]", perms);

		// log a chat message as long as at least one requested permission
		// is a caution permission
		if (caution)
		{
			LLChat chat(notice.getString());
			LLFloaterChat::addChat(chat, FALSE, FALSE);
		}
	}
}

bool script_question_cb(const LLSD& notification, const LLSD& response)
{
	S32 option = LLNotificationsUtil::getSelectedOption(notification, response);
	LLMessageSystem *msg = gMessageSystem;
	S32 orig = notification["payload"]["questions"].asInteger();
	S32 new_questions = orig;

	if (response["Details"])
	{
		// respawn notification...
		LLNotificationsUtil::add(notification["name"], notification["substitutions"], notification["payload"]);

		// ...with description on top
		LLNotificationsUtil::add("DebitPermissionDetails");
		return false;
	}

	// check whether permissions were granted or denied
	BOOL allowed = TRUE;
	// the "yes/accept" button is the first button in the template, making it button 0
	// if any other button was clicked, the permissions were denied
	if (option != 0)
	{
		new_questions = 0;
		allowed = FALSE;
	}	

	LLUUID task_id = notification["payload"]["task_id"].asUUID();
	LLUUID item_id = notification["payload"]["item_id"].asUUID();

	// reply with the permissions granted or denied
	msg->newMessageFast(_PREHASH_ScriptAnswerYes);
	msg->nextBlockFast(_PREHASH_AgentData);
	msg->addUUIDFast(_PREHASH_AgentID, gAgent.getID());
	msg->addUUIDFast(_PREHASH_SessionID, gAgent.getSessionID());
	msg->nextBlockFast(_PREHASH_Data);
	msg->addUUIDFast(_PREHASH_TaskID, task_id);
	msg->addUUIDFast(_PREHASH_ItemID, item_id);
	msg->addS32Fast(_PREHASH_Questions, new_questions);
	msg->sendReliable(LLHost(notification["payload"]["sender"].asString()));

	// only log a chat message if caution prompts are enabled
	if (gSavedSettings.getBOOL("PermissionsCautionEnabled"))
	{
		// log a chat message, if appropriate
		notify_cautioned_script_question(notification, response, orig, allowed);
	}

	if ( response["Mute"] ) // mute
	{
		LLMuteList::getInstance()->add(LLMute(item_id, notification["payload"]["object_name"].asString(), LLMute::OBJECT));

		// purge the message queue of any previously queued requests from the same source. DEV-4879
		class OfferMatcher : public LLNotifyBoxView::Matcher
		{
		public:
			OfferMatcher(const LLUUID& to_block) : blocked_id(to_block) {}
			bool matches(const LLNotificationPtr notification) const
			{
				if (notification->getName() == "ScriptQuestionCaution"
					|| notification->getName() == "ScriptQuestion")
				{
					return (notification->getPayload()["item_id"].asUUID() == blocked_id);
				}
				return false;
			}
		private:
			const LLUUID& blocked_id;
		};
		// should do this via the channel
		gNotifyBoxView->purgeMessagesMatching(OfferMatcher(item_id));
	}

	return false;
}
static LLNotificationFunctorRegistration script_question_cb_reg_1("ScriptQuestion", script_question_cb);
static LLNotificationFunctorRegistration script_question_cb_reg_2("ScriptQuestionCaution", script_question_cb);

void process_script_question(LLMessageSystem *msg, void **user_data)
{
	// NaCl - Antispam
	static LLCachedControl<bool> antispam(gSavedSettings,"_NACL_Antispam");
	if(antispam || gSavedSettings.getBOOL("AntiSpamScripts"))
		return;
	// NaCl End
	// *TODO: Translate owner name -> [FIRST] [LAST]

	LLHost sender = msg->getSender();

	LLUUID taskid;
	LLUUID itemid;
	S32		questions;
	std::string object_name;
	std::string owner_name;

	// taskid -> object key of object requesting permissions
	msg->getUUIDFast(_PREHASH_Data, _PREHASH_TaskID, taskid );
	// itemid -> script asset key of script requesting permissions
	msg->getUUIDFast(_PREHASH_Data, _PREHASH_ItemID, itemid );

	// NaCl - Antispam Registry
	if((taskid.isNull()
	&&  NACLAntiSpamRegistry::checkQueue((U32)NACLAntiSpamRegistry::QUEUE_SCRIPT_DIALOG,itemid))
	|| NACLAntiSpamRegistry::checkQueue((U32)NACLAntiSpamRegistry::QUEUE_SCRIPT_DIALOG,taskid))
		return;
	// NaCl End

	msg->getStringFast(_PREHASH_Data, _PREHASH_ObjectName, object_name);
	msg->getStringFast(_PREHASH_Data, _PREHASH_ObjectOwner, owner_name);
	msg->getS32Fast(_PREHASH_Data, _PREHASH_Questions, questions );

	// Special case. If the objects are owned by this agent, throttle per-object instead
	// of per-owner. It's common for residents to reset a ton of scripts that re-request
	// permissions, as with tier boxes. UUIDs can't be valid agent names and vice-versa,
	// so we'll reuse the same namespace for both throttle types.
	std::string throttle_name = owner_name;
	std::string self_name;
	LLAgentUI::buildFullname( self_name );
	if( owner_name == self_name )
	{
		throttle_name = taskid.getString();
	}
	
	// don't display permission requests if this object is muted
	if (LLMuteList::getInstance()->isMuted(taskid)) return;
	
	// throttle excessive requests from any specific user's scripts
	typedef LLKeyThrottle<std::string> LLStringThrottle;
	static LLStringThrottle question_throttle( LLREQUEST_PERMISSION_THROTTLE_LIMIT, LLREQUEST_PERMISSION_THROTTLE_INTERVAL );

	switch (question_throttle.noteAction(throttle_name))
	{
		case LLStringThrottle::THROTTLE_NEWLY_BLOCKED:
			LL_INFOS("Messaging") << "process_script_question throttled"
					<< " owner_name:" << owner_name
					<< LL_ENDL;
			// Fall through

		case LLStringThrottle::THROTTLE_BLOCKED:
			// Escape altogether until we recover
			return;

		case LLStringThrottle::THROTTLE_OK:
			break;
	}

	std::string script_question;
	if (questions)
	{
		BOOL caution = FALSE;
		S32 count = 0;
		LLSD args;
		args["OBJECTNAME"] = object_name;
		args["NAME"] = LLCacheName::cleanFullName(owner_name);

		// check the received permission flags against each permission
		for (S32 i = 0; i < SCRIPT_PERMISSION_EOF; i++)
		{
			if (questions & LSCRIPTRunTimePermissionBits[i])
			{
				LLStringUtil::format_map_t args;
				args["[CURRENCY]"] = gHippoGridManager->getConnectedGrid()->getCurrencySymbol();
				
				count++;
				script_question += "    " + LLFloaterChat::getInstance()->getString(SCRIPT_QUESTIONS[i], args) + "\n";

				// check whether permission question should cause special caution dialog
				caution |= (SCRIPT_QUESTION_IS_CAUTION[i]);
			}
		}
		args["QUESTIONS"] = script_question;

		LLSD payload;
		payload["task_id"] = taskid;
		payload["item_id"] = itemid;
		payload["sender"] = sender.getIPandPort();
		payload["questions"] = questions;
		payload["object_name"] = object_name;
		payload["owner_name"] = owner_name;

// [RLVa:KB] - Version: 1.23.4 | Checked: 2009-07-10 (RLVa-1.0.0g) | Modified: RLVa-0.2.0e
		S32 rlvQuestionsOther = questions;

		if ( (rlv_handler_t::isEnabled()) && (gRlvHandler.hasBehaviour(RLV_BHVR_ACCEPTPERMISSION)) )
		{
			LLViewerObject* pObj = gObjectList.findObject(taskid);
			if (pObj)
			{
//				if (pObj->permYouOwner())
//				{
					// PERMISSION_TAKE_CONTROLS and PERMISSION_ATTACH are only auto-granted to objects this avie owns
					rlvQuestionsOther &= ~(LSCRIPTRunTimePermissionBits[SCRIPT_PERMISSION_TAKE_CONTROLS] | 
						LSCRIPTRunTimePermissionBits[SCRIPT_PERMISSION_ATTACH]);
//				}
			}
		}

		if ( (!caution) && (!rlvQuestionsOther) )
		{
			LLNotifications::instance().forceResponse(
				LLNotification::Params("ScriptQuestion").substitutions(args).payload(payload), 0/*YES*/);
		}
		else if (gSavedSettings.getBOOL("PermissionsCautionEnabled"))
// [/RLVa:KB]
		// check whether cautions are even enabled or not
		//if (gSavedSettings.getBOOL("PermissionsCautionEnabled"))
		{
			// display the caution permissions prompt
			LLNotificationsUtil::add(caution ? "ScriptQuestionCaution" : "ScriptQuestion", args, payload);
		}
		else
		{
			// fall back to default behavior if cautions are entirely disabled
			LLNotificationsUtil::add("ScriptQuestion", args, payload);
		}

	}
}


void process_derez_container(LLMessageSystem *msg, void**)
{
	LL_WARNS("Messaging") << "call to deprecated process_derez_container" << LL_ENDL;
}

void container_inventory_arrived(LLViewerObject* object,
								 LLInventoryObject::object_list_t* inventory,
								 S32 serial_num,
								 void* data)
{
	LL_DEBUGS("Messaging") << "container_inventory_arrived()" << LL_ENDL;
	if( gAgentCamera.cameraMouselook() )
	{
		gAgentCamera.changeCameraToDefault();
	}

	LLInventoryPanel *active_panel = LLInventoryPanel::getActiveInventoryPanel();

	if (inventory->size() > 2)
	{
		// create a new inventory category to put this in
		LLUUID cat_id;
		cat_id = gInventory.createNewCategory(gInventory.getRootFolderID(),
											  LLFolderType::FT_NONE,
											  LLTrans::getString("AcquiredItems"));

		LLInventoryObject::object_list_t::const_iterator it = inventory->begin();
		LLInventoryObject::object_list_t::const_iterator end = inventory->end();
		for ( ; it != end; ++it)
		{
			if ((*it)->getType() != LLAssetType::AT_CATEGORY)
			{
				LLInventoryObject* obj = (LLInventoryObject*)(*it);
				LLInventoryItem* item = (LLInventoryItem*)(obj);
				LLUUID item_id;
				item_id.generate();
				time_t creation_date_utc = time_corrected();
				LLPointer<LLViewerInventoryItem> new_item
					= new LLViewerInventoryItem(item_id,
												cat_id,
												item->getPermissions(),
												item->getAssetUUID(),
												item->getType(),
												item->getInventoryType(),
												item->getName(),
												item->getDescription(),
												LLSaleInfo::DEFAULT,
												item->getFlags(),
												creation_date_utc);
				new_item->updateServer(TRUE);
				gInventory.updateItem(new_item);
			}
		}
		gInventory.notifyObservers();
		if(active_panel)
		{
			active_panel->setSelection(cat_id, TAKE_FOCUS_NO);
		}
	}
	else if (inventory->size() == 2)
	{
		// we're going to get one fake root category as well as the
		// one actual object
		LLInventoryObject::object_list_t::iterator it = inventory->begin();

		if ((*it)->getType() == LLAssetType::AT_CATEGORY)
		{
			++it;
		}

		LLInventoryItem* item = (LLInventoryItem*)((LLInventoryObject*)(*it));
		const LLUUID category = gInventory.findCategoryUUIDForType(LLFolderType::assetTypeToFolderType(item->getType()));

		LLUUID item_id;
		item_id.generate();
		time_t creation_date_utc = time_corrected();
		LLPointer<LLViewerInventoryItem> new_item
			= new LLViewerInventoryItem(item_id, category,
										item->getPermissions(),
										item->getAssetUUID(),
										item->getType(),
										item->getInventoryType(),
										item->getName(),
										item->getDescription(),
										LLSaleInfo::DEFAULT,
										item->getFlags(),
										creation_date_utc);
		new_item->updateServer(TRUE);
		gInventory.updateItem(new_item);
		gInventory.notifyObservers();
		if(active_panel)
		{
			active_panel->setSelection(item_id, TAKE_FOCUS_NO);
		}
	}

	// we've got the inventory, now delete this object if this was a take
	BOOL delete_object = (BOOL)(intptr_t)data;
	LLViewerRegion *region = gAgent.getRegion();
	if (delete_object && region)
	{
		gMessageSystem->newMessageFast(_PREHASH_ObjectDelete);
		gMessageSystem->nextBlockFast(_PREHASH_AgentData);
		gMessageSystem->addUUIDFast(_PREHASH_AgentID, gAgent.getID());
		gMessageSystem->addUUIDFast(_PREHASH_SessionID, gAgent.getSessionID());
		const U8 NO_FORCE = 0;
		gMessageSystem->addU8Fast(_PREHASH_Force, NO_FORCE);
		gMessageSystem->nextBlockFast(_PREHASH_ObjectData);
		gMessageSystem->addU32Fast(_PREHASH_ObjectLocalID, object->getLocalID());
		gMessageSystem->sendReliable(region->getHost());
	}
}

// method to format the time.
std::string formatted_time(const time_t& the_time)
{
	std::string timestr;
	timeToFormattedString(the_time, gSavedSettings.getString("TimestampFormat"), timestr);
	char buffer[30]; /* Flawfinder: ignore */
	LLStringUtil::copy(buffer, timestr.c_str(), 30);
	buffer[24] = '\0';
	return std::string(buffer);
}


void process_teleport_failed(LLMessageSystem *msg, void**)
{
	std::string reason;
	std::string big_reason;
	LLSD args;

	// Let the interested parties know that teleport failed.
	LLViewerParcelMgr::getInstance()->onTeleportFailed();

	// if we have additional alert data
	if (msg->has(_PREHASH_AlertInfo) && msg->getSizeFast(_PREHASH_AlertInfo, _PREHASH_Message) > 0)
	{
		// Get the message ID
		msg->getStringFast(_PREHASH_AlertInfo, _PREHASH_Message, reason);
		big_reason = LLAgent::sTeleportErrorMessages[reason];
		if ( big_reason.size() > 0 )
		{	// Substitute verbose reason from the local map
			args["REASON"] = big_reason;
		}
		else
		{	// Nothing found in the map - use what the server returned in the original message block
			msg->getStringFast(_PREHASH_Info, _PREHASH_Reason, reason);
			args["REASON"] = reason;
		}

		LLSD llsd_block;
		std::string llsd_raw;
		msg->getStringFast(_PREHASH_AlertInfo, _PREHASH_ExtraParams, llsd_raw);
		if (llsd_raw.length())
		{
			std::istringstream llsd_data(llsd_raw);
			if (!LLSDSerialize::deserialize(llsd_block, llsd_data, llsd_raw.length()))
			{
				llwarns << "process_teleport_failed: Attempted to read alert parameter data into LLSD but failed:" << llsd_raw << llendl;
			}
			else
			{
				// change notification name in this special case
				if (handle_teleport_access_blocked(llsd_block))
				{
					if( gAgent.getTeleportState() != LLAgent::TELEPORT_NONE )
					{
						gAgent.setTeleportState( LLAgent::TELEPORT_NONE );
					}
					return;
				}
			}
		}

	}
	else
	{
		msg->getStringFast(_PREHASH_Info, _PREHASH_Reason, reason);

		big_reason = LLAgent::sTeleportErrorMessages[reason];
		if ( big_reason.size() > 0 )
		{	// Substitute verbose reason from the local map
			args["REASON"] = big_reason;
		}
		else
		{	// Nothing found in the map - use what the server returned
			args["REASON"] = reason;
		}
	}

	LLNotificationsUtil::add("CouldNotTeleportReason", args);

	if( gAgent.getTeleportState() != LLAgent::TELEPORT_NONE )
	{
		gAgent.setTeleportState( LLAgent::TELEPORT_NONE );
	}
}

void process_teleport_local(LLMessageSystem *msg,void**)
{
	LLUUID agent_id;
	msg->getUUIDFast(_PREHASH_Info, _PREHASH_AgentID, agent_id);
	if (agent_id != gAgent.getID())
	{
		LL_WARNS("Messaging") << "Got teleport notification for wrong agent!" << LL_ENDL;
		return;
	}

	U32 location_id;
	LLVector3 pos, look_at;
	U32 teleport_flags;
	msg->getU32Fast(_PREHASH_Info, _PREHASH_LocationID, location_id);
	msg->getVector3Fast(_PREHASH_Info, _PREHASH_Position, pos);
	msg->getVector3Fast(_PREHASH_Info, _PREHASH_LookAt, look_at);
	msg->getU32Fast(_PREHASH_Info, _PREHASH_TeleportFlags, teleport_flags);

	if( gAgent.getTeleportState() != LLAgent::TELEPORT_NONE )
	{
		if( gAgent.getTeleportState() == LLAgent::TELEPORT_LOCAL )
		{
			// To prevent TeleportStart messages re-activating the progress screen right
			// after tp, keep the teleport state and let progress screen clear it after a short delay
			// (progress screen is active but not visible)  *TODO: remove when SVC-5290 is fixed
			gTeleportDisplayTimer.reset();
			gTeleportDisplay = TRUE;
		}
		else
		{
			gAgent.setTeleportState( LLAgent::TELEPORT_NONE );
		}
	}

	static LLCachedControl<bool> fly_after_tp(gSavedSettings, "LiruFlyAfterTeleport");
	// Sim tells us whether the new position is off the ground
	if (fly_after_tp || (teleport_flags & TELEPORT_FLAGS_IS_FLYING))
	{
		gAgent.setFlying(TRUE);
	}
	else
	{
		gAgent.setFlying(FALSE);
	}

	gAgent.setPositionAgent(pos);
	gAgentCamera.slamLookAt(look_at);

	if ( !(gAgent.getTeleportKeepsLookAt() && LLViewerJoystick::getInstance()->getOverrideCamera()) && gSavedSettings.getBOOL("OptionRotateCamAfterLocalTP"))
	{
		gAgentCamera.resetView(TRUE, TRUE);
	}

	// send camera update to new region
	gAgentCamera.updateCamera();

	send_agent_update(TRUE, TRUE);

	// Let the interested parties know we've teleported.
	// Vadim *HACK: Agent position seems to get reset (to render position?)
	//              on each frame, so we have to pass the new position manually.
	LLViewerParcelMgr::getInstance()->onTeleportFinished(true, gAgent.getPosGlobalFromAgent(pos));
}

void send_simple_im(const LLUUID& to_id,
					const std::string& message,
					EInstantMessage dialog,
					const LLUUID& id)
{
	std::string my_name;
	LLAgentUI::buildFullname(my_name);
	send_improved_im(to_id,
					 my_name,
					 message,
					 IM_ONLINE,
					 dialog,
					 id,
					 NO_TIMESTAMP,
					 (U8*)EMPTY_BINARY_BUCKET,
					 EMPTY_BINARY_BUCKET_SIZE);
}

void send_group_notice(const LLUUID& group_id,
					   const std::string& subject,
					   const std::string& message,
					   const LLInventoryItem* item)
{
	// Put this notice into an instant message form.
	// This will mean converting the item to a binary bucket,
	// and the subject/message into a single field.
	std::string my_name;
	LLAgentUI::buildFullname(my_name);

	// Combine subject + message into a single string.
	std::ostringstream subject_and_message;
	// TODO: turn all existing |'s into ||'s in subject and message.
	subject_and_message << subject << "|" << message;

	// Create an empty binary bucket.
	U8 bin_bucket[MAX_INVENTORY_BUFFER_SIZE];
	U8* bucket_to_send = bin_bucket;
	bin_bucket[0] = '\0';
	S32 bin_bucket_size = EMPTY_BINARY_BUCKET_SIZE;
	// If there is an item being sent, pack it into the binary bucket.
	if (item)
	{
		LLSD item_def;
		item_def["item_id"] = item->getUUID();
		item_def["owner_id"] = item->getPermissions().getOwner();
		std::ostringstream ostr;
		LLSDSerialize::serialize(item_def, ostr, LLSDSerialize::LLSD_XML);
		bin_bucket_size = ostr.str().copy(
			(char*)bin_bucket, ostr.str().size());
		bin_bucket[bin_bucket_size] = '\0';
	}
	else
	{
		bucket_to_send = (U8*) EMPTY_BINARY_BUCKET;
	}
   

	send_improved_im(
			group_id,
			my_name,
			subject_and_message.str(),
			IM_ONLINE,
			IM_GROUP_NOTICE,
			LLUUID::null,
			NO_TIMESTAMP,
			bucket_to_send,
			bin_bucket_size);
}

bool handle_lure_callback(const LLSD& notification, const LLSD& response)
{
	std::string text = response["message"].asString();
	S32 option = LLNotification::getSelectedOption(notification, response);

	if(0 == option)
	{
// [RLVa:KB] - Checked: 2010-11-30 (RLVa-1.3.0c) | Modified: RLVa-1.3.0c
		if ( (gRlvHandler.hasBehaviour(RLV_BHVR_SENDIM)) || (gRlvHandler.hasBehaviour(RLV_BHVR_SENDIMTO)) )
		{
			// Filter the lure message if one of the recipients of the lure can't be sent an IM to
			for (LLSD::array_const_iterator it = notification["payload"]["ids"].beginArray(); 
					it != notification["payload"]["ids"].endArray(); ++it)
			{
				if (!gRlvHandler.canSendIM(it->asUUID()))
				{
					text = RlvStrings::getString(RLV_STRING_HIDDEN);
					break;
				}
			}
		}
// [/RLVa:KB]

		LLMessageSystem* msg = gMessageSystem;
		msg->newMessageFast(_PREHASH_StartLure);
		msg->nextBlockFast(_PREHASH_AgentData);
		msg->addUUIDFast(_PREHASH_AgentID, gAgent.getID());
		msg->addUUIDFast(_PREHASH_SessionID, gAgent.getSessionID());
		msg->nextBlockFast(_PREHASH_Info);
		msg->addU8Fast(_PREHASH_LureType, (U8)0); // sim will fill this in.
		msg->addStringFast(_PREHASH_Message, text);
		for(LLSD::array_const_iterator it = notification["payload"]["ids"].beginArray();
			it != notification["payload"]["ids"].endArray();
			++it)
		{
			LLUUID target_id = it->asUUID();

			msg->nextBlockFast(_PREHASH_TargetData);
			msg->addUUIDFast(_PREHASH_TargetID, target_id);
		}
		gAgent.sendReliableMessage();
	}

	return false;
}

void handle_lure(const LLUUID& invitee)
{
	LLDynamicArray<LLUUID> ids;
	ids.push_back(invitee);
	handle_lure(ids);
}

// Prompt for a message to the invited user.
void handle_lure(const uuid_vec_t& ids)
{
	if (ids.empty()) return;

	if (!gAgent.getRegion()) return;

	LLSD edit_args;
// [RLVa:KB] - Version: 1.23.4 | Checked: 2009-07-04 (RLVa-1.0.0a)
	edit_args["REGION"] = 
		(!gRlvHandler.hasBehaviour(RLV_BHVR_SHOWLOC)) ? gAgent.getRegion()->getName() : RlvStrings::getString(RLV_STRING_HIDDEN);
// [/RLVa:KB]
	//edit_args["REGION"] = gAgent.getRegion()->getName();

	LLSD payload;
	for (uuid_vec_t::const_iterator it = ids.begin();
		it != ids.end();
		++it)
	{
// [RLVa:KB] - Version: 1.23.4 | Checked: 2009-07-07 (RLVa-1.0.0d) | Modified: RLVa-1.0.0a
		// Only allow offering teleports if everyone is a @tplure exception or able to map this avie under @showloc=n
		if (gRlvHandler.hasBehaviour(RLV_BHVR_SHOWLOC))
		{
			const LLRelationship* pBuddyInfo = LLAvatarTracker::instance().getBuddyInfo(*it);
			if ( (!gRlvHandler.isException(RLV_BHVR_TPLURE, *it, RLV_CHECK_PERMISSIVE)) &&
				 ((!pBuddyInfo) || (!pBuddyInfo->isOnline()) || (!pBuddyInfo->isRightGrantedTo(LLRelationship::GRANT_MAP_LOCATION))) )
			{
				return;
			}
		}
// [/RLVa:KB]
		payload["ids"].append(*it);
	}
	if (gAgent.isGodlike())
	{
		LLNotificationsUtil::add("OfferTeleportFromGod", edit_args, payload, handle_lure_callback);
	}
	else
	{
		LLNotificationsUtil::add("OfferTeleport", edit_args, payload, handle_lure_callback);
	}
}


void send_improved_im(const LLUUID& to_id,
							const std::string& name,
							const std::string& message,
							U8 offline,
							EInstantMessage dialog,
							const LLUUID& id,
							U32 timestamp, 
							const U8* binary_bucket,
							S32 binary_bucket_size)
{
	pack_instant_message(
		gMessageSystem,
		gAgent.getID(),
		FALSE,
		gAgent.getSessionID(),
		to_id,
		name,
		message,
		offline,
		dialog,
		id,
		0,
		LLUUID::null,
		gAgent.getPositionAgent(),
		timestamp,
		binary_bucket,
		binary_bucket_size);
	gAgent.sendReliableMessage();
}


void send_places_query(const LLUUID& query_id,
					   const LLUUID& trans_id,
					   const std::string& query_text,
					   U32 query_flags,
					   S32 category,
					   const std::string& sim_name)
{
	LLMessageSystem* msg = gMessageSystem;

	msg->newMessage("PlacesQuery");
	msg->nextBlock("AgentData");
	msg->addUUID("AgentID", gAgent.getID());
	msg->addUUID("SessionID", gAgent.getSessionID());
	msg->addUUID("QueryID", query_id);
	msg->nextBlock("TransactionData");
	msg->addUUID("TransactionID", trans_id);
	msg->nextBlock("QueryData");
	msg->addString("QueryText", query_text);
	msg->addU32("QueryFlags", query_flags);
	msg->addS8("Category", (S8)category);
	msg->addString("SimName", sim_name);
	gAgent.sendReliableMessage();
}


void process_user_info_reply(LLMessageSystem* msg, void**)
{
	LLUUID agent_id;
	msg->getUUIDFast(_PREHASH_AgentData, _PREHASH_AgentID, agent_id);
	if(agent_id != gAgent.getID())
	{
		LL_WARNS("Messaging") << "process_user_info_reply - "
				<< "wrong agent id." << LL_ENDL;
	}
	
	BOOL im_via_email;
	msg->getBOOLFast(_PREHASH_UserData, _PREHASH_IMViaEMail, im_via_email);
	std::string email;
	msg->getStringFast(_PREHASH_UserData, _PREHASH_EMail, email);
	std::string dir_visibility;
	msg->getString( "UserData", "DirectoryVisibility", dir_visibility);

	LLFloaterPreference::updateUserInfo(dir_visibility, im_via_email, email);
	LLFloaterPostcard::updateUserInfo(email);
}


//---------------------------------------------------------------------------
// Script Dialog
//---------------------------------------------------------------------------

const S32 SCRIPT_DIALOG_MAX_BUTTONS = 12;
const S32 SCRIPT_DIALOG_BUTTON_STR_SIZE = 24;
const S32 SCRIPT_DIALOG_MAX_MESSAGE_SIZE = 512;
const char* SCRIPT_DIALOG_HEADER = "Script Dialog:\n";

bool callback_script_dialog(const LLSD& notification, const LLSD& response)
{
	LLNotificationForm form(notification["form"]);

	std::string button = LLNotification::getSelectedOptionName(response);
	S32 button_idx = LLNotification::getSelectedOption(notification, response);
	// Didn't click "Ignore"
	if (button_idx != -1)
	{
		if (notification["payload"].has("textbox"))
		{
			button = response["message"].asString();
		}
		LLMessageSystem* msg = gMessageSystem;
		msg->newMessage("ScriptDialogReply");
		msg->nextBlock("AgentData");
		msg->addUUID("AgentID", gAgent.getID());
		msg->addUUID("SessionID", gAgent.getSessionID());
		msg->nextBlock("Data");
		msg->addUUID("ObjectID", notification["payload"]["object_id"].asUUID());
		msg->addS32("ChatChannel", notification["payload"]["chat_channel"].asInteger());
		msg->addS32("ButtonIndex", button_idx);
		msg->addString("ButtonLabel", button);
		msg->sendReliable(LLHost(notification["payload"]["sender"].asString()));
	}

	return false;
}
static LLNotificationFunctorRegistration callback_script_dialog_reg_1("ScriptDialog", callback_script_dialog);
static LLNotificationFunctorRegistration callback_script_dialog_reg_2("ScriptDialogGroup", callback_script_dialog);

void process_script_dialog(LLMessageSystem* msg, void**)
{
	// NaCl - Antispam
	static LLCachedControl<bool> antispam(gSavedSettings,"_NACL_Antispam");
	if(antispam || gSavedSettings.getBOOL("AntiSpamScripts"))
		return;
	// NaCl End
	S32 i;
	LLSD payload;

	LLUUID object_id;
	msg->getUUID("Data", "ObjectID", object_id);

	// NaCl - Antispam Registry
	if(NACLAntiSpamRegistry::checkQueue((U32)NACLAntiSpamRegistry::QUEUE_SCRIPT_DIALOG,object_id))
		return;
	// NaCl End

//	For compability with OS grids first check for presence of extended packet before fetching data.
    LLUUID owner_id;
	if (gMessageSystem->getNumberOfBlocks("OwnerData") > 0)
	{
    msg->getUUID("OwnerData", "OwnerID", owner_id);

	// NaCl - Antispam Registry
	if(NACLAntiSpamRegistry::checkQueue((U32)NACLAntiSpamRegistry::QUEUE_SCRIPT_DIALOG,owner_id))
		return;
	// NaCl End
	}

	if (LLMuteList::getInstance()->isMuted(object_id) || LLMuteList::getInstance()->isMuted(owner_id))
	{
		return;
	}

	std::string message; 
	std::string first_name;
	std::string last_name;
	std::string object_name;

	S32 chat_channel;
	msg->getString("Data", "FirstName", first_name);
	msg->getString("Data", "LastName", last_name);
	msg->getString("Data", "ObjectName", object_name);
	msg->getString("Data", "Message", message);
	msg->getS32("Data", "ChatChannel", chat_channel);

		// unused for now
	LLUUID image_id;
	msg->getUUID("Data", "ImageID", image_id);

	payload["sender"] = msg->getSender().getIPandPort();
	payload["object_id"] = object_id;
	payload["chat_channel"] = chat_channel;

	// build up custom form
	S32 button_count = msg->getNumberOfBlocks("Buttons");
	if (button_count > SCRIPT_DIALOG_MAX_BUTTONS)
	{
		llwarns << "Too many script dialog buttons - omitting some" << llendl;
		button_count = SCRIPT_DIALOG_MAX_BUTTONS;
	}

	LLNotificationForm form;
	std::string firstbutton;
	msg->getString("Buttons", "ButtonLabel", firstbutton, 0);
	form.addElement("button", std::string(firstbutton));
	bool is_text_box = false;
	std::string default_text;
	if (firstbutton == "!!llTextBox!!")
	{
		is_text_box = true;
		for (i = 1; i < button_count; i++)
		{
			std::string tdesc;
			msg->getString("Buttons", "ButtonLabel", tdesc, i);
			default_text += tdesc;
		}
	}
	else
	{
		for (i = 1; i < button_count; i++)
		{
			std::string tdesc;
			msg->getString("Buttons", "ButtonLabel", tdesc, i);
			form.addElement("button", std::string(tdesc));
		}
	}

	LLSD args;
	args["TITLE"] = object_name;
	args["MESSAGE"] = message;
	args["CHANNEL"] = chat_channel;
	LLNotificationPtr notification;
	bool const is_group = first_name.empty();
	char const* name = (is_group && !is_text_box) ? "GROUPNAME" : "NAME";
	args[name] = is_group ? last_name : LLCacheName::buildFullName(first_name, last_name);
	if (is_text_box)
	{
		args["DEFAULT"] = default_text;
		payload["textbox"] = "true";
		LLNotificationsUtil::add("ScriptTextBoxDialog", args, payload, callback_script_dialog);
	}
	else if (!first_name.empty())
	{
		notification = LLNotifications::instance().add(
			LLNotification::Params("ScriptDialog").substitutions(args).payload(payload).form_elements(form.asLLSD()));
	}
	else
	{
		notification = LLNotifications::instance().add(
			LLNotification::Params("ScriptDialogGroup").substitutions(args).payload(payload).form_elements(form.asLLSD()));
	}
}

//---------------------------------------------------------------------------


std::vector<LLSD> gLoadUrlList;

bool callback_load_url(const LLSD& notification, const LLSD& response)
{
	S32 option = LLNotificationsUtil::getSelectedOption(notification, response);

	if (0 == option)
	{
		LLWeb::loadURL(notification["payload"]["url"].asString());
	}

	return false;
}
static LLNotificationFunctorRegistration callback_load_url_reg("LoadWebPage", callback_load_url);


// We've got the name of the person who owns the object hurling the url.
// Display confirmation dialog.
void callback_load_url_name(const LLUUID& id, const std::string& full_name, bool is_group)
{
	std::vector<LLSD>::iterator it;
	for (it = gLoadUrlList.begin(); it != gLoadUrlList.end(); )
	{
		LLSD load_url_info = *it;
		if (load_url_info["owner_id"].asUUID() == id)
		{
			it = gLoadUrlList.erase(it);

			std::string owner_name;
			if (is_group)
			{
				owner_name = full_name + LLTrans::getString("Group");
			}
			else
			{
				owner_name = full_name;
			}

			// For legacy name-only mutes.
			if (LLMuteList::getInstance()->isMuted(LLUUID::null, owner_name))
			{
				continue;
			}
			LLSD args;
			args["URL"] = load_url_info["url"].asString();
			args["MESSAGE"] = load_url_info["message"].asString();;
			args["OBJECTNAME"] = load_url_info["object_name"].asString();
			args["NAME"] = owner_name;

			LLNotificationsUtil::add("LoadWebPage", args, load_url_info);
		}
		else
		{
			++it;
		}
	}
}

void process_load_url(LLMessageSystem* msg, void**)
{
	// NaCl - Antispam
	static LLCachedControl<bool> antispam(gSavedSettings,"_NACL_Antispam");
	if(antispam || gSavedSettings.getBOOL("AntiSpamScripts"))
		return;
	// NaCl End
	LLUUID object_id;
	LLUUID owner_id;
	BOOL owner_is_group;
	char object_name[256];		/* Flawfinder: ignore */
	char message[256];		/* Flawfinder: ignore */
	char url[256];		/* Flawfinder: ignore */

	msg->getString("Data", "ObjectName", 256, object_name);
	msg->getUUID(  "Data", "ObjectID", object_id);
	msg->getUUID(  "Data", "OwnerID", owner_id);

	// NaCl - Antispam Registry
	if((owner_id.isNull()
	&&  NACLAntiSpamRegistry::checkQueue((U32)NACLAntiSpamRegistry::QUEUE_SCRIPT_DIALOG,object_id))
	|| NACLAntiSpamRegistry::checkQueue((U32)NACLAntiSpamRegistry::QUEUE_SCRIPT_DIALOG,owner_id))
		return;
	// NaCl End

	msg->getBOOL(  "Data", "OwnerIsGroup", owner_is_group);
	msg->getString("Data", "Message", 256, message);
	msg->getString("Data", "URL", 256, url);

	LLSD payload;
	payload["object_id"] = object_id;
	payload["owner_id"] = owner_id;
	payload["owner_is_group"] = owner_is_group;
	payload["object_name"] = object_name;
	payload["message"] = message;
	payload["url"] = url;

	// URL is safety checked in load_url above

	// Check if object or owner is muted
	if (LLMuteList::getInstance()->isMuted(object_id, object_name) ||
	    LLMuteList::getInstance()->isMuted(owner_id))
	{
		LL_INFOS("Messaging")<<"Ignoring load_url from muted object/owner."<<LL_ENDL;
		return;
	}

	// Add to list of pending name lookups
	gLoadUrlList.push_back(payload);

	gCacheName->get(owner_id, owner_is_group,
		boost::bind(&callback_load_url_name, _1, _2, _3));
}


void callback_download_complete(void** data, S32 result, LLExtStat ext_status)
{
	std::string* filepath = (std::string*)data;
	LLSD args;
	args["DOWNLOAD_PATH"] = *filepath;
	LLNotificationsUtil::add("FinishedRawDownload", args);
	delete filepath;
}


void process_initiate_download(LLMessageSystem* msg, void**)
{
	LLUUID agent_id;
	msg->getUUID("AgentData", "AgentID", agent_id);
	if (agent_id != gAgent.getID())
	{
		LL_WARNS("Messaging") << "Initiate download for wrong agent" << LL_ENDL;
		return;
	}

	std::string sim_filename;
	std::string viewer_filename;
	msg->getString("FileData", "SimFilename", sim_filename);
	msg->getString("FileData", "ViewerFilename", viewer_filename);

	if (!gXferManager->validateFileForRequest(viewer_filename))
	{
		llwarns << "SECURITY: Unauthorized download to local file " << viewer_filename << llendl;
		return;
	}
	gXferManager->requestFile(viewer_filename,
		sim_filename,
		LL_PATH_NONE,
		msg->getSender(),
		FALSE,	// don't delete remote
		callback_download_complete,
		(void**)new std::string(viewer_filename));
}


void process_script_teleport_request(LLMessageSystem* msg, void**)
{
	// NaCl - Antispam
	static LLCachedControl<bool> antispam(gSavedSettings,"_NACL_Antispam");
	if(antispam || gSavedSettings.getBOOL("AntiSpamScripts"))
		return;
	// NaCl End
	if (!gSavedSettings.getBOOL("ScriptsCanShowUI")) return;

	std::string object_name;
	std::string sim_name;
	LLVector3 pos;
	LLVector3 look_at;

	msg->getString("Data", "ObjectName", object_name);
	msg->getString("Data", "SimName", sim_name);
	msg->getVector3("Data", "SimPosition", pos);
	msg->getVector3("Data", "LookAt", look_at);

	gFloaterWorldMap->trackURL(sim_name, (S32)pos.mV[VX], (S32)pos.mV[VY], (S32)pos.mV[VZ]);
	LLFloaterWorldMap::show(NULL, TRUE);

	// remove above two lines and replace with below line
	// to re-enable parcel browser for llMapDestination()
	// LLURLDispatcher::dispatch(LLURLDispatcher::buildSLURL(sim_name, (S32)pos.mV[VX], (S32)pos.mV[VY], (S32)pos.mV[VZ]), FALSE);
	
}

void process_covenant_reply(LLMessageSystem* msg, void**)
{
	LLUUID covenant_id, estate_owner_id;
	std::string estate_name;
	U32 covenant_timestamp;
	msg->getUUID("Data", "CovenantID", covenant_id);
	msg->getU32("Data", "CovenantTimestamp", covenant_timestamp);
	msg->getString("Data", "EstateName", estate_name);
	msg->getUUID("Data", "EstateOwnerID", estate_owner_id);

	LLPanelEstateCovenant::updateEstateName(estate_name);
	LLPanelLandCovenant::updateEstateName(estate_name);
	LLPanelEstateInfo::updateEstateName(estate_name);
	LLFloaterBuyLand::updateEstateName(estate_name);

	LLAvatarNameCache::get(estate_owner_id, boost::bind(&callbackCacheEstateOwnerName, _1, _2));

	// standard message, not from system
	std::string last_modified;
	if (covenant_timestamp == 0)
	{
		last_modified = LLTrans::getString("covenant_never_modified");
	}
	else
	{
		last_modified = LLTrans::getString("covenant_modified") + " " + formatted_time((time_t)covenant_timestamp);
	}

	LLPanelEstateCovenant::updateLastModified(last_modified);
	LLPanelLandCovenant::updateLastModified(last_modified);
	LLFloaterBuyLand::updateLastModified(last_modified);
	
	// load the actual covenant asset data
	const BOOL high_priority = TRUE;
	if (covenant_id.notNull())
	{
		gAssetStorage->getEstateAsset(gAgent.getRegionHost(),
									gAgent.getID(),
									gAgent.getSessionID(),
									covenant_id,
                                    LLAssetType::AT_NOTECARD,
									ET_Covenant,
                                    onCovenantLoadComplete,
									NULL,
									high_priority);
	}
	else
	{
		std::string covenant_text;
		if (estate_owner_id.isNull())
		{
			// mainland
			covenant_text = LLTrans::getString("RegionNoCovenant");
		}
		else
		{
			covenant_text = LLTrans::getString("RegionNoCovenantOtherOwner");
		}
		LLPanelEstateCovenant::updateCovenantText(covenant_text, covenant_id);
		LLPanelLandCovenant::updateCovenantText(covenant_text);
		LLFloaterBuyLand::updateCovenantText(covenant_text, covenant_id);
	}
}

void callbackCacheEstateOwnerName(const LLUUID& id, const LLAvatarName& av_name)
{
	std::string name;
	LLAvatarNameCache::getPNSName(av_name, name);

	LLPanelEstateCovenant::updateEstateOwnerName(name);
	LLPanelLandCovenant::updateEstateOwnerName(name);
	LLPanelEstateInfo::updateEstateOwnerName(name);
	LLFloaterBuyLand::updateEstateOwnerName(name);
}

void onCovenantLoadComplete(LLVFS *vfs,
					const LLUUID& asset_uuid,
					LLAssetType::EType type,
					void* user_data, S32 status, LLExtStat ext_status)
{
	LL_DEBUGS("Messaging") << "onCovenantLoadComplete()" << LL_ENDL;
	std::string covenant_text;
	if(0 == status)
	{
		LLVFile file(vfs, asset_uuid, type, LLVFile::READ);
		
		S32 file_length = file.getSize();
		
		char* buffer = new char[file_length+1];
		if (buffer == NULL)
		{
			LL_ERRS("Messaging") << "Memory Allocation failed" << LL_ENDL;
			return;
		}

		file.read((U8*)buffer, file_length);		/* Flawfinder: ignore */
		
		// put a EOS at the end
		buffer[file_length] = 0;
		
		if( (file_length > 19) && !strncmp( buffer, "Linden text version", 19 ) )
		{
			LLViewerTextEditor* editor =
				new LLViewerTextEditor(std::string("temp"),
						       LLRect(0,0,0,0),
						       file_length+1);
			if( !editor->importBuffer( buffer, file_length+1 ) )
			{
				LL_WARNS("Messaging") << "Problem importing estate covenant." << LL_ENDL;
				covenant_text = "Problem importing estate covenant.";
			}
			else
			{
				// Version 0 (just text, doesn't include version number)
				covenant_text = editor->getText();
			}
			delete editor;
		}
		else
		{
			LL_WARNS("Messaging") << "Problem importing estate covenant: Covenant file format error." << LL_ENDL;
			covenant_text = "Problem importing estate covenant: Covenant file format error.";
		}
		delete[] buffer;
	}
	else
	{
		LLViewerStats::getInstance()->incStat( LLViewerStats::ST_DOWNLOAD_FAILED );
		
		if( LL_ERR_ASSET_REQUEST_NOT_IN_DATABASE == status ||
		    LL_ERR_FILE_EMPTY == status)
		{
			covenant_text = "Estate covenant notecard is missing from database.";
		}
		else if (LL_ERR_INSUFFICIENT_PERMISSIONS == status)
		{
			covenant_text = "Insufficient permissions to view estate covenant.";
		}
		else
		{
			covenant_text = "Unable to load estate covenant at this time.";
		}
		
		LL_WARNS("Messaging") << "Problem loading notecard: " << status << LL_ENDL;
	}
	LLPanelEstateCovenant::updateCovenantText(covenant_text, asset_uuid);
	LLPanelLandCovenant::updateCovenantText(covenant_text);
	LLFloaterBuyLand::updateCovenantText(covenant_text, asset_uuid);
}


void process_feature_disabled_message(LLMessageSystem* msg, void**)
{
	// Handle Blacklisted feature simulator response...
	LLUUID	agentID;
	LLUUID	transactionID;
	std::string	messageText;
	msg->getStringFast(_PREHASH_FailureInfo,_PREHASH_ErrorMessage, messageText,0);
	msg->getUUIDFast(_PREHASH_FailureInfo,_PREHASH_AgentID,agentID);
	msg->getUUIDFast(_PREHASH_FailureInfo,_PREHASH_TransactionID,transactionID);
	
	LL_WARNS("Messaging") << "Blacklisted Feature Response:" << messageText << LL_ENDL;
}

// ------------------------------------------------------------
// Message system exception callbacks
// ------------------------------------------------------------

void invalid_message_callback(LLMessageSystem* msg,
								   void*,
								   EMessageException exception)
{
    LLAppViewer::instance()->badNetworkHandler();
}

// Please do not add more message handlers here. This file is huge.
// Put them in a file related to the functionality you are implementing.

void LLOfferInfo::forceResponse(InventoryOfferResponse response)
{
	LLNotification::Params params("UserGiveItem");
	params.functor(boost::bind(&LLOfferInfo::inventory_offer_callback, this, _1, _2));
	LLNotifications::instance().forceResponse(params, response);
}
<|MERGE_RESOLUTION|>--- conflicted
+++ resolved
@@ -201,12 +201,8 @@
 	FALSE,	// ChangePermissions
 	FALSE,	// TrackYourCamera,
 	FALSE,	// ControlYourCamera
-<<<<<<< HEAD
 	FALSE,	// TeleportYourAgent
 	FALSE	// OverrideAnimations
-=======
-	FALSE	// TeleportYourAgent
->>>>>>> 2b3350d6
 };
 
 bool friendship_offer_callback(const LLSD& notification, const LLSD& response)
