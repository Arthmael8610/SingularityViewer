/** 
 * @file llworld.h
 * @brief Collection of viewer regions in the vacinity of the user.
 *
 * Represents the whole world, so far as 3D functionality is conserned.
 * Always contains the region that the user's avatar is in along with
 * neighboring regions. As the user crosses region boundaries, new
 * regions are added to the world and distant ones are rolled up.
 *
 * $LicenseInfo:firstyear=2001&license=viewergpl$
 * 
 * Copyright (c) 2001-2009, Linden Research, Inc.
 * 
 * Second Life Viewer Source Code
 * The source code in this file ("Source Code") is provided by Linden Lab
 * to you under the terms of the GNU General Public License, version 2.0
 * ("GPL"), unless you have obtained a separate licensing agreement
 * ("Other License"), formally executed by you and Linden Lab.  Terms of
 * the GPL can be found in doc/GPL-license.txt in this distribution, or
 * online at http://secondlifegrid.net/programs/open_source/licensing/gplv2
 * 
 * There are special exceptions to the terms and conditions of the GPL as
 * it is applied to this Source Code. View the full text of the exception
 * in the file doc/FLOSS-exception.txt in this software distribution, or
 * online at
 * http://secondlifegrid.net/programs/open_source/licensing/flossexception
 * 
 * By copying, modifying or distributing this software, you acknowledge
 * that you have read and understood your obligations described above,
 * and agree to abide by those obligations.
 * 
 * ALL LINDEN LAB SOURCE CODE IS PROVIDED "AS IS." LINDEN LAB MAKES NO
 * WARRANTIES, EXPRESS, IMPLIED OR OTHERWISE, REGARDING ITS ACCURACY,
 * COMPLETENESS OR PERFORMANCE.
 * $/LicenseInfo$
 */

#ifndef LL_LLWORLD_H
#define LL_LLWORLD_H

#include "llpatchvertexarray.h"

#include "llmath.h"
#include "v3math.h"
#include "llmemory.h"
#include "llstring.h"
#include "llviewerpartsim.h"
#include "llviewertexture.h"
#include "llvowater.h"

class LLViewerRegion;
class LLVector3d;
class LLMessageSystem;
class LLNetMap;
class LLHost;

class LLViewerObject;
class LLSurfacePatch;

class LLCloudPuff;
class LLCloudGroup;
class LLVOAvatar;

// LLWorld maintains a stack of unused viewer_regions and an array of pointers to viewer regions
// as simulators are connected to, viewer_regions are popped off the stack and connected as required
// as simulators are removed, they are pushed back onto the stack

class LLWorld : public LLSingleton<LLWorld>
{
public:
	LLWorld();
	void destroyClass();

// <FS:CR> Aurora Sim
	void updateLimits(); // <FS:CR> Aurora Sim
	//LLViewerRegion*	addRegion(const U64 &region_handle, const LLHost &host);
	LLViewerRegion*	addRegion(const U64 &region_handle, const LLHost &host, const U32 &region_size_x, const U32 &region_size_y);
// <FS:CR> Aurora Sim
		// safe to call if already present, does the "right thing" if
		// hosts are same, or if hosts are different, etc...
	void			removeRegion(const LLHost &host);

	void	disconnectRegions(); // Send quit messages to all child regions

	LLViewerRegion*			getRegion(const LLHost &host);
	LLViewerRegion*			getRegionFromPosGlobal(const LLVector3d &pos);
	LLViewerRegion*			getRegionFromPosAgent(const LLVector3 &pos);
	LLViewerRegion*			getRegionFromHandle(const U64 &handle);
	LLViewerRegion*			getRegionFromID(const LLUUID& region_id);
	BOOL					positionRegionValidGlobal(const LLVector3d& pos);			// true if position is in valid region
	LLVector3d				clipToVisibleRegions(const LLVector3d &start_pos, const LLVector3d &end_pos);

	void					updateAgentOffset(const LLVector3d &offset);

	// All of these should be in the agent coordinate frame
	LLViewerRegion*			resolveRegionGlobal(LLVector3 &localpos, const LLVector3d &position);
	LLViewerRegion*			resolveRegionAgent(LLVector3 &localpos, const LLVector3 &position);
	F32						resolveLandHeightGlobal(const LLVector3d &position);
	F32						resolveLandHeightAgent(const LLVector3 &position);

	// Return the lowest allowed Z point to prevent objects from being moved
	// underground.
	F32 getMinAllowedZ(LLViewerObject* object, const LLVector3d &global_pos);

	// takes a line segment defined by point_a and point_b, then
	// determines the closest (to point_a) point of intersection that is
	// on the land surface or on an object of the world.
	// Stores results in "intersection" and "intersection_normal" and
	// returns a scalar value that is the normalized (by length of line segment) 
	// distance along the line from "point_a" to "intersection".
	//
	// Currently assumes point_a and point_b only differ in z-direction,
	// but it may eventually become more general.
	F32 resolveStepHeightGlobal(const LLVOAvatar* avatarp, const LLVector3d &point_a, const LLVector3d &point_b,
							LLVector3d &intersection, LLVector3 &intersection_normal,
							LLViewerObject** viewerObjectPtr=NULL);

	LLSurfacePatch *		resolveLandPatchGlobal(const LLVector3d &position);
	LLVector3				resolveLandNormalGlobal(const LLVector3d &position);		// absolute frame

	// update region size
	void					setRegionWidth(LLMessageSystem* msg);
	void					setRegionWidth(const U32 width = 0);

	U32						getRegionWidthInPoints() const	{ return mWidth; }
	F32						getRegionScale() const			{ return mScale; }

	// region X and Y size in meters
	F32						getRegionWidthInMeters() const	{ return mWidthInMeters; }
	F32						getRegionMinHeight() const		{ return -mWidthInMeters; }
	F32						getRegionMaxHeight() const		{ return MAX_OBJECT_Z; }

	void					updateRegions(F32 max_update_time);
	void					updateVisibilities();
	void					updateParticles();
#if ENABLE_CLASSIC_CLOUDS
	void					updateClouds(const F32 dt);
	LLCloudGroup *			findCloudGroup(const LLCloudPuff &puff);
#endif

	void					renderPropertyLines();

	void resetStats();
	void updateNetStats(); // Update network statistics for all the regions...

	void printPacketsLost();
	void requestCacheMisses();

	// deal with map object updates in the world.
	static void processCoarseUpdate(LLMessageSystem* msg, void** user_data);

	F32 getLandFarClip() const;
	void setLandFarClip(const F32 far_clip);

	LLViewerTexture *getDefaultWaterTexture();
	void updateWaterObjects();
	void waterHeightRegionInfo(std::string const& sim_name, F32 water_height);
	void shiftRegions(const LLVector3& offset);

	void setSpaceTimeUSec(const U64 space_time_usec);
	U64 getSpaceTimeUSec() const;

	void getInfo(LLSD& info);

public:
	typedef std::list<LLViewerRegion*> region_list_t;
	const region_list_t& getRegionList() const { return mActiveRegionList; }

	typedef boost::signals2::signal<void(LLViewerRegion*)> region_remove_signal_t;
	boost::signals2::connection setRegionRemovedCallback(const region_remove_signal_t::slot_type& cb);
	// Returns lists of avatar IDs and their world-space positions within a given distance of a point.
	// All arguments are optional. Given containers will be emptied and then filled.
	// Not supplying origin or radius input returns data on all avatars in the known regions.
	void getAvatars(
		std::vector<LLUUID>* avatar_ids = NULL,
		std::vector<LLVector3d>* positions = NULL, 
		const LLVector3d& relative_to = LLVector3d(), F32 radius = FLT_MAX) const;

	// Returns 'true' if the region is in mRegionList,
	// 'false' if the region has been removed due to region change
	// or if the circuit to this simulator had been lost.
	bool isRegionListed(const LLViewerRegion* region) const;

private:
	region_list_t	mActiveRegionList;
	region_list_t	mRegionList;
	region_list_t	mVisibleRegionList;
	region_list_t	mCulledRegionList;

	region_remove_signal_t mRegionRemovedSignal;

	// Number of points on edge
<<<<<<< HEAD
// <FS:CR> Aurora Sim
	//static const U32 mWidth;
	static U32 mWidth;
// </FS:CR> Aurora Sim
=======
	static U32 mWidth;
>>>>>>> 36e6946c

	// meters/point, therefore mWidth * mScale = meters per edge
	static const F32 mScale;

<<<<<<< HEAD
// <FS:CR> Aurora Sim
	//static const F32 mWidthInMeters;
	static F32 mWidthInMeters;
// </FS:CR> Aurora Sim
=======
	static F32 mWidthInMeters;
>>>>>>> 36e6946c

	F32 mLandFarClip;					// Far clip distance for land.
	LLPatchVertexArray		mLandPatch;
	S32 mLastPacketsIn;
	S32 mLastPacketsOut;
	S32 mLastPacketsLost;

	U64 mSpaceTimeUSec;

	////////////////////////////
	//
	// Data for "Fake" objects
	//

	std::list<LLVOWater*> mHoleWaterObjects;
	LLPointer<LLVOWater> mEdgeWaterObjects[8];

	LLPointer<LLViewerTexture> mDefaultWaterTexturep;
};


void process_enable_simulator(LLMessageSystem *mesgsys, void **user_data);
void process_disable_simulator(LLMessageSystem *mesgsys, void **user_data);

void process_region_handshake(LLMessageSystem* msg, void** user_data);

void send_agent_pause();
void send_agent_resume();

#endif<|MERGE_RESOLUTION|>--- conflicted
+++ resolved
@@ -71,11 +71,7 @@
 	LLWorld();
 	void destroyClass();
 
-// <FS:CR> Aurora Sim
-	void updateLimits(); // <FS:CR> Aurora Sim
-	//LLViewerRegion*	addRegion(const U64 &region_handle, const LLHost &host);
-	LLViewerRegion*	addRegion(const U64 &region_handle, const LLHost &host, const U32 &region_size_x, const U32 &region_size_y);
-// <FS:CR> Aurora Sim
+	LLViewerRegion*	addRegion(const U64 &region_handle, const LLHost &host);
 		// safe to call if already present, does the "right thing" if
 		// hosts are same, or if hosts are different, etc...
 	void			removeRegion(const LLHost &host);
@@ -119,7 +115,6 @@
 	LLVector3				resolveLandNormalGlobal(const LLVector3d &position);		// absolute frame
 
 	// update region size
-	void					setRegionWidth(LLMessageSystem* msg);
 	void					setRegionWidth(const U32 width = 0);
 
 	U32						getRegionWidthInPoints() const	{ return mWidth; }
@@ -190,26 +185,18 @@
 	region_remove_signal_t mRegionRemovedSignal;
 
 	// Number of points on edge
-<<<<<<< HEAD
 // <FS:CR> Aurora Sim
 	//static const U32 mWidth;
 	static U32 mWidth;
 // </FS:CR> Aurora Sim
-=======
-	static U32 mWidth;
->>>>>>> 36e6946c
 
 	// meters/point, therefore mWidth * mScale = meters per edge
 	static const F32 mScale;
 
-<<<<<<< HEAD
 // <FS:CR> Aurora Sim
 	//static const F32 mWidthInMeters;
 	static F32 mWidthInMeters;
 // </FS:CR> Aurora Sim
-=======
-	static F32 mWidthInMeters;
->>>>>>> 36e6946c
 
 	F32 mLandFarClip;					// Far clip distance for land.
 	LLPatchVertexArray		mLandPatch;
