--- conflicted
+++ resolved
@@ -277,9 +277,8 @@
 	}
 }
 
-LLButton* LLOverlayBar::updateButtonVisiblity(const std::string& button_name, bool visible)
-{
-	LLButton* button = findChild<LLButton>(button_name);
+LLButton* LLOverlayBar::updateButtonVisiblity(LLButton* button, bool visible)
+{
 	if (button && (bool)button->getVisible() != visible)
 	{
 		button->setVisible(visible);
@@ -292,17 +291,9 @@
 // Per-frame updates of visibility
 void LLOverlayBar::refresh()
 {
-<<<<<<< HEAD
 	bool buttons_changed = FALSE;
-=======
-	BOOL buttons_changed = FALSE;
-
-	BOOL im_received = gIMMgr->getIMReceived();
-	int unread_count = gIMMgr->getIMUnreadCount();
-	LLButton* button = mNewIM;
->>>>>>> d2b13f51
-
-	if(LLButton* button = updateButtonVisiblity("New IM",gIMMgr->getIMReceived()))
+
+	if(LLButton* button = updateButtonVisiblity(mNewIM,gIMMgr->getIMReceived()))
 	{
 		int unread_count = gIMMgr->getIMUnreadCount();
 		if (unread_count > 0)
@@ -318,93 +309,16 @@
 				button->setLabel("1 " + mOriginalIMLabel);
 			}
 		}
-<<<<<<< HEAD
 		buttons_changed = true;
-=======
-		button->setVisible(im_received);
-		sendChildToFront(button);
-		moveChildToBackOfTabGroup(button);
-		buttons_changed = TRUE;
-	}
-
-	BOOL busy = gAgent.getBusy();
-	button = mNotBusy;
-	if (button && button->getVisible() != busy)
-	{
-		button->setVisible(busy);
-		sendChildToFront(button);
-		moveChildToBackOfTabGroup(button);
-		buttons_changed = TRUE;
-	}
-
-	BOOL flycam = LLViewerJoystick::getInstance()->getOverrideCamera();
-	button = mFlyCam;
-	if (button && button->getVisible() != flycam)
-	{
-		button->setVisible(flycam);
-		sendChildToFront(button);
-		moveChildToBackOfTabGroup(button);
-		buttons_changed = TRUE;
-	}		
-
-	BOOL mouselook_grabbed;
-	mouselook_grabbed = gAgent.isControlGrabbed(CONTROL_ML_LBUTTON_DOWN_INDEX)
-		|| gAgent.isControlGrabbed(CONTROL_ML_LBUTTON_UP_INDEX);
-	button = mMouseLook;
-
-	if (button && button->getVisible() != mouselook_grabbed)
-	{
-		button->setVisible(mouselook_grabbed);
-		sendChildToFront(button);
-		moveChildToBackOfTabGroup(button);
-		buttons_changed = TRUE;
->>>>>>> d2b13f51
-	}
-	buttons_changed |= updateButtonVisiblity("Set Not Busy",gAgent.getBusy()) != NULL;
-	buttons_changed |= updateButtonVisiblity("Flycam",LLViewerJoystick::getInstance()->getOverrideCamera()) != NULL;
-	buttons_changed |= updateButtonVisiblity("Mouselook",gAgent.isControlGrabbed(CONTROL_ML_LBUTTON_DOWN_INDEX)||gAgent.isControlGrabbed(CONTROL_ML_LBUTTON_UP_INDEX)) != NULL;
+	}
+	buttons_changed |= updateButtonVisiblity(mNotBusy,gAgent.getBusy()) != NULL;
+	buttons_changed |= updateButtonVisiblity(mFlyCam,LLViewerJoystick::getInstance()->getOverrideCamera()) != NULL;
+	buttons_changed |= updateButtonVisiblity(mMouseLook,gAgent.isControlGrabbed(CONTROL_ML_LBUTTON_DOWN_INDEX)||gAgent.isControlGrabbed(CONTROL_ML_LBUTTON_UP_INDEX)) != NULL;
 // [RLVa:KB] - Checked: 2009-07-10 (RLVa-1.0.0g)
 //  buttons_changed |= updateButtonVisiblity("Stand Up", isAgentAvatarValid() && gAgentAvatarp->isSitting()) != NULL;
-	buttons_changed |= updateButtonVisiblity("Stand Up",isAgentAvatarValid() && gAgentAvatarp->isSitting() && !gRlvHandler.hasBehaviour(RLV_BHVR_UNSIT)) != NULL;
+	buttons_changed |= updateButtonVisiblity(mStandUp,isAgentAvatarValid() && gAgentAvatarp->isSitting() && !gRlvHandler.hasBehaviour(RLV_BHVR_UNSIT)) != NULL;
 // [/RLVa:KB]
-<<<<<<< HEAD
-	buttons_changed |= updateButtonVisiblity("Cancel TP",(gAgent.getTeleportState() >= LLAgent::TELEPORT_START) &&	(gAgent.getTeleportState() <= LLAgent::TELEPORT_MOVING)) != NULL;
-=======
-	}
-	button = mStandUp;
-
-	if (button && button->getVisible() != sitting)
-	{
-		button->setVisible(sitting);
-		sendChildToFront(button);
-		moveChildToBackOfTabGroup(button);
-		buttons_changed = TRUE;
-	}
-
-	BOOL teleporting = FALSE;
-	if ((gAgent.getTeleportState() == LLAgent::TELEPORT_START) ||
-		(gAgent.getTeleportState() == LLAgent::TELEPORT_REQUESTED) ||
-		(gAgent.getTeleportState() == LLAgent::TELEPORT_MOVING) ||
-		(gAgent.getTeleportState() == LLAgent::TELEPORT_START))
-	{
-		teleporting = TRUE;
-	}
-	else
-	{
-		teleporting = FALSE;
-	}
-
-
-	button = mCancelBtn;
-
-	if (button && button->getVisible() != teleporting)
-	{
-		button->setVisible(teleporting);
-		sendChildToFront(button);
-		moveChildToBackOfTabGroup(button);
-		buttons_changed = TRUE;
-	}
->>>>>>> d2b13f51
+	buttons_changed |= updateButtonVisiblity(mCancelBtn,(gAgent.getTeleportState() >= LLAgent::TELEPORT_START) &&	(gAgent.getTeleportState() <= LLAgent::TELEPORT_MOVING)) != NULL;
 
 	moveChildToBackOfTabGroup(mAORemote);
 	moveChildToBackOfTabGroup(mMediaRemote);
