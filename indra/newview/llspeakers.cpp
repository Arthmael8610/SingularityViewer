--- conflicted
+++ resolved
@@ -875,14 +875,7 @@
 		}
 	}
 }
-<<<<<<< HEAD
-
-=======
-/*prep#
-	virtual void httpFailure(void)
-		llwarns << "httpFailure: " << dumpResponse() << llendl;
-		*/
->>>>>>> 74dff061
+
 void LLIMSpeakerMgr::toggleAllowTextChat(const LLUUID& speaker_id)
 {
 	LLPointer<LLSpeaker> speakerp = findSpeaker(speaker_id);
