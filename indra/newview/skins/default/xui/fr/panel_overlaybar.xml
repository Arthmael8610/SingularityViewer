<<<<<<< HEAD
﻿<?xml version="1.0" encoding="utf-8" standalone="yes"?>
<panel name="overlay">
	<layout_stack name="overlay_layout_panel">
		<layout_panel min_width="410" name="main_panel" width="410">
			<layout_stack name="chatbar_and_buttons" right="410">
				<layout_panel name="padding" width="410"/>
				<layout_panel name="state_buttons" width="410">
					
					<button label="Disponible" label_selected="Disponible" name="Set Not Busy" tool_tip="Le chat et les IM ne s&apos;affichent pas. Cliquez ici pour ne plus être en mode occupé(e)."/>
					<button label="Flycam" label_selected="Flycam" name="Flycam" tool_tip="Votre caméra est contrôlée par le joystick, cliquez ici pour la libérer."/>
					<button label="Vue subjective" label_selected="Vue subjective" name="Mouselook" tool_tip="Utilisez la souris pour diriger votre vue. Si vous avez une arme, vous pouvez tirer en cliquant."/>
					<button label="Me lever" label_selected="Me lever" name="Stand Up" tool_tip="Cliquez ici pour vous lever."/>
					<button label="IM Reçu" label_selected="IM Reçu" left="0"
					     name="New IM" scale_image="true"
					     tool_tip="Im en attente."
					     width="150" />
				</layout_panel>
				<layout_panel name="chat_bar"/>
			</layout_stack>
		</layout_panel>
		<layout_panel min_width="220" name="media_remote_container" width="220"/>
		<layout_panel min_width="138" name="voice_remote_container" width="140"/>
	</layout_stack>
</panel>
=======
<?xml version="1.0" encoding="utf-8" standalone="yes"?>
<panel name="overlay">
	<layout_stack name="overlay_layout_panel">
		<layout_panel min_width="410" name="main_panel" width="410">
			<layout_stack name="chatbar_and_buttons" right="410">
				<layout_panel name="padding" width="410"/>
				<layout_panel name="state_management_buttons_container" width="410">
					
					<button label="Disponible" label_selected="Disponible" name="Set Not Busy" tool_tip="Le chat et les IM ne s&apos;affichent pas. Cliquez ici pour ne plus être en mode occupé(e)."/>
					<button label="Flycam" label_selected="Flycam" name="Flycam" tool_tip="Votre caméra est contrôlée par le joystick, cliquez ici pour la libérer."/>
					<button label="Vue subjective" label_selected="Vue subjective" name="Mouselook" tool_tip="Utilisez la souris pour diriger votre vue. Si vous avez un pistolet, vous pouvez tirer en cliquant."/>
					<button label="Me lever" label_selected="Me lever" name="Stand Up" tool_tip="Cliquez ici pour vous lever."/>
					<button label="IM Reçu" label_selected="IM Reçu" left="0"
					     name="New IM" scale_image="true"
					     tool_tip="Im En attente."
					     width="150" />
				</layout_panel>
				<layout_panel name="chat_bar"/>
			</layout_stack>
		</layout_panel>
		<layout_panel min_width="220" name="media_remote_container" width="220"/>
		<layout_panel min_width="138" name="voice_remote_container" width="140"/>
	</layout_stack>
</panel>


>>>>>>> 1a6c00ca
<|MERGE_RESOLUTION|>--- conflicted
+++ resolved
@@ -1,53 +1,24 @@
-<<<<<<< HEAD
-﻿<?xml version="1.0" encoding="utf-8" standalone="yes"?>
-<panel name="overlay">
-	<layout_stack name="overlay_layout_panel">
-		<layout_panel min_width="410" name="main_panel" width="410">
-			<layout_stack name="chatbar_and_buttons" right="410">
-				<layout_panel name="padding" width="410"/>
-				<layout_panel name="state_buttons" width="410">
-					
-					<button label="Disponible" label_selected="Disponible" name="Set Not Busy" tool_tip="Le chat et les IM ne s&apos;affichent pas. Cliquez ici pour ne plus être en mode occupé(e)."/>
-					<button label="Flycam" label_selected="Flycam" name="Flycam" tool_tip="Votre caméra est contrôlée par le joystick, cliquez ici pour la libérer."/>
-					<button label="Vue subjective" label_selected="Vue subjective" name="Mouselook" tool_tip="Utilisez la souris pour diriger votre vue. Si vous avez une arme, vous pouvez tirer en cliquant."/>
-					<button label="Me lever" label_selected="Me lever" name="Stand Up" tool_tip="Cliquez ici pour vous lever."/>
-					<button label="IM Reçu" label_selected="IM Reçu" left="0"
-					     name="New IM" scale_image="true"
-					     tool_tip="Im en attente."
-					     width="150" />
-				</layout_panel>
-				<layout_panel name="chat_bar"/>
-			</layout_stack>
-		</layout_panel>
-		<layout_panel min_width="220" name="media_remote_container" width="220"/>
-		<layout_panel min_width="138" name="voice_remote_container" width="140"/>
-	</layout_stack>
-</panel>
-=======
-<?xml version="1.0" encoding="utf-8" standalone="yes"?>
-<panel name="overlay">
-	<layout_stack name="overlay_layout_panel">
-		<layout_panel min_width="410" name="main_panel" width="410">
-			<layout_stack name="chatbar_and_buttons" right="410">
-				<layout_panel name="padding" width="410"/>
-				<layout_panel name="state_management_buttons_container" width="410">
-					
-					<button label="Disponible" label_selected="Disponible" name="Set Not Busy" tool_tip="Le chat et les IM ne s&apos;affichent pas. Cliquez ici pour ne plus être en mode occupé(e)."/>
-					<button label="Flycam" label_selected="Flycam" name="Flycam" tool_tip="Votre caméra est contrôlée par le joystick, cliquez ici pour la libérer."/>
-					<button label="Vue subjective" label_selected="Vue subjective" name="Mouselook" tool_tip="Utilisez la souris pour diriger votre vue. Si vous avez un pistolet, vous pouvez tirer en cliquant."/>
-					<button label="Me lever" label_selected="Me lever" name="Stand Up" tool_tip="Cliquez ici pour vous lever."/>
-					<button label="IM Reçu" label_selected="IM Reçu" left="0"
-					     name="New IM" scale_image="true"
-					     tool_tip="Im En attente."
-					     width="150" />
-				</layout_panel>
-				<layout_panel name="chat_bar"/>
-			</layout_stack>
-		</layout_panel>
-		<layout_panel min_width="220" name="media_remote_container" width="220"/>
-		<layout_panel min_width="138" name="voice_remote_container" width="140"/>
-	</layout_stack>
-</panel>
-
-
->>>>>>> 1a6c00ca
+﻿<?xml version="1.0" encoding="utf-8" standalone="yes"?>
+<panel name="overlay">
+	<layout_stack name="overlay_layout_panel">
+		<layout_panel min_width="410" name="main_panel" width="410">
+			<layout_stack name="chatbar_and_buttons" right="410">
+				<layout_panel name="padding" width="410"/>
+				<layout_panel name="state_management_buttons_container" width="410">
+					
+					<button label="Disponible" label_selected="Disponible" name="Set Not Busy" tool_tip="Le chat et les IM ne s&apos;affichent pas. Cliquez ici pour ne plus être en mode occupé(e)."/>
+					<button label="Flycam" label_selected="Flycam" name="Flycam" tool_tip="Votre caméra est contrôlée par le joystick, cliquez ici pour la libérer."/>
+					<button label="Vue subjective" label_selected="Vue subjective" name="Mouselook" tool_tip="Utilisez la souris pour diriger votre vue. Si vous avez une arme, vous pouvez tirer en cliquant."/>
+					<button label="Me lever" label_selected="Me lever" name="Stand Up" tool_tip="Cliquez ici pour vous lever."/>
+					<button label="IM Reçu" label_selected="IM Reçu" left="0"
+					     name="New IM" scale_image="true"
+					     tool_tip="Im en attente."
+					     width="150" />
+				</layout_panel>
+				<layout_panel name="chat_bar"/>
+			</layout_stack>
+		</layout_panel>
+		<layout_panel min_width="220" name="media_remote_container" width="220"/>
+		<layout_panel min_width="138" name="voice_remote_container" width="140"/>
+	</layout_stack>
+</panel>