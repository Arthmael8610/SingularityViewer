<?xml version="1.0" encoding="utf-8" standalone="yes" ?>
<panel label="Chat Avanc&#xE9;" name="ascsys">
  <tab_container name="Ascent Chat">

    <panel label="Chat/IM" name="Chat/IM">
      <check_box label="Annonce les IMs entrants" name="quickstart_im_check"/>
      <check_box label="Ne pas envoyer &#x22;[Machin Truc] is typing..." name="hide_typing_check"/>
      <check_box label="Montrer le nom du groupe dans le chat" name="append_group_name_check"/>
      <check_box label="Jouer le son typique pour le chat local" name="play_typing_sound_check"/>
      <check_box label="Ne pas afficher les notifs. de log dans le chat" name="hide_notifications_in_chat_check"/>
      <check_box label="Permet d'utiliser &#x22;/me&#x22; aussi bien que &#x22;:&#x22;" name="allow_mu_pose_check"/>
      <check_box label="Ajoute les fins des commentaires (RP mode)" tool_tip="Ajoute automatiquement &#x22;))&#x22; &#xE0; chaque message commen&#xE7;ant par &#x22;((&#x22;, et vice-versa." name="close_ooc_check"/>
<<<<<<< HEAD
      <check_box bottom_delta="-20" follows="left|top" control_name="ShowDisplayNameChanges" label="Montre les changements de display name" tool_tip="" name="display_name_change"/>

	  
	  <text name="objects_link_text_box3">Active un lien qui montre le nom du propri&#xE9;taire dans l'historique du chat pour :</text>
       <radio_group tool_tip="Enables a link to show you the owner of the speaking object." name="objects_link">
=======
      <check_box label="Montre les changements de display name" tool_tip="" name="display_name_change"/>
      <text name="objects_link_text_box3">Active un lien qui montre le nom du propri&#xE9;taire dans l'historique du chat pour :</text>
      <radio_group tool_tip="Enables a link to show you the owner of the speaking object." name="objects_link">
>>>>>>> 2b3350d6
        <radio_item name="no_object">Aucun objet</radio_item>
        <radio_item name="others_objects">Les objets des autres</radio_item>
        <radio_item left_delta="65" name="anyones_objects">Tous les objets</radio_item>
      </radio_group>
      <text name="time_format_text_box">Type d'heure :</text>
      <combo_box name="time_format_combobox">
        <combo_item name="24hours">Horloge 24/H</combo_item>
        <combo_item name="12hours">Horloge 12/H</combo_item>
      </combo_box>
      <check_box label="Secondes dans les Chat/IMs" name="seconds_in_chat_and_ims_check"/>
      <text name="date_format_text_box">Type de date :</text>
      <combo_box name="date_format_combobox">
        <combo_item name="year_first">AAAA-MM-JJ</combo_item>
        <combo_item name="day_first">JJ/MM/AAAA</combo_item>
        <combo_item name="month_first">MM/JJ/AAA</combo_item>
      </combo_box>
<<<<<<< HEAD
	  <check_box bottom_delta="0" left="240" follows="top" control_name="SecondsInLog" label="Secondes dans les horaires de log" name="seconds_in_log"/>
=======
      <check_box label="Secondes dans les horaires de log" name="seconds_in_log"/>
>>>>>>> 2b3350d6
      <!-- Auto-responder -->
      <check_box label="Activer le R&#xE9;pondeur Automatique" name="AscentInstantMessageResponseAnyone"/>
      <check_box label="Auto-r&#xE9;ponse aux 'non-friends'" name="AscentInstantMessageResponseFriends"/>
      <check_box label="Auto-r&#xE9;ponse aux personnes 'muted'" name="AscentInstantMessageResponseMuted"/>
      <check_box label="Envoyer d&#xE8;s que l'on commence &#xE0; vous &#xE9;crire" name="AscentInstantMessageShowOnTyping"/>
      <check_box label="Ne pas montrer les IMs auxquels vous avez r&#xE9;pondu" name="AscentInstantMessageShowResponded"/>
      <check_box label="Auto-r&#xE9;ponse &#xE0; chaque message" name="AscentInstantMessageResponseRepeat"/>
      <check_box label="Joindre un objet &#xE0; la r&#xE9;ponse" name="AscentInstantMessageResponseItem" tool_tip="Glissez l'objet dans la fen&#xEA;tre de r&#xE9;ponse."/>
<<<<<<< HEAD
	  <text bottom_delta="140" left_delta="280" follows="left|top" height="18" name="text_box1">Texte de la r&#xE9;ponse :</text>
=======
      <text bottom_delta="140" left_delta="280" name="text_box1">Texte de la r&#xE9;ponse :</text>
>>>>>>> 2b3350d6
      <text_editor bottom_delta="-130" height="130" name="im_response" width="190"/>
      <text name="text_box2">
#f Pr&#xE9;nom,#l Nom,#t Dur&#xE9;e,#r SLURL,
#i Dur&#xE9;e de 'l'IDLE'. (ex. "5 mins")
      </text>
    </panel>

    <panel label="Chat UI" name="ChatUI">
      <check_box label="IMs Verticaux (Déco Reco)" name="use_vertical_ims_check"/>
      <check_box label="Ouvre les nouveaux IMs séparements" name="chats_torn_off"/>
      <check_box label="Montre la barre du chat local séparée (Déco Reco)" tool_tip="" name="show_local_chat_floater_bar"/>
      <check_box label="boutons horizontaux pour les contacts (Déco Reco)" tool_tip="Activé, les boutons amis/groupes seront en bas et horizontaux et non plus verticaux et à droite." name="horiz_butt"/>
      <check_box label="Boutons sur la même ligne que les noms pour les IMs" name="im_concise_butt"/>
      <check_box label="Boutons sur la ligne des noms des chats de groupe" name="group_concise_butt"/>
      <check_box label="Boutons sur la ligne de titre des conférences" name="conf_concise_butt"/>
      <check_box label="Désactive le raccourci ouvrant détacher la liste d'amis" name="only_comm"/>
    </panel>

    <panel label="Spam" name="Spam">
      <check_box label="Activer l'antispam" name="enable_as"/>
      <check_box label="Aucun message spécifique dans la file d'attente de spam" name="spammsg_checkbox"/>
      <button label="Réinitialiser la file d'attente" label_selected="d&#xE9;bloquer les sources de spam" name="reset_antispam"/>
      <spinner label="Antispam (Dur&#xE9;e/secondes):" tool_tip="Le plus bas sera le moins sensible - O d&#xE9;sactive" name="antispamtime"/>
      <spinner label="Nombre min. de messages par spam:" name="antispamamount"/>
      <spinner label="Multiplicateur du nombre de messages pour les sons:" name="antispamsoundmulti"/>
      <spinner label="Multiplicateur du nombre de sons &#xE0; pr&#xE9;charger par spam:" name="antispamsoundpreloadmulti"/>
      <spinner label="Nombre de lignes max. d'un message:" name="antispamnewlines"/>
      <check_box label="Me notifier quand un spam est bloqu&#xE9;" name="Notify On Spam"/>
      <check_box label="D&#xE9;sactive toutes les fen&#xEA;tres de dialogue (D&#xE9;co/Reco)" name="antispam_checkbox"/>
      <text name="Block All Dialogs From">Bloquer tous les dialogues provenants de :</text>
      <check_box label="Alertes" name="Alerts"/>
      <check_box label="Demande d'amitié" name="Friendship Offers"/>
      <check_box label="Invitation de groupe" name="Group Invites"/>
<<<<<<< HEAD
      <check_box label="Notices de groupes" name="Group Notices"/>
      <check_box label="Offre d'objets" name="Item Offers"/>
      <check_box label="Scripts" name="Scripts"/>
      <check_box label="Offres de TP" name="Teleport Offers"/>
      <check_box label="Me notifier quand un spam est bloqu&#xE9;" name="Notify On Spam" tool_tip="When enabled, the bottom right corner may become a source of pseudo-spam whenever real spam is blocked."/>
      <check_box control_name="EnableGestureSounds" label="Active les sons des gestures" name="Enable Gesture Sounds" left="3" bottom_delta="-20"/>
	<check_box control_name="AntiSpamGroupFeeInvites" height="16" label="Invit. de frais de grp" name="Group Fee Invites" bottom_delta="0" left_delta="120"/>
	</panel>
=======
      <check_box label="Invit. de frais de grp" name="Group Fee Invites"/>
      <check_box label="Offre d'objets" name="Item Offers"/>
      <check_box label="Scripts" name="Scripts"/>
      <check_box label="Offres de TP" name="Teleport Offers"/>
      <check_box label="Notices de groupes" name="Group Notices"/>
      <check_box label="Active les sons des gestures" name="Enable Gesture Sounds"/>
    </panel>
>>>>>>> 2b3350d6

    <panel label="Options de Texte" name="TextOptions">
      <check_box label="Montre les 'fot de frap' ou suppos&#xE9;es telles en ROUGE" name="SpellDisplay"/>
      <text name="EmSpell_txt1">Langage courant (dictionnaire) :</text>
      <text name="EmSpell_txt3">T&#xE9;l&#xE9;charger les langues (dictionnaires) :</text>
      <button label="Installer" name="EmSpell_Add"/>
      <button label="T&#xE9;l&#xE9;charger +++" name="EmSpell_GetMore" tool_tip="Obtenez plus de dictionnaires en ligne"/>
      <text name="EmSpell_txt2">Langues additionnelles (dictionnaires) :</text>
      <button label="Supprimer" name="EmSpell_Remove"/>
      <button label="Editer un dictionnaire" name="EmSpell_EditCustom"/>
      <text name="EmSpell_txt4">
Clic droit sur le mot mal &#xE9;crit et choisir son remplacement.
      </text>

      <check_box label="Mettre en valeur les messages si l'un deux contient les termes suivants :" name="KeywordsOn"/>
      <text name="keyword_txt1">(s&#xE9;par&#xE9;s par des virgules)</text>
      <text name="EmKeyw">Est trouv&#xE9; dans :</text>
      <check_box label="Chat local" name="KeywordsInChat"/>
      <check_box label="IMs" name="KeywordsInIM"/>
      <check_box label="Mettre en valeur le message avec cette couleur :" name="KeywordsChangeColor"/>
      <check_box label="Jouer cette alerte sonore : (UUID)" name="KeywordsPlaySound"/>
    </panel>

  </tab_container>
</panel><|MERGE_RESOLUTION|>--- conflicted
+++ resolved
@@ -10,17 +10,9 @@
       <check_box label="Ne pas afficher les notifs. de log dans le chat" name="hide_notifications_in_chat_check"/>
       <check_box label="Permet d'utiliser &#x22;/me&#x22; aussi bien que &#x22;:&#x22;" name="allow_mu_pose_check"/>
       <check_box label="Ajoute les fins des commentaires (RP mode)" tool_tip="Ajoute automatiquement &#x22;))&#x22; &#xE0; chaque message commen&#xE7;ant par &#x22;((&#x22;, et vice-versa." name="close_ooc_check"/>
-<<<<<<< HEAD
-      <check_box bottom_delta="-20" follows="left|top" control_name="ShowDisplayNameChanges" label="Montre les changements de display name" tool_tip="" name="display_name_change"/>
-
-	  
-	  <text name="objects_link_text_box3">Active un lien qui montre le nom du propri&#xE9;taire dans l'historique du chat pour :</text>
-       <radio_group tool_tip="Enables a link to show you the owner of the speaking object." name="objects_link">
-=======
       <check_box label="Montre les changements de display name" tool_tip="" name="display_name_change"/>
       <text name="objects_link_text_box3">Active un lien qui montre le nom du propri&#xE9;taire dans l'historique du chat pour :</text>
       <radio_group tool_tip="Enables a link to show you the owner of the speaking object." name="objects_link">
->>>>>>> 2b3350d6
         <radio_item name="no_object">Aucun objet</radio_item>
         <radio_item name="others_objects">Les objets des autres</radio_item>
         <radio_item left_delta="65" name="anyones_objects">Tous les objets</radio_item>
@@ -37,11 +29,7 @@
         <combo_item name="day_first">JJ/MM/AAAA</combo_item>
         <combo_item name="month_first">MM/JJ/AAA</combo_item>
       </combo_box>
-<<<<<<< HEAD
-	  <check_box bottom_delta="0" left="240" follows="top" control_name="SecondsInLog" label="Secondes dans les horaires de log" name="seconds_in_log"/>
-=======
       <check_box label="Secondes dans les horaires de log" name="seconds_in_log"/>
->>>>>>> 2b3350d6
       <!-- Auto-responder -->
       <check_box label="Activer le R&#xE9;pondeur Automatique" name="AscentInstantMessageResponseAnyone"/>
       <check_box label="Auto-r&#xE9;ponse aux 'non-friends'" name="AscentInstantMessageResponseFriends"/>
@@ -50,11 +38,7 @@
       <check_box label="Ne pas montrer les IMs auxquels vous avez r&#xE9;pondu" name="AscentInstantMessageShowResponded"/>
       <check_box label="Auto-r&#xE9;ponse &#xE0; chaque message" name="AscentInstantMessageResponseRepeat"/>
       <check_box label="Joindre un objet &#xE0; la r&#xE9;ponse" name="AscentInstantMessageResponseItem" tool_tip="Glissez l'objet dans la fen&#xEA;tre de r&#xE9;ponse."/>
-<<<<<<< HEAD
-	  <text bottom_delta="140" left_delta="280" follows="left|top" height="18" name="text_box1">Texte de la r&#xE9;ponse :</text>
-=======
       <text bottom_delta="140" left_delta="280" name="text_box1">Texte de la r&#xE9;ponse :</text>
->>>>>>> 2b3350d6
       <text_editor bottom_delta="-130" height="130" name="im_response" width="190"/>
       <text name="text_box2">
 #f Pr&#xE9;nom,#l Nom,#t Dur&#xE9;e,#r SLURL,
@@ -88,16 +72,6 @@
       <check_box label="Alertes" name="Alerts"/>
       <check_box label="Demande d'amitié" name="Friendship Offers"/>
       <check_box label="Invitation de groupe" name="Group Invites"/>
-<<<<<<< HEAD
-      <check_box label="Notices de groupes" name="Group Notices"/>
-      <check_box label="Offre d'objets" name="Item Offers"/>
-      <check_box label="Scripts" name="Scripts"/>
-      <check_box label="Offres de TP" name="Teleport Offers"/>
-      <check_box label="Me notifier quand un spam est bloqu&#xE9;" name="Notify On Spam" tool_tip="When enabled, the bottom right corner may become a source of pseudo-spam whenever real spam is blocked."/>
-      <check_box control_name="EnableGestureSounds" label="Active les sons des gestures" name="Enable Gesture Sounds" left="3" bottom_delta="-20"/>
-	<check_box control_name="AntiSpamGroupFeeInvites" height="16" label="Invit. de frais de grp" name="Group Fee Invites" bottom_delta="0" left_delta="120"/>
-	</panel>
-=======
       <check_box label="Invit. de frais de grp" name="Group Fee Invites"/>
       <check_box label="Offre d'objets" name="Item Offers"/>
       <check_box label="Scripts" name="Scripts"/>
@@ -105,7 +79,6 @@
       <check_box label="Notices de groupes" name="Group Notices"/>
       <check_box label="Active les sons des gestures" name="Enable Gesture Sounds"/>
     </panel>
->>>>>>> 2b3350d6
 
     <panel label="Options de Texte" name="TextOptions">
       <check_box label="Montre les 'fot de frap' ou suppos&#xE9;es telles en ROUGE" name="SpellDisplay"/>
