--- conflicted
+++ resolved
@@ -146,27 +146,6 @@
 				left="14" max_val="1" min_val="0" mouse_opaque="true"
 				name="noise_strength" show_text="true" value="1.0" width="220" />
 		</panel>
-<<<<<<< HEAD
-    <panel border="true" bottom="-180" follows="left|top|right|bottom" height="400"
-     label="Posterize" left="1" mouse_opaque="false"
-     name="PosterizePanel" width="398">
-      <check_box bottom="-20" follows="left|top"
-			     font="SansSerifSmall" height="16" initial_value="false" label="Enable"
-			     left="14" mouse_opaque="true" name="enable_posterize" width="200" />
-      <text type="string" length="1" bg_visible="false" border_drop_shadow_visible="false" border_visible="false"
-			     bottom_delta="-21" drop_shadow_visible="true" follows="left|top|right"
-			     font="SansSerif" h_pad="0" halign="left" height="16"
-			     left="10" mouse_opaque="true" name="PosterLayersText" v_pad="0"
-			     width="355">
-        Layer Count
-      </text>
-      <slider bottom_delta="-30" can_edit_text="true"
-			     decimal_digits="3" follows="left"
-			     height="18" increment="1" initial_val="10" label="" left="14"
-			     max_val="20" min_val="1" mouse_opaque="true"
-			     name="posterize_layers" show_text="true" value="10" width="200" />
-    </panel>
-=======
 		<panel border="true" bottom="-180" follows="left|top|right|bottom" height="400"
 			label="Posterize" left="1" mouse_opaque="false"
 			name="PosterizePanel" width="398">
@@ -186,7 +165,6 @@
 				max_val="20" min_val="1" mouse_opaque="true"
 				name="posterize_layers" show_text="true" value="10" width="200" />
 		</panel>
->>>>>>> be8b8383
 		<!--<panel border="true" bottom="-180" follows="left|top|right|bottom" height="400"
 			 label="Bloom" left="1" mouse_opaque="true"
 			 name="BloomPanel" width="398">
