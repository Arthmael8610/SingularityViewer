<?xml version="1.0" encoding="utf-8" standalone="yes" ?>
<floater bottom="-350" can_close="true" can_drag_on_left="false" can_minimize="true"
<<<<<<< HEAD
	can_resize="false" height="400" left="50" min_height="400"
	min_width="300" mouse_opaque="true" name="Post-Process Floater"
	title="Post-Process Settings" width="400">
	<tab_container bottom="0" follows="left|top" height="384" left="0"
		mouse_opaque="false" name="Post-Process Tabs" tab_position="left"
		width="400">
		<panel border="true" bottom="-400" follows="left|top|right|bottom" height="400"
			label="Color Filter" left="1" mouse_opaque="false"
			name="ColorFilterPanel" width="398">
			<check_box follows="left|top"
				font="SansSerifSmall" height="16" initial_value="false" label="Enable"
				left="4" mouse_opaque="true" name="enable_color_filter" width="200" />
			<text type="string" length="1" bg_visible="false" border_drop_shadow_visible="false" border_visible="false"
				bottom_delta="-20" drop_shadow_visible="true" follows="left|top|right"
				font="SansSerif" h_pad="0" halign="left" height="16"
				left="10" mouse_opaque="true" name="ColorFilterGammaText" v_pad="0"
				width="355">
				Gamma
			</text>
			<slider bottom_delta="-35" can_edit_text="true" decimal_digits="2" follows="left"
				height="18" increment="0.01" initial_val="1.0" label="" left="14" val_width="35"
				max_val="10" min_val="-.25" mouse_opaque="true" name="gamma"
				show_text="true" value="1.0" width="200" />
			<text type="string" length="1" bg_visible="false" border_drop_shadow_visible="false" border_visible="false"
				bottom_delta="-20" drop_shadow_visible="true" follows="left|top|right"
				font="SansSerif" h_pad="0" halign="left" height="16"
				left="10" mouse_opaque="true" name="ColorFilterBrightnessText" v_pad="0"
				width="355">
				Brightness
			</text>
			<slider bottom_delta="-35" can_edit_text="true" decimal_digits="2" follows="left"
				height="18" increment="0.01" initial_val="1.0" label="" left="14" val_width="35"
				max_val="4" min_val="0" mouse_opaque="true" name="brightness"
				show_text="true" value="1.0" width="200" />
=======
     can_resize="false" height="400" left="50" min_height="400"
     min_width="300" mouse_opaque="true" name="Post-Process Floater"
     title="Post-Process Settings" width="400">
	<tab_container bottom="-400" follows="left|top" height="384" left="0"
	     mouse_opaque="false" name="Post-Process Tabs" tab_position="left"
	     width="400">
		<panel border="true" bottom="-400" follows="left|top|right|bottom" height="384"
		     label="Color Filter" left="1" mouse_opaque="false"
		     name="ColorFilterPanel" width="398">
			<check_box bottom="-20" follows="left|top"
			     font="SansSerifSmall" height="16" initial_value="false" label="Enable"
			     left="14" mouse_opaque="true" name="enable_color_filter" width="200" />
      <text type="string" length="1" bg_visible="false" border_drop_shadow_visible="false" border_visible="false"
			     bottom_delta="-20" drop_shadow_visible="true" follows="left|top|right"
			     font="SansSerif" h_pad="0" halign="left" height="16"
			     left="10" mouse_opaque="true" name="ColorFilterGammaText" v_pad="0"
			     width="355">
        Gamma
      </text>
      <slider bottom_delta="-30" can_edit_text="true" decimal_digits="2" follows="left"
			     height="18" increment="0.01" initial_val="1.0" label="" left="14"
			     max_val="10" min_val="-.25" mouse_opaque="true" name="gamma"
			     show_text="true" value="1.0" width="200" />
			<text type="string" length="1" bg_visible="false" border_drop_shadow_visible="false" border_visible="false"
			     bottom_delta="-20" drop_shadow_visible="true" follows="left|top|right"
			     font="SansSerif" h_pad="0" halign="left" height="16" 
			     left="10" mouse_opaque="true" name="ColorFilterBrightnessText" v_pad="0"
			     width="355">
				Brightness
			</text>
			<slider bottom_delta="-30" can_edit_text="true" decimal_digits="2" follows="left"
			     height="18" increment="0.01" initial_val="1.0" label="" left="14"
			     max_val="4" min_val="0" mouse_opaque="true" name="brightness"
			     show_text="true" value="1.0" width="200" />
>>>>>>> 9bb9292a
			<text type="string" length="1" bg_visible="false" border_drop_shadow_visible="false" border_visible="false"
			     bottom_delta="-20" drop_shadow_visible="true" follows="left|top|right"
			     font="SansSerif" h_pad="0" halign="left" height="16" 
			     left="10" mouse_opaque="true" name="ColorFilterSaturationText" v_pad="0"
			     width="355">
				Saturation
			</text>
<<<<<<< HEAD
			<slider bottom_delta="-35" can_edit_text="true" decimal_digits="2" follows="left"
				height="18" increment="0.01" initial_val="1.0" label="" left="14" val_width="35"
				max_val="2" min_val="-2" mouse_opaque="true"
				name="saturation" show_text="true" value="1.0" width="200" />
=======
			<slider bottom_delta="-30" can_edit_text="true" decimal_digits="2" follows="left"
			     height="18" increment="0.01" initial_val="1.0" label="" left="14"
			     max_val="2" min_val="-1" mouse_opaque="true"
			     name="saturation" show_text="true" value="1.0" width="200" />
>>>>>>> 9bb9292a
			<text type="string" length="1" bg_visible="false" border_drop_shadow_visible="false" border_visible="false"
			     bottom_delta="-20" drop_shadow_visible="true" follows="left|top|right"
			     font="SansSerif" h_pad="0" halign="left" height="16" 
			     left="10" mouse_opaque="true" name="ColorFilterContrastText" v_pad="0"
			     width="355">
				Contrast
			</text>
<<<<<<< HEAD
			<slider bottom_delta="-35" can_edit_text="true"
				decimal_digits="2" follows="left" height="18" increment="0.01" val_width="35"
				initial_val="1.0" label="" left="14" max_val="4" min_val="0"
				mouse_opaque="true" name="contrast" show_text="true"
				value="1.0" width="200" />
=======
			<slider bottom_delta="-30" can_edit_text="true"
			     decimal_digits="2" follows="left" height="18" increment="0.01"
			     initial_val="1.0" label="" left="14" max_val="4" min_val="0"
			     mouse_opaque="true" name="contrast" show_text="true"
			     value="1.0" width="200" />
>>>>>>> 9bb9292a
			<text type="string" length="1" bg_visible="false" border_drop_shadow_visible="false" border_visible="false"
			     bottom_delta="-20" drop_shadow_visible="true" follows="left|top|right"
			     font="SansSerif" h_pad="0" halign="left" height="16" 
			     left="10" mouse_opaque="true" name="ColorFilterBaseText" v_pad="0"
			     width="355">
				Contrast Base Colora
			</text>
<<<<<<< HEAD
			<slider bottom_delta="-35" can_edit_text="true"
				decimal_digits="3" follows="left" height="18" increment="0.01"
				initial_val="1.0" label="R" label_width="7" left="14" max_val="1" min_val="0"
				mouse_opaque="true" name="contrast_base[0]" show_text="true" value="1.0"
				width="200" />
=======
			<slider bottom_delta="-30" can_edit_text="true"
			     decimal_digits="3" follows="left" height="18" increment="0.01"
			     initial_val="1.0" label="R" left="14" max_val="1" min_val="0"
			     mouse_opaque="true" name="contrast_base[0]" show_text="true" value="1.0"
			     width="200" />
>>>>>>> 9bb9292a
			<slider bottom_delta="-20" can_edit_text="true"
			     decimal_digits="3" follows="left" height="18" increment="0.01"
			     initial_val="1.0" label="G" left="14" max_val="1" min_val="0"
			     mouse_opaque="true" name="contrast_base[1]" show_text="true" value="1.0"
			     width="200" />
			<slider bottom_delta="-20" can_edit_text="true"
			     decimal_digits="3" follows="left" height="18" increment="0.01"
			     initial_val="1.0" label="B" left="14" max_val="1" min_val="0"
			     mouse_opaque="true" name="contrast_base[2]" show_text="true" value="1.0"
			     width="200" />
			<slider bottom_delta="-20" can_edit_text="true"
			     decimal_digits="3" follows="left" height="18" increment="0.01"
			     initial_val="0.5" label="I" left="14" max_val="1" min_val="0"
			     mouse_opaque="true" name="contrast_base[3]" show_text="true" value="1.0"
			     width="200" />
		</panel>
<<<<<<< HEAD
		<panel border="true" bottom="-180" follows="left|top|right|bottom" height="400"
			label="Gauss Blur" left="1" mouse_opaque="false"
			name="GaussBlurPanel" width="398">
			<check_box follows="left|top"
				font="SansSerifSmall" height="16" initial_value="false" label="Enable"
				left="4" mouse_opaque="true" name="enable_gauss_blur" width="200" />
=======
		<panel border="true" bottom="-180" follows="left|top|right|bottom" height="384"
		     label="Gauss Blur" left="1" mouse_opaque="false"
		     name="GaussBlurPanel" width="398">
			<check_box bottom="-20" follows="left|top"
			     font="SansSerifSmall" height="16" initial_value="false" label="Enable"
			     left="14" mouse_opaque="true" name="enable_gauss_blur" width="200" />
>>>>>>> 9bb9292a
			<text type="string" length="1" bg_visible="false" border_drop_shadow_visible="false" border_visible="false"
			     bottom_delta="-21" drop_shadow_visible="true" follows="left|top|right"
			     font="SansSerif" h_pad="0" halign="left" height="16" 
			     left="10" mouse_opaque="true" name="GaussBlurPassesText" v_pad="0"
			     width="355">
				Passes to apply
			</text>
<<<<<<< HEAD
			<slider bottom_delta="-35" can_edit_text="true"
				decimal_digits="0" follows="left"
				height="18" increment="1" initial_val="9" label="" left="14"
				max_val="25" min_val="1" mouse_opaque="true"
				name="gauss_blur_passes" show_text="true" value="0.7" width="200" />
		</panel>
		<panel border="true" bottom="-180" follows="left|top|right|bottom" height="400"
			label="Night Vision" left="1" mouse_opaque="false"
			name="NightVisionPanel" width="398">
			<check_box follows="left|top"
				font="SansSerifSmall" height="16" initial_value="false" label="Enable"
				left="4" mouse_opaque="true" name="enable_night_vision" width="200" />
=======
			<slider bottom_delta="-30" can_edit_text="true"
			     decimal_digits="0" follows="left"
			     height="18" increment="1" initial_val="9" label="" left="14"
			     max_val="25" min_val="1" mouse_opaque="true"
			     name="gauss_blur_passes" show_text="true" value="0.7" width="200" />
		</panel>
		<panel border="true" bottom="-180" follows="left|top|right|bottom" height="384"
		     label="Night Vision" left="1" mouse_opaque="false"
		     name="NightVisionPanel" width="398">
			<check_box bottom="-20" follows="left|top"
			     font="SansSerifSmall" height="16" initial_value="false" label="Enable"
			     left="14" mouse_opaque="true" name="enable_night_vision" width="200" />
>>>>>>> 9bb9292a
			<text type="string" length="1" bg_visible="false" border_drop_shadow_visible="false" border_visible="false"
			     bottom_delta="-21" drop_shadow_visible="true" follows="left|top|right"
			     font="SansSerif" h_pad="0" halign="left" height="16" 
			     left="10" mouse_opaque="true" name="NightVisionBrightMultText" v_pad="0"
			     width="355">
				Light Amplification Multiple
			</text>
<<<<<<< HEAD
			<slider bottom_delta="-35" can_edit_text="true" val_width="50"
				decimal_digits="3" follows="left"
				height="18" increment="0.01" initial_val="3.0" label="" left="14"
				max_val="10" min_val="1" mouse_opaque="true"
				name="brightness_multiplier" show_text="true" value="0.7" width="220" />
=======
			<slider bottom_delta="-30" can_edit_text="true"
			     decimal_digits="3" follows="left"
			     height="18" increment="0.01" initial_val="3.0" label="" left="14"
			     max_val="10" min_val="1" mouse_opaque="true"
			     name="brightness_multiplier" show_text="true" value="0.7" width="200" />
>>>>>>> 9bb9292a
			<text type="string" length="1" bg_visible="false" border_drop_shadow_visible="false" border_visible="false"
			     bottom_delta="-20" drop_shadow_visible="true" follows="left|top|right"
			     font="SansSerif" h_pad="0" halign="left" height="16" 
			     left="10" mouse_opaque="true" name="NightVisionNoiseSizeText" v_pad="0"
			     width="355">
				Noise Size
			</text>
<<<<<<< HEAD
			<slider bottom_delta="-35" can_edit_text="true" val_width="50"
				decimal_digits="3" follows="left" height="18" increment="0.1"
				initial_val="1" label="" left="14" max_val="100" min_val="1"
				mouse_opaque="true" name="noise_size" show_text="true"
				value="1.0" width="220" />
=======
			<slider bottom_delta="-30" can_edit_text="true"
			     decimal_digits="3" follows="left" height="18" increment="0.1"
			     initial_val="1" label="" left="14" max_val="100" min_val="1"
			     mouse_opaque="true" name="noise_size" show_text="true"
			     value="1.0" width="200" />
>>>>>>> 9bb9292a
			<text type="string" length="1" bg_visible="false" border_drop_shadow_visible="false" border_visible="false"
			     bottom_delta="-20" drop_shadow_visible="true" follows="left|top|right"
			     font="SansSerif" h_pad="0" halign="left" height="16" 
			     left="10" mouse_opaque="true" name="NightVisionNoiseStrengthText"
			     v_pad="0" width="355">
				Noise Strength
			</text>
<<<<<<< HEAD
			<slider bottom_delta="-35" can_edit_text="true" decimal_digits="3" val_width="50"
				follows="left" height="18" increment="0.01" initial_val="0.3" label=""
				left="14" max_val="1" min_val="0" mouse_opaque="true"
				name="noise_strength" show_text="true" value="1.0" width="220" />
		</panel>
		<panel border="true" bottom="-180" follows="left|top|right|bottom" height="400"
			label="Posterize" left="1" mouse_opaque="false"
			name="PosterizePanel" width="398">
			<check_box follows="left|top"
				font="SansSerifSmall" height="16" initial_value="false" label="Enable"
				left="4" mouse_opaque="true" name="enable_posterize" width="200" />
			<text type="string" length="1" bg_visible="false" border_drop_shadow_visible="false" border_visible="false"
				bottom_delta="-21" drop_shadow_visible="true" follows="left|top|right"
				font="SansSerif" h_pad="0" halign="left" height="16"
				left="10" mouse_opaque="true" name="PosterLayersText" v_pad="0"
				width="355">
				Layer Count
			</text>
			<slider bottom_delta="-35" can_edit_text="true"
				decimal_digits="3" follows="left"
				height="18" increment="1" initial_val="10" label="" left="14"
				max_val="20" min_val="1" mouse_opaque="true"
				name="posterize_layers" show_text="true" value="10" width="200" />
=======
			<slider bottom_delta="-30" can_edit_text="true" decimal_digits="3"
			     follows="left" height="18" increment="0.01" initial_val="0.3" label=""
			     left="14" max_val="1" min_val="0" mouse_opaque="true"
			     name="noise_strength" show_text="true" value="1.0" width="200" />
>>>>>>> 9bb9292a
		</panel>
    <panel border="true" bottom="-180" follows="left|top|right|bottom" height="384"
     label="Posterize" left="1" mouse_opaque="false"
     name="PosterizePanel" width="398">
      <check_box bottom="-20" follows="left|top"
			     font="SansSerifSmall" height="16" initial_value="false" label="Enable"
			     left="14" mouse_opaque="true" name="enable_posterize" width="200" />
      <text type="string" length="1" bg_visible="false" border_drop_shadow_visible="false" border_visible="false"
			     bottom_delta="-21" drop_shadow_visible="true" follows="left|top|right"
			     font="SansSerif" h_pad="0" halign="left" height="16"
			     left="10" mouse_opaque="true" name="PosterLayersText" v_pad="0"
			     width="355">
        Layer Count
      </text>
      <slider bottom_delta="-30" can_edit_text="true"
			     decimal_digits="3" follows="left"
			     height="18" increment="1" initial_val="10" label="" left="14"
			     max_val="20" min_val="1" mouse_opaque="true"
			     name="posterize_layers" show_text="true" value="10" width="200" />
    </panel>
    <panel border="true" bottom="-180" follows="left|top|right|bottom" height="384"
     label="MotionBlur" left="1" mouse_opaque="false"
     name="MotionBlurPanel" width="398">
      <check_box bottom="-20" follows="left|top"
			     font="SansSerifSmall" height="16" initial_value="false" label="Enable"
			     left="14" mouse_opaque="true" name="enable_motionblur" width="200" />
      <text type="string" length="1" bg_visible="false" border_drop_shadow_visible="false" border_visible="false"
           bottom_delta="-21" drop_shadow_visible="true" follows="left|top|right"
           font="SansSerif" h_pad="0" halign="left" height="16"
           left="10" mouse_opaque="true" name="MotionBlurText" v_pad="0"
           width="355">
        Motionblur Strength
      </text>
      <slider bottom_delta="-30" can_edit_text="true"
			     decimal_digits="0" follows="left"
			     height="18" increment="1" initial_val="8" label="" left="14"
			     max_val="30" min_val="1" mouse_opaque="true"
			     name="blur_strength" show_text="true" value="0.7" width="200" />
    </panel>
		<!--<panel border="true" bottom="-180" follows="left|top|right|bottom" height="400"
<<<<<<< HEAD
			 label="Bloom" left="1" mouse_opaque="true"
			 name="BloomPanel" width="398">
			<check_box control_name="BloomToggle" follows="left|top"
				 font="SansSerifSmall" height="16" initial_value="false" label="Enable"
				 left="4" mouse_opaque="true" name="BloomToggle" width="200" />
=======
		     label="Bloom" left="1" mouse_opaque="true"
		     name="BloomPanel" width="398">
			<check_box bottom="-20" control_name="BloomToggle" follows="left|top"
			     font="SansSerifSmall" height="16" initial_value="false" label="Enable"
			     left="14" mouse_opaque="true" name="BloomToggle" width="200" />
>>>>>>> 9bb9292a
			<text type="string" length="1" bg_visible="false" border_drop_shadow_visible="false" border_visible="false"
			     bottom_delta="-21" drop_shadow_visible="true" follows="left|top|right"
			     font="SansSerif" h_pad="0" halign="left" height="16" 
			     left="10" mouse_opaque="true" name="BloomExtractText" v_pad="0"
			     width="355">
				Luminosity Extraction
			</text>
<<<<<<< HEAD
			<slider bottom_delta="-35" can_edit_text="true" control_name="BloomExtract"
				 decimal_digits="3" follows="left" height="18" increment="0.01"
				 initial_val="0.9" label="" left="14" max_val="1" min_val="0" val_width="41"
				 mouse_opaque="true" name="BloomExtract" show_text="true" value="0.7"
				 width="200" />
=======
			<slider bottom_delta="-30" can_edit_text="true" control_name="BloomExtract"
			     decimal_digits="3" follows="left" height="18" increment="0.01"
			     initial_val="0.9" label="" left="14" max_val="1" min_val="0"
			     mouse_opaque="true" name="BloomExtract" show_text="true" value="0.7"
			     width="200" />
>>>>>>> 9bb9292a
			<text type="string" length="1" bg_visible="false" border_drop_shadow_visible="false" border_visible="false"
			     bottom_delta="-20" drop_shadow_visible="true" follows="left|top|right"
			     font="SansSerif" h_pad="0" halign="left" height="16" 
			     left="10" mouse_opaque="true" name="BloomSizeText" v_pad="0" width="355">
				Bloom Size
			</text>
<<<<<<< HEAD
			<slider bottom_delta="-35" can_edit_text="true" control_name="BloomSize"
				 decimal_digits="3" follows="left" height="18" increment="0.01"
				 initial_val="3.0" label="" left="14" max_val="20" min_val="0" val_width="41"
				 mouse_opaque="true" name="BloomSize" show_text="true" value="1.0"
				 width="200" />
=======
			<slider bottom_delta="-30" can_edit_text="true" control_name="BloomSize"
			     decimal_digits="3" follows="left" height="18" increment="0.01"
			     initial_val="3.0" label="" left="14" max_val="20" min_val="0"
			     mouse_opaque="true" name="BloomSize" show_text="true" value="1.0"
			     width="200" />
>>>>>>> 9bb9292a
			<text type="string" length="1" bg_visible="false" border_drop_shadow_visible="false" border_visible="false"
			     bottom_delta="-20" drop_shadow_visible="true" follows="left|top|right"
			     font="SansSerif" h_pad="0" halign="left" height="16" 
			     left="10" mouse_opaque="true" name="BloomStrengthText" v_pad="0"
			     width="355">
				Bloom Strength
			</text>
<<<<<<< HEAD
			<slider bottom_delta="-35" can_edit_text="true" control_name="BloomStrength"
				 decimal_digits="3" follows="left" height="18" increment="0.01"
				 initial_val="1.2" label="" left="14" max_val="10" min_val="0" val_width="41"
				 mouse_opaque="true" name="BloomStrength" show_text="true" value="1.0"
				 width="200" />
		 </panel>-->
		<panel border="true" bottom="-180" follows="left|top|right|bottom" height="400"
			label="Extras" left="1" mouse_opaque="false" name="Extras"
			width="398">
			<combo_box allow_text_entry="false" follows="left|top" height="20"
				left="15" max_chars="20" mouse_opaque="true" name="PPEffectsCombo"
				width="150" />
			<line_editor bevel_style="in" border_style="line" border_thickness="1" bottom_delta="-43"
				enabled="true" follows="left|right|bottom" font="SansSerif"
				handle_edit_keys_directly="false" height="20"
				label="Effect Name" left="15" max_length="40" mouse_opaque="true"
				name="PPEffectNameEditor" select_all_on_focus_received="false"
				select_on_focus="false" tab_group="1" width="250" />
			<button bottom="-24" enabled="true" font="SansSerif" halign="center" height="20"
				label="Load Effect" label_selected="Load Effect" left_delta="170"
				mouse_opaque="true" name="PPLoadEffect" scale_image="true" width="100" />
			<button bottom_delta="-43" enabled="true" font="SansSerif" halign="center" height="20"
				label="Save Effect" label_selected="Save Effect"
				mouse_opaque="true" name="PPSaveEffect" scale_image="true" width="100" />
=======
			<slider bottom_delta="-30" can_edit_text="true" control_name="BloomStrength"
			     decimal_digits="3" follows="left" height="18" increment="0.01"
			     initial_val="1.2" label="" left="14" max_val="10" min_val="0"
			     mouse_opaque="true" name="BloomStrength" show_text="true" value="1.0"
			     width="200" />
		</panel>-->
		<panel border="true" bottom="-180" follows="left|top|right|bottom" height="400"
		     label="Extras" left="1" mouse_opaque="false" name="Extras"
		     width="398">
			<button bottom="-33" enabled="true" font="SansSerif" halign="center" height="20"
			      label="LoadEffect" label_selected="LoadEffect" left="15"
			     mouse_opaque="true" name="PPLoadEffect" scale_image="true" width="100" />
			<button bottom="-60" enabled="true" font="SansSerif" halign="center" height="20"
			      label="SaveEffect" label_selected="SaveEffect" left="15"
			     mouse_opaque="true" name="PPSaveEffect" scale_image="true" width="100" />
			<combo_box allow_text_entry="false" bottom="-33" follows="left|top" height="18"
			     left_delta="120" max_chars="20" mouse_opaque="true" name="PPEffectsCombo"
			     width="150" />
			<line_editor bevel_style="in" border_style="line" border_thickness="1" bottom="-75"
			     enabled="true" follows="left|right|bottom" font="SansSerif"
			     handle_edit_keys_directly="false" height="20"
			     label="Effect Name" left="135" max_length="40" mouse_opaque="true"
			     name="PPEffectNameEditor" select_all_on_focus_received="false"
			     select_on_focus="false" tab_group="1" width="150" />
>>>>>>> 9bb9292a
		</panel>
	</tab_container>
</floater><|MERGE_RESOLUTION|>--- conflicted
+++ resolved
@@ -1,6 +1,5 @@
 <?xml version="1.0" encoding="utf-8" standalone="yes" ?>
 <floater bottom="-350" can_close="true" can_drag_on_left="false" can_minimize="true"
-<<<<<<< HEAD
 	can_resize="false" height="400" left="50" min_height="400"
 	min_width="300" mouse_opaque="true" name="Post-Process Floater"
 	title="Post-Process Settings" width="400">
@@ -35,139 +34,70 @@
 				height="18" increment="0.01" initial_val="1.0" label="" left="14" val_width="35"
 				max_val="4" min_val="0" mouse_opaque="true" name="brightness"
 				show_text="true" value="1.0" width="200" />
-=======
-     can_resize="false" height="400" left="50" min_height="400"
-     min_width="300" mouse_opaque="true" name="Post-Process Floater"
-     title="Post-Process Settings" width="400">
-	<tab_container bottom="-400" follows="left|top" height="384" left="0"
-	     mouse_opaque="false" name="Post-Process Tabs" tab_position="left"
-	     width="400">
-		<panel border="true" bottom="-400" follows="left|top|right|bottom" height="384"
-		     label="Color Filter" left="1" mouse_opaque="false"
-		     name="ColorFilterPanel" width="398">
-			<check_box bottom="-20" follows="left|top"
-			     font="SansSerifSmall" height="16" initial_value="false" label="Enable"
-			     left="14" mouse_opaque="true" name="enable_color_filter" width="200" />
-      <text type="string" length="1" bg_visible="false" border_drop_shadow_visible="false" border_visible="false"
-			     bottom_delta="-20" drop_shadow_visible="true" follows="left|top|right"
-			     font="SansSerif" h_pad="0" halign="left" height="16"
-			     left="10" mouse_opaque="true" name="ColorFilterGammaText" v_pad="0"
-			     width="355">
-        Gamma
-      </text>
-      <slider bottom_delta="-30" can_edit_text="true" decimal_digits="2" follows="left"
-			     height="18" increment="0.01" initial_val="1.0" label="" left="14"
-			     max_val="10" min_val="-.25" mouse_opaque="true" name="gamma"
-			     show_text="true" value="1.0" width="200" />
-			<text type="string" length="1" bg_visible="false" border_drop_shadow_visible="false" border_visible="false"
-			     bottom_delta="-20" drop_shadow_visible="true" follows="left|top|right"
-			     font="SansSerif" h_pad="0" halign="left" height="16" 
-			     left="10" mouse_opaque="true" name="ColorFilterBrightnessText" v_pad="0"
-			     width="355">
-				Brightness
-			</text>
-			<slider bottom_delta="-30" can_edit_text="true" decimal_digits="2" follows="left"
-			     height="18" increment="0.01" initial_val="1.0" label="" left="14"
-			     max_val="4" min_val="0" mouse_opaque="true" name="brightness"
-			     show_text="true" value="1.0" width="200" />
->>>>>>> 9bb9292a
-			<text type="string" length="1" bg_visible="false" border_drop_shadow_visible="false" border_visible="false"
-			     bottom_delta="-20" drop_shadow_visible="true" follows="left|top|right"
-			     font="SansSerif" h_pad="0" halign="left" height="16" 
-			     left="10" mouse_opaque="true" name="ColorFilterSaturationText" v_pad="0"
-			     width="355">
+			<text type="string" length="1" bg_visible="false" border_drop_shadow_visible="false" border_visible="false"
+				bottom_delta="-20" drop_shadow_visible="true" follows="left|top|right"
+				font="SansSerif" h_pad="0" halign="left" height="16"
+				left="10" mouse_opaque="true" name="ColorFilterSaturationText" v_pad="0"
+				width="355">
 				Saturation
 			</text>
-<<<<<<< HEAD
 			<slider bottom_delta="-35" can_edit_text="true" decimal_digits="2" follows="left"
 				height="18" increment="0.01" initial_val="1.0" label="" left="14" val_width="35"
 				max_val="2" min_val="-2" mouse_opaque="true"
 				name="saturation" show_text="true" value="1.0" width="200" />
-=======
-			<slider bottom_delta="-30" can_edit_text="true" decimal_digits="2" follows="left"
-			     height="18" increment="0.01" initial_val="1.0" label="" left="14"
-			     max_val="2" min_val="-1" mouse_opaque="true"
-			     name="saturation" show_text="true" value="1.0" width="200" />
->>>>>>> 9bb9292a
-			<text type="string" length="1" bg_visible="false" border_drop_shadow_visible="false" border_visible="false"
-			     bottom_delta="-20" drop_shadow_visible="true" follows="left|top|right"
-			     font="SansSerif" h_pad="0" halign="left" height="16" 
-			     left="10" mouse_opaque="true" name="ColorFilterContrastText" v_pad="0"
-			     width="355">
+			<text type="string" length="1" bg_visible="false" border_drop_shadow_visible="false" border_visible="false"
+				bottom_delta="-20" drop_shadow_visible="true" follows="left|top|right"
+				font="SansSerif" h_pad="0" halign="left" height="16"
+				left="10" mouse_opaque="true" name="ColorFilterContrastText" v_pad="0"
+				width="355">
 				Contrast
 			</text>
-<<<<<<< HEAD
 			<slider bottom_delta="-35" can_edit_text="true"
 				decimal_digits="2" follows="left" height="18" increment="0.01" val_width="35"
 				initial_val="1.0" label="" left="14" max_val="4" min_val="0"
 				mouse_opaque="true" name="contrast" show_text="true"
 				value="1.0" width="200" />
-=======
-			<slider bottom_delta="-30" can_edit_text="true"
-			     decimal_digits="2" follows="left" height="18" increment="0.01"
-			     initial_val="1.0" label="" left="14" max_val="4" min_val="0"
-			     mouse_opaque="true" name="contrast" show_text="true"
-			     value="1.0" width="200" />
->>>>>>> 9bb9292a
-			<text type="string" length="1" bg_visible="false" border_drop_shadow_visible="false" border_visible="false"
-			     bottom_delta="-20" drop_shadow_visible="true" follows="left|top|right"
-			     font="SansSerif" h_pad="0" halign="left" height="16" 
-			     left="10" mouse_opaque="true" name="ColorFilterBaseText" v_pad="0"
-			     width="355">
-				Contrast Base Colora
-			</text>
-<<<<<<< HEAD
+			<text type="string" length="1" bg_visible="false" border_drop_shadow_visible="false" border_visible="false"
+				bottom_delta="-20" drop_shadow_visible="true" follows="left|top|right"
+				font="SansSerif" h_pad="0" halign="left" height="16"
+				left="10" mouse_opaque="true" name="ColorFilterBaseText" v_pad="0"
+				width="355">
+				Contrast Base Colors
+			</text>
 			<slider bottom_delta="-35" can_edit_text="true"
 				decimal_digits="3" follows="left" height="18" increment="0.01"
 				initial_val="1.0" label="R" label_width="7" left="14" max_val="1" min_val="0"
 				mouse_opaque="true" name="contrast_base[0]" show_text="true" value="1.0"
 				width="200" />
-=======
-			<slider bottom_delta="-30" can_edit_text="true"
-			     decimal_digits="3" follows="left" height="18" increment="0.01"
-			     initial_val="1.0" label="R" left="14" max_val="1" min_val="0"
-			     mouse_opaque="true" name="contrast_base[0]" show_text="true" value="1.0"
-			     width="200" />
->>>>>>> 9bb9292a
 			<slider bottom_delta="-20" can_edit_text="true"
-			     decimal_digits="3" follows="left" height="18" increment="0.01"
-			     initial_val="1.0" label="G" left="14" max_val="1" min_val="0"
-			     mouse_opaque="true" name="contrast_base[1]" show_text="true" value="1.0"
-			     width="200" />
+				decimal_digits="3" follows="left" height="18" increment="0.01"
+				initial_val="1.0" label="G" label_width="7" left="14" max_val="1" min_val="0"
+				mouse_opaque="true" name="contrast_base[1]" show_text="true" value="1.0"
+				width="200" />
 			<slider bottom_delta="-20" can_edit_text="true"
-			     decimal_digits="3" follows="left" height="18" increment="0.01"
-			     initial_val="1.0" label="B" left="14" max_val="1" min_val="0"
-			     mouse_opaque="true" name="contrast_base[2]" show_text="true" value="1.0"
-			     width="200" />
+				decimal_digits="3" follows="left" height="18" increment="0.01"
+				initial_val="1.0" label="B" label_width="7" left="14" max_val="1" min_val="0"
+				mouse_opaque="true" name="contrast_base[2]" show_text="true" value="1.0"
+				width="200" />
 			<slider bottom_delta="-20" can_edit_text="true"
-			     decimal_digits="3" follows="left" height="18" increment="0.01"
-			     initial_val="0.5" label="I" left="14" max_val="1" min_val="0"
-			     mouse_opaque="true" name="contrast_base[3]" show_text="true" value="1.0"
-			     width="200" />
-		</panel>
-<<<<<<< HEAD
+				decimal_digits="3" follows="left" height="18" increment="0.01"
+				initial_val="0.5" label="I" label_width="7" left="14" max_val="1" min_val="0"
+				mouse_opaque="true" name="contrast_base[3]" show_text="true" value="1.0"
+				width="200" />
+		</panel>
 		<panel border="true" bottom="-180" follows="left|top|right|bottom" height="400"
 			label="Gauss Blur" left="1" mouse_opaque="false"
 			name="GaussBlurPanel" width="398">
 			<check_box follows="left|top"
 				font="SansSerifSmall" height="16" initial_value="false" label="Enable"
 				left="4" mouse_opaque="true" name="enable_gauss_blur" width="200" />
-=======
-		<panel border="true" bottom="-180" follows="left|top|right|bottom" height="384"
-		     label="Gauss Blur" left="1" mouse_opaque="false"
-		     name="GaussBlurPanel" width="398">
-			<check_box bottom="-20" follows="left|top"
-			     font="SansSerifSmall" height="16" initial_value="false" label="Enable"
-			     left="14" mouse_opaque="true" name="enable_gauss_blur" width="200" />
->>>>>>> 9bb9292a
-			<text type="string" length="1" bg_visible="false" border_drop_shadow_visible="false" border_visible="false"
-			     bottom_delta="-21" drop_shadow_visible="true" follows="left|top|right"
-			     font="SansSerif" h_pad="0" halign="left" height="16" 
-			     left="10" mouse_opaque="true" name="GaussBlurPassesText" v_pad="0"
-			     width="355">
+			<text type="string" length="1" bg_visible="false" border_drop_shadow_visible="false" border_visible="false"
+				bottom_delta="-21" drop_shadow_visible="true" follows="left|top|right"
+				font="SansSerif" h_pad="0" halign="left" height="16"
+				left="10" mouse_opaque="true" name="GaussBlurPassesText" v_pad="0"
+				width="355">
 				Passes to apply
 			</text>
-<<<<<<< HEAD
 			<slider bottom_delta="-35" can_edit_text="true"
 				decimal_digits="0" follows="left"
 				height="18" increment="1" initial_val="9" label="" left="14"
@@ -180,68 +110,37 @@
 			<check_box follows="left|top"
 				font="SansSerifSmall" height="16" initial_value="false" label="Enable"
 				left="4" mouse_opaque="true" name="enable_night_vision" width="200" />
-=======
-			<slider bottom_delta="-30" can_edit_text="true"
-			     decimal_digits="0" follows="left"
-			     height="18" increment="1" initial_val="9" label="" left="14"
-			     max_val="25" min_val="1" mouse_opaque="true"
-			     name="gauss_blur_passes" show_text="true" value="0.7" width="200" />
-		</panel>
-		<panel border="true" bottom="-180" follows="left|top|right|bottom" height="384"
-		     label="Night Vision" left="1" mouse_opaque="false"
-		     name="NightVisionPanel" width="398">
-			<check_box bottom="-20" follows="left|top"
-			     font="SansSerifSmall" height="16" initial_value="false" label="Enable"
-			     left="14" mouse_opaque="true" name="enable_night_vision" width="200" />
->>>>>>> 9bb9292a
-			<text type="string" length="1" bg_visible="false" border_drop_shadow_visible="false" border_visible="false"
-			     bottom_delta="-21" drop_shadow_visible="true" follows="left|top|right"
-			     font="SansSerif" h_pad="0" halign="left" height="16" 
-			     left="10" mouse_opaque="true" name="NightVisionBrightMultText" v_pad="0"
-			     width="355">
+			<text type="string" length="1" bg_visible="false" border_drop_shadow_visible="false" border_visible="false"
+				bottom_delta="-21" drop_shadow_visible="true" follows="left|top|right"
+				font="SansSerif" h_pad="0" halign="left" height="16"
+				left="10" mouse_opaque="true" name="NightVisionBrightMultText" v_pad="0"
+				width="355">
 				Light Amplification Multiple
 			</text>
-<<<<<<< HEAD
 			<slider bottom_delta="-35" can_edit_text="true" val_width="50"
 				decimal_digits="3" follows="left"
 				height="18" increment="0.01" initial_val="3.0" label="" left="14"
 				max_val="10" min_val="1" mouse_opaque="true"
 				name="brightness_multiplier" show_text="true" value="0.7" width="220" />
-=======
-			<slider bottom_delta="-30" can_edit_text="true"
-			     decimal_digits="3" follows="left"
-			     height="18" increment="0.01" initial_val="3.0" label="" left="14"
-			     max_val="10" min_val="1" mouse_opaque="true"
-			     name="brightness_multiplier" show_text="true" value="0.7" width="200" />
->>>>>>> 9bb9292a
-			<text type="string" length="1" bg_visible="false" border_drop_shadow_visible="false" border_visible="false"
-			     bottom_delta="-20" drop_shadow_visible="true" follows="left|top|right"
-			     font="SansSerif" h_pad="0" halign="left" height="16" 
-			     left="10" mouse_opaque="true" name="NightVisionNoiseSizeText" v_pad="0"
-			     width="355">
+			<text type="string" length="1" bg_visible="false" border_drop_shadow_visible="false" border_visible="false"
+				bottom_delta="-20" drop_shadow_visible="true" follows="left|top|right"
+				font="SansSerif" h_pad="0" halign="left" height="16"
+				left="10" mouse_opaque="true" name="NightVisionNoiseSizeText" v_pad="0"
+				width="355">
 				Noise Size
 			</text>
-<<<<<<< HEAD
 			<slider bottom_delta="-35" can_edit_text="true" val_width="50"
 				decimal_digits="3" follows="left" height="18" increment="0.1"
 				initial_val="1" label="" left="14" max_val="100" min_val="1"
 				mouse_opaque="true" name="noise_size" show_text="true"
 				value="1.0" width="220" />
-=======
-			<slider bottom_delta="-30" can_edit_text="true"
-			     decimal_digits="3" follows="left" height="18" increment="0.1"
-			     initial_val="1" label="" left="14" max_val="100" min_val="1"
-			     mouse_opaque="true" name="noise_size" show_text="true"
-			     value="1.0" width="200" />
->>>>>>> 9bb9292a
-			<text type="string" length="1" bg_visible="false" border_drop_shadow_visible="false" border_visible="false"
-			     bottom_delta="-20" drop_shadow_visible="true" follows="left|top|right"
-			     font="SansSerif" h_pad="0" halign="left" height="16" 
-			     left="10" mouse_opaque="true" name="NightVisionNoiseStrengthText"
-			     v_pad="0" width="355">
+			<text type="string" length="1" bg_visible="false" border_drop_shadow_visible="false" border_visible="false"
+				bottom_delta="-20" drop_shadow_visible="true" follows="left|top|right"
+				font="SansSerif" h_pad="0" halign="left" height="16"
+				left="10" mouse_opaque="true" name="NightVisionNoiseStrengthText"
+				v_pad="0" width="355">
 				Noise Strength
 			</text>
-<<<<<<< HEAD
 			<slider bottom_delta="-35" can_edit_text="true" decimal_digits="3" val_width="50"
 				follows="left" height="18" increment="0.01" initial_val="0.3" label=""
 				left="14" max_val="1" min_val="0" mouse_opaque="true"
@@ -265,112 +164,62 @@
 				height="18" increment="1" initial_val="10" label="" left="14"
 				max_val="20" min_val="1" mouse_opaque="true"
 				name="posterize_layers" show_text="true" value="10" width="200" />
-=======
-			<slider bottom_delta="-30" can_edit_text="true" decimal_digits="3"
-			     follows="left" height="18" increment="0.01" initial_val="0.3" label=""
-			     left="14" max_val="1" min_val="0" mouse_opaque="true"
-			     name="noise_strength" show_text="true" value="1.0" width="200" />
->>>>>>> 9bb9292a
-		</panel>
-    <panel border="true" bottom="-180" follows="left|top|right|bottom" height="384"
-     label="Posterize" left="1" mouse_opaque="false"
-     name="PosterizePanel" width="398">
-      <check_box bottom="-20" follows="left|top"
-			     font="SansSerifSmall" height="16" initial_value="false" label="Enable"
-			     left="14" mouse_opaque="true" name="enable_posterize" width="200" />
-      <text type="string" length="1" bg_visible="false" border_drop_shadow_visible="false" border_visible="false"
-			     bottom_delta="-21" drop_shadow_visible="true" follows="left|top|right"
-			     font="SansSerif" h_pad="0" halign="left" height="16"
-			     left="10" mouse_opaque="true" name="PosterLayersText" v_pad="0"
-			     width="355">
-        Layer Count
-      </text>
-      <slider bottom_delta="-30" can_edit_text="true"
-			     decimal_digits="3" follows="left"
-			     height="18" increment="1" initial_val="10" label="" left="14"
-			     max_val="20" min_val="1" mouse_opaque="true"
-			     name="posterize_layers" show_text="true" value="10" width="200" />
-    </panel>
-    <panel border="true" bottom="-180" follows="left|top|right|bottom" height="384"
-     label="MotionBlur" left="1" mouse_opaque="false"
-     name="MotionBlurPanel" width="398">
-      <check_box bottom="-20" follows="left|top"
-			     font="SansSerifSmall" height="16" initial_value="false" label="Enable"
-			     left="14" mouse_opaque="true" name="enable_motionblur" width="200" />
-      <text type="string" length="1" bg_visible="false" border_drop_shadow_visible="false" border_visible="false"
-           bottom_delta="-21" drop_shadow_visible="true" follows="left|top|right"
-           font="SansSerif" h_pad="0" halign="left" height="16"
-           left="10" mouse_opaque="true" name="MotionBlurText" v_pad="0"
-           width="355">
-        Motionblur Strength
-      </text>
-      <slider bottom_delta="-30" can_edit_text="true"
-			     decimal_digits="0" follows="left"
-			     height="18" increment="1" initial_val="8" label="" left="14"
-			     max_val="30" min_val="1" mouse_opaque="true"
-			     name="blur_strength" show_text="true" value="0.7" width="200" />
-    </panel>
+		</panel>
+		<panel border="true" bottom="-180" follows="left|top|right|bottom" height="384"
+			label="MotionBlur" left="1" mouse_opaque="false"
+			name="MotionBlurPanel" width="398">
+			<check_box follows="left|top"
+				font="SansSerifSmall" height="16" initial_value="false" label="Enable"
+				left="4" mouse_opaque="true" name="enable_motionblur" width="200" />
+			<text type="string" length="1" bg_visible="false" border_drop_shadow_visible="false" border_visible="false"
+				bottom_delta="-21" drop_shadow_visible="true" follows="left|top|right"
+				font="SansSerif" h_pad="0" halign="left" height="16"
+				left="10" mouse_opaque="true" name="MotionBlurText" v_pad="0"
+				width="355">
+		  		Motionblur Strength
+			</text>
+			<slider bottom_delta="-19" can_edit_text="true"
+				decimal_digits="0" follows="left"
+				height="18" increment="1" initial_val="8" label="" left="14"
+				max_val="30" min_val="1" mouse_opaque="true"
+				name="blur_strength" show_text="true" value="0.7" width="200" />
+		</panel>
 		<!--<panel border="true" bottom="-180" follows="left|top|right|bottom" height="400"
-<<<<<<< HEAD
 			 label="Bloom" left="1" mouse_opaque="true"
 			 name="BloomPanel" width="398">
 			<check_box control_name="BloomToggle" follows="left|top"
 				 font="SansSerifSmall" height="16" initial_value="false" label="Enable"
 				 left="4" mouse_opaque="true" name="BloomToggle" width="200" />
-=======
-		     label="Bloom" left="1" mouse_opaque="true"
-		     name="BloomPanel" width="398">
-			<check_box bottom="-20" control_name="BloomToggle" follows="left|top"
-			     font="SansSerifSmall" height="16" initial_value="false" label="Enable"
-			     left="14" mouse_opaque="true" name="BloomToggle" width="200" />
->>>>>>> 9bb9292a
-			<text type="string" length="1" bg_visible="false" border_drop_shadow_visible="false" border_visible="false"
-			     bottom_delta="-21" drop_shadow_visible="true" follows="left|top|right"
-			     font="SansSerif" h_pad="0" halign="left" height="16" 
-			     left="10" mouse_opaque="true" name="BloomExtractText" v_pad="0"
-			     width="355">
+			<text type="string" length="1" bg_visible="false" border_drop_shadow_visible="false" border_visible="false"
+				 bottom_delta="-21" drop_shadow_visible="true" follows="left|top|right"
+				 font="SansSerif" h_pad="0" halign="left" height="16"
+				 left="10" mouse_opaque="true" name="BloomExtractText" v_pad="0"
+				 width="355">
 				Luminosity Extraction
 			</text>
-<<<<<<< HEAD
 			<slider bottom_delta="-35" can_edit_text="true" control_name="BloomExtract"
 				 decimal_digits="3" follows="left" height="18" increment="0.01"
 				 initial_val="0.9" label="" left="14" max_val="1" min_val="0" val_width="41"
 				 mouse_opaque="true" name="BloomExtract" show_text="true" value="0.7"
 				 width="200" />
-=======
-			<slider bottom_delta="-30" can_edit_text="true" control_name="BloomExtract"
-			     decimal_digits="3" follows="left" height="18" increment="0.01"
-			     initial_val="0.9" label="" left="14" max_val="1" min_val="0"
-			     mouse_opaque="true" name="BloomExtract" show_text="true" value="0.7"
-			     width="200" />
->>>>>>> 9bb9292a
-			<text type="string" length="1" bg_visible="false" border_drop_shadow_visible="false" border_visible="false"
-			     bottom_delta="-20" drop_shadow_visible="true" follows="left|top|right"
-			     font="SansSerif" h_pad="0" halign="left" height="16" 
-			     left="10" mouse_opaque="true" name="BloomSizeText" v_pad="0" width="355">
+			<text type="string" length="1" bg_visible="false" border_drop_shadow_visible="false" border_visible="false"
+				 bottom_delta="-20" drop_shadow_visible="true" follows="left|top|right"
+				 font="SansSerif" h_pad="0" halign="left" height="16"
+				 left="10" mouse_opaque="true" name="BloomSizeText" v_pad="0" width="355">
 				Bloom Size
 			</text>
-<<<<<<< HEAD
 			<slider bottom_delta="-35" can_edit_text="true" control_name="BloomSize"
 				 decimal_digits="3" follows="left" height="18" increment="0.01"
 				 initial_val="3.0" label="" left="14" max_val="20" min_val="0" val_width="41"
 				 mouse_opaque="true" name="BloomSize" show_text="true" value="1.0"
 				 width="200" />
-=======
-			<slider bottom_delta="-30" can_edit_text="true" control_name="BloomSize"
-			     decimal_digits="3" follows="left" height="18" increment="0.01"
-			     initial_val="3.0" label="" left="14" max_val="20" min_val="0"
-			     mouse_opaque="true" name="BloomSize" show_text="true" value="1.0"
-			     width="200" />
->>>>>>> 9bb9292a
-			<text type="string" length="1" bg_visible="false" border_drop_shadow_visible="false" border_visible="false"
-			     bottom_delta="-20" drop_shadow_visible="true" follows="left|top|right"
-			     font="SansSerif" h_pad="0" halign="left" height="16" 
-			     left="10" mouse_opaque="true" name="BloomStrengthText" v_pad="0"
-			     width="355">
+			<text type="string" length="1" bg_visible="false" border_drop_shadow_visible="false" border_visible="false"
+				 bottom_delta="-20" drop_shadow_visible="true" follows="left|top|right"
+				 font="SansSerif" h_pad="0" halign="left" height="16"
+				 left="10" mouse_opaque="true" name="BloomStrengthText" v_pad="0"
+				 width="355">
 				Bloom Strength
 			</text>
-<<<<<<< HEAD
 			<slider bottom_delta="-35" can_edit_text="true" control_name="BloomStrength"
 				 decimal_digits="3" follows="left" height="18" increment="0.01"
 				 initial_val="1.2" label="" left="14" max_val="10" min_val="0" val_width="41"
@@ -395,32 +244,6 @@
 			<button bottom_delta="-43" enabled="true" font="SansSerif" halign="center" height="20"
 				label="Save Effect" label_selected="Save Effect"
 				mouse_opaque="true" name="PPSaveEffect" scale_image="true" width="100" />
-=======
-			<slider bottom_delta="-30" can_edit_text="true" control_name="BloomStrength"
-			     decimal_digits="3" follows="left" height="18" increment="0.01"
-			     initial_val="1.2" label="" left="14" max_val="10" min_val="0"
-			     mouse_opaque="true" name="BloomStrength" show_text="true" value="1.0"
-			     width="200" />
-		</panel>-->
-		<panel border="true" bottom="-180" follows="left|top|right|bottom" height="400"
-		     label="Extras" left="1" mouse_opaque="false" name="Extras"
-		     width="398">
-			<button bottom="-33" enabled="true" font="SansSerif" halign="center" height="20"
-			      label="LoadEffect" label_selected="LoadEffect" left="15"
-			     mouse_opaque="true" name="PPLoadEffect" scale_image="true" width="100" />
-			<button bottom="-60" enabled="true" font="SansSerif" halign="center" height="20"
-			      label="SaveEffect" label_selected="SaveEffect" left="15"
-			     mouse_opaque="true" name="PPSaveEffect" scale_image="true" width="100" />
-			<combo_box allow_text_entry="false" bottom="-33" follows="left|top" height="18"
-			     left_delta="120" max_chars="20" mouse_opaque="true" name="PPEffectsCombo"
-			     width="150" />
-			<line_editor bevel_style="in" border_style="line" border_thickness="1" bottom="-75"
-			     enabled="true" follows="left|right|bottom" font="SansSerif"
-			     handle_edit_keys_directly="false" height="20"
-			     label="Effect Name" left="135" max_length="40" mouse_opaque="true"
-			     name="PPEffectNameEditor" select_all_on_focus_received="false"
-			     select_on_focus="false" tab_group="1" width="150" />
->>>>>>> 9bb9292a
 		</panel>
 	</tab_container>
 </floater>