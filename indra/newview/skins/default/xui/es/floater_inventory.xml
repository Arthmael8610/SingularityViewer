--- conflicted
+++ resolved
@@ -1,12 +1,7 @@
 <?xml version="1.0" encoding="utf-8" standalone="yes" ?>
 <floater name="Inventory" title="Inventario">
-<<<<<<< HEAD
-	<search_editor label="Escribe aquí para buscar" name="inventory search editor"/>
+  <filter_editor label="Escribe aquí para buscar" name="inventory search editor"/>
 	<button label="" name="collapse_btn" tool_tip="Contraer Todo" />
-=======
-  <filter_editor label="Escribe aquí para buscar" name="inventory search editor"/>
-	<button label="" name="collapse_btn" tool_tip="Cerrar Todo" />
->>>>>>> 20af325e
 	<button label="" name="Inventory.ExpandAll" tool_tip="Expandir Todo"/>	  
    <button  label="" name="Inventory.ResetAll" tool_tip="Contraer Todo y Limpiar Filtros"/>
 	<text name="group_titles_textbox">
