/** 
 * @file llpanelgrouproles.cpp
 * @brief Panel for roles information about a particular group.
 *
 * $LicenseInfo:firstyear=2006&license=viewergpl$
 * Second Life Viewer Source Code
 * Copyright (c) 2006-2009, Linden Research, Inc.
 * 
 * The source code in this file ("Source Code") is provided by Linden Lab
 * to you under the terms of the GNU General Public License, version 2.0
 * ("GPL"), unless you have obtained a separate licensing agreement
 * ("Other License"), formally executed by you and Linden Lab.  Terms of
 * the GPL can be found in doc/GPL-license.txt in this distribution, or
 * online at http://secondlifegrid.net/programs/open_source/licensing/gplv2
 * 
 * There are special exceptions to the terms and conditions of the GPL as
 * it is applied to this Source Code. View the full text of the exception
 * in the file doc/FLOSS-exception.txt in this software distribution, or
 * online at
 * http://secondlifegrid.net/programs/open_source/licensing/flossexception
 * 
 * By copying, modifying or distributing this software, you acknowledge
 * that you have read and understood your obligations described above,
 * and agree to abide by those obligations.
 * 
 * ALL LINDEN LAB SOURCE CODE IS PROVIDED "AS IS." LINDEN LAB MAKES NO
 * WARRANTIES, EXPRESS, IMPLIED OR OTHERWISE, REGARDING ITS ACCURACY,
 * COMPLETENESS OR PERFORMANCE.
 * $/LicenseInfo$
 */

#include "llviewerprecompiledheaders.h"

#include "llcheckboxctrl.h"

#include "llagent.h"
#include "llavatarnamecache.h"
#include "llbutton.h"
#include "llfiltereditor.h"
#include "llfloateravatarinfo.h"
#include "llfloatergroupinvite.h"
#include "lliconctrl.h"
#include "lllineeditor.h"
#include "llnamelistctrl.h"
#include "llnotifications.h"
#include "llnotificationsutil.h"
#include "llpanelgrouproles.h"
#include "llscrolllistctrl.h"
#include "lltabcontainer.h"
#include "lltextbox.h"
#include "lltexteditor.h"
#include "llviewertexturelist.h"
#include "llviewerwindow.h"
#include "llfocusmgr.h"

#include "roles_constants.h"

bool agentCanRemoveFromRole(const LLUUID& group_id,
							const LLUUID& role_id)
{
	return gAgent.hasPowerInGroup(group_id, GP_ROLE_REMOVE_MEMBER);
}

bool agentCanAddToRole(const LLUUID& group_id,
					   const LLUUID& role_id)
{
	if (gAgent.isGodlike())
		return true;
    
	LLGroupMgrGroupData* gdatap = LLGroupMgr::getInstance()->getGroupData(group_id);
	if (!gdatap) 
	{
		llwarns << "agentCanAddToRole "
				<< "-- No group data!" << llendl;
		return false;
	}

	//make sure the agent is in the group
	LLGroupMgrGroupData::member_list_t::iterator mi = gdatap->mMembers.find(gAgent.getID());
	if (mi == gdatap->mMembers.end())
	{
		return false;
	}
	
	LLGroupMemberData* member_data = (*mi).second;

	// Owners can add to any role.
	if ( member_data->isInRole(gdatap->mOwnerRole) )
	{
		return true;
	}

	// 'Limited assign members' can add to roles the user is in.
	if ( gAgent.hasPowerInGroup(group_id, GP_ROLE_ASSIGN_MEMBER_LIMITED) &&
			member_data->isInRole(role_id) )
	{
		return true;
	}

	// 'assign members' can add to non-owner roles.
	if ( gAgent.hasPowerInGroup(group_id, GP_ROLE_ASSIGN_MEMBER) &&
			 role_id != gdatap->mOwnerRole )
	{
		return true;
	}

	return false;
}

// static
void* LLPanelGroupRoles::createTab(void* data)
{
	LLUUID* group_id = static_cast<LLUUID*>(data);
	return new LLPanelGroupRoles("panel group roles", *group_id);
}

LLPanelGroupRoles::LLPanelGroupRoles(const std::string& name, const LLUUID& group_id)
:	LLPanelGroupTab(name, group_id),
	mCurrentTab(NULL),
	mRequestedTab( NULL ),
	mSubTabContainer( NULL ),
	mFirstUse( TRUE )
{
}

LLPanelGroupRoles::~LLPanelGroupRoles()
{
	for (S32 i = 0; i < mSubTabContainer->getTabCount(); ++i)
	{
		LLPanelGroupSubTab* subtabp = (LLPanelGroupSubTab*) mSubTabContainer->getPanelByIndex(i);

		subtabp->removeObserver(this);
	}
}

BOOL LLPanelGroupRoles::postBuild()
{
	lldebugs << "LLPanelGroupRoles::postBuild()" << llendl;

	mSubTabContainer = getChild<LLTabContainer>("roles_tab_container");

	if (!mSubTabContainer) return FALSE;

	// Hook up each sub-tabs callback and widgets.
	for (S32 i = 0; i < mSubTabContainer->getTabCount(); ++i)
	{
		LLPanel* panel = mSubTabContainer->getPanelByIndex(i);
		LLPanelGroupSubTab* subtabp = dynamic_cast<LLPanelGroupSubTab*>(panel);
		if (!subtabp)
		{
			llwarns << "Invalid subtab panel: " << panel->getName() << llendl;
			return FALSE;
		}

		// Hand the subtab a pointer to this LLPanelGroupRoles, so that it can
		// look around for the widgets it is interested in.
		if (!subtabp->postBuildSubTab(this))
			return FALSE;

		subtabp->addObserver(this);
	}
	// Add click callbacks to tab switching.
	mSubTabContainer->setValidateBeforeCommit(boost::bind(&LLPanelGroupRoles::handleSubTabSwitch, this, _1));

	// Set the current tab to whatever is currently being shown.
	mCurrentTab = (LLPanelGroupTab*) mSubTabContainer->getCurrentPanel();
	if (!mCurrentTab)
	{
		// Need to select a tab.
		mSubTabContainer->selectFirstTab();
		mCurrentTab = (LLPanelGroupTab*) mSubTabContainer->getCurrentPanel();
	}

	if (!mCurrentTab) return FALSE;

	// Act as though this tab was just activated.
	mCurrentTab->activate();

	// Read apply text from the xml file.
	mDefaultNeedsApplyMesg = getString("default_needs_apply_text");
	mWantApplyMesg = getString("want_apply_text");

	return LLPanelGroupTab::postBuild();
}

BOOL LLPanelGroupRoles::isVisibleByAgent(LLAgent* agentp)
{
	/* This power was removed to make group roles simpler
	return agentp->hasPowerInGroup(mGroupID, 
								   GP_ROLE_CREATE |
								   GP_ROLE_DELETE |
								   GP_ROLE_PROPERTIES |
								   GP_ROLE_VIEW |
								   GP_ROLE_ASSIGN_MEMBER |
								   GP_ROLE_REMOVE_MEMBER |
								   GP_ROLE_CHANGE_ACTIONS |
								   GP_MEMBER_INVITE |
								   GP_MEMBER_EJECT |
								   GP_MEMBER_OPTIONS );
	*/
	return mAllowEdit && agentp->isInGroup(mGroupID);
								   
}

bool LLPanelGroupRoles::handleSubTabSwitch(const LLSD& data)
{
	std::string panel_name = data.asString();
	
	if(mRequestedTab != NULL)//we already have tab change request
	{
		return false;
	}

	mRequestedTab = static_cast<LLPanelGroupTab*>(mSubTabContainer->getPanelByName(panel_name));

	std::string mesg;
	if (mCurrentTab && mCurrentTab->needsApply(mesg))
	{
		// If no message was provided, give a generic one.
		if (mesg.empty())
		{
			mesg = mDefaultNeedsApplyMesg;
		}
		// Create a notify box, telling the user about the unapplied tab.
		LLSD args;
		args["NEEDS_APPLY_MESSAGE"] = mesg;
		args["WANT_APPLY_MESSAGE"] = mWantApplyMesg;
		LLNotificationsUtil::add("PanelGroupApply", args, LLSD(),
			boost::bind(&LLPanelGroupRoles::handleNotifyCallback, this, _1, _2));
		mHasModal = TRUE;
		
		// Returning FALSE will block a close action from finishing until
		// we get a response back from the user.
		return false;
	}

	transitionToTab();
	return true;
}

void LLPanelGroupRoles::transitionToTab()
{
	// Tell the current panel that it is being deactivated.
	if (mCurrentTab)
	{
		mCurrentTab->deactivate();
	}
	
	// Tell the new panel that it is being activated.
	if (mRequestedTab)
	{
		// This is now the current tab;
		mCurrentTab = mRequestedTab;
		mCurrentTab->activate();
		mRequestedTab = 0;
	}
}

bool LLPanelGroupRoles::handleNotifyCallback(const LLSD& notification, const LLSD& response)
{
	S32 option = LLNotificationsUtil::getSelectedOption(notification, response);
	mHasModal = FALSE;
	LLPanelGroupTab* transition_tab = mRequestedTab;
	switch (option)
	{
	case 0: // "Apply Changes"
	{
		// Try to apply changes, and switch to the requested tab.
		std::string apply_mesg;
		if ( !apply( apply_mesg ) )
		{
			// There was a problem doing the apply.
			if ( !apply_mesg.empty() )
			{
				mHasModal = TRUE;
				LLSD args;
				args["MESSAGE"] = apply_mesg;
				LLNotificationsUtil::add("GenericAlert", args, LLSD(), boost::bind(&LLPanelGroupRoles::onModalClose, this, _1, _2));
			}
			// Skip switching tabs.
			break;
		}
		transitionToTab();
		mSubTabContainer->selectTabPanel( transition_tab );
		
		break;
	}
	case 1: // "Ignore Changes"
		// Switch to the requested panel without applying changes
		cancel();
		transitionToTab();
		mSubTabContainer->selectTabPanel( transition_tab );
		break;
	case 2: // "Cancel"
	default:
		mRequestedTab = NULL;
		// Do nothing.  The user is canceling the action.
		break;
	}
	return false;
}

bool LLPanelGroupRoles::onModalClose(const LLSD& notification, const LLSD& response)
{
	mHasModal = FALSE;
	return false;
}


bool LLPanelGroupRoles::apply(std::string& mesg)
{
	// Pass this along to the currently visible sub tab.
	if (!mSubTabContainer) return false;

	LLPanelGroupTab* panelp = (LLPanelGroupTab*) mSubTabContainer->getCurrentPanel();
	if (!panelp) return false;
	
	// Ignore the needs apply message.
	std::string ignore_mesg;
	if ( !panelp->needsApply(ignore_mesg) )
	{
		// We don't need to apply anything.
		// We're done.
		return true;
	}

	// Try to do the actual apply.
	return panelp->apply(mesg);
}

void LLPanelGroupRoles::cancel()
{
	// Pass this along to the currently visible sub tab.
	if (!mSubTabContainer) return;

	LLPanelGroupTab* panelp = (LLPanelGroupTab*) mSubTabContainer->getCurrentPanel();
	if (!panelp) return;

	panelp->cancel();
}

// Pass all of these messages to the currently visible sub tab.
std::string LLPanelGroupRoles::getHelpText() const
{
	LLPanelGroupTab* panelp = (LLPanelGroupTab*) mSubTabContainer->getCurrentPanel();
	if (panelp)
	{
		return panelp->getHelpText();
	}
	else
	{
		return mHelpText;
	}
}

void LLPanelGroupRoles::update(LLGroupChange gc)
{
	if (mGroupID.isNull()) return;

	LLPanelGroupTab* panelp = (LLPanelGroupTab*) mSubTabContainer->getCurrentPanel();
	if (panelp)
	{
		panelp->update(gc);
	}
	else
	{
		llwarns << "LLPanelGroupRoles::update() -- No subtab to update!" << llendl;
	}
}

void LLPanelGroupRoles::activate()
{
	// Start requesting member and role data if needed.
	LLGroupMgrGroupData* gdatap = LLGroupMgr::getInstance()->getGroupData(mGroupID);
	//if (!gdatap || mFirstUse)
	{
		// Check member data.
		
		if (!gdatap || !gdatap->isMemberDataComplete() )
		{
			LLGroupMgr::getInstance()->sendCapGroupMembersRequest(mGroupID);
		}

		// Check role data.
		if (!gdatap || !gdatap->isRoleDataComplete() )
		{
			// Mildly hackish - clear all pending changes
			cancel();

			LLGroupMgr::getInstance()->sendGroupRoleDataRequest(mGroupID);
		}

		// Check role-member mapping data.
		if (!gdatap || !gdatap->isRoleMemberDataComplete() )
		{
			LLGroupMgr::getInstance()->sendGroupRoleMembersRequest(mGroupID);
		}

		// Need this to get base group member powers
		if (!gdatap || !gdatap->isGroupPropertiesDataComplete() )
		{
			LLGroupMgr::getInstance()->sendGroupPropertiesRequest(mGroupID);
		}

		mFirstUse = FALSE;
	}

	LLPanelGroupTab* panelp = (LLPanelGroupTab*) mSubTabContainer->getCurrentPanel();
	if (panelp) panelp->activate();
}

void LLPanelGroupRoles::deactivate()
{
	LLPanelGroupTab* panelp = (LLPanelGroupTab*) mSubTabContainer->getCurrentPanel();
	if (panelp) panelp->deactivate();
}

bool LLPanelGroupRoles::needsApply(std::string& mesg)
{
	LLPanelGroupTab* panelp = (LLPanelGroupTab*) mSubTabContainer->getCurrentPanel();
	if (!panelp) return false;
		
	return panelp->needsApply(mesg);
}

BOOL LLPanelGroupRoles::hasModal()
{
	if (mHasModal) return TRUE;

	LLPanelGroupTab* panelp = (LLPanelGroupTab*) mSubTabContainer->getCurrentPanel();
	if (!panelp) return FALSE;
		
	return panelp->hasModal();
}

// PanelGroupTab observer trigger
void LLPanelGroupRoles::tabChanged()
{
	notifyObservers();
}

////////////////////////////
// LLPanelGroupSubTab
////////////////////////////
LLPanelGroupSubTab::LLPanelGroupSubTab(const std::string& name, const LLUUID& group_id)
:	LLPanelGroupTab(name, group_id),
	mHeader(NULL),
	mFooter(NULL),
	mActivated(false),
	mSearchEditor(NULL)
{
}

LLPanelGroupSubTab::~LLPanelGroupSubTab()
{
}

BOOL LLPanelGroupSubTab::postBuildSubTab(LLView* root) 
{ 
	// Get icons for later use.
	mActionIcons.clear();

	if (hasString("power_folder_icon"))
	{
		mActionIcons["folder"] = getString("power_folder_icon");
	}

	if (hasString("power_all_have_icon"))
	{
		mActionIcons["full"] = getString("power_all_have_icon");
	}

	if (hasString("power_partial_icon"))
	{
		mActionIcons["partial"] = getString("power_partial_icon");
	}
	return TRUE; 
}

BOOL LLPanelGroupSubTab::postBuild()
{
	// Hook up the search widgets.
	bool recurse = true;
	mSearchEditor = getChild<LLFilterEditor>("filter_input", recurse);

	if (!mSearchEditor) 
		return FALSE;

	mSearchEditor->setCommitCallback(boost::bind(&LLPanelGroupSubTab::setSearchFilter, this, _2));

	return LLPanelGroupTab::postBuild();
}


void LLPanelGroupSubTab::setSearchFilter(const std::string& filter)
{
	if(mSearchFilter == filter)
		return;
	mSearchFilter = filter;
	LLStringUtil::toLower(mSearchFilter);
	update(GC_ALL);
}

void LLPanelGroupSubTab::activate()
{
	lldebugs << "LLPanelGroupSubTab::activate()" << llendl;
	setOthersVisible(TRUE);
}

void LLPanelGroupSubTab::deactivate()
{
	lldebugs << "LLPanelGroupSubTab::deactivate()" << llendl;
	setOthersVisible(FALSE);
}

void LLPanelGroupSubTab::setOthersVisible(BOOL b)
{
	if (mHeader)
	{
		mHeader->setVisible( b );
	}
	else
	{
		llwarns << "LLPanelGroupSubTab missing header!" << llendl;
	}

	if (mFooter)
	{
		mFooter->setVisible( b );
	}
	else
	{
		llwarns << "LLPanelGroupSubTab missing footer!" << llendl;
	}
}

bool LLPanelGroupSubTab::matchesActionSearchFilter(std::string action)
{
	// If the search filter is empty, everything passes.
	if (mSearchFilter.empty()) return true;

	LLStringUtil::toLower(action);
	std::string::size_type match = action.find(mSearchFilter);

	if (std::string::npos == match)
	{
		// not found
		return false;
	}
	else
	{
		return true;
	}
}

void LLPanelGroupSubTab::buildActionsList(LLScrollListCtrl* ctrl, 
										  U64 allowed_by_some, 
										  U64 allowed_by_all,
										  LLUICtrl::commit_callback_t commit_callback,
										  BOOL show_all,
										  BOOL filter,
										  BOOL is_owner_role)
{
	if (LLGroupMgr::getInstance()->mRoleActionSets.empty())
	{
		llwarns << "Can't build action list - no actions found." << llendl;
		return;
	}

	std::vector<LLRoleActionSet*>::iterator ras_it = LLGroupMgr::getInstance()->mRoleActionSets.begin();
	std::vector<LLRoleActionSet*>::iterator ras_end = LLGroupMgr::getInstance()->mRoleActionSets.end();

	for ( ; ras_it != ras_end; ++ras_it)
	{
		buildActionCategory(ctrl,
							allowed_by_some,
							allowed_by_all,
							(*ras_it),
							commit_callback,
							show_all,
							filter,
							is_owner_role);
	}
}

void LLPanelGroupSubTab::buildActionCategory(LLScrollListCtrl* ctrl,
											 U64 allowed_by_some,
											 U64 allowed_by_all,
											 LLRoleActionSet* action_set,
											 LLUICtrl::commit_callback_t commit_callback,
											 BOOL show_all,
											 BOOL filter,
											 BOOL is_owner_role)
{
	lldebugs << "Building role list for: " << action_set->mActionSetData->mName << llendl;
	// See if the allow mask matches anything in this category.
	if (show_all || (allowed_by_some & action_set->mActionSetData->mPowerBit))
	{
		// List all the actions in this category that at least some members have.
		LLSD row;

		row["columns"][0]["column"] = "icon";
		row["columns"][0]["type"] = "icon";
		
		icon_map_t::iterator iter = mActionIcons.find("folder");
		if (iter != mActionIcons.end())
		{
			row["columns"][0]["value"] = (*iter).second;
		}

		row["columns"][1]["column"] = "action";
		row["columns"][1]["value"] = action_set->mActionSetData->mName;
		row["columns"][1]["font-style"] = "BOLD";

		LLScrollListItem* title_row = ctrl->addElement(row, ADD_BOTTOM, action_set->mActionSetData);

		bool category_matches_filter = (filter) ? matchesActionSearchFilter(action_set->mActionSetData->mName) : true;

		std::vector<LLRoleAction*>::iterator ra_it = action_set->mActions.begin();
		std::vector<LLRoleAction*>::iterator ra_end = action_set->mActions.end();

		bool items_match_filter = false;
		BOOL can_change_actions = (!is_owner_role && gAgent.hasPowerInGroup(mGroupID, GP_ROLE_CHANGE_ACTIONS));

		for ( ; ra_it != ra_end; ++ra_it)
		{
			// See if anyone has these action.
			if (!show_all && !(allowed_by_some & (*ra_it)->mPowerBit))
			{
				continue;
			}

			// See if we are filtering out these actions
			// If we aren't using filters, category_matches_filter will be true.
			if (!category_matches_filter
				&& !matchesActionSearchFilter((*ra_it)->mDescription))
			{
				continue;										
			}

			items_match_filter = true;

			// See if everyone has these actions.
			bool show_full_strength = false;
			if ( (allowed_by_some & (*ra_it)->mPowerBit) == (allowed_by_all & (*ra_it)->mPowerBit) )
			{
				show_full_strength = true;
			}

			LLSD row;

			S32 column_index = 0;
			row["columns"][column_index]["column"] = "icon";
			++column_index;

			
			S32 check_box_index = -1;
			if (commit_callback)
			{
				row["columns"][column_index]["column"] = "checkbox";
				row["columns"][column_index]["type"] = "checkbox";
				check_box_index = column_index;
				++column_index;
			}
			else
			{
				if (show_full_strength)
				{
					icon_map_t::iterator iter = mActionIcons.find("full");
					if (iter != mActionIcons.end())
					{
						row["columns"][column_index]["column"] = "checkbox";
						row["columns"][column_index]["type"] = "icon";
						row["columns"][column_index]["value"] = (*iter).second;
						++column_index;
					}
				}
				else
				{
					icon_map_t::iterator iter = mActionIcons.find("partial");
					if (iter != mActionIcons.end())
					{
						row["columns"][column_index]["column"] = "checkbox";
						row["columns"][column_index]["type"] = "icon";
						row["columns"][column_index]["value"] = (*iter).second;
						++column_index;
					}
					row["enabled"] = false;
				}
			}

			row["columns"][column_index]["column"] = "action";
			row["columns"][column_index]["value"] = (*ra_it)->mDescription;
			row["columns"][column_index]["font"] = "SANSSERIF_SMALL";

			LLScrollListItem* item = ctrl->addElement(row, ADD_BOTTOM, (*ra_it));

			if (-1 != check_box_index)
			{
				// Extract the checkbox that was created.
				LLScrollListCheck* check_cell = (LLScrollListCheck*) item->getColumn(check_box_index);
				LLCheckBoxCtrl* check = check_cell->getCheckBox();
				check->setEnabled(can_change_actions);
				check->setCommitCallback(commit_callback);
				check->setToolTip( check->getLabel() );

				if (show_all)
				{
					check->setTentative(FALSE);
					if (allowed_by_some & (*ra_it)->mPowerBit)
					{
						check->set(TRUE);
					}
					else
					{
						check->set(FALSE);
					}
				}
				else
				{
					check->set(TRUE);
					if (show_full_strength)
					{
						check->setTentative(FALSE);
					}
					else
					{
						check->setTentative(TRUE);
					}
				}
			}
		}

		if (!items_match_filter)
		{
			S32 title_index = ctrl->getItemIndex(title_row);
			ctrl->deleteSingleItem(title_index);
		}
	}
}

void LLPanelGroupSubTab::setFooterEnabled(BOOL enable)
{
	if (mFooter)
	{
		mFooter->setAllChildrenEnabled(enable);
	}
}

////////////////////////////
// LLPanelGroupMembersSubTab
////////////////////////////

// static
void* LLPanelGroupMembersSubTab::createTab(void* data)
{
	LLUUID* group_id = static_cast<LLUUID*>(data);
	return new LLPanelGroupMembersSubTab("panel group members sub tab", *group_id);
}

LLPanelGroupMembersSubTab::LLPanelGroupMembersSubTab(const std::string& name, const LLUUID& group_id)
: 	LLPanelGroupSubTab(name, group_id),
	mMembersList(NULL),
	mAssignedRolesList(NULL),
	mAllowedActionsList(NULL),
	mChanged(FALSE),
	mPendingMemberUpdate(FALSE),
	mHasMatch(FALSE),
	mNumOwnerAdditions(0)
{
}

LLPanelGroupMembersSubTab::~LLPanelGroupMembersSubTab()
{
}

BOOL LLPanelGroupMembersSubTab::postBuildSubTab(LLView* root)
{
	LLPanelGroupSubTab::postBuildSubTab(root);
	
	// Upcast parent so we can ask it for sibling controls.
	LLPanelGroupRoles* parent = (LLPanelGroupRoles*) root;

	// Look recursively from the parent to find all our widgets.
	bool recurse = true;
	mHeader = parent->getChild<LLPanel>("members_header", recurse);
	mFooter = parent->getChild<LLPanel>("members_footer", recurse);

	mMembersList 		= parent->getChild<LLNameListCtrl>("member_list", recurse);
	mAssignedRolesList	= parent->getChild<LLScrollListCtrl>("member_assigned_roles", recurse);
	mAllowedActionsList	= parent->getChild<LLScrollListCtrl>("member_allowed_actions", recurse);

	if (!mMembersList || !mAssignedRolesList || !mAllowedActionsList) return FALSE;

	// We want to be notified whenever a member is selected.
	mMembersList->setCommitOnSelectionChange(TRUE);
	mMembersList->setCommitCallback(boost::bind(&LLPanelGroupMembersSubTab::onMemberSelect,_1,this));
	// Show the member's profile on double click.
	mMembersList->setDoubleClickCallback(boost::bind(&LLPanelGroupMembersSubTab::onMemberDoubleClick,this));

	LLButton* button = parent->getChild<LLButton>("member_invite", recurse);
	if ( button )
	{
		button->setClickedCallback(boost::bind(&LLPanelGroupMembersSubTab::onInviteMember,this));
		button->setEnabled(gAgent.hasPowerInGroup(mGroupID, GP_MEMBER_INVITE));
	}

	mEjectBtn = parent->getChild<LLButton>("member_eject", recurse);
	if ( mEjectBtn )
	{
		mEjectBtn->setClickedCallback(boost::bind(&LLPanelGroupMembersSubTab::onEjectMembers,this));
		mEjectBtn->setEnabled(FALSE);
	}

	return TRUE;
}


// static
void LLPanelGroupMembersSubTab::onMemberSelect(LLUICtrl* ctrl, void* user_data)
{
	LLPanelGroupMembersSubTab* self = static_cast<LLPanelGroupMembersSubTab*>(user_data);
	self->handleMemberSelect();
}

void LLPanelGroupMembersSubTab::handleMemberSelect()
{
	lldebugs << "LLPanelGroupMembersSubTab::handleMemberSelect" << llendl;

	mAssignedRolesList->deleteAllItems();
	mAllowedActionsList->deleteAllItems();
	
	LLGroupMgrGroupData* gdatap = LLGroupMgr::getInstance()->getGroupData(mGroupID);
	if (!gdatap) 
	{
		llwarns << "LLPanelGroupMembersSubTab::handleMemberSelect() "
				<< "-- No group data!" << llendl;
		return;
	}

	// Check if there is anything selected.
	std::vector<LLScrollListItem*> selection = mMembersList->getAllSelected();
	if (selection.empty()) return;

	// Build a vector of all selected members, and gather allowed actions.
	uuid_vec_t selected_members;
	U64 allowed_by_all = 0xffffffffffffLL;
	U64 allowed_by_some = 0;

	std::vector<LLScrollListItem*>::iterator itor;
	for (itor = selection.begin();
		 itor != selection.end(); ++itor)
	{
		LLUUID member_id = (*itor)->getUUID();

		selected_members.push_back( member_id );
		// Get this member's power mask including any unsaved changes

		U64 powers = getAgentPowersBasedOnRoleChanges( member_id );

		allowed_by_all &= powers;
		allowed_by_some |= powers;
	}
	std::sort(selected_members.begin(), selected_members.end());

	//////////////////////////////////
	// Build the allowed actions list.
	//////////////////////////////////
	buildActionsList(mAllowedActionsList,
					 allowed_by_some,
					 allowed_by_all,
					 NULL,
					 FALSE,
					 FALSE,
					 FALSE);

	//////////////////////////////////
	// Build the assigned roles list.
	//////////////////////////////////
	// Add each role to the assigned roles list.
	LLGroupMgrGroupData::role_list_t::iterator iter = gdatap->mRoles.begin();
	LLGroupMgrGroupData::role_list_t::iterator end  = gdatap->mRoles.end();

	BOOL can_eject_members = gAgent.hasPowerInGroup(mGroupID,
													GP_MEMBER_EJECT);
	BOOL member_is_owner = FALSE;
	
	for( ; iter != end; ++iter)
	{
		// Count how many selected users are in this role.
		const LLUUID& role_id = iter->first;
		LLGroupRoleData* group_role_data = iter->second;

		if (group_role_data)
		{
			const BOOL needs_sort = FALSE;
			S32 count = group_role_data->getMembersInRole(
											selected_members, needs_sort);
			//check if the user has permissions to assign/remove
			//members to/from the role (but the ability to add/remove
			//should only be based on the "saved" changes to the role
			//not in the temp/meta data. -jwolk
			BOOL cb_enable = ( (count > 0) ?
							   agentCanRemoveFromRole(mGroupID, role_id) :
							   agentCanAddToRole(mGroupID, role_id) );


			// Owner role has special enabling permissions for removal.
			if (cb_enable && (count > 0) && role_id == gdatap->mOwnerRole)
			{
				// Check if any owners besides this agent are selected.
				uuid_vec_t::const_iterator member_iter;
				uuid_vec_t::const_iterator member_end =
												selected_members.end();
				for (member_iter = selected_members.begin();
					 member_iter != member_end;	
					 ++member_iter)
				{
					// Don't count the agent.
					if ((*member_iter) == gAgent.getID()) continue;
					
					// Look up the member data.
					LLGroupMgrGroupData::member_list_t::iterator mi = 
									gdatap->mMembers.find((*member_iter));
					if (mi == gdatap->mMembers.end()) continue;
					LLGroupMemberData* member_data = (*mi).second;
					// Is the member an owner?
					if ( member_data && member_data->isInRole(gdatap->mOwnerRole) )
					{
						// Can't remove other owners.
						cb_enable = FALSE;
						break;
					}
				}
			}

			//now see if there are any role changes for the selected
			//members and remember to include them
			uuid_vec_t::iterator sel_mem_iter = selected_members.begin();
			for (; sel_mem_iter != selected_members.end(); sel_mem_iter++)
			{
				LLRoleMemberChangeType type;
				if ( getRoleChangeType(*sel_mem_iter, role_id, type) )
				{
					if ( type == RMC_ADD ) count++;
					else if ( type == RMC_REMOVE ) count--;
				}
			}
			
			// If anyone selected is in any role besides 'Everyone' then they can't be ejected.
			if (role_id.notNull() && (count > 0))
			{
				can_eject_members = FALSE;
				if (role_id == gdatap->mOwnerRole)
				{
					member_is_owner = TRUE;
				}
			}

			LLRoleData rd;
			if (gdatap->getRoleData(role_id,rd))
			{
				std::ostringstream label;
				label << rd.mRoleName;
				// Don't bother showing a count, if there is only 0 or 1.
				if (count > 1)
				{
					label << ": " << count ;
				}
	
				LLSD row;
				row["id"] = role_id;

				row["columns"][0]["column"] = "checkbox";
				row["columns"][0]["type"] = "checkbox";

				row["columns"][1]["column"] = "role";
				row["columns"][1]["value"] = label.str();

				if (row["id"].asUUID().isNull())
				{
					// This is the everyone role, you can't take people out of the everyone role!
					row["enabled"] = false;
				}

				LLScrollListItem* item = mAssignedRolesList->addElement(row);

				// Extract the checkbox that was created.
				LLScrollListCheck* check_cell = (LLScrollListCheck*) item->getColumn(0);
				LLCheckBoxCtrl* check = check_cell->getCheckBox();
				check->setCommitCallback(onRoleCheck, this);
				check->set( count > 0 );
				check->setTentative(
					(0 != count)
					&& (selected_members.size() !=
						(uuid_vec_t::size_type)count));

				//NOTE: as of right now a user can break the group
				//by removing himself from a role if he is the
				//last owner.  We should check for this special case
				// -jwolk
				check->setEnabled(cb_enable);
				item->setEnabled(cb_enable);
			}
		}
		else
		{
			// This could happen if changes are not synced right on sub-panel change.
			llwarns << "No group role data for " << iter->second << llendl;
		}
	}
	mAssignedRolesList->setEnabled(TRUE);

	if (gAgent.isGodlike())
		can_eject_members = TRUE;

	if (!can_eject_members && !member_is_owner)
	{
		// Maybe we can eject them because we are an owner...
		LLGroupMgrGroupData::member_list_t::iterator mi = gdatap->mMembers.find(gAgent.getID());
		if (mi != gdatap->mMembers.end())
		{
			LLGroupMemberData* member_data = (*mi).second;

			if ( member_data && member_data->isInRole(gdatap->mOwnerRole) )
			{
				can_eject_members = TRUE;
			}
		}
	}

	mEjectBtn->setEnabled(can_eject_members);
}

// static
void LLPanelGroupMembersSubTab::onMemberDoubleClick(void* user_data)
{
	LLPanelGroupMembersSubTab* self = static_cast<LLPanelGroupMembersSubTab*>(user_data);
	self->handleMemberDoubleClick();
}

//static
void LLPanelGroupMembersSubTab::onInviteMember(void *userdata)
{
	LLPanelGroupMembersSubTab* selfp = (LLPanelGroupMembersSubTab*) userdata;

	if ( selfp )
	{
		selfp->handleInviteMember();
	}
}

void LLPanelGroupMembersSubTab::handleInviteMember()
{
	LLFloaterGroupInvite::showForGroup(mGroupID);
}

void LLPanelGroupMembersSubTab::onEjectMembers(void *userdata)
{
	LLPanelGroupMembersSubTab* selfp = (LLPanelGroupMembersSubTab*) userdata;

	if ( selfp )
	{
		selfp->handleEjectMembers();
	}
}

void LLPanelGroupMembersSubTab::handleEjectMembers()
{
	//send down an eject message
	std::vector<LLUUID> selected_members;

	std::vector<LLScrollListItem*> selection = mMembersList->getAllSelected();
	if (selection.empty()) return;

	std::vector<LLScrollListItem*>::iterator itor;
	for (itor = selection.begin() ; 
		 itor != selection.end(); ++itor)
	{
		LLUUID member_id = (*itor)->getUUID();
		selected_members.push_back( member_id );
	}

	mMembersList->deleteSelectedItems();

	LLGroupMgr::getInstance()->sendGroupMemberEjects(mGroupID,
									 selected_members);
}

void LLPanelGroupMembersSubTab::handleRoleCheck(const LLUUID& role_id,
												LLRoleMemberChangeType type)
{
	LLGroupMgrGroupData* gdatap = LLGroupMgr::getInstance()->getGroupData(mGroupID);
	if (!gdatap) return;

	//add that the user is requesting to change the roles for selected
	//members
	U64 powers_all_have  = 0xffffffffffffLL;
	U64 powers_some_have = 0;

	BOOL   is_owner_role = ( gdatap->mOwnerRole == role_id );
	LLUUID member_id;
	

	std::vector<LLScrollListItem*> selection = mMembersList->getAllSelected();
	if (selection.empty())
	{
		return;
	}
	
	for (std::vector<LLScrollListItem*>::iterator itor = selection.begin() ; 
		 itor != selection.end(); ++itor)
	{
		member_id = (*itor)->getUUID();

		//see if we requested a change for this member before
		if ( mMemberRoleChangeData.find(member_id) == mMemberRoleChangeData.end() )
		{
			mMemberRoleChangeData[member_id] = new role_change_data_map_t;
		}
		role_change_data_map_t* role_change_datap = mMemberRoleChangeData[member_id];

		//now check to see if the selected group member
		//had changed his association with the selected role before

		role_change_data_map_t::iterator  role = role_change_datap->find(role_id);
		if ( role != role_change_datap->end() )
		{
			//see if the new change type cancels out the previous change
			if (role->second != type)
			{
				role_change_datap->erase(role_id);
				if ( is_owner_role ) mNumOwnerAdditions--;
			}
			//else do nothing

			if ( role_change_datap->empty() )
			{
				//the current member now has no role changes
				//so erase the role change and erase the member's entry
				delete role_change_datap;
                role_change_datap = NULL;

				mMemberRoleChangeData.erase(member_id);
			}
		}
		else
		{
			//a previously unchanged role is being changed
			(*role_change_datap)[role_id] = type;
			if ( is_owner_role && type == RMC_ADD ) mNumOwnerAdditions++;
		}

		//we need to calculate what powers the selected members
		//have (including the role changes we're making)
		//so that we can rebuild the action list
		U64 new_powers = getAgentPowersBasedOnRoleChanges(member_id);

		powers_all_have  &= new_powers;
		powers_some_have |= new_powers;
	}

	
	mChanged = !mMemberRoleChangeData.empty();
	notifyObservers();

	//alrighty now we need to update the actions list
	//to reflect the changes
	mAllowedActionsList->deleteAllItems();
	buildActionsList(mAllowedActionsList,
					 powers_some_have,
					 powers_all_have,
					 NULL,
					 FALSE,
					 FALSE,
					 FALSE);
}


// static 
void LLPanelGroupMembersSubTab::onRoleCheck(LLUICtrl* ctrl, void* user_data)
{
	LLPanelGroupMembersSubTab* self = static_cast<LLPanelGroupMembersSubTab*>(user_data);
	LLCheckBoxCtrl* check_box = static_cast<LLCheckBoxCtrl*>(ctrl);
	if (!check_box || !self) return;

	LLScrollListItem* first_selected =
		self->mAssignedRolesList->getFirstSelected();
	if (first_selected)
	{
		LLUUID role_id = first_selected->getUUID();
		LLRoleMemberChangeType change_type = (check_box->get() ? 
						      RMC_ADD : 
						      RMC_REMOVE);
		
		self->handleRoleCheck(role_id, change_type);
	}
}

void LLPanelGroupMembersSubTab::handleMemberDoubleClick()
{
	LLScrollListItem* selected = mMembersList->getFirstSelected();
	if (selected)
	{
		LLUUID member_id = selected->getUUID();
		LLFloaterAvatarInfo::showFromDirectory( member_id );
	}
}

void LLPanelGroupMembersSubTab::activate()
{
	LLPanelGroupSubTab::activate();
	if(!mActivated)
	{
		update(GC_ALL);
		mActivated = true;
	}
}

void LLPanelGroupMembersSubTab::deactivate()
{
	LLPanelGroupSubTab::deactivate();
}

bool LLPanelGroupMembersSubTab::needsApply(std::string& mesg)
{
	return mChanged;
}

void LLPanelGroupMembersSubTab::cancel()
{
	if ( mChanged )
	{
		std::for_each(mMemberRoleChangeData.begin(),
					  mMemberRoleChangeData.end(),
					  DeletePairedPointer());
		mMemberRoleChangeData.clear();

		mChanged = FALSE;
		notifyObservers();
	}
}

bool LLPanelGroupMembersSubTab::apply(std::string& mesg)
{
	LLGroupMgrGroupData* gdatap = LLGroupMgr::getInstance()->getGroupData(mGroupID);
	if (!gdatap)
	{
		llwarns << "Unable to get group data for group " << mGroupID << llendl;

		mesg.assign("Unable to save member data.  Try again later.");
		return false;
	}

	if (mChanged)
	{
		//figure out if we are somehow adding an owner or not and alert
		//the user...possibly make it ignorable
		if ( mNumOwnerAdditions > 0 )
		{
			LLRoleData rd;
			LLSD args;

			if ( gdatap->getRoleData(gdatap->mOwnerRole, rd) )
			{
				mHasModal = TRUE;
				args["ROLE_NAME"] = rd.mRoleName;
				LLNotificationsUtil::add("AddGroupOwnerWarning",
										args,
										LLSD(),
										boost::bind(&LLPanelGroupMembersSubTab::addOwnerCB, this, _1, _2));
			}
			else
			{
				llwarns << "Unable to get role information for the owner role in group " << mGroupID << llendl;

				mesg.assign("Unable to retried specific group information.  Try again later");
				return false;
			}
				 
		}
		else
		{
			applyMemberChanges();
		}
	}

	return true;
}

bool LLPanelGroupMembersSubTab::addOwnerCB(const LLSD& notification, const LLSD& response)
{
	S32 option = LLNotificationsUtil::getSelectedOption(notification, response);
	mHasModal = FALSE;

	if (0 == option)
	{
		// User clicked "Yes"
		applyMemberChanges();
	}
	return false;
}

void LLPanelGroupMembersSubTab::applyMemberChanges()
{
	//sucks to do a find again here, but it is in constant time, so, could
	//be worse
	LLGroupMgrGroupData* gdatap = LLGroupMgr::getInstance()->getGroupData(mGroupID);
	if (!gdatap)
	{
		llwarns << "Unable to get group data for group " << mGroupID << llendl;
		return;
	}

	//we need to add all of the changed roles data
	//for each member whose role changed
	for (member_role_changes_map_t::iterator member = mMemberRoleChangeData.begin();
		 member != mMemberRoleChangeData.end(); ++member)
	{
		for (role_change_data_map_t::iterator role = member->second->begin();
			 role != member->second->end(); ++role)
		{
			gdatap->changeRoleMember(role->first, //role_id
									 member->first, //member_id
									 role->second); //add/remove
		}

		member->second->clear();
		delete member->second;
	}
	mMemberRoleChangeData.clear();

	LLGroupMgr::getInstance()->sendGroupRoleMemberChanges(mGroupID);	
	//force a UI update
	handleMemberSelect();

	mChanged = FALSE;
	mNumOwnerAdditions = 0;
	notifyObservers();
}

bool LLPanelGroupMembersSubTab::matchesSearchFilter(const std::string& fullname)
{
	// If the search filter is empty, everything passes.
	if (mSearchFilter.empty()) return true;

	// Create a full name, and compare it to the search filter.
	std::string fullname_lc(fullname);
	LLStringUtil::toLower(fullname_lc);

	std::string::size_type match = fullname_lc.find(mSearchFilter);

	if (std::string::npos == match)
	{
		// not found
		return false;
	}
	else
	{
		return true;
	}
}

U64 LLPanelGroupMembersSubTab::getAgentPowersBasedOnRoleChanges(const LLUUID& agent_id)
{
	//we loop over all of the changes
	//if we are adding a role, then we simply add the role's powers
	//if we are removing a role, we store that role id away
	//and then we have to build the powers up bases on the roles the agent
	//is in

	LLGroupMgrGroupData* gdatap = LLGroupMgr::getInstance()->getGroupData(mGroupID);
	if (!gdatap) 
	{
		llwarns << "LLPanelGroupMembersSubTab::getAgentPowersBasedOnRoleChanges() -- No group data!" << llendl;
		return GP_NO_POWERS;
	}

	LLGroupMgrGroupData::member_list_t::iterator iter = gdatap->mMembers.find(agent_id);
	if ( iter == gdatap->mMembers.end() )
	{
		llwarns << "LLPanelGroupMembersSubTab::getAgentPowersBasedOnRoleChanges() -- No member data for member with UUID " << agent_id << llendl;
		return GP_NO_POWERS;
	}

	LLGroupMemberData* member_data = (*iter).second;
	if (!member_data)
	{
		llwarns << "LLPanelGroupMembersSubTab::getAgentPowersBasedOnRoleChanges() -- Null member data for member with UUID " << agent_id << llendl;
		return GP_NO_POWERS;
	}

	//see if there are unsaved role changes for this agent
	role_change_data_map_t* role_change_datap = NULL;
	member_role_changes_map_t::iterator member = mMemberRoleChangeData.find(agent_id);
	if ( member != mMemberRoleChangeData.end() )
	{
		//this member has unsaved role changes
		//so grab them
		role_change_datap = (*member).second;
	}

	U64 new_powers = GP_NO_POWERS;

	if ( role_change_datap )
	{
		std::vector<LLUUID> roles_to_be_removed;

		for (role_change_data_map_t::iterator role = role_change_datap->begin();
			 role != role_change_datap->end(); ++ role)
		{
			if ( role->second == RMC_ADD )
			{
				new_powers |= gdatap->getRolePowers(role->first);
			}
			else
			{
				roles_to_be_removed.push_back(role->first);
			}
		}

		//loop over the member's current roles, summing up
		//the powers (not including the role we are removing)
		for (LLGroupMemberData::role_list_t::iterator current_role = member_data->roleBegin();
			 current_role != member_data->roleEnd(); ++current_role)
		{
			bool role_in_remove_list =
				(std::find(roles_to_be_removed.begin(),
						   roles_to_be_removed.end(),
						   current_role->second->getID()) !=
				 roles_to_be_removed.end());

			if ( !role_in_remove_list )
			{
				new_powers |= 
					current_role->second->getRoleData().mRolePowers;
			}
		}
	}
	else
	{
		//there are no changes for this member
		//the member's powers are just the ones stored in the group
		//manager
		new_powers = member_data->getAgentPowers();
	}

	return new_powers;
}

//If there is no change, returns false be sure to verify
//that there is a role change before attempting to get it or else
//the data will make no sense.  Stores the role change type
bool LLPanelGroupMembersSubTab::getRoleChangeType(const LLUUID& member_id,
												  const LLUUID& role_id,
												  LLRoleMemberChangeType& type)
{
	member_role_changes_map_t::iterator member_changes_iter = mMemberRoleChangeData.find(member_id);
	if ( member_changes_iter != mMemberRoleChangeData.end() )
	{
		role_change_data_map_t::iterator role_changes_iter = member_changes_iter->second->find(role_id);
		if ( role_changes_iter != member_changes_iter->second->end() )
		{
			type = role_changes_iter->second;
			return true;
		}
	}

	return false;
}

void LLPanelGroupMembersSubTab::draw()
{
	LLPanelGroupSubTab::draw();

	if (mPendingMemberUpdate)
	{
		updateMembers();
	}
}

void LLPanelGroupMembersSubTab::update(LLGroupChange gc)
{
	if (mGroupID.isNull()) return;

	if ( GC_TITLES == gc || GC_PROPERTIES == gc )
	{
		// Don't care about title or general group properties updates.
		return;
	}

	LLGroupMgrGroupData* gdatap = LLGroupMgr::getInstance()->getGroupData(mGroupID);
	if (!gdatap) 
	{
		llwarns << "LLPanelGroupMembersSubTab::update() -- No group data!" << llendl;
		return;
	}

	// Wait for both all data to be retrieved before displaying anything.
	if (   gdatap->isMemberDataComplete() 
		&& gdatap->isRoleDataComplete()
		&& gdatap->isRoleMemberDataComplete())
	{
		mMemberProgress = gdatap->mMembers.begin();
		mPendingMemberUpdate = TRUE;
		mHasMatch = FALSE;
	}
	else
	{
		// Build a string with info on retrieval progress.
		std::ostringstream retrieved;
		if ( !gdatap->isMemberDataComplete() )
		{
			// Still busy retreiving member list.
			retrieved << "Retrieving member list (" << gdatap->mMembers.size()
					  << " / " << gdatap->mMemberCount << ")...";
		}
		else if( !gdatap->isRoleDataComplete() )
		{
			// Still busy retreiving role list.
			retrieved << "Retrieving role list (" << gdatap->mRoles.size()
					  << " / " << gdatap->mRoleCount << ")...";
		}
		else // (!gdatap->isRoleMemberDataComplete())
		{
			// Still busy retreiving role/member mappings.
			retrieved << "Retrieving role member mappings...";
		}
		mMembersList->setEnabled(FALSE);
		mMembersList->setCommentText(retrieved.str());
	}
}

void LLPanelGroupMembersSubTab::addMemberToList(LLGroupMemberData* data)
{
	if (!data) return;
<<<<<<< HEAD
	// Build the donated tier string.
	std::ostringstream donated;
	donated << data->getContribution() << " sq. m.";

	LLSD item_params;
	item_params["id"] = data->getID();

	item_params["columns"][0]["column"] = "name";
	// value is filled in by name list control

	item_params["columns"][1]["column"] = "donated";
	item_params["columns"][1]["value"] = donated.str();

	item_params["columns"][2]["column"] = "online";
	item_params["columns"][2]["value"] = data->getOnlineStatus();
	item_params["columns"][2]["font"] = "SANSSERIF_SMALL";
	mMembersList->addNameItem(item_params);
=======
	LLUIString donated = getString("donation_area");
	donated.setArg("[AREA]", llformat("%d", data->getContribution()));
	
	LLSD row;
	row["id"] = data->getID();

	row["columns"][0]["column"] = "name";
	row["columns"][0]["font"] = "SANSSERIF_SMALL";
	
	row["columns"][1]["column"] = "donated";
	row["columns"][1]["value"] = donated.getString();

	row["columns"][2]["column"] = "online";
	row["columns"][2]["value"] = data->getOnlineStatus();
	row["columns"][2]["font"] = "SANSSERIF_SMALL";
	mMembersList->addNameItemRow(row);
>>>>>>> 20af325e

	mHasMatch = TRUE;
}

<<<<<<< HEAD
void LLPanelGroupMembersSubTab::onNameCache(/*const LLUUID& update_id,*/ LLGroupMemberData* member, const LLAvatarName& av_name)
{
	/* Singu Note: We don't have a getMemberVersion, yet, don't bother with these
	LLGroupMgrGroupData* gdatap = LLGroupMgr::getInstance()->getGroupData(mGroupID);
	if (!gdatap
		|| gdatap->getMemberVersion() != update_id
	*/
	if (!member)
	{
		return;
	}

	// trying to avoid unnecessary hash lookups
	std::string name;
	LLAvatarNameCache::getPNSName(av_name, name); // Singu Note: Diverge from LL Viewer and filter by name displayed
	if (matchesSearchFilter(name))
=======
void LLPanelGroupMembersSubTab::onNameCache(const LLUUID& update_id, LLGroupMemberData* member, const LLAvatarName& av_name)
{
	LLGroupMgrGroupData* gdatap = LLGroupMgr::getInstance()->getGroupData(mGroupID);
	if (!gdatap
		|| gdatap->getMemberVersion() != update_id
		|| !member)
	{
		return;
	}
	
	// trying to avoid unnecessary hash lookups
	if (matchesSearchFilter(av_name.getLegacyName()))
>>>>>>> 20af325e
	{
		addMemberToList(member);
		if(!mMembersList->getEnabled())
		{
			mMembersList->setEnabled(TRUE);
		}
	}
<<<<<<< HEAD
}

=======
	
}
>>>>>>> 20af325e
void LLPanelGroupMembersSubTab::updateMembers()
{
	mPendingMemberUpdate = FALSE;

	// Rebuild the members list.

	LLGroupMgrGroupData* gdatap = LLGroupMgr::getInstance()->getGroupData(mGroupID);
	if (!gdatap) 
	{
		llwarns << "LLPanelGroupMembersSubTab::updateMembers() -- No group data!" << llendl;
		return;
	}

	// Make sure all data is still complete.  Incomplete data
	// may occur if we refresh.
	if (   !gdatap->isMemberDataComplete() 
		|| !gdatap->isRoleDataComplete()
		|| !gdatap->isRoleMemberDataComplete())
	{
		return;
	}

<<<<<<< HEAD
	//cleanup list only for first iteration
=======
	//cleanup list only for first iretation
>>>>>>> 20af325e
	if(mMemberProgress == gdatap->mMembers.begin())
	{
		mMembersList->deleteAllItems();
	}


	LLGroupMgrGroupData::member_list_t::iterator end = gdatap->mMembers.end();

<<<<<<< HEAD
	for(S32 i = 0; mMemberProgress != end && i<UPDATE_MEMBERS_PER_FRAME; ++mMemberProgress, ++i)
=======
	LLTimer update_time;
	update_time.setTimerExpirySec(UPDATE_MEMBERS_SECONDS_PER_FRAME);

	for( ; mMemberProgress != end && !update_time.hasExpired(); ++mMemberProgress)
>>>>>>> 20af325e
	{
		if (!mMemberProgress->second)
			continue;

		// Do filtering on name if it is already in the cache.
<<<<<<< HEAD
		// Singu Note: Diverge from LL Viewer and filter by name displayed
		std::string fullname;
		if (LLAvatarNameCache::getPNSName(mMemberProgress->first, fullname))
		{
			if (matchesSearchFilter(fullname))
=======
		LLAvatarName av_name;
		if (LLAvatarNameCache::get(mMemberProgress->first, &av_name))
		{
			if (matchesSearchFilter(av_name.getLegacyName()))
>>>>>>> 20af325e
			{
				addMemberToList(mMemberProgress->second);
			}
		}
		else
		{
			// If name is not cached, onNameCache() should be called when it is cached and add this member to list.
			LLAvatarNameCache::get(mMemberProgress->first, boost::bind(&LLPanelGroupMembersSubTab::onNameCache,
<<<<<<< HEAD
									this, /*gdatap->getMemberVersion(),*/ mMemberProgress->second, _2));
=======
									this, gdatap->getMemberVersion(), mMemberProgress->second, _2));
>>>>>>> 20af325e
		}
	}

	if (mMemberProgress == end)
	{
		if (mHasMatch)
		{
			mMembersList->setEnabled(TRUE);
		}
		else
		{
			mMembersList->setEnabled(FALSE);
			mMembersList->setCommentText(std::string("No match."));
		}
	}
	else
	{
		mPendingMemberUpdate = TRUE;
	}

	// This should clear the other two lists, since nothing is selected.
	handleMemberSelect();
}



////////////////////////////
// LLPanelGroupRolesSubTab
////////////////////////////

// static
void* LLPanelGroupRolesSubTab::createTab(void* data)
{
	LLUUID* group_id = static_cast<LLUUID*>(data);
	return new LLPanelGroupRolesSubTab("panel group roles sub tab", *group_id);
}

LLPanelGroupRolesSubTab::LLPanelGroupRolesSubTab(const std::string& name, const LLUUID& group_id)
: LLPanelGroupSubTab(name, group_id),
	mRolesList(NULL),
	mAssignedMembersList(NULL),
	mAllowedActionsList(NULL),
	mRoleName(NULL),
	mRoleTitle(NULL),
	mRoleDescription(NULL),
	mMemberVisibleCheck(NULL),
	mDeleteRoleButton(NULL),
	mCreateRoleButton(NULL),
	mHasRoleChange(FALSE)
{
}

LLPanelGroupRolesSubTab::~LLPanelGroupRolesSubTab()
{
}

BOOL LLPanelGroupRolesSubTab::postBuildSubTab(LLView* root)
{
	LLPanelGroupSubTab::postBuildSubTab(root);

	// Upcast parent so we can ask it for sibling controls.
	LLPanelGroupRoles* parent = (LLPanelGroupRoles*) root;

	// Look recursively from the parent to find all our widgets.
	bool recurse = true;
	mHeader = parent->getChild<LLPanel>("roles_header", recurse);
	mFooter = parent->getChild<LLPanel>("roles_footer", recurse);


	mRolesList 		= parent->getChild<LLScrollListCtrl>("role_list", recurse);
	mAssignedMembersList	= parent->getChild<LLNameListCtrl>("role_assigned_members", recurse);
	mAllowedActionsList	= parent->getChild<LLScrollListCtrl>("role_allowed_actions", recurse);

	mRoleName = parent->getChild<LLLineEditor>("role_name", recurse);
	mRoleTitle = parent->getChild<LLLineEditor>("role_title", recurse);
	mRoleDescription = parent->getChild<LLTextEditor>("role_description", recurse);

	mMemberVisibleCheck = parent->getChild<LLCheckBoxCtrl>("role_visible_in_list", recurse);

	if (!mRolesList || !mAssignedMembersList || !mAllowedActionsList
		|| !mRoleName || !mRoleTitle || !mRoleDescription || !mMemberVisibleCheck)
	{
		llwarns << "ARG! element not found." << llendl;
		return FALSE;
	}

	mRemoveEveryoneTxt = getString("cant_delete_role");

	mCreateRoleButton = 
		parent->getChild<LLButton>("role_create", recurse);
	if ( mCreateRoleButton )
	{
		mCreateRoleButton->setClickedCallback(boost::bind(&LLPanelGroupRolesSubTab::onCreateRole,this));
		mCreateRoleButton->setEnabled(FALSE);
	}
	
	mDeleteRoleButton =  
		parent->getChild<LLButton>("role_delete", recurse);
	if ( mDeleteRoleButton )
	{
		mDeleteRoleButton->setClickedCallback(boost::bind(&LLPanelGroupRolesSubTab::onDeleteRole,this));
		mDeleteRoleButton->setEnabled(FALSE);
	}

	mRolesList->setCommitOnSelectionChange(TRUE);
	mRolesList->setCommitCallback(boost::bind(&LLPanelGroupRolesSubTab::onRoleSelect,_1,this));

	mMemberVisibleCheck->setCommitCallback(boost::bind(&LLPanelGroupRolesSubTab::onMemberVisibilityChange,_1,this));

	mAllowedActionsList->setCommitOnSelectionChange(TRUE);

	mRoleName->setCommitOnFocusLost(TRUE);
	mRoleName->setKeystrokeCallback(boost::bind(&LLPanelGroupRolesSubTab::onPropertiesKey,_1,this));

	mRoleTitle->setCommitOnFocusLost(TRUE);
	mRoleTitle->setKeystrokeCallback(boost::bind(&LLPanelGroupRolesSubTab::onPropertiesKey,_1,this));

	mRoleDescription->setCommitOnFocusLost(TRUE);
	mRoleDescription->setKeystrokeCallback(boost::bind(&LLPanelGroupRolesSubTab::onDescriptionKeyStroke, this, _1));

	setFooterEnabled(FALSE);

	return TRUE;
}

void LLPanelGroupRolesSubTab::activate()
{
	LLPanelGroupSubTab::activate();

	mRolesList->deselectAllItems();
	mAssignedMembersList->deleteAllItems();
	mAllowedActionsList->deleteAllItems();
	mRoleName->clear();
	mRoleDescription->clear();
	mRoleTitle->clear();

	setFooterEnabled(FALSE);

	mHasRoleChange = FALSE;
	update(GC_ALL);
}

void LLPanelGroupRolesSubTab::deactivate()
{
	lldebugs << "LLPanelGroupRolesSubTab::deactivate()" << llendl;

	LLPanelGroupSubTab::deactivate();
}

bool LLPanelGroupRolesSubTab::needsApply(std::string& mesg)
{
	lldebugs << "LLPanelGroupRolesSubTab::needsApply()" << llendl;

	LLGroupMgrGroupData* gdatap = LLGroupMgr::getInstance()->getGroupData(mGroupID);

	return (mHasRoleChange								// Text changed in current role
			|| (gdatap && gdatap->pendingRoleChanges()));	// Pending role changes in the group
}

bool LLPanelGroupRolesSubTab::apply(std::string& mesg)
{
	lldebugs << "LLPanelGroupRolesSubTab::apply()" << llendl;

	saveRoleChanges(true);

	LLGroupMgr::getInstance()->sendGroupRoleChanges(mGroupID);

	notifyObservers();

	return true;
}

void LLPanelGroupRolesSubTab::cancel()
{
	mHasRoleChange = FALSE;
	LLGroupMgr::getInstance()->cancelGroupRoleChanges(mGroupID);

	notifyObservers();
}

LLSD LLPanelGroupRolesSubTab::createRoleItem(const LLUUID& role_id, 
								 std::string name, 
								 std::string title, 
								 S32 members)
{
	LLSD row;
	row["id"] = role_id;

	row["columns"][0]["column"] = "name";
	row["columns"][0]["value"] = name;

	row["columns"][1]["column"] = "title";
	row["columns"][1]["value"] = title;

	row["columns"][2]["column"] = "members";
	row["columns"][2]["value"] = members;
	
	return row;
}

bool LLPanelGroupRolesSubTab::matchesSearchFilter(std::string rolename, std::string roletitle)
{
	// If the search filter is empty, everything passes.
	if (mSearchFilter.empty()) return true;

	LLStringUtil::toLower(rolename);
	LLStringUtil::toLower(roletitle);
	std::string::size_type match_name = rolename.find(mSearchFilter);
	std::string::size_type match_title = roletitle.find(mSearchFilter);

	if ( (std::string::npos == match_name)
		&& (std::string::npos == match_title))
	{
		// not found
		return false;
	}
	else
	{
		return true;
	}
}

void LLPanelGroupRolesSubTab::update(LLGroupChange gc)
{
	lldebugs << "LLPanelGroupRolesSubTab::update()" << llendl;

	if (mGroupID.isNull()) return;

	LLGroupMgrGroupData* gdatap = LLGroupMgr::getInstance()->getGroupData(mGroupID);

	if (!gdatap || !gdatap->isRoleDataComplete())
	{
		LLGroupMgr::getInstance()->sendGroupRoleDataRequest(mGroupID);
	}
	else
	{
		bool had_selection = false;
		LLUUID last_selected;
		if (mRolesList->getFirstSelected())
		{
			last_selected = mRolesList->getFirstSelected()->getUUID();
			had_selection = true;
		}
		mRolesList->deleteAllItems();

		LLScrollListItem* item = NULL;

		LLGroupMgrGroupData::role_list_t::iterator rit = gdatap->mRoles.begin();
		LLGroupMgrGroupData::role_list_t::iterator end = gdatap->mRoles.end();

		for ( ; rit != end; ++rit)
		{
			LLRoleData rd;
			if (gdatap->getRoleData((*rit).first,rd))
			{
				if (matchesSearchFilter(rd.mRoleName, rd.mRoleTitle))
				{
					// If this is the everyone role, then EVERYONE is in it.
					S32 members_in_role = (*rit).first.isNull() ? gdatap->mMembers.size() : (*rit).second->getTotalMembersInRole();
					LLSD row = createRoleItem((*rit).first,rd.mRoleName, rd.mRoleTitle, members_in_role);
					item = mRolesList->addElement(row, ((*rit).first.isNull()) ? ADD_TOP : ADD_BOTTOM, this);
					if (had_selection && ((*rit).first == last_selected))
					{
						item->setSelected(TRUE);
					}
				}
			}
			else
			{
				llwarns << "LLPanelGroupRolesSubTab::update() No role data for role " << (*rit).first << llendl;
			}
		}

		mRolesList->sortByColumn(std::string("name"), TRUE);

		if ( (gdatap->mRoles.size() < (U32)MAX_ROLES)
			&& gAgent.hasPowerInGroup(mGroupID, GP_ROLE_CREATE) )
		{
			mCreateRoleButton->setEnabled(TRUE);
		}
		else
		{
			mCreateRoleButton->setEnabled(FALSE);
		}

		if (had_selection)
		{
			handleRoleSelect();
		}
		else
		{
			mAssignedMembersList->deleteAllItems();
			mAllowedActionsList->deleteAllItems();
			mRoleName->clear();
			mRoleDescription->clear();
			mRoleTitle->clear();
			setFooterEnabled(FALSE);
			mDeleteRoleButton->setEnabled(FALSE);
		}
	}

	if (!gdatap || !gdatap->isMemberDataComplete())
	{
		LLGroupMgr::getInstance()->sendCapGroupMembersRequest(mGroupID);
	}
	
	if (!gdatap || !gdatap->isRoleMemberDataComplete())
	{
		LLGroupMgr::getInstance()->sendGroupRoleMembersRequest(mGroupID);
	}

	if ((GC_ROLE_MEMBER_DATA == gc || GC_MEMBER_DATA == gc)
	    && gdatap
	    && gdatap->isMemberDataComplete()
	    && gdatap->isRoleMemberDataComplete())
	{
		buildMembersList();
	}
}

// static
void LLPanelGroupRolesSubTab::onRoleSelect(LLUICtrl* ctrl, void* user_data)
{
	LLPanelGroupRolesSubTab* self = static_cast<LLPanelGroupRolesSubTab*>(user_data);
	self->handleRoleSelect();
}

void LLPanelGroupRolesSubTab::handleRoleSelect()
{
	BOOL can_delete = TRUE;
	lldebugs << "LLPanelGroupRolesSubTab::handleRoleSelect()" << llendl;

	mAssignedMembersList->deleteAllItems();
	mAllowedActionsList->deleteAllItems();
	
	LLGroupMgrGroupData* gdatap = LLGroupMgr::getInstance()->getGroupData(mGroupID);
	if (!gdatap) 
	{
		llwarns << "LLPanelGroupRolesSubTab::handleRoleSelect() "
				<< "-- No group data!" << llendl;
		return;
	}

	saveRoleChanges(false);

	// Check if there is anything selected.
	LLScrollListItem* item = mRolesList->getFirstSelected();
	if (!item)
	{
		setFooterEnabled(FALSE);
		return;
	}

	setFooterEnabled(TRUE);

	LLRoleData rd;
	if (gdatap->getRoleData(item->getUUID(),rd))
	{
		BOOL is_owner_role = ( gdatap->mOwnerRole == item->getUUID() );
		mRoleName->setText(rd.mRoleName);
		mRoleTitle->setText(rd.mRoleTitle);
		mRoleDescription->setText(rd.mRoleDescription);

		mAllowedActionsList->setEnabled(gAgent.hasPowerInGroup(mGroupID,
									   GP_ROLE_CHANGE_ACTIONS));
		buildActionsList(mAllowedActionsList,
						 rd.mRolePowers,
						 0LL,
						 boost::bind(&LLPanelGroupRolesSubTab::handleActionCheck, this, _1, false),
						 TRUE,
						 FALSE,
						 is_owner_role);


		mMemberVisibleCheck->set((rd.mRolePowers & GP_MEMBER_VISIBLE_IN_DIR) == GP_MEMBER_VISIBLE_IN_DIR);
		mRoleName->setEnabled(!is_owner_role &&
				gAgent.hasPowerInGroup(mGroupID, GP_ROLE_PROPERTIES));
		mRoleTitle->setEnabled(gAgent.hasPowerInGroup(mGroupID, GP_ROLE_PROPERTIES));
		mRoleDescription->setEnabled(gAgent.hasPowerInGroup(mGroupID, GP_ROLE_PROPERTIES));
		
		if ( is_owner_role ) 
			{
				// you can't delete the owner role
				can_delete = FALSE;
				// ... or hide members with this role
				mMemberVisibleCheck->setEnabled(FALSE);
			}
		else
			{
				mMemberVisibleCheck->setEnabled(gAgent.hasPowerInGroup(mGroupID, GP_ROLE_PROPERTIES));
			}
		
		if (item->getUUID().isNull())
		{
			// Everyone role, can't edit description or name or delete
			mRoleDescription->setEnabled(FALSE);
			mRoleName->setEnabled(FALSE);
			can_delete = FALSE;
		}
	}
	else
	{
		mRolesList->deselectAllItems();
		mAssignedMembersList->deleteAllItems();
		mAllowedActionsList->deleteAllItems();
		mRoleName->clear();
		mRoleDescription->clear();
		mRoleTitle->clear();
		setFooterEnabled(FALSE);

		can_delete = FALSE;
	}
	mSelectedRole = item->getUUID();
	buildMembersList();

	can_delete = can_delete && gAgent.hasPowerInGroup(mGroupID,
													  GP_ROLE_DELETE);
	mDeleteRoleButton->setEnabled(can_delete);
}

void LLPanelGroupRolesSubTab::buildMembersList()
{
	mAssignedMembersList->deleteAllItems();

	LLGroupMgrGroupData* gdatap = LLGroupMgr::getInstance()->getGroupData(mGroupID);
	if (!gdatap) 
	{
		llwarns << "LLPanelGroupRolesSubTab::handleRoleSelect() "
				<< "-- No group data!" << llendl;
		return;
	}

	// Check if there is anything selected.
	LLScrollListItem* item = mRolesList->getFirstSelected();
	if (!item) return;

	if (item->getUUID().isNull())
	{
		// Special cased 'Everyone' role
		LLGroupMgrGroupData::member_list_t::iterator mit = gdatap->mMembers.begin();
		LLGroupMgrGroupData::member_list_t::iterator end = gdatap->mMembers.end();
		for ( ; mit != end; ++mit)
		{
			mAssignedMembersList->addNameItem((*mit).first);
		}
	}
	else
	{
		LLGroupMgrGroupData::role_list_t::iterator rit = gdatap->mRoles.find(item->getUUID());
		if (rit != gdatap->mRoles.end())
		{
			LLGroupRoleData* rdatap = (*rit).second;
			if (rdatap)
			{
				std::vector<LLUUID>::const_iterator mit = rdatap->getMembersBegin();
				std::vector<LLUUID>::const_iterator end = rdatap->getMembersEnd();
				for ( ; mit != end; ++mit)
				{
					mAssignedMembersList->addNameItem((*mit));
				}
			}
		}
	}
}

struct ActionCBData
{
	LLPanelGroupRolesSubTab*	mSelf;
	LLCheckBoxCtrl* 			mCheck;
};

void LLPanelGroupRolesSubTab::handleActionCheck(LLUICtrl* ctrl, bool force)
{
	LLCheckBoxCtrl* check = dynamic_cast<LLCheckBoxCtrl*>(ctrl);
	if (!check)
		return;
	
	lldebugs << "LLPanelGroupRolesSubTab::handleActionSelect()" << llendl;

	LLGroupMgrGroupData* gdatap = LLGroupMgr::getInstance()->getGroupData(mGroupID);
	if (!gdatap) 
	{
		llwarns << "LLPanelGroupRolesSubTab::handleRoleSelect() "
				<< "-- No group data!" << llendl;
		return;
	}

	LLScrollListItem* action_item = mAllowedActionsList->getFirstSelected();
	if (!action_item)
	{
		return;
	}

	LLScrollListItem* role_item = mRolesList->getFirstSelected();
	if (!role_item)
	{
		return;
	}
	LLUUID role_id = role_item->getUUID();

	LLRoleAction* rap = (LLRoleAction*)action_item->getUserdata();
	U64 power = rap->mPowerBit;

	if (check->get())
	{
		if (!force && (    (GP_ROLE_ASSIGN_MEMBER == power)
						|| (GP_ROLE_CHANGE_ACTIONS == power) ))
		{
			// Uncheck the item, for now.  It will be
			// checked if they click 'Yes', below.
			check->set(FALSE);

			LLRoleData rd;
			LLSD args;

			if ( gdatap->getRoleData(role_id, rd) )
			{
				args["ACTION_NAME"] = rap->mDescription;
				args["ROLE_NAME"] = rd.mRoleName;
				mHasModal = TRUE;
				std::string warning = "AssignDangerousActionWarning";
				if (GP_ROLE_CHANGE_ACTIONS == power)
				{
					warning = "AssignDangerousAbilityWarning";
				}
				LLNotificationsUtil::add(warning, args, LLSD(), boost::bind(&LLPanelGroupRolesSubTab::addActionCB, this, _1, _2, check));
			}
			else
			{
				llwarns << "Unable to look up role information for role id: "
						<< role_id << llendl;
			}
		}
		else
		{
			gdatap->addRolePower(role_id,power);
		}
	}
	else
	{
		gdatap->removeRolePower(role_id,power);
	}

	mHasRoleChange = TRUE;
	notifyObservers();
}

bool LLPanelGroupRolesSubTab::addActionCB(const LLSD& notification, const LLSD& response, LLCheckBoxCtrl* check)
{
	if (!check) return false;

	mHasModal = FALSE;

	S32 option = LLNotificationsUtil::getSelectedOption(notification, response);
	if (0 == option)
	{
		// User clicked "Yes"
		check->set(TRUE);
		const bool force_add = true;
		handleActionCheck(check, force_add);
	}
	return false;
}


// static
void LLPanelGroupRolesSubTab::onPropertiesKey(LLLineEditor* ctrl, void* user_data)
{
	LLPanelGroupRolesSubTab* self = static_cast<LLPanelGroupRolesSubTab*>(user_data);
	if (!self) return;

	self->mHasRoleChange = TRUE;
	self->notifyObservers();
}

void LLPanelGroupRolesSubTab::onDescriptionKeyStroke(LLTextEditor* caller)
{
	mHasRoleChange = TRUE;
	notifyObservers();
}

// static 
void LLPanelGroupRolesSubTab::onDescriptionCommit(LLUICtrl* ctrl, void* user_data)
{
	LLPanelGroupRolesSubTab* self = static_cast<LLPanelGroupRolesSubTab*>(user_data);
	if (!self) return;

	self->mHasRoleChange = TRUE;
	self->notifyObservers();
}

// static 
void LLPanelGroupRolesSubTab::onMemberVisibilityChange(LLUICtrl* ctrl, void* user_data)
{
	LLPanelGroupRolesSubTab* self = static_cast<LLPanelGroupRolesSubTab*>(user_data);
	LLCheckBoxCtrl* check = static_cast<LLCheckBoxCtrl*>(ctrl);
	if (!check || !self) return;

	self->handleMemberVisibilityChange(check->get());
}

void LLPanelGroupRolesSubTab::handleMemberVisibilityChange(bool value)
{
	lldebugs << "LLPanelGroupRolesSubTab::handleMemberVisibilityChange()" << llendl;

	LLGroupMgrGroupData* gdatap = LLGroupMgr::getInstance()->getGroupData(mGroupID);
	if (!gdatap) 
	{
		llwarns << "LLPanelGroupRolesSubTab::handleRoleSelect() "
				<< "-- No group data!" << llendl;
		return;
	}

	LLScrollListItem* role_item = mRolesList->getFirstSelected();
	if (!role_item)
	{
		return;
	}

	if (value)
	{
		gdatap->addRolePower(role_item->getUUID(),GP_MEMBER_VISIBLE_IN_DIR);
	}
	else
	{
		gdatap->removeRolePower(role_item->getUUID(),GP_MEMBER_VISIBLE_IN_DIR);
	}
}

// static 
void LLPanelGroupRolesSubTab::onCreateRole(void* user_data)
{
	LLPanelGroupRolesSubTab* self = static_cast<LLPanelGroupRolesSubTab*>(user_data);
	if (!self) return;

	self->handleCreateRole();
}

void LLPanelGroupRolesSubTab::handleCreateRole()
{
	LLGroupMgrGroupData* gdatap = LLGroupMgr::getInstance()->getGroupData(mGroupID);

	if (!gdatap) return;

	LLUUID new_role_id;
	new_role_id.generate();

	LLRoleData rd;
	rd.mRoleName = "New Role";
	gdatap->createRole(new_role_id,rd);

	mRolesList->deselectAllItems(TRUE);
	LLSD row;
	row["id"] = new_role_id;
	row["columns"][0]["column"] = "name";
	row["columns"][0]["value"] = rd.mRoleName;
	mRolesList->addElement(row, ADD_BOTTOM, this);
	mRolesList->selectByID(new_role_id);

	// put focus on name field and select its contents
	if(mRoleName)
	{
		mRoleName->setFocus(TRUE);
		mRoleName->onTabInto();
		gFocusMgr.triggerFocusFlash();
	}

	notifyObservers();
}

// static 
void LLPanelGroupRolesSubTab::onDeleteRole(void* user_data)
{
	LLPanelGroupRolesSubTab* self = static_cast<LLPanelGroupRolesSubTab*>(user_data);
	if (!self) return;

	self->handleDeleteRole();
}

void LLPanelGroupRolesSubTab::handleDeleteRole()
{
	LLGroupMgrGroupData* gdatap = LLGroupMgr::getInstance()->getGroupData(mGroupID);

	if (!gdatap) return;

	LLScrollListItem* role_item = mRolesList->getFirstSelected();
	if (!role_item)
	{
		return;
	}

	if (role_item->getUUID().isNull() || role_item->getUUID() == gdatap->mOwnerRole)
	{
		LLSD args;
		args["MESSAGE"] = mRemoveEveryoneTxt;
		LLNotificationsUtil::add("GenericAlert", args);
		return;
	}

	gdatap->deleteRole(role_item->getUUID());
	mRolesList->deleteSingleItem(mRolesList->getFirstSelectedIndex());
	mRolesList->selectFirstItem();

	notifyObservers();
}

void LLPanelGroupRolesSubTab::saveRoleChanges(bool select_saved_role)
{
	LLGroupMgrGroupData* gdatap = LLGroupMgr::getInstance()->getGroupData(mGroupID);

	if (!gdatap) return;

	if (mHasRoleChange)
	{
		LLRoleData rd;
		if (!gdatap->getRoleData(mSelectedRole,rd)) return;

		rd.mRoleName = mRoleName->getText();
		rd.mRoleDescription = mRoleDescription->getText();
		rd.mRoleTitle = mRoleTitle->getText();

		S32 role_members_count = 0;
		if (mSelectedRole.isNull())
		{
			role_members_count = gdatap->mMemberCount;
		}
		else if(LLGroupRoleData* grd = get_ptr_in_map(gdatap->mRoles, mSelectedRole))
		{
			role_members_count = grd->getTotalMembersInRole();
		}

		gdatap->setRoleData(mSelectedRole,rd);

		mRolesList->deleteSingleItem(mRolesList->getItemIndex(mSelectedRole));
		
		LLSD row = createRoleItem(mSelectedRole,rd.mRoleName,rd.mRoleTitle,role_members_count);
		LLScrollListItem* item = mRolesList->addElement(row, ADD_BOTTOM, this);
		item->setSelected(select_saved_role);

		mHasRoleChange = FALSE;
	}
}
////////////////////////////
// LLPanelGroupActionsSubTab
////////////////////////////

// static
void* LLPanelGroupActionsSubTab::createTab(void* data)
{
	LLUUID* group_id = static_cast<LLUUID*>(data);
	return new LLPanelGroupActionsSubTab("panel group actions sub tab", *group_id);
}

LLPanelGroupActionsSubTab::LLPanelGroupActionsSubTab(const std::string& name, const LLUUID& group_id)
: LLPanelGroupSubTab(name, group_id)
{
}

LLPanelGroupActionsSubTab::~LLPanelGroupActionsSubTab()
{
}

BOOL LLPanelGroupActionsSubTab::postBuildSubTab(LLView* root)
{
	LLPanelGroupSubTab::postBuildSubTab(root);

	// Upcast parent so we can ask it for sibling controls.
	LLPanelGroupRoles* parent = (LLPanelGroupRoles*) root;

	// Look recursively from the parent to find all our widgets.
	bool recurse = true;
	mHeader = parent->getChild<LLPanel>("actions_header", recurse);
	mFooter = parent->getChild<LLPanel>("actions_footer", recurse);

	mActionDescription = parent->getChild<LLTextEditor>("action_description", recurse);

	mActionList = parent->getChild<LLScrollListCtrl>("action_list",recurse);
	mActionRoles = parent->getChild<LLScrollListCtrl>("action_roles",recurse);
	mActionMembers  = parent->getChild<LLNameListCtrl>("action_members",recurse);

	if (!mActionList || !mActionDescription || !mActionRoles || !mActionMembers) return FALSE;

	mActionList->setCommitOnSelectionChange(TRUE);
	mActionList->setCommitCallback(boost::bind(&LLPanelGroupActionsSubTab::handleActionSelect, this));

	update(GC_ALL);

	return TRUE;
}

void LLPanelGroupActionsSubTab::activate()
{
	LLPanelGroupSubTab::activate();
	lldebugs << "LLPanelGroupActionsSubTab::activate()" << llendl;

	
	update(GC_ALL);
}

void LLPanelGroupActionsSubTab::deactivate()
{
	lldebugs << "LLPanelGroupActionsSubTab::deactivate()" << llendl;

	LLPanelGroupSubTab::deactivate();
}

bool LLPanelGroupActionsSubTab::needsApply(std::string& mesg)
{
	lldebugs << "LLPanelGroupActionsSubTab::needsApply()" << llendl;

	return false;
}

bool LLPanelGroupActionsSubTab::apply(std::string& mesg)
{
	lldebugs << "LLPanelGroupActionsSubTab::apply()" << llendl;
	return true;
}

void LLPanelGroupActionsSubTab::update(LLGroupChange gc)
{
	lldebugs << "LLPanelGroupActionsSubTab::update()" << llendl;

	if (mGroupID.isNull()) return;

	mActionList->deselectAllItems();
	mActionMembers->deleteAllItems();
	mActionRoles->deleteAllItems();
	mActionDescription->clear();

	mActionList->deleteAllItems();
	buildActionsList(mActionList,
					 GP_ALL_POWERS,
					 GP_ALL_POWERS,
					 NULL,
					 FALSE,
					 TRUE,
					 FALSE);
}

void LLPanelGroupActionsSubTab::handleActionSelect()
{
	mActionMembers->deleteAllItems();
	mActionRoles->deleteAllItems();

	U64 power_mask = GP_NO_POWERS;
	std::vector<LLScrollListItem*> selection = 
							mActionList->getAllSelected();
	if (selection.empty()) return;

	LLRoleAction* rap;

	std::vector<LLScrollListItem*>::iterator itor;
	for (itor = selection.begin() ; 
		 itor != selection.end(); ++itor)
	{
		rap = (LLRoleAction*)( (*itor)->getUserdata() );
		power_mask |= rap->mPowerBit;
	}

	if (selection.size() == 1)
	{
		LLScrollListItem* item = selection[0];
		rap = (LLRoleAction*)(item->getUserdata());

		if (rap->mLongDescription.empty())
		{
			mActionDescription->setText(rap->mDescription);
		}
		else
		{
			mActionDescription->setText(rap->mLongDescription);
		}
	}
	else
	{
		mActionDescription->clear();
	}

	LLGroupMgrGroupData* gdatap = LLGroupMgr::getInstance()->getGroupData(mGroupID);

	if (!gdatap) return;

	if (gdatap->isMemberDataComplete())
	{
		LLGroupMgrGroupData::member_list_t::iterator it = gdatap->mMembers.begin();
		LLGroupMgrGroupData::member_list_t::iterator end = gdatap->mMembers.end();
		LLGroupMemberData* gmd;

		for ( ; it != end; ++it)
		{
			gmd = (*it).second;
			if (!gmd) continue;
			if ((gmd->getAgentPowers() & power_mask) == power_mask)
			{
				mActionMembers->addNameItem(gmd->getID());
			}
		}
	}
	else
	{
		LLGroupMgr::getInstance()->sendCapGroupMembersRequest(mGroupID);
	}

	if (gdatap->isRoleDataComplete())
	{
		LLGroupMgrGroupData::role_list_t::iterator it = gdatap->mRoles.begin();
		LLGroupMgrGroupData::role_list_t::iterator end = gdatap->mRoles.end();
		LLGroupRoleData* rmd;

		for ( ; it != end; ++it)
		{
			rmd = (*it).second;
			if (!rmd) continue;
			if ((rmd->getRoleData().mRolePowers & power_mask) == power_mask)
			{
				mActionRoles->addSimpleElement(rmd->getRoleData().mRoleName);
			}
		}
	}
	else
	{
		LLGroupMgr::getInstance()->sendGroupRoleDataRequest(mGroupID);
	}
}<|MERGE_RESOLUTION|>--- conflicted
+++ resolved
@@ -1534,25 +1534,6 @@
 void LLPanelGroupMembersSubTab::addMemberToList(LLGroupMemberData* data)
 {
 	if (!data) return;
-<<<<<<< HEAD
-	// Build the donated tier string.
-	std::ostringstream donated;
-	donated << data->getContribution() << " sq. m.";
-
-	LLSD item_params;
-	item_params["id"] = data->getID();
-
-	item_params["columns"][0]["column"] = "name";
-	// value is filled in by name list control
-
-	item_params["columns"][1]["column"] = "donated";
-	item_params["columns"][1]["value"] = donated.str();
-
-	item_params["columns"][2]["column"] = "online";
-	item_params["columns"][2]["value"] = data->getOnlineStatus();
-	item_params["columns"][2]["font"] = "SANSSERIF_SMALL";
-	mMembersList->addNameItem(item_params);
-=======
 	LLUIString donated = getString("donation_area");
 	donated.setArg("[AREA]", llformat("%d", data->getContribution()));
 	
@@ -1569,20 +1550,16 @@
 	row["columns"][2]["value"] = data->getOnlineStatus();
 	row["columns"][2]["font"] = "SANSSERIF_SMALL";
 	mMembersList->addNameItemRow(row);
->>>>>>> 20af325e
 
 	mHasMatch = TRUE;
 }
 
-<<<<<<< HEAD
-void LLPanelGroupMembersSubTab::onNameCache(/*const LLUUID& update_id,*/ LLGroupMemberData* member, const LLAvatarName& av_name)
-{
-	/* Singu Note: We don't have a getMemberVersion, yet, don't bother with these
+void LLPanelGroupMembersSubTab::onNameCache(const LLUUID& update_id, LLGroupMemberData* member, const LLAvatarName& av_name)
+{
 	LLGroupMgrGroupData* gdatap = LLGroupMgr::getInstance()->getGroupData(mGroupID);
 	if (!gdatap
 		|| gdatap->getMemberVersion() != update_id
-	*/
-	if (!member)
+		|| !member)
 	{
 		return;
 	}
@@ -1591,20 +1568,6 @@
 	std::string name;
 	LLAvatarNameCache::getPNSName(av_name, name); // Singu Note: Diverge from LL Viewer and filter by name displayed
 	if (matchesSearchFilter(name))
-=======
-void LLPanelGroupMembersSubTab::onNameCache(const LLUUID& update_id, LLGroupMemberData* member, const LLAvatarName& av_name)
-{
-	LLGroupMgrGroupData* gdatap = LLGroupMgr::getInstance()->getGroupData(mGroupID);
-	if (!gdatap
-		|| gdatap->getMemberVersion() != update_id
-		|| !member)
-	{
-		return;
-	}
-	
-	// trying to avoid unnecessary hash lookups
-	if (matchesSearchFilter(av_name.getLegacyName()))
->>>>>>> 20af325e
 	{
 		addMemberToList(member);
 		if(!mMembersList->getEnabled())
@@ -1612,13 +1575,8 @@
 			mMembersList->setEnabled(TRUE);
 		}
 	}
-<<<<<<< HEAD
-}
-
-=======
-	
-}
->>>>>>> 20af325e
+}
+
 void LLPanelGroupMembersSubTab::updateMembers()
 {
 	mPendingMemberUpdate = FALSE;
@@ -1641,11 +1599,7 @@
 		return;
 	}
 
-<<<<<<< HEAD
 	//cleanup list only for first iteration
-=======
-	//cleanup list only for first iretation
->>>>>>> 20af325e
 	if(mMemberProgress == gdatap->mMembers.begin())
 	{
 		mMembersList->deleteAllItems();
@@ -1654,31 +1608,20 @@
 
 	LLGroupMgrGroupData::member_list_t::iterator end = gdatap->mMembers.end();
 
-<<<<<<< HEAD
-	for(S32 i = 0; mMemberProgress != end && i<UPDATE_MEMBERS_PER_FRAME; ++mMemberProgress, ++i)
-=======
 	LLTimer update_time;
 	update_time.setTimerExpirySec(UPDATE_MEMBERS_SECONDS_PER_FRAME);
 
 	for( ; mMemberProgress != end && !update_time.hasExpired(); ++mMemberProgress)
->>>>>>> 20af325e
 	{
 		if (!mMemberProgress->second)
 			continue;
 
 		// Do filtering on name if it is already in the cache.
-<<<<<<< HEAD
 		// Singu Note: Diverge from LL Viewer and filter by name displayed
 		std::string fullname;
 		if (LLAvatarNameCache::getPNSName(mMemberProgress->first, fullname))
 		{
 			if (matchesSearchFilter(fullname))
-=======
-		LLAvatarName av_name;
-		if (LLAvatarNameCache::get(mMemberProgress->first, &av_name))
-		{
-			if (matchesSearchFilter(av_name.getLegacyName()))
->>>>>>> 20af325e
 			{
 				addMemberToList(mMemberProgress->second);
 			}
@@ -1687,11 +1630,7 @@
 		{
 			// If name is not cached, onNameCache() should be called when it is cached and add this member to list.
 			LLAvatarNameCache::get(mMemberProgress->first, boost::bind(&LLPanelGroupMembersSubTab::onNameCache,
-<<<<<<< HEAD
-									this, /*gdatap->getMemberVersion(),*/ mMemberProgress->second, _2));
-=======
 									this, gdatap->getMemberVersion(), mMemberProgress->second, _2));
->>>>>>> 20af325e
 		}
 	}
 
