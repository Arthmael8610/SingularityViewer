/**
 * @file lltexturefetch.cpp
 * @brief Object which fetches textures from the cache and/or network
 *
 * $LicenseInfo:firstyear=2000&license=viewerlgpl$
 * Second Life Viewer Source Code
 * Copyright (C) 2010, Linden Research, Inc.
 * 
 * This library is free software; you can redistribute it and/or
 * modify it under the terms of the GNU Lesser General Public
 * License as published by the Free Software Foundation;
 * version 2.1 of the License only.
 * 
 * This library is distributed in the hope that it will be useful,
 * but WITHOUT ANY WARRANTY; without even the implied warranty of
 * MERCHANTABILITY or FITNESS FOR A PARTICULAR PURPOSE.  See the GNU
 * Lesser General Public License for more details.
 * 
 * You should have received a copy of the GNU Lesser General Public
 * License along with this library; if not, write to the Free Software
 * Foundation, Inc., 51 Franklin Street, Fifth Floor, Boston, MA  02110-1301  USA
 * 
 * Linden Research, Inc., 945 Battery Street, San Francisco, CA  94111  USA
 * $/LicenseInfo$
 */

#include "llviewerprecompiledheaders.h"

#include <iostream>

#include <boost/regex.hpp>
#include <boost/lexical_cast.hpp>

#include "llstl.h"
#include "message.h"

#include "lltexturefetch.h"

#include "llcurl.h"
#include "lldir.h"
#include "llhttpclient.h"
#include "llhttpstatuscodes.h"
#include "llimage.h"
#include "llimagej2c.h"
#include "llimageworker.h"
#include "llworkerthread.h"
#include "message.h"

#include "llagent.h"
#include "lltexturecache.h"
#include "llviewercontrol.h"
#include "llviewertexturelist.h"
#include "llviewertexture.h"
#include "llviewerregion.h"
#include "llviewerstats.h"
#include "llviewerstatsrecorder.h"
#include "llviewerassetstats.h"
#include "llworld.h"
#include "llsdutil.h"
#include "llstartup.h"
#include "llsdserialize.h"
#include "llbuffer.h"
#include "hippogridmanager.h"

class AIHTTPTimeoutPolicy;
extern AIHTTPTimeoutPolicy HTTPGetResponder_timeout;
extern AIHTTPTimeoutPolicy lcl_responder_timeout;
extern AIHTTPTimeoutPolicy assetReportHandler_timeout;

LLStat LLTextureFetch::sCacheHitRate("texture_cache_hits", 128);
LLStat LLTextureFetch::sCacheReadLatency("texture_cache_read_latency", 128);

//////////////////////////////////////////////////////////////////////////////
class LLTextureFetchWorker : public LLWorkerClass
{
	friend class LLTextureFetch;
	friend class HTTPGetResponder;
	
private:
	class CacheReadResponder : public LLTextureCache::ReadResponder
	{
	public:
		CacheReadResponder(LLTextureFetch* fetcher, const LLUUID& id, LLImageFormatted* image)
			: mFetcher(fetcher), mID(id)
		{
			setImage(image);
		}
		virtual void completed(bool success)
		{
			LLTextureFetchWorker* worker = mFetcher->getWorker(mID);
			if (worker)
			{
 				worker->callbackCacheRead(success, mFormattedImage, mImageSize, mImageLocal);
			}
		}
	private:
		LLTextureFetch* mFetcher;
		LLUUID mID;
	};

	class CacheWriteResponder : public LLTextureCache::WriteResponder
	{
	public:
		CacheWriteResponder(LLTextureFetch* fetcher, const LLUUID& id)
			: mFetcher(fetcher), mID(id)
		{
		}
		virtual void completed(bool success)
		{
			LLTextureFetchWorker* worker = mFetcher->getWorker(mID);
			if (worker)
			{
				worker->callbackCacheWrite(success);
			}
		}
	private:
		LLTextureFetch* mFetcher;
		LLUUID mID;
	};
	
	class DecodeResponder : public LLImageDecodeThread::Responder
	{
	public:
		DecodeResponder(LLTextureFetch* fetcher, const LLUUID& id, LLTextureFetchWorker* worker)
			: mFetcher(fetcher), mID(id), mWorker(worker)
		{
		}
		virtual void completed(bool success, LLImageRaw* raw, LLImageRaw* aux)
		{
			LLTextureFetchWorker* worker = mFetcher->getWorker(mID);
			if (worker)
			{
 				worker->callbackDecoded(success, raw, aux);
			}
		}
	private:
		LLTextureFetch* mFetcher;
		LLUUID mID;
		LLTextureFetchWorker* mWorker; // debug only (may get deleted from under us, use mFetcher/mID)
	};

	struct Compare
	{
		// lhs < rhs
		bool operator()(const LLTextureFetchWorker* lhs, const LLTextureFetchWorker* rhs) const
		{
			// greater priority is "less"
			const F32 lpriority = lhs->mImagePriority;
			const F32 rpriority = rhs->mImagePriority;
			if (lpriority > rpriority) // higher priority
				return true;
			else if (lpriority < rpriority)
				return false;
			else
				return lhs < rhs;
		}
	};
	
public:
	/*virtual*/ bool doWork(S32 param); // Called from LLWorkerThread::processRequest()
	/*virtual*/ void finishWork(S32 param, bool completed); // called from finishRequest() (WORK THREAD)
	/*virtual*/ bool deleteOK(); // called from update() (WORK THREAD)

	~LLTextureFetchWorker();
	// void relese() { --mActiveCount; }

	S32 callbackHttpGet(const LLChannelDescriptors& channels,
						 const LLHTTPClient::ResponderBase::buffer_ptr_t& buffer,
						 bool partial, bool success);
	void callbackCacheRead(bool success, LLImageFormatted* image,
						   S32 imagesize, BOOL islocal);
	void callbackCacheWrite(bool success);
	void callbackDecoded(bool success, LLImageRaw* raw, LLImageRaw* aux);
	
	void setGetStatus(U32 status, const std::string& reason)
	{
		LLMutexLock lock(&mWorkMutex);

		mGetStatus = status;
		mGetReason = reason;
	}

	void setCanUseHTTP(bool can_use_http) { mCanUseHTTP = can_use_http; }
	bool getCanUseHTTP() const { return mCanUseHTTP; }

	LLTextureFetch & getFetcher() { return *mFetcher; }
	
protected:
	LLTextureFetchWorker(LLTextureFetch* fetcher, const std::string& url, const LLUUID& id, const LLHost& host,
						 F32 priority, S32 discard, S32 size);

private:
	/*virtual*/ void startWork(S32 param); // called from addWork() (MAIN THREAD)
	/*virtual*/ void endWork(S32 param, bool aborted); // called from doWork() (MAIN THREAD)

	void resetFormattedData();
	
	void setImagePriority(F32 priority);
	void setDesiredDiscard(S32 discard, S32 size);
	bool insertPacket(S32 index, U8* data, S32 size);
	void clearPackets();
	void setupPacketData();
	U32 calcWorkPriority();
	void removeFromCache();
	bool processSimulatorPackets();
	bool writeToCacheComplete();
	
	// Threads:  Ttf
	void recordTextureStart(bool is_http);

	// Threads:  Ttf
	void recordTextureDone(bool is_http);

	void lockWorkMutex() { mWorkMutex.lock(); }
	void unlockWorkMutex() { mWorkMutex.unlock(); }

private:
	enum e_state // mState
	{
		// NOTE: Affects LLTextureBar::draw in lltextureview.cpp (debug hack)
		INVALID = 0,
		INIT,
		LOAD_FROM_TEXTURE_CACHE,
		CACHE_POST,
		LOAD_FROM_NETWORK,
		LOAD_FROM_SIMULATOR,
		SEND_HTTP_REQ,
		WAIT_HTTP_REQ,
		DECODE_IMAGE,
		DECODE_IMAGE_UPDATE,
		WRITE_TO_CACHE,
		WAIT_ON_WRITE,
		DONE
	};
	enum e_request_state // mSentRequest
	{
		UNSENT = 0,
		QUEUED = 1,
		SENT_SIM = 2
	};
	enum e_write_to_cache_state //mWriteToCacheState
	{
		NOT_WRITE = 0,
		CAN_WRITE = 1,
		SHOULD_WRITE = 2
	};
	static const char* sStateDescs[];
	e_state mState;
	e_write_to_cache_state mWriteToCacheState;
	LLTextureFetch* mFetcher;
	LLPointer<LLImageFormatted> mFormattedImage;
	LLPointer<LLImageRaw> mRawImage;
	LLPointer<LLImageRaw> mAuxImage;
	LLUUID mID;
	LLHost mHost;
	std::string mUrl;
	AIPerServiceRequestQueuePtr mPerServicePtr;		// Pointer to the AIPerServiceRequestQueue corresponding to the host of mUrl.
	U8 mType;
	F32 mImagePriority;
	U32 mWorkPriority;
	F32 mRequestedPriority;
	S32 mDesiredDiscard;
	S32 mSimRequestedDiscard;
	S32 mRequestedDiscard;
	S32 mLoadedDiscard;
	S32 mDecodedDiscard;
	LLFrameTimer mRequestedTimer;
	LLFrameTimer mFetchTimer;
	LLTimer			mCacheReadTimer;
	F32				mCacheReadTime;
	LLTextureCache::handle_t mCacheReadHandle;
	LLTextureCache::handle_t mCacheWriteHandle;
	std::vector<U8> mHttpBuffer;
	S32 mRequestedSize;
	S32 mRequestedOffset;
	S32 mDesiredSize;
	S32 mFileSize;
	S32 mCachedSize;	
	e_request_state mSentRequest;
	handle_t mDecodeHandle;
	BOOL mLoaded;
	BOOL mDecoded;
	BOOL mWritten;
	BOOL mNeedsAux;
	BOOL mHaveAllData;
	BOOL mInLocalCache;
	bool mCanUseHTTP ;
	bool mCanUseNET ; //can get from asset server.
	S32 mHTTPFailCount;
	S32 mRetryAttempt;
	S32 mActiveCount;
	U32 mGetStatus;
	std::string mGetReason;
	
	// Work Data
	LLMutex mWorkMutex;
	struct PacketData
	{
		PacketData(U8* data, S32 size) { mData = data; mSize = size; }
		~PacketData() { clearData(); }
		void clearData() { delete[] mData; mData = NULL; }
		U8* mData;
		U32 mSize;
	};
	std::vector<PacketData*> mPackets;
	S32 mFirstPacket;
	S32 mLastPacket;
	U16 mTotalPackets;
	U8 mImageCodec;

	LLViewerAssetStats::duration_t mMetricsStartTime;
	// State history
	U32						mCacheReadCount;
	U32						mCacheWriteCount;
};

//////////////////////////////////////////////////////////////////////////////
class HTTPGetResponder : public LLHTTPClient::ResponderWithCompleted
{
	LOG_CLASS(HTTPGetResponder);
public:
	HTTPGetResponder(LLTextureFetch* fetcher, const LLUUID& id, U64 startTime, S32 requestedSize, U32 offset, bool redir)
		: mFetcher(fetcher)
		, mID(id)
		, mStartTime(startTime)
		, mRequestedSize(requestedSize)
		, mRequestedOffset(offset)
		, mFollowRedir(redir)
	{
	}
	~HTTPGetResponder()
	{
	}

#if 0 //Apparently, SL never sends content-range and instead sends transfer-encoding: chunked, so disabling for now
	/*virtual*/ bool needsHeaders(void) const { return true; }

	/*virtual*/ void completedHeaders(U32 status, std::string const& reason, AIHTTPReceivedHeaders const& headers) {
		llinfos << "Texture fetch HTTP status: " << status << llendl;
		llinfos << "Texture fetch headers: " << headers << llendl;
		//example: Content-Range: 1000-3979/3980  Content-Length: 2980
		static const boost::regex pattern("\\w*bytes\\w+(\\d+)-(\\d+)/(\\d+)");
		std::string	rangehdr;
		if (headers.getFirstValue("content-range", rangehdr)){
			llinfos << "Have content-range header" <<llendl;
			boost::smatch match;
			llassert_always(boost::regex_match(rangehdr, match, pattern));
			llassert(match.length() == 3);

			std::string lengthhdr;
			if(headers.getFirstValue("content-length",lengthhdr)) {
				//insert length checking
			}
		}
	}
#endif

	/*virtual*/ void completedRaw(U32 status, const std::string& reason,
							  const LLChannelDescriptors& channels,
							  const buffer_ptr_t& buffer)
	{
		static LLCachedControl<bool> log_to_viewer_log(gSavedSettings,"LogTextureDownloadsToViewerLog");
		static LLCachedControl<bool> log_to_sim(gSavedSettings,"LogTextureDownloadsToSimulator");
		static LLCachedControl<bool> log_texture_traffic(gSavedSettings,"LogTextureNetworkTraffic") ;

		if (log_to_viewer_log || log_to_sim)
		{
			mFetcher->mTextureInfo.setRequestStartTime(mID, mStartTime);
			U64 timeNow = LLTimer::getTotalTime();
			mFetcher->mTextureInfo.setRequestType(mID, LLTextureInfoDetails::REQUEST_TYPE_HTTP);
			mFetcher->mTextureInfo.setRequestSize(mID, mRequestedSize);
			mFetcher->mTextureInfo.setRequestOffset(mID, mRequestedOffset);
			mFetcher->mTextureInfo.setRequestCompleteTimeAndLog(mID, timeNow);
		}

		LL_DEBUGS("Texture") << "HTTP COMPLETE: " << mID << LL_ENDL;
		LLTextureFetchWorker* worker = mFetcher->getWorker(mID);
		if (worker)
		{
			bool success = false;
			bool partial = false;
			if (HTTP_OK <= status &&  status < HTTP_MULTIPLE_CHOICES)
			{
				success = true;
				if (HTTP_PARTIAL_CONTENT == status) // partial information
				{
					partial = true;
				}
			}
			if (!success)
			{
				worker->setGetStatus(status, reason);
// 				llwarns << "CURL GET FAILED, status:" << status << " reason:" << reason << llendl;
			}
			S32 data_size = worker->callbackHttpGet(channels, buffer, partial, success);
			
			if(log_texture_traffic && data_size > 0)
			{
				LLViewerTexture* tex = LLViewerTextureManager::findTexture(mID) ;
				if(tex)
				{
					gTotalTextureBytesPerBoostLevel[tex->getBoostLevel()] += data_size ;
				}
			}

			mFetcher->removeFromHTTPQueue(mID, data_size);
			worker->recordTextureDone(true);
		}
		else
		{
			mFetcher->removeFromHTTPQueue(mID);
 			llwarns << "Worker not found: " << mID << llendl;
		}
	}
	
	/*virtual*/ bool followRedir() const
	{
		return mFollowRedir;
	}
	
	/*virtual*/ AIHTTPTimeoutPolicy const& getHTTPTimeoutPolicy(void) const { return HTTPGetResponder_timeout; }
	/*virtual*/ char const* getName(void) const { return "HTTPGetResponder"; }

private:
	LLTextureFetch* mFetcher;
	LLUUID mID;
	U64 mStartTime;
	S32 mRequestedSize;
	U32 mRequestedOffset;
	bool mFollowRedir;
};

//////////////////////////////////////////////////////////////////////////////

class SGHostBlackList{
	static const int MAX_ERRORCOUNT = 20;
	struct BlackListEntry {
		std::string host;
		U64 timeUntil;
		U32 reason;
		int errorCount;
	};

	typedef std::vector<BlackListEntry> blacklist_t;
	//Why is it a vector? because using std::map for just 1-2 values is insane-ish.
	typedef blacklist_t::iterator iter;
	static blacklist_t blacklist;

	static bool is_obsolete(BlackListEntry entry) {
			U64 now = LLTimer::getTotalTime();
			return (now > entry.timeUntil);
	} //should make a functor. if i cared.

	static void cleanup() {
		std::remove_if(blacklist.begin(), blacklist.end(), is_obsolete);
	}

	static iter find(std::string host) {
		cleanup();
		for(blacklist_t::iterator i = blacklist.begin(); i != blacklist.end(); ++i) {
			if (i->host.find(host) == 0) return i;
		}
		return blacklist.end();
	}

public:
	static bool isBlacklisted(std::string url) {
		iter found = find(url);
		bool r = (found != blacklist.end()) && (found->errorCount > MAX_ERRORCOUNT);
		return r;
	}

	static void add(std::string url, float timeout, U32 reason) {
		llwarns << "Requested adding to blacklist: " << url << llendl;
		BlackListEntry entry;
		entry.host = url.substr(0, url.rfind("/"));
		if (entry.host.empty()) return;
		entry.timeUntil = LLTimer::getTotalTime() + timeout*1000;
		entry.reason = reason;
		entry.errorCount = 0;
		iter found = find(entry.host);
		if(found != blacklist.end()) {
			entry.errorCount = found->errorCount + 1;
			*found = entry;
			if (entry.errorCount > MAX_ERRORCOUNT) {
				std::string s;
				microsecondsToTimecodeString(entry.timeUntil, s);
				llwarns << "Blacklisting address " << entry.host
					<< "is blacklisted for " << timeout 
					<< " seconds because of error " << reason
					<< llendl;
			}
		}
		else blacklist.push_back(entry);
	}
};

SGHostBlackList::blacklist_t SGHostBlackList::blacklist;

//////////////////////////////////////////////////////////////////////////////

// Cross-thread messaging for asset metrics.

/**
 * @brief Base class for cross-thread requests made of the fetcher
 *
 * I believe the intent of the LLQueuedThread class was to
 * have these operations derived from LLQueuedThread::QueuedRequest
 * but the texture fetcher has elected to manage the queue
 * in its own manner.  So these are free-standing objects which are
 * managed in simple FIFO order on the mCommands queue of the
 * LLTextureFetch object.
 *
 * What each represents is a simple command sent from an
 * outside thread into the TextureFetch thread to be processed
 * in order and in a timely fashion (though not an absolute
 * higher priority than other operations of the thread).
 * Each operation derives a new class from the base customizing
 * members, constructors and the doWork() method to effect
 * the command.
 *
 * The flow is one-directional.  There are two global instances
 * of the LLViewerAssetStats collector, one for the main program's
 * thread pointed to by gViewerAssetStatsMain and one for the
 * TextureFetch thread pointed to by gViewerAssetStatsThread1.
 * Common operations has each thread recording metrics events
 * into the respective collector unconcerned with locking and
 * the state of any other thread.  But when the agent moves into
 * a different region or the metrics timer expires and a report
 * needs to be sent back to the grid, messaging across threads
 * is required to distribute data and perform global actions.
 * In pseudo-UML, it looks like:
 *
 *                       Main                 Thread1
 *                        .                      .
 *                        .                      .
 *                     +-----+                   .
 *                     | AM  |                   .
 *                     +--+--+                   .
 *      +-------+         |                      .
 *      | Main  |      +--+--+                   .
 *      |       |      | SRE |---.               .
 *      | Stats |      +-----+    \              .
 *      |       |         |        \  (uuid)  +-----+
 *      | Coll. |      +--+--+      `-------->| SR  |
 *      +-------+      | MSC |                +--+--+
 *         | ^         +-----+                   |
 *         | |  (uuid)  / .                   +-----+ (uuid)
 *         |  `--------'  .                   | MSC |---------.
 *         |              .                   +-----+         |
 *         |           +-----+                   .            v
 *         |           | TE  |                   .        +-------+
 *         |           +--+--+                   .        | Thd1  |
 *         |              |                      .        |       |
 *         |           +-----+                   .        | Stats |
 *          `--------->| RSC |                   .        |       |
 *                     +--+--+                   .        | Coll. |
 *                        |                      .        +-------+
 *                     +--+--+                   .            |
 *                     | SME |---.               .            |
 *                     +-----+    \              .            |
 *                        .        \ (clone)  +-----+         |
 *                        .         `-------->| SM  |         |
 *                        .                   +--+--+         |
 *                        .                      |            |
 *                        .                   +-----+         |
 *                        .                   | RSC |<--------'
 *                        .                   +-----+
 *                        .                      |
 *                        .                   +-----+
 *                        .                   | CP  |--> HTTP POST
 *                        .                   +-----+
 *                        .                      .
 *                        .                      .
 *
 *
 * Key:
 *
 * SRE - Set Region Enqueued.  Enqueue a 'Set Region' command in
 *       the other thread providing the new UUID of the region.
 *       TFReqSetRegion carries the data.
 * SR  - Set Region.  New region UUID is sent to the thread-local
 *       collector.
 * SME - Send Metrics Enqueued.  Enqueue a 'Send Metrics' command
 *       including an ownership transfer of a cloned LLViewerAssetStats.
 *       TFReqSendMetrics carries the data.
 * SM  - Send Metrics.  Global metrics reporting operation.  Takes
 *       the cloned stats from the command, merges it with the
 *       thread's local stats, converts to LLSD and sends it on
 *       to the grid.
 * AM  - Agent Moved.  Agent has completed some sort of move to a
 *       new region.
 * TE  - Timer Expired.  Metrics timer has expired (on the order
 *       of 10 minutes).
 * CP  - CURL Post
 * MSC - Modify Stats Collector.  State change in the thread-local
 *       collector.  Typically a region change which affects the
 *       global pointers used to find the 'current stats'.
 * RSC - Read Stats Collector.  Extract collector data cloning it
 *       (i.e. deep copy) when necessary.
 *
 */
class LLTextureFetch::TFRequest // : public LLQueuedThread::QueuedRequest
{
public:
	// Default ctors and assignment operator are correct.

	virtual ~TFRequest()
		{}

	// Patterned after QueuedRequest's method but expected behavior
	// is different.  Always expected to complete on the first call
	// and work dispatcher will assume the same and delete the
	// request after invocation.
	virtual bool doWork(LLTextureFetch * fetcher) = 0;
};

namespace 
{

/**
 * @brief Implements a 'Set Region' cross-thread command.
 *
 * When an agent moves to a new region, subsequent metrics need
 * to be binned into a new or existing stats collection in 1:1
 * relationship with the region.  We communicate this region
 * change across the threads involved in the communication with
 * this message.
 *
 * Corresponds to LLTextureFetch::commandSetRegion()
 */
class TFReqSetRegion : public LLTextureFetch::TFRequest
{
public:
	TFReqSetRegion(U64 region_handle)
		: LLTextureFetch::TFRequest(),
		  mRegionHandle(region_handle)
		{}
	TFReqSetRegion & operator=(const TFReqSetRegion &);	// Not defined

	virtual ~TFReqSetRegion()
		{}

	virtual bool doWork(LLTextureFetch * fetcher);
		
public:
	const U64 mRegionHandle;
};


/**
 * @brief Implements a 'Send Metrics' cross-thread command.
 *
 * This is the big operation.  The main thread gathers metrics
 * for a period of minutes into LLViewerAssetStats and other
 * objects then makes a snapshot of the data by cloning the
 * collector.  This command transfers the clone, along with a few
 * additional arguments (UUIDs), handing ownership to the
 * TextureFetch thread.  It then merges its own data into the
 * cloned copy, converts to LLSD and kicks off an HTTP POST of
 * the resulting data to the currently active metrics collector.
 *
 * Corresponds to LLTextureFetch::commandSendMetrics()
 */
class TFReqSendMetrics : public LLTextureFetch::TFRequest
{
public:
    /**
	 * Construct the 'Send Metrics' command to have the TextureFetch
	 * thread add and log metrics data.
	 *
	 * @param	caps_url		URL of a "ViewerMetrics" Caps target
	 *							to receive the data.  Does not have to
	 *							be associated with a particular region.
	 *
	 * @param	session_id		UUID of the agent's session.
	 *
	 * @param	agent_id		UUID of the agent.  (Being pure here...)
	 *
	 * @param	main_stats		Pointer to a clone of the main thread's
	 *							LLViewerAssetStats data.  Thread1 takes
	 *							ownership of the copy and disposes of it
	 *							when done.
	 */
	TFReqSendMetrics(const std::string & caps_url,
					 const LLUUID & session_id,
					 const LLUUID & agent_id,
					 LLViewerAssetStats * main_stats)
		: LLTextureFetch::TFRequest(),
		  mCapsURL(caps_url),
		  mSessionID(session_id),
		  mAgentID(agent_id),
		  mMainStats(main_stats)
		{}
	TFReqSendMetrics & operator=(const TFReqSendMetrics &);	// Not defined

	virtual ~TFReqSendMetrics();

	virtual bool doWork(LLTextureFetch * fetcher);
		
public:
	const std::string mCapsURL;
	const LLUUID mSessionID;
	const LLUUID mAgentID;
	LLViewerAssetStats * mMainStats;
};

/*
 * Examines the merged viewer metrics report and if found to be too long,
 * will attempt to truncate it in some reasonable fashion.
 *
 * @param		max_regions		Limit of regions allowed in report.
 *
 * @param		metrics			Full, merged viewer metrics report.
 *
 * @returns		If data was truncated, returns true.
 */
bool truncate_viewer_metrics(int max_regions, LLSD & metrics);

} // end of anonymous namespace


//////////////////////////////////////////////////////////////////////////////

//static
const char* LLTextureFetchWorker::sStateDescs[] = {
	"INVALID",
	"INIT",
	"LOAD_FROM_TEXTURE_CACHE",
	"CACHE_POST",
	"LOAD_FROM_NETWORK",
	"LOAD_FROM_SIMULATOR",
	"SEND_HTTP_REQ",
	"WAIT_HTTP_REQ",
	"DECODE_IMAGE",
	"DECODE_IMAGE_UPDATE",
	"WRITE_TO_CACHE",
	"WAIT_ON_WRITE",
	"DONE",
};

// static
volatile bool LLTextureFetch::svMetricsDataBreak(true);	// Start with a data break

// called from MAIN THREAD

LLTextureFetchWorker::LLTextureFetchWorker(LLTextureFetch* fetcher,
										   const std::string& url, // Optional URL
										   const LLUUID& id,	// Image UUID
										   const LLHost& host,	// Simulator host
										   F32 priority,		// Priority
										   S32 discard,			// Desired discard
										   S32 size)			// Desired size
	: LLWorkerClass(fetcher, "TextureFetch"),
	  mState(INIT),
	  mWriteToCacheState(NOT_WRITE),
	  mFetcher(fetcher),
	  mID(id),
	  mHost(host),
	  mUrl(url),
	  mImagePriority(priority),
	  mWorkPriority(0),
	  mRequestedPriority(0.f),
	  mDesiredDiscard(-1),
	  mSimRequestedDiscard(-1),
	  mRequestedDiscard(-1),
	  mLoadedDiscard(-1),
	  mDecodedDiscard(-1),
	  mCacheReadTime(0.f),
	  mCacheReadHandle(LLTextureCache::nullHandle()),
	  mCacheWriteHandle(LLTextureCache::nullHandle()),
	  mRequestedSize(0),
	  mRequestedOffset(0),
	  mDesiredSize(TEXTURE_CACHE_ENTRY_SIZE),
	  mFileSize(0),
	  mCachedSize(0),
	  mLoaded(FALSE),
	  mSentRequest(UNSENT),
	  mDecodeHandle(0),
	  mDecoded(FALSE),
	  mWritten(FALSE),
	  mNeedsAux(FALSE),
	  mHaveAllData(FALSE),
	  mInLocalCache(FALSE),
	  mCanUseHTTP(true),
	  mHTTPFailCount(0),
	  mRetryAttempt(0),
	  mActiveCount(0),
	  mGetStatus(0),
	  mFirstPacket(0),
	  mLastPacket(-1),
	  mTotalPackets(0),
	  mImageCodec(IMG_CODEC_INVALID),
	  mMetricsStartTime(0),
	  mCacheReadCount(0U),
	  mCacheWriteCount(0U)
{
	mCanUseNET = mUrl.empty() ;

	if (!mCanUseNET)
	{
	  // Probably a file://, but well; in that case servicename will be empty.
	  std::string servicename = AIPerServiceRequestQueue::extract_canonical_servicename(mUrl);
	  if (!servicename.empty())
	  {
		// Make sure mPerServicePtr is up to date with mUrl.
		mPerServicePtr = AIPerServiceRequestQueue::instance(servicename);
	  }
	}

	calcWorkPriority();
	mType = host.isOk() ? LLImageBase::TYPE_AVATAR_BAKE : LLImageBase::TYPE_NORMAL;
 	//llinfos << "Create: " << mID << " mHost:" << host << " Discard=" << discard << " URL:"<< mUrl << llendl;
	if (!mFetcher->mDebugPause)
	{
		U32 work_priority = mWorkPriority | LLWorkerThread::PRIORITY_HIGH;
		addWork(0, work_priority );
	}
	setDesiredDiscard(discard, size);
}

LLTextureFetchWorker::~LLTextureFetchWorker()
{
// 	llinfos << "Destroy: " << mID
// 			<< " Decoded=" << mDecodedDiscard
// 			<< " Requested=" << mRequestedDiscard
// 			<< " Desired=" << mDesiredDiscard << llendl;
	llassert_always(!haveWork());
	lockWorkMutex();
	if (mCacheReadHandle != LLTextureCache::nullHandle() && mFetcher->mTextureCache)
	{
		mFetcher->mTextureCache->readComplete(mCacheReadHandle, true);
	}
	if (mCacheWriteHandle != LLTextureCache::nullHandle() && mFetcher->mTextureCache)
	{
		mFetcher->mTextureCache->writeComplete(mCacheWriteHandle, true);
	}
	mFormattedImage = NULL;
	clearPackets();
	unlockWorkMutex();
	mFetcher->removeFromHTTPQueue(mID);
	mFetcher->updateStateStats(mCacheReadCount, mCacheWriteCount);
}

void LLTextureFetchWorker::clearPackets()
{
	for_each(mPackets.begin(), mPackets.end(), DeletePointer());
	mPackets.clear();
	mTotalPackets = 0;
	mLastPacket = -1;
	mFirstPacket = 0;
}

void LLTextureFetchWorker::setupPacketData()
{
	S32 data_size = 0;
	if (mFormattedImage.notNull())
	{
		data_size = mFormattedImage->getDataSize();
	}
	if (data_size > 0)
	{
		// Only used for simulator requests
		mFirstPacket = (data_size - FIRST_PACKET_SIZE) / MAX_IMG_PACKET_SIZE + 1;
		if (FIRST_PACKET_SIZE + (mFirstPacket-1) * MAX_IMG_PACKET_SIZE != data_size)
		{
			llwarns << "Bad CACHED TEXTURE size: " << data_size << " removing." << llendl;
			removeFromCache();
			resetFormattedData();
			clearPackets();
		}
		else if (mFileSize > 0)
		{
			mLastPacket = mFirstPacket-1;
			mTotalPackets = (mFileSize - FIRST_PACKET_SIZE + MAX_IMG_PACKET_SIZE-1) / MAX_IMG_PACKET_SIZE + 1;
		}
		else
		{
			// This file was cached using HTTP so we have to refetch the first packet
			resetFormattedData();
			clearPackets();
		}
	}
}

U32 LLTextureFetchWorker::calcWorkPriority()
{
// 	llassert_always(mImagePriority >= 0 && mImagePriority <= LLViewerTexture::maxDecodePriority());
	static const F32 PRIORITY_SCALE = (F32)LLWorkerThread::PRIORITY_LOWBITS / LLViewerFetchedTexture::maxDecodePriority();
	mWorkPriority = llmin((U32)LLWorkerThread::PRIORITY_LOWBITS, (U32)(mImagePriority * PRIORITY_SCALE));
	return mWorkPriority;
}

// mWorkMutex is locked
void LLTextureFetchWorker::setDesiredDiscard(S32 discard, S32 size)
{
	bool prioritize = false;
	if (mDesiredDiscard != discard)
	{
		if (!haveWork())
		{
			calcWorkPriority();
			if (!mFetcher->mDebugPause)
			{
				U32 work_priority = mWorkPriority | LLWorkerThread::PRIORITY_HIGH;
				addWork(0, work_priority);
			}
		}
		else if (mDesiredDiscard < discard)
		{
			prioritize = true;
		}
		mDesiredDiscard = discard;
		mDesiredSize = size;
	}
	else if (size > mDesiredSize)
	{
		mDesiredSize = size;
		prioritize = true;
	}
	mDesiredSize = llmax(mDesiredSize, TEXTURE_CACHE_ENTRY_SIZE);
	if ((prioritize && mState == INIT) || mState == DONE)
	{
		mState = INIT;
		U32 work_priority = mWorkPriority | LLWorkerThread::PRIORITY_HIGH;
		setPriority(work_priority);
	}
}

void LLTextureFetchWorker::setImagePriority(F32 priority)
{
// 	llassert_always(priority >= 0 && priority <= LLViewerTexture::maxDecodePriority());
	F32 delta = fabs(priority - mImagePriority);
	if (delta > (mImagePriority * .05f) || mState == DONE)
	{
		mImagePriority = priority;
		calcWorkPriority();
		U32 work_priority = mWorkPriority | (getPriority() & LLWorkerThread::PRIORITY_HIGHBITS);
		setPriority(work_priority);
	}
}

void LLTextureFetchWorker::resetFormattedData()
{
	std::vector<U8>().swap(mHttpBuffer);
	if (mFormattedImage.notNull())
	{
		mFormattedImage->deleteData();
	}
	mHaveAllData = FALSE;
}

// Called from MAIN thread
void LLTextureFetchWorker::startWork(S32 param)
{
	llassert(mFormattedImage.isNull());
}

#include "llviewertexturelist.h" // debug

// Called from LLWorkerThread::processRequest()
bool LLTextureFetchWorker::doWork(S32 param)
{
	LLMutexLock lock(&mWorkMutex);

	if ((mFetcher->isQuitting() || getFlags(LLWorkerClass::WCF_DELETE_REQUESTED)))
	{
		if (mState < DECODE_IMAGE)
	{
			return true; // abort
		}
	}
	if(mImagePriority < F_ALMOST_ZERO)
	{
		if (mState == INIT || mState == LOAD_FROM_NETWORK || mState == LOAD_FROM_SIMULATOR)
		{
			return true; // abort
		}
	}
	if(mState > CACHE_POST && !mCanUseNET && !mCanUseHTTP)
	{
		//nowhere to get data, abort.
		return true ;
	}
	
	if (mFetcher->mDebugPause)
	{
		return false; // debug: don't do any work
	}
	if (mID == mFetcher->mDebugID)
	{
		mFetcher->mDebugCount++; // for setting breakpoints
	}

	if (mState != DONE)
	{
		mFetchTimer.reset();
	}

	if (mState == INIT)
	{
		if(gAssetStorage && std::find(gAssetStorage->mBlackListedAsset.begin(),
			gAssetStorage->mBlackListedAsset.end(),mID) != gAssetStorage->mBlackListedAsset.end())
		{
			llinfos << "Blacklisted asset " << mID.asString() << " was trying to be accessed!!!!!!" << llendl;
			mState = DONE;
			return true;
		}

		mRawImage = NULL ;
		mRequestedDiscard = -1;
		mLoadedDiscard = -1;
		mDecodedDiscard = -1;
		mRequestedSize = 0;
		mRequestedOffset = 0;
		mFileSize = 0;
		mCachedSize = 0;
		mLoaded = FALSE;
		mSentRequest = UNSENT;
		mDecoded  = FALSE;
		mWritten  = FALSE;
		std::vector<U8>().swap(mHttpBuffer);
		mHaveAllData = FALSE;
		clearPackets(); // TODO: Shouldn't be necessary
		mCacheReadHandle = LLTextureCache::nullHandle();
		mCacheWriteHandle = LLTextureCache::nullHandle();
		mState = LOAD_FROM_TEXTURE_CACHE;
		mDesiredSize = llmax(mDesiredSize, TEXTURE_CACHE_ENTRY_SIZE); // min desired size is TEXTURE_CACHE_ENTRY_SIZE
		LL_DEBUGS("Texture") << mID << ": Priority: " << llformat("%8.0f",mImagePriority)
							 << " Desired Discard: " << mDesiredDiscard << " Desired Size: " << mDesiredSize << LL_ENDL;
		// fall through
	}

	if (mState == LOAD_FROM_TEXTURE_CACHE)
	{
		if (mCacheReadHandle == LLTextureCache::nullHandle())
		{
			U32 cache_priority = mWorkPriority;
			S32 offset = mFormattedImage.notNull() ? mFormattedImage->getDataSize() : 0;
			S32 size = mDesiredSize - offset;
			if (size <= 0)
			{
				mState = CACHE_POST;
				return false;
			}
			mFileSize = 0;
			mLoaded = FALSE;

			if (mUrl.compare(0, 7, "file://") == 0)
			{
				setPriority(LLWorkerThread::PRIORITY_LOW | mWorkPriority); // Set priority first since Responder may change it

				// read file from local disk
				++mCacheReadCount;
				std::string filename = mUrl.substr(7, std::string::npos);
				CacheReadResponder* responder = new CacheReadResponder(mFetcher, mID, mFormattedImage);
				mCacheReadHandle = mFetcher->mTextureCache->readFromCache(filename, mID, cache_priority,
																		  offset, size, responder);
				mCacheReadTimer.reset();
			}
			else if (mUrl.empty())
			{
				setPriority(LLWorkerThread::PRIORITY_LOW | mWorkPriority); // Set priority first since Responder may change it

				++mCacheReadCount;
				CacheReadResponder* responder = new CacheReadResponder(mFetcher, mID, mFormattedImage);
				mCacheReadHandle = mFetcher->mTextureCache->readFromCache(mID, cache_priority,
																		  offset, size, responder);
				mCacheReadTimer.reset();
			}
			else if(!mUrl.empty() && mCanUseHTTP)
			{
				if (!(mUrl.compare(0, 7, "http://") == 0))
				{
					// *TODO:?remove this warning
					llwarns << "Unknown URL Type: " << mUrl << llendl;
				}
				setPriority(LLWorkerThread::PRIORITY_HIGH | mWorkPriority);
				mState = SEND_HTTP_REQ;
			}
			else
			{
				setPriority(LLWorkerThread::PRIORITY_HIGH | mWorkPriority);
				mState = LOAD_FROM_NETWORK;
			}
		}

		if (mLoaded)
		{
			// Make sure request is complete. *TODO: make this auto-complete
			if (mFetcher->mTextureCache->readComplete(mCacheReadHandle, false))
			{
				mCacheReadHandle = LLTextureCache::nullHandle();
				mState = CACHE_POST;
				// fall through
			}
			else
			{
				//
				//This should never happen
				//
				return false;
			}
		}
		else
		{
			return false;
		}
	}

	if (mState == CACHE_POST)
	{
		mCachedSize = mFormattedImage.notNull() ? mFormattedImage->getDataSize() : 0;
		// Successfully loaded
		if ((mCachedSize >= mDesiredSize) || mHaveAllData)
		{
			// we have enough data, decode it
			llassert_always(mFormattedImage->getDataSize() > 0);
			mLoadedDiscard = mDesiredDiscard;
			mState = DECODE_IMAGE;
			mWriteToCacheState = NOT_WRITE ;
			LL_DEBUGS("Texture") << mID << ": Cached. Bytes: " << mFormattedImage->getDataSize()
								 << " Size: " << llformat("%dx%d",mFormattedImage->getWidth(),mFormattedImage->getHeight())
								 << " Desired Discard: " << mDesiredDiscard << " Desired Size: " << mDesiredSize << LL_ENDL;
			LLTextureFetch::sCacheHitRate.addValue(100.f);
		}
		else
		{
			if (mUrl.compare(0, 7, "file://") == 0)
			{
				// failed to load local file, we're done.
				return true;
			}
			// need more data
			else
			{
				LL_DEBUGS("Texture") << mID << ": Not in Cache" << LL_ENDL;
				mState = LOAD_FROM_NETWORK;
			}
			
			// fall through
			LLTextureFetch::sCacheHitRate.addValue(0.f);
		}
	}

	if (mState == LOAD_FROM_NETWORK)
	{
		static LLCachedControl<bool> use_http(gSavedSettings,"ImagePipelineUseHTTP");

// 		if (mHost != LLHost::invalid) use_http = false;
		if (use_http && mCanUseHTTP && mUrl.empty())	// get http url.
		{
			LLViewerRegion* region = NULL;
			if (mHost == LLHost::invalid)
				region = gAgent.getRegion();
			else
				region = LLWorld::getInstance()->getRegion(mHost);

			if (region)
			{
				std::string http_url = region->getHttpUrl() ;
				if (!http_url.empty())
				{
					mUrl = http_url + "/?texture_id=" + mID.asString().c_str();
					mWriteToCacheState = CAN_WRITE ; //because this texture has a fixed texture id.
					mPerServicePtr = AIPerServiceRequestQueue::instance(AIPerServiceRequestQueue::extract_canonical_servicename(http_url));
				}
				else
				{
					mCanUseHTTP = false ;
				}
			}
			else
			{
				// This will happen if not logged in or if a region deoes not have HTTP Texture enabled
				//llwarns << "Region not found for host: " << mHost << llendl;
				mCanUseHTTP = false;
			}
		}
		if (!mUrl.empty() && SGHostBlackList::isBlacklisted(mUrl)){
			mCanUseHTTP = false;
		}
		if (mCanUseHTTP && !mUrl.empty())
		{
			mState = LLTextureFetchWorker::SEND_HTTP_REQ;
			setPriority(LLWorkerThread::PRIORITY_HIGH | mWorkPriority);
			if(mWriteToCacheState != NOT_WRITE)
			{
				mWriteToCacheState = CAN_WRITE ;
			}
			// don't return, fall through to next state
		}
		else if (mSentRequest == UNSENT && mCanUseNET)
		{
			// Add this to the network queue and sit here.
			// LLTextureFetch::update() will send off a request which will change our state
			mWriteToCacheState = CAN_WRITE ;
			mRequestedSize = mDesiredSize;
			mRequestedDiscard = mDesiredDiscard;
			mSentRequest = QUEUED;
			mFetcher->addToNetworkQueue(this);
			recordTextureStart(false);
			setPriority(LLWorkerThread::PRIORITY_LOW | mWorkPriority);
			
			return false;
		}
		else
		{
			// Shouldn't need to do anything here
			//llassert_always(mFetcher->mNetworkQueue.find(mID) != mFetcher->mNetworkQueue.end());
			// Make certain this is in the network queue
			//mFetcher->addToNetworkQueue(this);
			//setPriority(LLWorkerThread::PRIORITY_LOW | mWorkPriority);
			return false;
		}
	}
	
	if (mState == LOAD_FROM_SIMULATOR)
	{
		if (mFormattedImage.isNull())
		{
			mFormattedImage = new LLImageJ2C;
		}
		if (processSimulatorPackets())
		{
			LL_DEBUGS("Texture") << mID << ": Loaded from Sim. Bytes: " << mFormattedImage->getDataSize() << LL_ENDL;
			mFetcher->removeFromNetworkQueue(this, false);
			if (mFormattedImage.isNull() || !mFormattedImage->getDataSize())
			{
				// processSimulatorPackets() failed
// 				llwarns << "processSimulatorPackets() failed to load buffer" << llendl;
				return true; // failed
			}
			setPriority(LLWorkerThread::PRIORITY_HIGH | mWorkPriority);
			mState = DECODE_IMAGE;
			mWriteToCacheState = SHOULD_WRITE;
			recordTextureDone(false);
		}
		else
		{
			mFetcher->addToNetworkQueue(this); // failsafe
			setPriority(LLWorkerThread::PRIORITY_LOW | mWorkPriority);
			recordTextureStart(false);
		}
		return false;
	}
	
	if (mState == SEND_HTTP_REQ)
	{
		if(mCanUseHTTP)
		{
<<<<<<< HEAD
			//NOTE:
			//control the number of the http requests issued for:
			//1, not opening too many file descriptors at the same time;
			//2, control the traffic of http so udp gets bandwidth.
			//
			static const LLCachedControl<U32> max_http_requests("HTTPMaxRequests", 8);
			static const LLCachedControl<U32> min_http_requests("HTTPMinRequests", 2);
			static const LLCachedControl<F32> throttle_bandwidth("HTTPThrottleBandwidth", 2000);
			// Don't control http bandwidth in Avination, they do it serverside
			if(!gHippoGridManager->getConnectedGrid()->isAvination())
			{
				if(((U32)mFetcher->getNumHTTPRequests() >= max_http_requests) ||
				   ((mFetcher->getTextureBandwidth() > throttle_bandwidth) &&
					((U32)mFetcher->getNumHTTPRequests() > min_http_requests)))
				{
					return false ; //wait.
				}
			}
			else
			{
				if(((U32)mFetcher->getNumHTTPRequests() >= 2))
				{
					return false ; //wait.
				}
			}

			mFetcher->removeFromNetworkQueue(this, false);
			
=======
>>>>>>> e12aaa3f
			S32 cur_size = 0;
			if (mFormattedImage.notNull())
			{
				cur_size = mFormattedImage->getDataSize(); // amount of data we already have
				if (mFormattedImage->getDiscardLevel() == 0)
				{
					// Already have all data.
					mFetcher->removeFromNetworkQueue(this, false);	// Note sure this is necessary, but it's what the old did --Aleric
					if(cur_size > 0)
					{
						// We already have all the data, just decode it
						mLoadedDiscard = mFormattedImage->getDiscardLevel();
						mState = DECODE_IMAGE;
						return false;
					}
					else
					{
						return true ; //abort.
					}
				}
			}

			// Let AICurl decide if we can process more HTTP requests at the moment or not.
			static const LLCachedControl<F32> throttle_bandwidth("HTTPThrottleBandwidth", 2000);
			if (!AIPerServiceRequestQueue::wantsMoreHTTPRequestsFor(mPerServicePtr, mFetcher->getTextureBandwidth() > throttle_bandwidth))
			{
				return false ; //wait.
			}

			mFetcher->removeFromNetworkQueue(this, false);

			mRequestedSize = mDesiredSize - cur_size;
			mRequestedDiscard = mDesiredDiscard;
			mRequestedOffset = cur_size;

			bool res = false;
			if (!mUrl.empty())
			{
				mLoaded = FALSE;
				mGetStatus = 0;
				mGetReason.clear();
				// Note: comparing mFetcher->getTextureBandwidth() with throttle_bandwidth is a bit like
				// comparing apples and oranges, but it's only debug output. The first is the averaged
				// bandwidth used for the body of successfully downloaded textures, averaged over roughtly
				// 10 seconds, in kbits/s. The latter is the limit of the actual http curl downloads,
				// including header and failures for anything (not just textures), averaged over the last
				// second, also in kbits/s.
				static const LLCachedControl<F32> throttle_bandwidth("HTTPThrottleBandwidth", 2000);
				LL_DEBUGS("Texture") << "HTTP GET: " << mID << " Offset: " << mRequestedOffset
									 << " Bytes: " << mRequestedSize
									 << " Bandwidth(kbps): " << mFetcher->getTextureBandwidth() << "/" << throttle_bandwidth
									 << LL_ENDL;
				setPriority(LLWorkerThread::PRIORITY_LOW | mWorkPriority);
				mState = WAIT_HTTP_REQ;	

				mFetcher->addToHTTPQueue(mID);

				if(mRequestedOffset>0)
				{
					// Texture fetching often issues 'speculative' loads that
					// start beyond the end of the actual asset.  Some cache/web
					// systems, e.g. Varnish, will respond to this not with a
					// 416 but with a 200 and the entire asset in the response
					// body.  By ensuring that we always have a partially
					// satisfiable Range request, we avoid that hit to the network.
					// We just have to deal with the overlapping data which is made
					// somewhat harder by the fact that grid services don't necessarily
					// return the Content-Range header on 206 responses.  *Sigh*
					mRequestedSize++;
					mRequestedOffset--;
				}

				// Will call callbackHttpGet when curl request completes
				AIHTTPHeaders headers("Accept", "image/x-j2c");
				// Call LLHTTPClient::request directly instead of LLHTTPClient::getByteRange, because we want to pass a NULL AIEngine.
				if (mRequestedOffset > 0 || mRequestedSize > 0)
				{
					headers.addHeader("Range", llformat("bytes=%d-%d", mRequestedOffset, mRequestedOffset + mRequestedSize - 1));
				}
				LLHTTPClient::request(mUrl, LLHTTPClient::HTTP_GET, NULL,
					new HTTPGetResponder(mFetcher, mID, LLTimer::getTotalTime(), mRequestedSize, mRequestedOffset, true),
					headers/*,*/ DEBUG_CURLIO_PARAM(debug_off), keep_alive, no_does_authentication, allow_compressed_reply, NULL, 0, NULL);
				res = true;
			}
			if (!res)
			{
				llwarns << "HTTP GET request failed for " << mID << llendl;
				resetFormattedData();
				++mHTTPFailCount;
				return true; // failed
			}
			// fall through
		}
		else //can not use http fetch.
		{
			return true ; //abort
		}
	}
	
	if (mState == WAIT_HTTP_REQ)
	{
		if (mLoaded)
		{
			S32 cur_size = mFormattedImage.notNull() ? mFormattedImage->getDataSize() : 0;
			if (mRequestedSize < 0)
			{
				S32 max_attempts;
				if (mGetStatus == HTTP_NOT_FOUND || mGetStatus == HTTP_INTERNAL_ERROR_CURL_TIMEOUT || mGetStatus == HTTP_INTERNAL_ERROR_LOW_SPEED)
				{
					mHTTPFailCount = max_attempts = 1; // Don't retry
					if(mGetStatus == HTTP_NOT_FOUND)
						llwarns << "Texture missing from server (404): " << mUrl << llendl;
					else if (mGetStatus == HTTP_INTERNAL_ERROR_CURL_TIMEOUT || mGetStatus == HTTP_INTERNAL_ERROR_LOW_SPEED)
					{
						if (mGetStatus == HTTP_INTERNAL_ERROR_CURL_TIMEOUT)
						{
							llwarns << "No response from server (HTTP_INTERNAL_ERROR_CURL_TIMEOUT): " << mUrl << llendl;
						}
						else
						{
							llwarns << "Slow response from server (HTTP_INTERNAL_ERROR_LOW_SPEED): " << mUrl << llendl;
						}
						SGHostBlackList::add(mUrl, 60.0, mGetStatus);
					}
					//roll back to try UDP
					if(mCanUseNET)
					{
						resetFormattedData();
						mState = INIT ;
						mCanUseHTTP = false ;
						setPriority(LLWorkerThread::PRIORITY_HIGH | mWorkPriority);
						return false ;
					}
					else
					{
						// UDP is not an option, we are dead
						resetFormattedData();
						return true; // failed
					}
				}
				else if (mGetStatus == HTTP_SERVICE_UNAVAILABLE)
				{
					// *TODO: Should probably introduce a timer here to delay future HTTP requsts
					// for a short time (~1s) to ease server load? Ideally the server would queue
					// requests instead of returning 503... we already limit the number pending.
					++mHTTPFailCount;
					max_attempts = mHTTPFailCount+1; // Keep retrying
					LL_INFOS_ONCE("Texture") << "Texture server busy (503): " << mUrl << LL_ENDL;
				}
				else
				{
					const S32 HTTP_MAX_RETRY_COUNT = 3;
					max_attempts = HTTP_MAX_RETRY_COUNT + 1;
					++mHTTPFailCount;
					llinfos << "HTTP GET failed for: " << mUrl
							<< " Status: " << mGetStatus << " Reason: '" << mGetReason << "'"
							<< " Attempt:" << mHTTPFailCount+1 << "/" << max_attempts << llendl;
				}

				if (mHTTPFailCount >= max_attempts)
				{
					// Make max_attempts attempt at decoding what data we have,
                    // then bail forever on this image
					if (cur_size > 0 && (mHTTPFailCount < (max_attempts+1)) )
					{
						// Use available data
						mLoadedDiscard = mFormattedImage->getDiscardLevel();
						mState = DECODE_IMAGE;
						return false; 
					}
						else
						{
    						//roll back to try UDP
    						if(mCanUseNET)
    						{
								resetFormattedData();
    							mState = INIT ;
    							mCanUseHTTP = false ;
    							setPriority(LLWorkerThread::PRIORITY_HIGH | mWorkPriority);
    							return false ;
    						}
    						else
    						{
    							// UDP is not an option, we are dead
    							resetFormattedData();
                                mState = DONE;
    							return true; // failed
    						}
						}
					}
				else
				{
					mState = SEND_HTTP_REQ;
					return false; // retry
				}
			}

			if(mHttpBuffer.empty())//no data received.
			{
				//abort.
				mState = DONE;
				return true;
			}

			S32 total_size(cur_size + mRequestedSize);
			S32 src_offset(0);

			if(mRequestedOffset && mRequestedOffset != cur_size)
			{
				// In case of a partial response, our offset may
				// not be trivially contiguous with the data we have.
				// Get back into alignment.
				if (mRequestedOffset > cur_size)
				{
					LL_WARNS("Texture") << "Partial HTTP response produces break in image data for texture "
										<< mID << ".  Aborting load."  << LL_ENDL;
					mState = DONE;
					return true;
				}
				src_offset = cur_size - mRequestedOffset;
				total_size -= src_offset;
				mRequestedSize -= src_offset;                   // Make requested values reflect useful part
				mRequestedOffset += src_offset;

			}
			llassert(total_size == cur_size + mRequestedSize);

			if (mFormattedImage.isNull())
			{
				// For now, create formatted image based on extension
				std::string extension = gDirUtilp->getExtension(mUrl);
				mFormattedImage = LLImageFormatted::createFromType(LLImageBase::getCodecFromExtension(extension));
				if (mFormattedImage.isNull())
				{
					mFormattedImage = new LLImageJ2C; // default
				}
			}
			
			if (mHaveAllData && mRequestedDiscard == 0) //the image file is fully loaded.
			{
				mFileSize = total_size;
			}
			else //the file size is unknown.
			{
				mFileSize = total_size + 1 ; //flag the file is not fully loaded.
			}
			
			U8* buffer = (U8*)ALLOCATE_MEM(LLImageBase::getPrivatePool(), total_size);
			if (cur_size > 0)
			{
				memcpy(buffer, mFormattedImage->getData(), cur_size);
			}
			if (mRequestedSize > 0)
			{
				memcpy(buffer + mRequestedOffset, &mHttpBuffer[src_offset], mRequestedSize); // append
			}
			// NOTE: setData releases current data and owns new data (buffer)
			mFormattedImage->setData(buffer, total_size);
			// delete temp data
			std::vector<U8>().swap(mHttpBuffer);
			mLoadedDiscard = mRequestedDiscard;
			mState = DECODE_IMAGE;
			if(mWriteToCacheState != NOT_WRITE)
			{
				mWriteToCacheState = SHOULD_WRITE ;
			}
			setPriority(LLWorkerThread::PRIORITY_HIGH | mWorkPriority);
			return false;
		}
		else
		{
			setPriority(LLWorkerThread::PRIORITY_LOW | mWorkPriority);
			return false;
		}
	}
	
	if (mState == DECODE_IMAGE)
	{
		static LLCachedControl<bool> textures_decode_disabled(gSavedSettings,"TextureDecodeDisabled");

		setPriority(LLWorkerThread::PRIORITY_LOW | mWorkPriority); // Set priority first since Responder may change it
		if (textures_decode_disabled)
		{
			// for debug use, don't decode
			mState = DONE;
			return true;
		}

		if (mDesiredDiscard < 0)
		{
			// We aborted, don't decode
			mState = DONE;
			return true;
		}
		
		if (mFormattedImage->getDataSize() <= 0)
		{
			//llerrs << "Decode entered with invalid mFormattedImage. ID = " << mID << llendl;
			
			//abort, don't decode
			mState = DONE;
			return true;
		}
		if (mLoadedDiscard < 0)
		{
			//llerrs << "Decode entered with invalid mLoadedDiscard. ID = " << mID << llendl;

			//abort, don't decode
			mState = DONE;
			return true;
		}

		mRawImage = NULL;
		mAuxImage = NULL;
		llassert_always(mFormattedImage.notNull());
		S32 discard = mHaveAllData ? 0 : mLoadedDiscard;
		U32 image_priority = LLWorkerThread::PRIORITY_NORMAL | mWorkPriority;
		mDecoded  = FALSE;
		mState = DECODE_IMAGE_UPDATE;
		LL_DEBUGS("Texture") << mID << ": Decoding. Bytes: " << mFormattedImage->getDataSize() << " Discard: " << discard
				<< " All Data: " << mHaveAllData << LL_ENDL;
		mDecodeHandle = mFetcher->mImageDecodeThread->decodeImage(mFormattedImage, image_priority, discard, mNeedsAux,
																  new DecodeResponder(mFetcher, mID, this));
		// fall though
	}
	
	if (mState == DECODE_IMAGE_UPDATE)
	{
		if (mDecoded)
		{
			if (mDecodedDiscard < 0)
			{
				LL_DEBUGS("Texture") << mID << ": Failed to Decode." << LL_ENDL;
				if (mCachedSize > 0 && !mInLocalCache && mRetryAttempt == 0)
				{
					// Cache file should be deleted, try again
// 					llwarns << mID << ": Decode of cached file failed (removed), retrying" << llendl;
					llassert_always(mDecodeHandle == 0);
					mFormattedImage = NULL;
					++mRetryAttempt;
					setPriority(LLWorkerThread::PRIORITY_HIGH | mWorkPriority);
					mState = INIT;
					return false;
				}
				else
				{
// 					llwarns << "UNABLE TO LOAD TEXTURE: " << mID << " RETRIES: " << mRetryAttempt << llendl;
					mState = DONE; // failed
				}
			}
			else
			{
				llassert_always(mRawImage.notNull());
				LL_DEBUGS("Texture") << mID << ": Decoded. Discard: " << mDecodedDiscard
						<< " Raw Image: " << llformat("%dx%d",mRawImage->getWidth(),mRawImage->getHeight()) << LL_ENDL;
				setPriority(LLWorkerThread::PRIORITY_HIGH | mWorkPriority);
				mState = WRITE_TO_CACHE;
			}
			// fall through
		}
		else
		{
			return false;
		}
	}

	if (mState == WRITE_TO_CACHE)
	{
		if (mWriteToCacheState != SHOULD_WRITE || mFormattedImage.isNull())
		{
			// If we're in a local cache or we didn't actually receive any new data,
			// or we failed to load anything, skip
			mState = DONE;
			return false;
		}
		S32 datasize = mFormattedImage->getDataSize();
		if (mFileSize < datasize)	// This could happen when http fetching and sim fetching mixed.
		{
			if (mHaveAllData)
			{
				mFileSize = datasize;
			}
			else
			{
				mFileSize = datasize + 1; // flag not fully loaded.
			}
		}
		llassert_always(datasize);
		setPriority(LLWorkerThread::PRIORITY_LOW | mWorkPriority); // Set priority first since Responder may change it
		U32 cache_priority = mWorkPriority;
		mWritten = FALSE;
		mState = WAIT_ON_WRITE;
		++mCacheWriteCount;
		CacheWriteResponder* responder = new CacheWriteResponder(mFetcher, mID);
		mCacheWriteHandle = mFetcher->mTextureCache->writeToCache(mID, cache_priority,
																  mFormattedImage->getData(), datasize,
																  mFileSize, responder);
		// fall through
	}
	
	if (mState == WAIT_ON_WRITE)
	{
		if (writeToCacheComplete())
		{
			mState = DONE;
			// fall through
		}
		else
		{
			if (mDesiredDiscard < mDecodedDiscard)
			{
				// We're waiting for this write to complete before we can receive more data
				// (we can't touch mFormattedImage until the write completes)
				// Prioritize the write
				mFetcher->mTextureCache->prioritizeWrite(mCacheWriteHandle);
			}
			return false;
		}
	}

	if (mState == DONE)
	{
		if (mDecodedDiscard >= 0 && mDesiredDiscard < mDecodedDiscard)
		{
			// More data was requested, return to INIT
			mState = INIT;
			setPriority(LLWorkerThread::PRIORITY_HIGH | mWorkPriority);
			return false;
		}
		else
		{
			setPriority(LLWorkerThread::PRIORITY_LOW | mWorkPriority);
			return true;
		}
	}
	
	return false;
}

// Called from MAIN thread
void LLTextureFetchWorker::endWork(S32 param, bool aborted)
{
	if (mDecodeHandle != 0)
	{
		mFetcher->mImageDecodeThread->abortRequest(mDecodeHandle, false);
		mDecodeHandle = 0;
	}
	mFormattedImage = NULL;
}

//////////////////////////////////////////////////////////////////////////////

// virtual
void LLTextureFetchWorker::finishWork(S32 param, bool completed)
{
	// The following are required in case the work was aborted
	if (mCacheReadHandle != LLTextureCache::nullHandle())
	{
		mFetcher->mTextureCache->readComplete(mCacheReadHandle, true);
		mCacheReadHandle = LLTextureCache::nullHandle();
	}
	if (mCacheWriteHandle != LLTextureCache::nullHandle())
	{
		mFetcher->mTextureCache->writeComplete(mCacheWriteHandle, true);
		mCacheWriteHandle = LLTextureCache::nullHandle();
	}
}

// virtual
bool LLTextureFetchWorker::deleteOK()
{
	bool delete_ok = true;
	// Allow any pending reads or writes to complete
	if (mCacheReadHandle != LLTextureCache::nullHandle())
	{
		if (mFetcher->mTextureCache->readComplete(mCacheReadHandle, true))
		{
			mCacheReadHandle = LLTextureCache::nullHandle();
		}
		else
		{
			delete_ok = false;
		}
	}
	if (mCacheWriteHandle != LLTextureCache::nullHandle())
	{
		if (mFetcher->mTextureCache->writeComplete(mCacheWriteHandle))
		{
			mCacheWriteHandle = LLTextureCache::nullHandle();
		}
		else
		{
			delete_ok = false;
		}
	}

	if ((haveWork() &&
		 // not ok to delete from these states
		 ((mState >= WRITE_TO_CACHE && mState <= WAIT_ON_WRITE))))
	{
		delete_ok = false;
	}
	
	return delete_ok;
}

void LLTextureFetchWorker::removeFromCache()
{
	if (!mInLocalCache)
	{
		mFetcher->mTextureCache->removeFromCache(mID);
	}
}


//////////////////////////////////////////////////////////////////////////////

bool LLTextureFetchWorker::processSimulatorPackets()
{
	if (mFormattedImage.isNull() || mRequestedSize < 0)
	{
		// not sure how we got here, but not a valid state, abort!
		llassert_always(mDecodeHandle == 0);
		mFormattedImage = NULL;
		return true;
	}
	
	if (mLastPacket >= mFirstPacket)
	{
		S32 buffer_size = mFormattedImage->getDataSize();
		for (S32 i = mFirstPacket; i<=mLastPacket; i++)
		{
			llassert_always(mPackets[i]);
			buffer_size += mPackets[i]->mSize;
		}
		bool have_all_data = mLastPacket >= mTotalPackets-1;
		if (mRequestedSize <= 0)
		{
			// We received a packed but haven't requested anything yet (edge case)
			// Return true (we're "done") since we didn't request anything
			return true;
		}
		if (buffer_size >= mRequestedSize || have_all_data)
		{
			/// We have enough (or all) data
			if (have_all_data)
			{
				mHaveAllData = TRUE;
			}
			S32 cur_size = mFormattedImage->getDataSize();
			if (buffer_size > cur_size)
			{
				/// We have new data
				U8* buffer = (U8*)ALLOCATE_MEM(LLImageBase::getPrivatePool(), buffer_size);
				S32 offset = 0;
				if (cur_size > 0 && mFirstPacket > 0)
				{
					memcpy(buffer, mFormattedImage->getData(), cur_size);
					offset = cur_size;
				}
				for (S32 i=mFirstPacket; i<=mLastPacket; i++)
				{
					memcpy(buffer + offset, mPackets[i]->mData, mPackets[i]->mSize);
					offset += mPackets[i]->mSize;
				}
				// NOTE: setData releases current data
				mFormattedImage->setData(buffer, buffer_size);
			}
			mLoadedDiscard = mRequestedDiscard;
			return true;
		}
	}
	return false;
}

//////////////////////////////////////////////////////////////////////////////

S32 LLTextureFetchWorker::callbackHttpGet(const LLChannelDescriptors& channels,
										   const LLHTTPClient::ResponderBase::buffer_ptr_t& buffer,
										   bool partial, bool success)
{
	S32 data_size = 0 ;

	LLMutexLock lock(&mWorkMutex);

	if (mState != WAIT_HTTP_REQ)
	{
		llwarns << "callbackHttpGet for unrequested fetch worker: " << mID
				<< " req=" << mSentRequest << " state= " << mState << llendl;
		return data_size;
	}
	if (mLoaded)
	{
		llwarns << "Duplicate callback for " << mID.asString() << llendl;
		return data_size; // ignore duplicate callback
	}
	if (success)
	{
		// get length of stream:
		data_size = buffer->countAfter(channels.in(), NULL);

		LL_DEBUGS("Texture") << "HTTP RECEIVED: " << mID.asString() << " Bytes: " << data_size << LL_ENDL;
		if (data_size > 0)
		{
			LLViewerStatsRecorder::instance().textureFetch(data_size);
			// *TODO: set the formatted image data here directly to avoid the copy
			llassert(mHttpBuffer.empty());
			mHttpBuffer.resize(data_size);
			buffer->readAfter(channels.in(), NULL, &mHttpBuffer[0], data_size);
			if (data_size < mRequestedSize && mRequestedDiscard == 0)
			{
				mHaveAllData = TRUE;
			}
			else if (data_size > mRequestedSize)
			{
				// *TODO: This shouldn't be happening any more
				llwarns << "data_size = " << data_size << " > requested: " << mRequestedSize << llendl;
				mHaveAllData = TRUE;
				mRequestedOffset = 0;
				llassert_always(mDecodeHandle == 0);
				mFormattedImage = NULL; // discard any previous data we had
			}
		}
		else
		{
			// We requested data but received none (and no error),
			// so presumably we have all of it
			mHaveAllData = TRUE;
		}
		mRequestedSize = data_size;
	}
	else
	{
		mRequestedSize = -1; // error
	}
	mLoaded = TRUE;
	setPriority(LLWorkerThread::PRIORITY_HIGH | mWorkPriority);

	LLViewerStatsRecorder::instance().log(0.2f);
	return data_size ;
}

//////////////////////////////////////////////////////////////////////////////

void LLTextureFetchWorker::callbackCacheRead(bool success, LLImageFormatted* image,
											 S32 imagesize, BOOL islocal)
{
	LLMutexLock lock(&mWorkMutex);
	if (mState != LOAD_FROM_TEXTURE_CACHE)
	{
// 		llwarns << "Read callback for " << mID << " with state = " << mState << llendl;
		return;
	}
	if (success)
	{
		llassert_always(imagesize >= 0);
		mFileSize = imagesize;
		mFormattedImage = image;
		mImageCodec = image->getCodec();
		mInLocalCache = islocal;
		if (mFileSize != 0 && mFormattedImage->getDataSize() >= mFileSize)
		{
			mHaveAllData = TRUE;
		}
	}
	mLoaded = TRUE;
	setPriority(LLWorkerThread::PRIORITY_HIGH | mWorkPriority);
}

void LLTextureFetchWorker::callbackCacheWrite(bool success)
{
	LLMutexLock lock(&mWorkMutex);
	if (mState != WAIT_ON_WRITE)
	{
// 		llwarns << "Write callback for " << mID << " with state = " << mState << llendl;
		return;
	}
	mWritten = TRUE;
	setPriority(LLWorkerThread::PRIORITY_HIGH | mWorkPriority);
}

//////////////////////////////////////////////////////////////////////////////

void LLTextureFetchWorker::callbackDecoded(bool success, LLImageRaw* raw, LLImageRaw* aux)
{
	LLMutexLock lock(&mWorkMutex);
	if (mDecodeHandle == 0)
	{
		return; // aborted, ignore
	}
	if (mState != DECODE_IMAGE_UPDATE)
	{
// 		llwarns << "Decode callback for " << mID << " with state = " << mState << llendl;
		mDecodeHandle = 0;
		return;
	}
	llassert_always(mFormattedImage.notNull());
	
	mDecodeHandle = 0;
	if (success)
	{
		llassert_always(raw);
		mRawImage = raw;
		mAuxImage = aux;
		mDecodedDiscard = mFormattedImage->getDiscardLevel();
 		LL_DEBUGS("Texture") << mID << ": Decode Finished. Discard: " << mDecodedDiscard
							 << " Raw Image: " << llformat("%dx%d",mRawImage->getWidth(),mRawImage->getHeight()) << LL_ENDL;
	}
	else
	{
		if (mFormattedImage.notNull())
		{
			LL_WARNS("Texture") << "DECODE FAILED: id = " << mID << ", Discard = " << (S32)mFormattedImage->getDiscardLevel() << LL_ENDL;
		}
		else
		{
			LL_WARNS("Texture") << "DECODE FAILED: id = " << mID << ", mFormattedImage is Null!" << LL_ENDL;
		}
		removeFromCache();
		mDecodedDiscard = -1; // Redundant, here for clarity and paranoia
	}
	mDecoded = TRUE;
// 	llinfos << mID << " : DECODE COMPLETE " << llendl;
	setPriority(LLWorkerThread::PRIORITY_HIGH | mWorkPriority);
	mCacheReadTime = mCacheReadTimer.getElapsedTimeF32();
}

//////////////////////////////////////////////////////////////////////////////

bool LLTextureFetchWorker::writeToCacheComplete()
{
	// Complete write to cache
	if (mCacheWriteHandle != LLTextureCache::nullHandle())
	{
		if (!mWritten)
		{
			return false;
		}
		if (mFetcher->mTextureCache->writeComplete(mCacheWriteHandle))
		{
			mCacheWriteHandle = LLTextureCache::nullHandle();
		}
		else
		{
			return false;
		}
	}
	return true;
}


// Threads:  Ttf
void LLTextureFetchWorker::recordTextureStart(bool is_http)
{
	if (! mMetricsStartTime)
	{
		mMetricsStartTime = LLViewerAssetStatsFF::get_timestamp();
	}
	LLViewerAssetStatsFF::record_enqueue_thread1(LLViewerAssetType::AT_TEXTURE,
												 is_http,
												 LLImageBase::TYPE_AVATAR_BAKE == mType);
}


// Threads:  Ttf
void LLTextureFetchWorker::recordTextureDone(bool is_http)
{
	if (mMetricsStartTime)
	{
		LLViewerAssetStatsFF::record_response_thread1(LLViewerAssetType::AT_TEXTURE,
													  is_http,
													  LLImageBase::TYPE_AVATAR_BAKE == mType,
													  LLViewerAssetStatsFF::get_timestamp() - mMetricsStartTime);
		mMetricsStartTime = 0;
	}
	LLViewerAssetStatsFF::record_dequeue_thread1(LLViewerAssetType::AT_TEXTURE,
												 is_http,
												 LLImageBase::TYPE_AVATAR_BAKE == mType);
}

//////////////////////////////////////////////////////////////////////////////
//////////////////////////////////////////////////////////////////////////////
// public

LLTextureFetch::LLTextureFetch(LLTextureCache* cache, LLImageDecodeThread* imagedecodethread, bool threaded, bool qa_mode)
	: LLWorkerThread("TextureFetch", threaded, true),
	  mDebugCount(0),
	  mDebugPause(FALSE),
	  mPacketCount(0),
	  mBadPacketCount(0),
	  mTextureCache(cache),
	  mImageDecodeThread(imagedecodethread),
	  mTextureBandwidth(0),
	  mHTTPTextureBits(0),
	  mTotalHTTPRequests(0),
	  mQAMode(qa_mode),
	  mTotalCacheReadCount(0U),
	  mTotalCacheWriteCount(0U)
{
	mTextureInfo.setUpLogging(gSavedSettings.getBOOL("LogTextureDownloadsToViewerLog"), gSavedSettings.getBOOL("LogTextureDownloadsToSimulator"), gSavedSettings.getU32("TextureLoggingThreshold"));
}

LLTextureFetch::~LLTextureFetch()
{
	clearDeleteList() ;

	
	// ~LLQueuedThread() called here
}

bool LLTextureFetch::createRequest(const std::string& url, const LLUUID& id, const LLHost& host, F32 priority,
								   S32 w, S32 h, S32 c, S32 desired_discard, bool needs_aux, bool can_use_http)
{
	if (mDebugPause)
	{
		return false;
	}
	
	LLTextureFetchWorker* worker = getWorker(id);
	if (worker)
	{
		if (worker->mHost != host)
		{
			llwarns << "LLTextureFetch::createRequest " << id << " called with multiple hosts: "
					<< host << " != " << worker->mHost << llendl;
			removeRequest(worker, true);
			worker = NULL;
			return false;
		}
	}

	S32 desired_size;
	std::string exten = gDirUtilp->getExtension(url);
	if (!url.empty() && (!exten.empty() && LLImageBase::getCodecFromExtension(exten) != IMG_CODEC_J2C))
	{
		// Only do partial requests for J2C at the moment
		//llinfos << "Merov : LLTextureFetch::createRequest(), blocking fetch on " << url << llendl; 
		desired_size = MAX_IMAGE_DATA_SIZE;
		desired_discard = 0;
	}
	else if (desired_discard == 0)
	{
		// if we want the entire image, and we know its size, then get it all
		// (calcDataSizeJ2C() below makes assumptions about how the image
		// was compressed - this code ensures that when we request the entire image,
		// we really do get it.)
		desired_size = MAX_IMAGE_DATA_SIZE;
	}
	else if (w*h*c > 0)
	{
		// If the requester knows the dimensions of the image,
		// this will calculate how much data we need without having to parse the header

		desired_size = LLImageJ2C::calcDataSizeJ2C(w, h, c, desired_discard);
	}
	else
	{
		desired_size = TEXTURE_CACHE_ENTRY_SIZE;
		desired_discard = MAX_DISCARD_LEVEL;
	}

	
	if (worker)
	{
		if (worker->wasAborted())
		{
			return false; // need to wait for previous aborted request to complete
		}
		worker->lockWorkMutex();
		worker->mActiveCount++;
		worker->mNeedsAux = needs_aux;
		worker->setImagePriority(priority);
		worker->setDesiredDiscard(desired_discard, desired_size);
		worker->setCanUseHTTP(can_use_http) ;
		if (!worker->haveWork())
		{
			worker->mState = LLTextureFetchWorker::INIT;
			worker->unlockWorkMutex();
			worker->addWork(0, LLWorkerThread::PRIORITY_HIGH | worker->mWorkPriority);
		}
		else
		{
			worker->unlockWorkMutex();
		}
	}
	else
	{
		worker = new LLTextureFetchWorker(this, url, id, host, priority, desired_discard, desired_size);
		lockQueue() ;
		mRequestMap[id] = worker;
		unlockQueue() ;

		worker->lockWorkMutex();
		worker->mActiveCount++;
		worker->mNeedsAux = needs_aux;
		worker->setCanUseHTTP(can_use_http) ;
		worker->unlockWorkMutex();
	}

 	//llinfos << "REQUESTED: " << id << " Discard: " << desired_discard << llendl;
	return true;
}

// protected
void LLTextureFetch::addToNetworkQueue(LLTextureFetchWorker* worker)
{
	lockQueue();
	bool in_request_map = (mRequestMap.find(worker->mID) != mRequestMap.end());
	unlockQueue();
	LLMutexLock lock(&mNetworkQueueMutex);
	if (in_request_map)
	{
		// only add to the queue if in the request map
		// i.e. a delete has not been requested
		mNetworkQueue.insert(worker->mID);
	}
	for (cancel_queue_t::iterator iter1 = mCancelQueue.begin();
		 iter1 != mCancelQueue.end(); ++iter1)
	{
		iter1->second.erase(worker->mID);
	}
}

void LLTextureFetch::removeFromNetworkQueue(LLTextureFetchWorker* worker, bool cancel)
{
	LLMutexLock lock(&mNetworkQueueMutex);
	size_t erased = mNetworkQueue.erase(worker->mID);
	if (cancel && erased > 0)
	{
		mCancelQueue[worker->mHost].insert(worker->mID);
	}
}

// protected
void LLTextureFetch::addToHTTPQueue(const LLUUID& id)
{
	LLMutexLock lock(&mNetworkQueueMutex);
	mHTTPTextureQueue.insert(id);
	mTotalHTTPRequests++;
}

void LLTextureFetch::removeFromHTTPQueue(const LLUUID& id, S32 received_size)
{
	LLMutexLock lock(&mNetworkQueueMutex);
	mHTTPTextureQueue.erase(id);
	mHTTPTextureBits += received_size * 8; // Approximate - does not include header bits	
}

void LLTextureFetch::deleteRequest(const LLUUID& id, bool cancel)
{
	lockQueue() ;
	LLTextureFetchWorker* worker = getWorkerAfterLock(id);

	removeRequest(worker, cancel, false);
}

void LLTextureFetch::removeRequest(LLTextureFetchWorker* worker, bool cancel, bool bNeedsLock)
{
	if(!worker)
	{
		if(!bNeedsLock)
			unlockQueue() ;
		return;
	}
	if(bNeedsLock)
		lockQueue() ;

	size_t erased_1 = mRequestMap.erase(worker->mID);
	unlockQueue() ;

	llassert_always(erased_1 > 0) ;
	removeFromNetworkQueue(worker, cancel);
	llassert_always(!(worker->getFlags(LLWorkerClass::WCF_DELETE_REQUESTED))) ;

	worker->scheduleDelete();	
}

void LLTextureFetch::deleteAllRequests()
{
	while(1)
	{
		lockQueue();
		if(mRequestMap.empty())
		{
			unlockQueue() ;
			break;
		}

		LLTextureFetchWorker* worker = mRequestMap.begin()->second;

		removeRequest(worker, true, false);
	}
}

S32 LLTextureFetch::getNumRequests() 
{ 
	lockQueue() ;
	S32 size = (S32)mRequestMap.size(); 
	unlockQueue() ;

	return size ;
}

U32 LLTextureFetch::getTotalNumHTTPRequests()
{
	mNetworkQueueMutex.lock() ;
	U32 size = mTotalHTTPRequests ;
	mNetworkQueueMutex.unlock() ;

	return size ;
}

// call lockQueue() first!
LLTextureFetchWorker* LLTextureFetch::getWorkerAfterLock(const LLUUID& id)
{
	LLTextureFetchWorker* res = NULL;
	map_t::iterator iter = mRequestMap.find(id);
	if (iter != mRequestMap.end())
	{
		res = iter->second;
	}
	return res;
}

LLTextureFetchWorker* LLTextureFetch::getWorker(const LLUUID& id)
{
	LLMutexLock lock(&mQueueMutex) ;

	return getWorkerAfterLock(id) ;
}


bool LLTextureFetch::getRequestFinished(const LLUUID& id, S32& discard_level,
										LLPointer<LLImageRaw>& raw, LLPointer<LLImageRaw>& aux)
{
	bool res = false;
	LLTextureFetchWorker* worker = getWorker(id);
	if (worker)
	{
		if (worker->wasAborted())
		{
			res = true;
		}
		else if (!worker->haveWork())
		{
			// Should only happen if we set mDebugPause...
			if (!mDebugPause)
			{
// 				llwarns << "Adding work for inactive worker: " << id << llendl;
				worker->addWork(0, LLWorkerThread::PRIORITY_HIGH | worker->mWorkPriority);
			}
		}
		else if (worker->checkWork())
		{
			worker->lockWorkMutex();
			discard_level = worker->mDecodedDiscard;
			raw = worker->mRawImage;
			aux = worker->mAuxImage;
			F32 cache_read_time = worker->mCacheReadTime;
			if (cache_read_time != 0.f)
			{
				sCacheReadLatency.addValue(cache_read_time * 1000.f);
			}
			res = true;
			LL_DEBUGS("Texture") << id << ": Request Finished. State: " << worker->mState << " Discard: " << discard_level << LL_ENDL;
			worker->unlockWorkMutex();
		}
		else
		{
			worker->lockWorkMutex();
			if ((worker->mDecodedDiscard >= 0) &&
				(worker->mDecodedDiscard < discard_level || discard_level < 0) &&
				(worker->mState >= LLTextureFetchWorker::WAIT_ON_WRITE))
			{
				// Not finished, but data is ready
				discard_level = worker->mDecodedDiscard;
				raw = worker->mRawImage;
				aux = worker->mAuxImage;
			}
			worker->unlockWorkMutex();
		}
	}
	else
	{
		res = true;
	}
	return res;
}

bool LLTextureFetch::updateRequestPriority(const LLUUID& id, F32 priority)
{
	bool res = false;
	LLTextureFetchWorker* worker = getWorker(id);
	if (worker)
	{
		worker->lockWorkMutex();
		worker->setImagePriority(priority);
		worker->unlockWorkMutex();
		res = true;
	}
	return res;
}

//
// May be called from any thread

//virtual
S32 LLTextureFetch::getPending()
{
	S32 res;
	lockData();
    {
        LLMutexLock lock(&mQueueMutex);
        
        res = mRequestQueue.size();
    }
	unlockData();
	return res;
}

// Locks:  Ct
// virtual
bool LLTextureFetch::runCondition()
{
	// Caller is holding the lock on LLThread's condition variable.
	
	// LLQueuedThread, unlike its base class LLThread, makes this a
	// private method which is unfortunate.  I want to use it directly
	// but I'm going to have to re-implement the logic here (or change
	// declarations, which I don't want to do right now).
	//
	// Changes here may need to be reflected in getPending().
	
	bool have_no_commands(false);
	{
		LLMutexLock lock(&mQueueMutex);									// +Mfq
		
		have_no_commands = mCommands.empty();
	}																	// -Mfq
	
	return ! (have_no_commands
			  && (mRequestQueue.empty() && mIdleThread));		// From base class
}

//////////////////////////////////////////////////////////////////////////////

// MAIN THREAD (unthreaded envs), WORKER THREAD (threaded envs)
void LLTextureFetch::commonUpdate()
{
	// Run a cross-thread command, if any.
	cmdDoWork();
}


// MAIN THREAD
//virtual
S32 LLTextureFetch::update(F32 max_time_ms)
{
	{
		mNetworkQueueMutex.lock() ;

		gTextureList.sTextureBits += mHTTPTextureBits ;
		mHTTPTextureBits = 0 ;

		mNetworkQueueMutex.unlock() ;
	}

	S32 res = LLWorkerThread::update(max_time_ms);
	
	if (!mDebugPause)
	{
		// this is the startup state when send_complete_agent_movement() message is sent.
		// Before this, the RequestImages message sent by sendRequestListToSimulators 
		// won't work so don't bother trying
		if (LLStartUp::getStartupState() > STATE_AGENT_SEND)
		{
			sendRequestListToSimulators();
		}
	}

	if (!mThreaded)
	{
		commonUpdate();
	}

	return res;
}

//called in the MAIN thread after the TextureCacheThread shuts down.
void LLTextureFetch::shutDownTextureCacheThread() 
{
	if(mTextureCache)
	{
		llassert_always(mTextureCache->isQuitting() || mTextureCache->isStopped()) ;
		mTextureCache = NULL ;
	}
}
	
//called in the MAIN thread after the ImageDecodeThread shuts down.
void LLTextureFetch::shutDownImageDecodeThread() 
{
	if(mImageDecodeThread)
	{
		llassert_always(mImageDecodeThread->isQuitting() || mImageDecodeThread->isStopped()) ;
		mImageDecodeThread = NULL ;
	}
}

// Threads:  Ttf
void LLTextureFetch::startThread()
{
}

// Threads:  Ttf
void LLTextureFetch::endThread()
{
	LL_INFOS("Texture") << "CacheReads:  " << mTotalCacheReadCount
						<< ", CacheWrites:  " << mTotalCacheWriteCount
						<< ", TotalHTTPReq:  " << getTotalNumHTTPRequests()
						<< LL_ENDL;
}

// Threads:  Ttf
void LLTextureFetch::threadedUpdate()
{
	// Limit update frequency
	const F32 PROCESS_TIME = 0.05f; 
	static LLFrameTimer process_timer;
	if (process_timer.getElapsedTimeF32() < PROCESS_TIME)
	{
		return;
	}
	process_timer.reset();
	
	commonUpdate();

#if 0
	const F32 INFO_TIME = 1.0f; 
	static LLFrameTimer info_timer;
	if (info_timer.getElapsedTimeF32() >= INFO_TIME)
	{
		S32 q = mCurlGetRequest->getQueued();
		if (q > 0)
		{
			llinfos << "Queued gets: " << q << llendl;
			info_timer.reset();
		}
	}
#endif
	
}

//////////////////////////////////////////////////////////////////////////////

void LLTextureFetch::sendRequestListToSimulators()
{
	// All requests
	const F32 REQUEST_DELTA_TIME = 0.10f; // 10 fps
	
	// Sim requests
	const S32 IMAGES_PER_REQUEST = 50;
	const F32 SIM_LAZY_FLUSH_TIMEOUT = 10.0f; // temp
	const F32 MIN_REQUEST_TIME = 1.0f;
	const F32 MIN_DELTA_PRIORITY = 1000.f;

	// Periodically, gather the list of textures that need data from the network
	// And send the requests out to the simulators
	static LLFrameTimer timer;
	if (timer.getElapsedTimeF32() < REQUEST_DELTA_TIME)
	{
		return;
	}
	timer.reset();
	
	// Send requests
	typedef std::set<LLTextureFetchWorker*,LLTextureFetchWorker::Compare> request_list_t;
	typedef std::map< LLHost, request_list_t > work_request_map_t;
	work_request_map_t requests;
	{
	LLMutexLock lock2(&mNetworkQueueMutex);
	for (queue_t::iterator iter = mNetworkQueue.begin(); iter != mNetworkQueue.end(); )
	{
		queue_t::iterator curiter = iter++;
		LLTextureFetchWorker* req = getWorker(*curiter);
		if (!req)
		{
			// This happens when a request was removed from mRequestMap in a race
			// with adding it to mNetworkQueue by doWork (see SNOW-196).
			mNetworkQueue.erase(curiter);
			continue;
		}
		if ((req->mState != LLTextureFetchWorker::LOAD_FROM_NETWORK) &&
			(req->mState != LLTextureFetchWorker::LOAD_FROM_SIMULATOR))
		{
			// We already received our URL, remove from the queue
			llwarns << "Worker: " << req->mID << " in mNetworkQueue but in wrong state: " << req->mState << llendl;
			mNetworkQueue.erase(curiter);
			continue;
		}
		if (req->mID == mDebugID)
		{
			mDebugCount++; // for setting breakpoints
		}
		if (req->mSentRequest == LLTextureFetchWorker::SENT_SIM &&
			req->mTotalPackets > 0 &&
			req->mLastPacket >= req->mTotalPackets-1)
		{
			// We have all the packets... make sure this is high priority
// 			req->setPriority(LLWorkerThread::PRIORITY_HIGH | req->mWorkPriority);
			continue;
		}
		F32 elapsed = req->mRequestedTimer.getElapsedTimeF32();
		{
			F32 delta_priority = llabs(req->mRequestedPriority - req->mImagePriority);
			if ((req->mSimRequestedDiscard != req->mDesiredDiscard) ||
				(delta_priority > MIN_DELTA_PRIORITY && elapsed >= MIN_REQUEST_TIME) ||
				(elapsed >= SIM_LAZY_FLUSH_TIMEOUT))
			{
				requests[req->mHost].insert(req);
			}
		}
	}
	}

	for (work_request_map_t::iterator iter1 = requests.begin();
		 iter1 != requests.end(); ++iter1)
	{
		LLHost host = iter1->first;
		// invalid host = use agent host
		if (host == LLHost::invalid)
		{
			host = gAgent.getRegionHost();
		}

		S32 sim_request_count = 0;
		
		for (request_list_t::iterator iter2 = iter1->second.begin();
			 iter2 != iter1->second.end(); ++iter2)
		{
			LLTextureFetchWorker* req = *iter2;
			if (gMessageSystem)
			{
				if (req->mSentRequest != LLTextureFetchWorker::SENT_SIM)
				{
					// Initialize packet data based on data read from cache
					req->lockWorkMutex();
					req->setupPacketData();
					req->unlockWorkMutex();
				}
				if (0 == sim_request_count)
				{
					gMessageSystem->newMessageFast(_PREHASH_RequestImage);
					gMessageSystem->nextBlockFast(_PREHASH_AgentData);
					gMessageSystem->addUUIDFast(_PREHASH_AgentID, gAgent.getID());
					gMessageSystem->addUUIDFast(_PREHASH_SessionID, gAgent.getSessionID());
				}
				S32 packet = req->mLastPacket + 1;
				gMessageSystem->nextBlockFast(_PREHASH_RequestImage);
				gMessageSystem->addUUIDFast(_PREHASH_Image, req->mID);
				gMessageSystem->addS8Fast(_PREHASH_DiscardLevel, (S8)req->mDesiredDiscard);
				gMessageSystem->addF32Fast(_PREHASH_DownloadPriority, req->mImagePriority);
				gMessageSystem->addU32Fast(_PREHASH_Packet, packet);
				gMessageSystem->addU8Fast(_PREHASH_Type, req->mType);
// 				llinfos << "IMAGE REQUEST: " << req->mID << " Discard: " << req->mDesiredDiscard
// 						<< " Packet: " << packet << " Priority: " << req->mImagePriority << llendl;

				static LLCachedControl<bool> log_to_viewer_log(gSavedSettings,"LogTextureDownloadsToViewerLog");
				static LLCachedControl<bool> log_to_sim(gSavedSettings,"LogTextureDownloadsToSimulator");
				if (log_to_viewer_log || log_to_sim)
				{
					mTextureInfo.setRequestStartTime(req->mID, LLTimer::getTotalTime());
					mTextureInfo.setRequestOffset(req->mID, 0);
					mTextureInfo.setRequestSize(req->mID, 0);
					mTextureInfo.setRequestType(req->mID, LLTextureInfoDetails::REQUEST_TYPE_UDP);
				}

				req->lockWorkMutex();
				req->mSentRequest = LLTextureFetchWorker::SENT_SIM;
				req->mSimRequestedDiscard = req->mDesiredDiscard;
				req->mRequestedPriority = req->mImagePriority;
				req->mRequestedTimer.reset();
				req->unlockWorkMutex();
				sim_request_count++;
				if (sim_request_count >= IMAGES_PER_REQUEST)
				{
// 					llinfos << "REQUESTING " << sim_request_count << " IMAGES FROM HOST: " << host.getIPString() << llendl;

					gMessageSystem->sendSemiReliable(host, NULL, NULL);
					sim_request_count = 0;
				}
			}
		}
		if (gMessageSystem && sim_request_count > 0 && sim_request_count < IMAGES_PER_REQUEST)
		{
// 			llinfos << "REQUESTING " << sim_request_count << " IMAGES FROM HOST: " << host.getIPString() << llendl;
			gMessageSystem->sendSemiReliable(host, NULL, NULL);
			sim_request_count = 0;
		}
	}
	
	// Send cancelations
	{
	LLMutexLock lock2(&mNetworkQueueMutex);
	if (gMessageSystem && !mCancelQueue.empty())
	{
		for (cancel_queue_t::iterator iter1 = mCancelQueue.begin();
			 iter1 != mCancelQueue.end(); ++iter1)
		{
			LLHost host = iter1->first;
			if (host == LLHost::invalid)
			{
				host = gAgent.getRegionHost();
			}
			S32 request_count = 0;
			for (queue_t::iterator iter2 = iter1->second.begin();
				 iter2 != iter1->second.end(); ++iter2)
			{
				if (0 == request_count)
				{
					gMessageSystem->newMessageFast(_PREHASH_RequestImage);
					gMessageSystem->nextBlockFast(_PREHASH_AgentData);
					gMessageSystem->addUUIDFast(_PREHASH_AgentID, gAgent.getID());
					gMessageSystem->addUUIDFast(_PREHASH_SessionID, gAgent.getSessionID());
				}
				gMessageSystem->nextBlockFast(_PREHASH_RequestImage);
				gMessageSystem->addUUIDFast(_PREHASH_Image, *iter2);
				gMessageSystem->addS8Fast(_PREHASH_DiscardLevel, -1);
				gMessageSystem->addF32Fast(_PREHASH_DownloadPriority, 0);
				gMessageSystem->addU32Fast(_PREHASH_Packet, 0);
				gMessageSystem->addU8Fast(_PREHASH_Type, 0);
// 				llinfos << "CANCELING IMAGE REQUEST: " << (*iter2) << llendl;

				request_count++;
				if (request_count >= IMAGES_PER_REQUEST)
				{
					gMessageSystem->sendSemiReliable(host, NULL, NULL);
					request_count = 0;
				}
			}
			if (request_count > 0 && request_count < IMAGES_PER_REQUEST)
			{
				gMessageSystem->sendSemiReliable(host, NULL, NULL);
			}
		}
		mCancelQueue.clear();
	}
	}
}

//////////////////////////////////////////////////////////////////////////////

bool LLTextureFetchWorker::insertPacket(S32 index, U8* data, S32 size)
{
	mRequestedTimer.reset();
	if (index >= mTotalPackets)
	{
// 		llwarns << "Received Image Packet " << index << " > max: " << mTotalPackets << " for image: " << mID << llendl;
		return false;
	}
	if (index > 0 && index < mTotalPackets-1 && size != MAX_IMG_PACKET_SIZE)
	{
// 		llwarns << "Received bad sized packet: " << index << ", " << size << " != " << MAX_IMG_PACKET_SIZE << " for image: " << mID << llendl;
		return false;
	}
	
	if (index >= (S32)mPackets.size())
	{
		mPackets.resize(index+1, (PacketData*)NULL); // initializes v to NULL pointers
	}
	else if (mPackets[index] != NULL)
	{
// 		llwarns << "Received duplicate packet: " << index << " for image: " << mID << llendl;
		return false;
	}

	mPackets[index] = new PacketData(data, size);
	while (mLastPacket+1 < (S32)mPackets.size() && mPackets[mLastPacket+1] != NULL)
	{
		++mLastPacket;
	}
	return true;
}

bool LLTextureFetch::receiveImageHeader(const LLHost& host, const LLUUID& id, U8 codec, U16 packets, U32 totalbytes,
										U16 data_size, U8* data)
{
	LLTextureFetchWorker* worker = getWorker(id);
	bool res = true;

	++mPacketCount;
	
	if (!worker)
	{
// 		llwarns << "Received header for non active worker: " << id << llendl;
		res = false;
	}
	else if (worker->mState != LLTextureFetchWorker::LOAD_FROM_NETWORK ||
			 worker->mSentRequest != LLTextureFetchWorker::SENT_SIM)
	{
// 		llwarns << "receiveImageHeader for worker: " << id
// 				<< " in state: " << LLTextureFetchWorker::sStateDescs[worker->mState]
// 				<< " sent: " << worker->mSentRequest << llendl;
		res = false;
	}
	else if (worker->mLastPacket != -1)
	{
		// check to see if we've gotten this packet before
// 		llwarns << "Received duplicate header for: " << id << llendl;
		res = false;
	}
	else if (!data_size)
	{
// 		llwarns << "Img: " << id << ":" << " Empty Image Header" << llendl;
		res = false;
	}
	if (!res)
	{
		mNetworkQueueMutex.lock();										// +Mfnq
		++mBadPacketCount;
		mCancelQueue[host].insert(id);
		mNetworkQueueMutex.unlock();									// -Mfnq 
		return false;
	}

	LLViewerStatsRecorder::instance().textureFetch(data_size);
	LLViewerStatsRecorder::instance().log(0.1f);

	worker->lockWorkMutex();


	//	Copy header data into image object
	worker->mImageCodec = codec;
	worker->mTotalPackets = packets;
		worker->mFileSize = (S32)totalbytes;	
		llassert_always(totalbytes > 0);
		llassert_always(data_size == FIRST_PACKET_SIZE || data_size == worker->mFileSize);
		res = worker->insertPacket(0, data, data_size);
		worker->setPriority(LLWorkerThread::PRIORITY_HIGH | worker->mWorkPriority);
		worker->mState = LLTextureFetchWorker::LOAD_FROM_SIMULATOR;
		worker->unlockWorkMutex();
		return res;
}

bool LLTextureFetch::receiveImagePacket(const LLHost& host, const LLUUID& id, U16 packet_num, U16 data_size, U8* data)
{
	LLTextureFetchWorker* worker = getWorker(id);
	bool res = true;

	++mPacketCount;
	
	if (!worker)
	{
// 		llwarns << "Received packet " << packet_num << " for non active worker: " << id << llendl;
		res = false;
	}
	else if (worker->mLastPacket == -1)
	{
// 		llwarns << "Received packet " << packet_num << " before header for: " << id << llendl;
		res = false;
	}
	else if (!data_size)
	{
// 		llwarns << "Img: " << id << ":" << " Empty Image Header" << llendl;
		res = false;
	}
	if (!res)
	{
		mNetworkQueueMutex.lock();										// +Mfnq
		++mBadPacketCount;
		mCancelQueue[host].insert(id);
		mNetworkQueueMutex.unlock();									// -Mfnq
		return false;
	}
	
	LLViewerStatsRecorder::instance().textureFetch(data_size);
	LLViewerStatsRecorder::instance().log(0.1f);

	worker->lockWorkMutex();

	
	res = worker->insertPacket(packet_num, data, data_size);
	
	if ((worker->mState == LLTextureFetchWorker::LOAD_FROM_SIMULATOR) ||
		(worker->mState == LLTextureFetchWorker::LOAD_FROM_NETWORK))
	{
		worker->setPriority(LLWorkerThread::PRIORITY_HIGH | worker->mWorkPriority);
		worker->mState = LLTextureFetchWorker::LOAD_FROM_SIMULATOR;
	}
	else
	{
// 		llwarns << "receiveImagePacket " << packet_num << "/" << worker->mLastPacket << " for worker: " << id
// 				<< " in state: " << LLTextureFetchWorker::sStateDescs[worker->mState] << llendl;
		removeFromNetworkQueue(worker, true); // failsafe
	}

	if(packet_num >= (worker->mTotalPackets - 1))
	{
		static LLCachedControl<bool> log_to_viewer_log(gSavedSettings,"LogTextureDownloadsToViewerLog");
		static LLCachedControl<bool> log_to_sim(gSavedSettings,"LogTextureDownloadsToSimulator");

		if (log_to_viewer_log || log_to_sim)
		{
			U64 timeNow = LLTimer::getTotalTime();
			mTextureInfo.setRequestSize(id, worker->mFileSize);
			mTextureInfo.setRequestCompleteTimeAndLog(id, timeNow);
		}
	}
	worker->unlockWorkMutex();

	return res;
}

//////////////////////////////////////////////////////////////////////////////
BOOL LLTextureFetch::isFromLocalCache(const LLUUID& id)
{
	BOOL from_cache = FALSE;

	LLTextureFetchWorker* worker = getWorker(id);
	if (worker)
	{
		worker->lockWorkMutex();
		from_cache = worker->mInLocalCache;
		worker->unlockWorkMutex();
	}

	return from_cache;
}

S32 LLTextureFetch::getFetchState(const LLUUID& id, F32& data_progress_p, F32& requested_priority_p,
								  U32& fetch_priority_p, F32& fetch_dtime_p, F32& request_dtime_p, bool& can_use_http)
{
	S32 state = LLTextureFetchWorker::INVALID;
	F32 data_progress = 0.0f;
	F32 requested_priority = 0.0f;
	F32 fetch_dtime = 999999.f;
	F32 request_dtime = 999999.f;
	U32 fetch_priority = 0;
	
	LLTextureFetchWorker* worker = getWorker(id);
	if (worker && worker->haveWork())
	{
		worker->lockWorkMutex();
		state = worker->mState;
		fetch_dtime = worker->mFetchTimer.getElapsedTimeF32();
		request_dtime = worker->mRequestedTimer.getElapsedTimeF32();
		if (worker->mFileSize > 0)
		{
			if (state == LLTextureFetchWorker::LOAD_FROM_SIMULATOR)
			{
				S32 data_size = FIRST_PACKET_SIZE + (worker->mLastPacket-1) * MAX_IMG_PACKET_SIZE;
				data_size = llmax(data_size, 0);
				data_progress = (F32)data_size / (F32)worker->mFileSize;
			}
			else if (worker->mFormattedImage.notNull())
			{
				data_progress = (F32)worker->mFormattedImage->getDataSize() / (F32)worker->mFileSize;
			}
		}
		if (state >= LLTextureFetchWorker::LOAD_FROM_NETWORK && state <= LLTextureFetchWorker::WAIT_HTTP_REQ)
		{
			requested_priority = worker->mRequestedPriority;
		}
		else
		{
			requested_priority = worker->mImagePriority;
		}
		fetch_priority = worker->getPriority();
		can_use_http = worker->getCanUseHTTP() ;
		worker->unlockWorkMutex();
	}
	data_progress_p = data_progress;
	requested_priority_p = requested_priority;
	fetch_priority_p = fetch_priority;
	fetch_dtime_p = fetch_dtime;
	request_dtime_p = request_dtime;
	return state;
}

void LLTextureFetch::dump()
{
	llinfos << "LLTextureFetch REQUESTS:" << llendl;
	for (request_queue_t::iterator iter = mRequestQueue.begin();
		 iter != mRequestQueue.end(); ++iter)
	{
		LLQueuedThread::QueuedRequest* qreq = *iter;
		LLWorkerThread::WorkRequest* wreq = (LLWorkerThread::WorkRequest*)qreq;
		LLTextureFetchWorker* worker = (LLTextureFetchWorker*)wreq->getWorkerClass();
		llinfos << " ID: " << worker->mID
				<< " PRI: " << llformat("0x%08x",wreq->getPriority())
				<< " STATE: " << worker->sStateDescs[worker->mState]
				<< llendl;
	}

	llinfos << "LLTextureFetch ACTIVE_HTTP:" << llendl;
	for (queue_t::const_iterator iter(mHTTPTextureQueue.begin());
		 mHTTPTextureQueue.end() != iter;
		 ++iter)
	{
		llinfos << " ID: " << (*iter) << llendl;
	}
}

// Threads:  T*
void LLTextureFetch::updateStateStats(U32 cache_read, U32 cache_write)
{
	LLMutexLock lock(&mQueueMutex);										// +Mfq

	mTotalCacheReadCount += cache_read;
	mTotalCacheWriteCount += cache_write;
}																		// -Mfq


// Threads:  T*
void LLTextureFetch::getStateStats(U32 * cache_read, U32 * cache_write)
{
	U32 ret1(0U), ret2(0U);
	
	{
		LLMutexLock lock(&mQueueMutex);									// +Mfq
		ret1 = mTotalCacheReadCount;
		ret2 = mTotalCacheWriteCount;
	}																	// -Mfq
	
	*cache_read = ret1;
	*cache_write = ret2;
}
// Threads:  T*
void LLTextureFetch::commandSetRegion(U64 region_handle)
{
	TFReqSetRegion * req = new TFReqSetRegion(region_handle);

	cmdEnqueue(req);
}

// Threads:  T*
void LLTextureFetch::commandSendMetrics(const std::string & caps_url,
										const LLUUID & session_id,
										const LLUUID & agent_id,
										LLViewerAssetStats * main_stats)
{
	TFReqSendMetrics * req = new TFReqSendMetrics(caps_url, session_id, agent_id, main_stats);

	cmdEnqueue(req);
}
// Threads:  T*
void LLTextureFetch::commandDataBreak()
{
	// The pedantically correct way to implement this is to create a command
	// request object in the above fashion and enqueue it.  However, this is
	// simple data of an advisorial not operational nature and this case
	// of shared-write access is tolerable.

	LLTextureFetch::svMetricsDataBreak = true;
}

// Threads:  T*
void LLTextureFetch::cmdEnqueue(TFRequest * req)
{
	lockQueue();														// +Mfq
	mCommands.push_back(req);
	unlockQueue();														// -Mfq

	unpause();
}

// Threads:  T*
LLTextureFetch::TFRequest * LLTextureFetch::cmdDequeue()
{
	TFRequest * ret = 0;
	
	lockQueue();														// +Mfq
	if (! mCommands.empty())
	{
		ret = mCommands.front();
		mCommands.erase(mCommands.begin());
	}
	unlockQueue();														// -Mfq

	return ret;
}

// Threads:  Ttf
void LLTextureFetch::cmdDoWork()
{
	if (mDebugPause)
	{
		return;  // debug: don't do any work
	}

	TFRequest * req = cmdDequeue();
	if (req)
	{
		// One request per pass should really be enough for this.
		req->doWork(this);
		delete req;
	}
}

//////////////////////////////////////////////////////////////////////////////

// Private (anonymous) class methods implementing the command scheme.

namespace
{


// Example of a simple notification handler for metrics
// delivery notification.  Earlier versions of the code used
// a Responder that tried harder to detect delivery breaks
// but it really isn't that important.  If someone wants to
// revisit that effort, here is a place to start.
class AssetReportHandler : public LLHTTPClient::ResponderWithCompleted
{
public:

	// Threads:  Ttf
	/*virtual*/ virtual void completed(U32 status, std::string const& reason, LLSD const& content)
	{
		if (status)
		{
			LL_WARNS("Texture") << "Successfully delivered asset metrics to grid."
								<< LL_ENDL;
		}
		else
		{
			LL_WARNS("Texture") << "Error delivering asset metrics to grid.  Reason:  "
								<< status << LL_ENDL;
		}
	}
	
	/*virtual*/ AIHTTPTimeoutPolicy const& getHTTPTimeoutPolicy(void) const { return assetReportHandler_timeout; }
	/*virtual*/ char const* getName(void) const { return "AssetReportHandler"; }
}; // end class AssetReportHandler


/**
 * Implements the 'Set Region' command.
 *
 * Thread:  Thread1 (TextureFetch)
 */
bool
TFReqSetRegion::doWork(LLTextureFetch *)
{
	LLViewerAssetStatsFF::set_region_thread1(mRegionHandle);

	return true;
}


TFReqSendMetrics::~TFReqSendMetrics()
{
	delete mMainStats;
	mMainStats = 0;
}


/**
 * Implements the 'Send Metrics' command.  Takes over
 * ownership of the passed LLViewerAssetStats pointer.
 *
 * Thread:  Thread1 (TextureFetch)
 */
bool
TFReqSendMetrics::doWork(LLTextureFetch * fetcher)
{
	if (! gViewerAssetStatsThread1)
		return true;

	static volatile bool reporting_started(false);
	static volatile S32 report_sequence(0);
    
	// We've taken over ownership of the stats copy at this
	// point.  Get a working reference to it for merging here
	// but leave it in 'this'.  Destructor will rid us of it.
	LLViewerAssetStats & main_stats = *mMainStats;

	// Merge existing stats into those from main, convert to LLSD
	main_stats.merge(*gViewerAssetStatsThread1);
	LLSD merged_llsd = main_stats.asLLSD(true);

	// Add some additional meta fields to the content
	merged_llsd["session_id"] = mSessionID;
	merged_llsd["agent_id"] = mAgentID;
	merged_llsd["message"] = "ViewerAssetMetrics";					// Identifies the type of metrics
	merged_llsd["sequence"] = report_sequence;						// Sequence number
	merged_llsd["initial"] = ! reporting_started;					// Initial data from viewer
	merged_llsd["break"] = LLTextureFetch::svMetricsDataBreak;		// Break in data prior to this report
		
	// Update sequence number
	if (S32_MAX == ++report_sequence)
		report_sequence = 0;
	reporting_started = true;
	
	// Limit the size of the stats report if necessary.
	merged_llsd["truncated"] = truncate_viewer_metrics(10, merged_llsd);

	if (! mCapsURL.empty())
	{
		if(fetcher->isQAMode() || true)	//Assuming the 'true' will vanish eventually.
			LLHTTPClient::post(mCapsURL, merged_llsd, new AssetReportHandler());
		else
			LLHTTPClient::post(mCapsURL, merged_llsd, new LLHTTPClient::ResponderIgnore());
		LLTextureFetch::svMetricsDataBreak = false;
	}
	else
	{
		LLTextureFetch::svMetricsDataBreak = true;
	}

	// In QA mode, Metrics submode, log the result for ease of testing
	if (fetcher->isQAMode())
	{
		LL_INFOS("Textures") << ll_pretty_print_sd(merged_llsd) << LL_ENDL;
	}

	gViewerAssetStatsThread1->reset();

	return true;
}


bool
truncate_viewer_metrics(int max_regions, LLSD & metrics)
{
	static const LLSD::String reg_tag("regions");
	static const LLSD::String duration_tag("duration");
	
	LLSD & reg_map(metrics[reg_tag]);
	if (reg_map.size() <= max_regions)
	{
		return false;
	}

	// Build map of region hashes ordered by duration
	typedef std::multimap<LLSD::Real, int> reg_ordered_list_t;
	reg_ordered_list_t regions_by_duration;

	int ind(0);
	LLSD::array_const_iterator it_end(reg_map.endArray());
	for (LLSD::array_const_iterator it(reg_map.beginArray()); it_end != it; ++it, ++ind)
	{
		LLSD::Real duration = (*it)[duration_tag].asReal();
		regions_by_duration.insert(reg_ordered_list_t::value_type(duration, ind));
	}

	// Build a replacement regions array with the longest-persistence regions
	LLSD new_region(LLSD::emptyArray());
	reg_ordered_list_t::const_reverse_iterator it2_end(regions_by_duration.rend());
	reg_ordered_list_t::const_reverse_iterator it2(regions_by_duration.rbegin());
	for (int i(0); i < max_regions && it2_end != it2; ++i, ++it2)
	{
		new_region.append(reg_map[it2->second]);
	}
	reg_map = new_region;
	
	return true;
}

} // end of anonymous namespace
<|MERGE_RESOLUTION|>--- conflicted
+++ resolved
@@ -1249,37 +1249,6 @@
 	{
 		if(mCanUseHTTP)
 		{
-<<<<<<< HEAD
-			//NOTE:
-			//control the number of the http requests issued for:
-			//1, not opening too many file descriptors at the same time;
-			//2, control the traffic of http so udp gets bandwidth.
-			//
-			static const LLCachedControl<U32> max_http_requests("HTTPMaxRequests", 8);
-			static const LLCachedControl<U32> min_http_requests("HTTPMinRequests", 2);
-			static const LLCachedControl<F32> throttle_bandwidth("HTTPThrottleBandwidth", 2000);
-			// Don't control http bandwidth in Avination, they do it serverside
-			if(!gHippoGridManager->getConnectedGrid()->isAvination())
-			{
-				if(((U32)mFetcher->getNumHTTPRequests() >= max_http_requests) ||
-				   ((mFetcher->getTextureBandwidth() > throttle_bandwidth) &&
-					((U32)mFetcher->getNumHTTPRequests() > min_http_requests)))
-				{
-					return false ; //wait.
-				}
-			}
-			else
-			{
-				if(((U32)mFetcher->getNumHTTPRequests() >= 2))
-				{
-					return false ; //wait.
-				}
-			}
-
-			mFetcher->removeFromNetworkQueue(this, false);
-			
-=======
->>>>>>> e12aaa3f
 			S32 cur_size = 0;
 			if (mFormattedImage.notNull())
 			{
