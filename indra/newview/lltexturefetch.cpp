/**
 * @file lltexturefetch.cpp
 * @brief Object which fetches textures from the cache and/or network
 *
 * $LicenseInfo:firstyear=2000&license=viewerlgpl$
 * Second Life Viewer Source Code
 * Copyright (C) 2010, Linden Research, Inc.
 * 
 * This library is free software; you can redistribute it and/or
 * modify it under the terms of the GNU Lesser General Public
 * License as published by the Free Software Foundation;
 * version 2.1 of the License only.
 * 
 * This library is distributed in the hope that it will be useful,
 * but WITHOUT ANY WARRANTY; without even the implied warranty of
 * MERCHANTABILITY or FITNESS FOR A PARTICULAR PURPOSE.  See the GNU
 * Lesser General Public License for more details.
 * 
 * You should have received a copy of the GNU Lesser General Public
 * License along with this library; if not, write to the Free Software
 * Foundation, Inc., 51 Franklin Street, Fifth Floor, Boston, MA  02110-1301  USA
 * 
 * Linden Research, Inc., 945 Battery Street, San Francisco, CA  94111  USA
 * $/LicenseInfo$
 */

#include "llviewerprecompiledheaders.h"

#include <iostream>

#include <boost/regex.hpp>
#include <boost/lexical_cast.hpp>

#include "llstl.h"
#include "message.h"

#include "lltexturefetch.h"

#include "llcurl.h"
#include "lldir.h"
#include "llhttpclient.h"
#include "llhttpstatuscodes.h"
#include "llimage.h"
#include "llimagej2c.h"
#include "llimageworker.h"
#include "llworkerthread.h"
#include "message.h"

#include "llagent.h"
#include "lltexturecache.h"
#include "llviewercontrol.h"
#include "llviewertexturelist.h"
#include "llviewertexture.h"
#include "llviewerregion.h"
#include "llviewerstats.h"
#include "llviewerstatsrecorder.h"
<<<<<<< HEAD
=======
#include "llviewerassetstats.h"
>>>>>>> c9ab38d4
#include "llworld.h"
#include "llsdutil.h"
#include "llstartup.h"
#include "llsdserialize.h"
#include "llbuffer.h"

class AIHTTPTimeoutPolicy;
extern AIHTTPTimeoutPolicy HTTPGetResponder_timeout;
extern AIHTTPTimeoutPolicy lcl_responder_timeout;
extern AIHTTPTimeoutPolicy assetReportHandler_timeout;

LLStat LLTextureFetch::sCacheHitRate("texture_cache_hits", 128);
LLStat LLTextureFetch::sCacheReadLatency("texture_cache_read_latency", 128);

LLStat LLTextureFetch::sCacheHitRate("texture_cache_hits", 128);
LLStat LLTextureFetch::sCacheReadLatency("texture_cache_read_latency", 128);

//////////////////////////////////////////////////////////////////////////////
class LLTextureFetchWorker : public LLWorkerClass
{
	friend class LLTextureFetch;
	friend class HTTPGetResponder;
	
private:
	class CacheReadResponder : public LLTextureCache::ReadResponder
	{
	public:
		CacheReadResponder(LLTextureFetch* fetcher, const LLUUID& id, LLImageFormatted* image)
			: mFetcher(fetcher), mID(id)
		{
			setImage(image);
		}
		virtual void completed(bool success)
		{
			LLTextureFetchWorker* worker = mFetcher->getWorker(mID);
			if (worker)
			{
 				worker->callbackCacheRead(success, mFormattedImage, mImageSize, mImageLocal);
			}
		}
	private:
		LLTextureFetch* mFetcher;
		LLUUID mID;
	};

	class CacheWriteResponder : public LLTextureCache::WriteResponder
	{
	public:
		CacheWriteResponder(LLTextureFetch* fetcher, const LLUUID& id)
			: mFetcher(fetcher), mID(id)
		{
		}
		virtual void completed(bool success)
		{
			LLTextureFetchWorker* worker = mFetcher->getWorker(mID);
			if (worker)
			{
				worker->callbackCacheWrite(success);
			}
		}
	private:
		LLTextureFetch* mFetcher;
		LLUUID mID;
	};
	
	class DecodeResponder : public LLImageDecodeThread::Responder
	{
	public:
		DecodeResponder(LLTextureFetch* fetcher, const LLUUID& id, LLTextureFetchWorker* worker)
			: mFetcher(fetcher), mID(id), mWorker(worker)
		{
		}
		virtual void completed(bool success, LLImageRaw* raw, LLImageRaw* aux)
		{
			LLTextureFetchWorker* worker = mFetcher->getWorker(mID);
			if (worker)
			{
 				worker->callbackDecoded(success, raw, aux);
			}
		}
	private:
		LLTextureFetch* mFetcher;
		LLUUID mID;
		LLTextureFetchWorker* mWorker; // debug only (may get deleted from under us, use mFetcher/mID)
	};

	struct Compare
	{
		// lhs < rhs
		bool operator()(const LLTextureFetchWorker* lhs, const LLTextureFetchWorker* rhs) const
		{
			// greater priority is "less"
			const F32 lpriority = lhs->mImagePriority;
			const F32 rpriority = rhs->mImagePriority;
			if (lpriority > rpriority) // higher priority
				return true;
			else if (lpriority < rpriority)
				return false;
			else
				return lhs < rhs;
		}
	};
	
public:
	/*virtual*/ bool doWork(S32 param); // Called from LLWorkerThread::processRequest()
	/*virtual*/ void finishWork(S32 param, bool completed); // called from finishRequest() (WORK THREAD)
	/*virtual*/ bool deleteOK(); // called from update() (WORK THREAD)

	~LLTextureFetchWorker();
	// void relese() { --mActiveCount; }

	S32 callbackHttpGet(const LLChannelDescriptors& channels,
						 const LLHTTPClient::ResponderBase::buffer_ptr_t& buffer,
						 bool partial, bool success);
	void callbackCacheRead(bool success, LLImageFormatted* image,
						   S32 imagesize, BOOL islocal);
	void callbackCacheWrite(bool success);
	void callbackDecoded(bool success, LLImageRaw* raw, LLImageRaw* aux);
	
	void setGetStatus(U32 status, const std::string& reason)
	{
		LLMutexLock lock(&mWorkMutex);

		mGetStatus = status;
		mGetReason = reason;
	}

	void setCanUseHTTP(bool can_use_http) { mCanUseHTTP = can_use_http; }
	bool getCanUseHTTP() const { return mCanUseHTTP; }

	LLTextureFetch & getFetcher() { return *mFetcher; }
	
protected:
	LLTextureFetchWorker(LLTextureFetch* fetcher, const std::string& url, const LLUUID& id, const LLHost& host,
						 F32 priority, S32 discard, S32 size);

private:
	/*virtual*/ void startWork(S32 param); // called from addWork() (MAIN THREAD)
	/*virtual*/ void endWork(S32 param, bool aborted); // called from doWork() (MAIN THREAD)

	void resetFormattedData();
	
	void setImagePriority(F32 priority);
	void setDesiredDiscard(S32 discard, S32 size);
	bool insertPacket(S32 index, U8* data, S32 size);
	void clearPackets();
	void setupPacketData();
	U32 calcWorkPriority();
	void removeFromCache();
	bool processSimulatorPackets();
	bool writeToCacheComplete();
	
	// Threads:  Ttf
	void recordTextureStart(bool is_http);

	// Threads:  Ttf
	void recordTextureDone(bool is_http);

	void lockWorkMutex() { mWorkMutex.lock(); }
	void unlockWorkMutex() { mWorkMutex.unlock(); }

private:
	enum e_state // mState
	{
		// NOTE: Affects LLTextureBar::draw in lltextureview.cpp (debug hack)
		INVALID = 0,
		INIT,
		LOAD_FROM_TEXTURE_CACHE,
		CACHE_POST,
		LOAD_FROM_NETWORK,
		LOAD_FROM_SIMULATOR,
		SEND_HTTP_REQ,
		WAIT_HTTP_REQ,
		DECODE_IMAGE,
		DECODE_IMAGE_UPDATE,
		WRITE_TO_CACHE,
		WAIT_ON_WRITE,
		DONE
	};
	enum e_request_state // mSentRequest
	{
		UNSENT = 0,
		QUEUED = 1,
		SENT_SIM = 2
	};
	enum e_write_to_cache_state //mWriteToCacheState
	{
		NOT_WRITE = 0,
		CAN_WRITE = 1,
		SHOULD_WRITE = 2
	};
	static const char* sStateDescs[];
	e_state mState;
	e_write_to_cache_state mWriteToCacheState;
	LLTextureFetch* mFetcher;
	LLPointer<LLImageFormatted> mFormattedImage;
	LLPointer<LLImageRaw> mRawImage;
	LLPointer<LLImageRaw> mAuxImage;
	LLUUID mID;
	LLHost mHost;
	std::string mUrl;
	U8 mType;
	F32 mImagePriority;
	U32 mWorkPriority;
	F32 mRequestedPriority;
	S32 mDesiredDiscard;
	S32 mSimRequestedDiscard;
	S32 mRequestedDiscard;
	S32 mLoadedDiscard;
	S32 mDecodedDiscard;
	LLFrameTimer mRequestedTimer;
	LLFrameTimer mFetchTimer;
	LLTimer			mCacheReadTimer;
	F32				mCacheReadTime;
	LLTextureCache::handle_t mCacheReadHandle;
	LLTextureCache::handle_t mCacheWriteHandle;
	std::vector<U8> mHttpBuffer;
	S32 mRequestedSize;
	S32 mRequestedOffset;
	S32 mDesiredSize;
	S32 mFileSize;
	S32 mCachedSize;	
	e_request_state mSentRequest;
	handle_t mDecodeHandle;
	BOOL mLoaded;
	BOOL mDecoded;
	BOOL mWritten;
	BOOL mNeedsAux;
	BOOL mHaveAllData;
	BOOL mInLocalCache;
	bool mCanUseHTTP ;
	bool mCanUseNET ; //can get from asset server.
	S32 mHTTPFailCount;
	S32 mRetryAttempt;
	S32 mActiveCount;
	U32 mGetStatus;
	std::string mGetReason;
	
	// Work Data
	LLMutex mWorkMutex;
	struct PacketData
	{
		PacketData(U8* data, S32 size) { mData = data; mSize = size; }
		~PacketData() { clearData(); }
		void clearData() { delete[] mData; mData = NULL; }
		U8* mData;
		U32 mSize;
	};
	std::vector<PacketData*> mPackets;
	S32 mFirstPacket;
	S32 mLastPacket;
	U16 mTotalPackets;
	U8 mImageCodec;
<<<<<<< HEAD
=======

	LLViewerAssetStats::duration_t mMetricsStartTime;
	// State history
	U32						mCacheReadCount;
	U32						mCacheWriteCount;
>>>>>>> c9ab38d4
};

//////////////////////////////////////////////////////////////////////////////
class HTTPGetResponder : public LLHTTPClient::ResponderWithCompleted
{
	LOG_CLASS(HTTPGetResponder);
public:
	HTTPGetResponder(LLTextureFetch* fetcher, const LLUUID& id, U64 startTime, S32 requestedSize, U32 offset, bool redir)
		: mFetcher(fetcher)
		, mID(id)
		, mStartTime(startTime)
		, mRequestedSize(requestedSize)
		, mRequestedOffset(offset)
		, mFollowRedir(redir)
	{
	}
	~HTTPGetResponder()
	{
	}

#if 0 //Apparently, SL never sends content-range and instead sends transfer-encoding: chunked, so disabling for now
	/*virtual*/ bool needsHeaders(void) const { return true; }

	/*virtual*/ void completedHeaders(U32 status, std::string const& reason, AIHTTPReceivedHeaders const& headers) {
		llinfos << "Texture fetch HTTP status: " << status << llendl;
		llinfos << "Texture fetch headers: " << headers << llendl;
		//example: Content-Range: 1000-3979/3980  Content-Length: 2980
		static const boost::regex pattern("\\w*bytes\\w+(\\d+)-(\\d+)/(\\d+)");
		std::string	rangehdr;
		if (headers.getFirstValue("content-range", rangehdr)){
			llinfos << "Have content-range header" <<llendl;
			boost::smatch match;
			llassert_always(boost::regex_match(rangehdr, match, pattern));
			llassert(match.length() == 3);

			std::string lengthhdr;
			if(headers.getFirstValue("content-length",lengthhdr)) {
				//insert length checking
			}
		}
	}
#endif

	/*virtual*/ void completedRaw(U32 status, const std::string& reason,
							  const LLChannelDescriptors& channels,
							  const buffer_ptr_t& buffer)
	{
		static LLCachedControl<bool> log_to_viewer_log(gSavedSettings,"LogTextureDownloadsToViewerLog");
		static LLCachedControl<bool> log_to_sim(gSavedSettings,"LogTextureDownloadsToSimulator");
		static LLCachedControl<bool> log_texture_traffic(gSavedSettings,"LogTextureNetworkTraffic") ;

		if (log_to_viewer_log || log_to_sim)
		{
			mFetcher->mTextureInfo.setRequestStartTime(mID, mStartTime);
			U64 timeNow = LLTimer::getTotalTime();
			mFetcher->mTextureInfo.setRequestType(mID, LLTextureInfoDetails::REQUEST_TYPE_HTTP);
			mFetcher->mTextureInfo.setRequestSize(mID, mRequestedSize);
			mFetcher->mTextureInfo.setRequestOffset(mID, mRequestedOffset);
			mFetcher->mTextureInfo.setRequestCompleteTimeAndLog(mID, timeNow);
		}

		LL_DEBUGS("Texture") << "HTTP COMPLETE: " << mID << LL_ENDL;
		LLTextureFetchWorker* worker = mFetcher->getWorker(mID);
		if (worker)
		{
			bool success = false;
			bool partial = false;
			if (HTTP_OK <= status &&  status < HTTP_MULTIPLE_CHOICES)
			{
				success = true;
				if (HTTP_PARTIAL_CONTENT == status) // partial information
				{
					partial = true;
				}
			}
			if (!success)
			{
				worker->setGetStatus(status, reason);
// 				llwarns << "CURL GET FAILED, status:" << status << " reason:" << reason << llendl;
			}
			S32 data_size = worker->callbackHttpGet(channels, buffer, partial, success);
			
			if(log_texture_traffic && data_size > 0)
			{
				LLViewerTexture* tex = LLViewerTextureManager::findTexture(mID) ;
				if(tex)
				{
					gTotalTextureBytesPerBoostLevel[tex->getBoostLevel()] += data_size ;
				}
			}

			mFetcher->removeFromHTTPQueue(mID, data_size);
<<<<<<< HEAD
=======
			worker->recordTextureDone(true);
>>>>>>> c9ab38d4
		}
		else
		{
			mFetcher->removeFromHTTPQueue(mID);
 			llwarns << "Worker not found: " << mID << llendl;
		}
	}
	
	/*virtual*/ bool followRedir() const
	{
		return mFollowRedir;
	}
	
	/*virtual*/ AIHTTPTimeoutPolicy const& getHTTPTimeoutPolicy(void) const { return HTTPGetResponder_timeout; }
	/*virtual*/ char const* getName(void) const { return "HTTPGetResponder"; }

private:
	LLTextureFetch* mFetcher;
	LLUUID mID;
	U64 mStartTime;
	S32 mRequestedSize;
	U32 mRequestedOffset;
	bool mFollowRedir;
};

//////////////////////////////////////////////////////////////////////////////

class SGHostBlackList{
	static const int MAX_ERRORCOUNT = 20;
	struct BlackListEntry {
		std::string host;
		U64 timeUntil;
		U32 reason;
		int errorCount;
	};

	typedef std::vector<BlackListEntry> blacklist_t;
	//Why is it a vector? because using std::map for just 1-2 values is insane-ish.
	typedef blacklist_t::iterator iter;
	static blacklist_t blacklist;

	static bool is_obsolete(BlackListEntry entry) {
			U64 now = LLTimer::getTotalTime();
			return (now > entry.timeUntil);
	} //should make a functor. if i cared.

	static void cleanup() {
		std::remove_if(blacklist.begin(), blacklist.end(), is_obsolete);
	}

	static iter find(std::string host) {
		cleanup();
		for(blacklist_t::iterator i = blacklist.begin(); i != blacklist.end(); ++i) {
			if (i->host.find(host) == 0) return i;
		}
		return blacklist.end();
	}

public:
	static bool isBlacklisted(std::string url) {
		iter found = find(url);
		bool r = (found != blacklist.end()) && (found->errorCount > MAX_ERRORCOUNT);
		return r;
	}

	static void add(std::string url, float timeout, U32 reason) {
		llwarns << "Requested adding to blacklist: " << url << llendl;
		BlackListEntry entry;
		entry.host = url.substr(0, url.rfind("/"));
		if (entry.host.empty()) return;
		entry.timeUntil = LLTimer::getTotalTime() + timeout*1000;
		entry.reason = reason;
		entry.errorCount = 0;
		iter found = find(entry.host);
		if(found != blacklist.end()) {
			entry.errorCount = found->errorCount + 1;
			*found = entry;
			if (entry.errorCount > MAX_ERRORCOUNT) {
				std::string s;
				microsecondsToTimecodeString(entry.timeUntil, s);
				llwarns << "Blacklisting address " << entry.host
					<< "is blacklisted for " << timeout 
					<< " seconds because of error " << reason
					<< llendl;
			}
		}
		else blacklist.push_back(entry);
	}
};

SGHostBlackList::blacklist_t SGHostBlackList::blacklist;

#if 0
//call every time a connection is opened
//return true if connecting allowed
static bool sgConnectionThrottle() {
	const U32 THROTTLE_TIMESTEPS_PER_SECOND = 10;
	static const LLCachedControl<U32> max_connections_per_second("HTTPRequestRate", 30);
	U32 max_connections = max_connections_per_second/THROTTLE_TIMESTEPS_PER_SECOND;
	const U32 timestep = USEC_PER_SEC/THROTTLE_TIMESTEPS_PER_SECOND;
	U64 now = LLTimer::getTotalTime();
	std::deque<U64> timestamps;
	while(!timestamps.empty() && (timestamps[0]<=now-timestep)) {
		timestamps.pop_front();
	}
	if(timestamps.size() < max_connections) {
		//llinfos << "throttle pass" << llendl;
		timestamps.push_back(now);
		return true;
	} else {
		//llinfos << "throttle fail" << llendl;
		return false;
	}
}
#endif

<<<<<<< HEAD
=======
//////////////////////////////////////////////////////////////////////////////

// Cross-thread messaging for asset metrics.

/**
 * @brief Base class for cross-thread requests made of the fetcher
 *
 * I believe the intent of the LLQueuedThread class was to
 * have these operations derived from LLQueuedThread::QueuedRequest
 * but the texture fetcher has elected to manage the queue
 * in its own manner.  So these are free-standing objects which are
 * managed in simple FIFO order on the mCommands queue of the
 * LLTextureFetch object.
 *
 * What each represents is a simple command sent from an
 * outside thread into the TextureFetch thread to be processed
 * in order and in a timely fashion (though not an absolute
 * higher priority than other operations of the thread).
 * Each operation derives a new class from the base customizing
 * members, constructors and the doWork() method to effect
 * the command.
 *
 * The flow is one-directional.  There are two global instances
 * of the LLViewerAssetStats collector, one for the main program's
 * thread pointed to by gViewerAssetStatsMain and one for the
 * TextureFetch thread pointed to by gViewerAssetStatsThread1.
 * Common operations has each thread recording metrics events
 * into the respective collector unconcerned with locking and
 * the state of any other thread.  But when the agent moves into
 * a different region or the metrics timer expires and a report
 * needs to be sent back to the grid, messaging across threads
 * is required to distribute data and perform global actions.
 * In pseudo-UML, it looks like:
 *
 *                       Main                 Thread1
 *                        .                      .
 *                        .                      .
 *                     +-----+                   .
 *                     | AM  |                   .
 *                     +--+--+                   .
 *      +-------+         |                      .
 *      | Main  |      +--+--+                   .
 *      |       |      | SRE |---.               .
 *      | Stats |      +-----+    \              .
 *      |       |         |        \  (uuid)  +-----+
 *      | Coll. |      +--+--+      `-------->| SR  |
 *      +-------+      | MSC |                +--+--+
 *         | ^         +-----+                   |
 *         | |  (uuid)  / .                   +-----+ (uuid)
 *         |  `--------'  .                   | MSC |---------.
 *         |              .                   +-----+         |
 *         |           +-----+                   .            v
 *         |           | TE  |                   .        +-------+
 *         |           +--+--+                   .        | Thd1  |
 *         |              |                      .        |       |
 *         |           +-----+                   .        | Stats |
 *          `--------->| RSC |                   .        |       |
 *                     +--+--+                   .        | Coll. |
 *                        |                      .        +-------+
 *                     +--+--+                   .            |
 *                     | SME |---.               .            |
 *                     +-----+    \              .            |
 *                        .        \ (clone)  +-----+         |
 *                        .         `-------->| SM  |         |
 *                        .                   +--+--+         |
 *                        .                      |            |
 *                        .                   +-----+         |
 *                        .                   | RSC |<--------'
 *                        .                   +-----+
 *                        .                      |
 *                        .                   +-----+
 *                        .                   | CP  |--> HTTP POST
 *                        .                   +-----+
 *                        .                      .
 *                        .                      .
 *
 *
 * Key:
 *
 * SRE - Set Region Enqueued.  Enqueue a 'Set Region' command in
 *       the other thread providing the new UUID of the region.
 *       TFReqSetRegion carries the data.
 * SR  - Set Region.  New region UUID is sent to the thread-local
 *       collector.
 * SME - Send Metrics Enqueued.  Enqueue a 'Send Metrics' command
 *       including an ownership transfer of a cloned LLViewerAssetStats.
 *       TFReqSendMetrics carries the data.
 * SM  - Send Metrics.  Global metrics reporting operation.  Takes
 *       the cloned stats from the command, merges it with the
 *       thread's local stats, converts to LLSD and sends it on
 *       to the grid.
 * AM  - Agent Moved.  Agent has completed some sort of move to a
 *       new region.
 * TE  - Timer Expired.  Metrics timer has expired (on the order
 *       of 10 minutes).
 * CP  - CURL Post
 * MSC - Modify Stats Collector.  State change in the thread-local
 *       collector.  Typically a region change which affects the
 *       global pointers used to find the 'current stats'.
 * RSC - Read Stats Collector.  Extract collector data cloning it
 *       (i.e. deep copy) when necessary.
 *
 */
class LLTextureFetch::TFRequest // : public LLQueuedThread::QueuedRequest
{
public:
	// Default ctors and assignment operator are correct.

	virtual ~TFRequest()
		{}

	// Patterned after QueuedRequest's method but expected behavior
	// is different.  Always expected to complete on the first call
	// and work dispatcher will assume the same and delete the
	// request after invocation.
	virtual bool doWork(LLTextureFetch * fetcher) = 0;
};

namespace 
{

/**
 * @brief Implements a 'Set Region' cross-thread command.
 *
 * When an agent moves to a new region, subsequent metrics need
 * to be binned into a new or existing stats collection in 1:1
 * relationship with the region.  We communicate this region
 * change across the threads involved in the communication with
 * this message.
 *
 * Corresponds to LLTextureFetch::commandSetRegion()
 */
class TFReqSetRegion : public LLTextureFetch::TFRequest
{
public:
	TFReqSetRegion(U64 region_handle)
		: LLTextureFetch::TFRequest(),
		  mRegionHandle(region_handle)
		{}
	TFReqSetRegion & operator=(const TFReqSetRegion &);	// Not defined

	virtual ~TFReqSetRegion()
		{}

	virtual bool doWork(LLTextureFetch * fetcher);
		
public:
	const U64 mRegionHandle;
};


/**
 * @brief Implements a 'Send Metrics' cross-thread command.
 *
 * This is the big operation.  The main thread gathers metrics
 * for a period of minutes into LLViewerAssetStats and other
 * objects then makes a snapshot of the data by cloning the
 * collector.  This command transfers the clone, along with a few
 * additional arguments (UUIDs), handing ownership to the
 * TextureFetch thread.  It then merges its own data into the
 * cloned copy, converts to LLSD and kicks off an HTTP POST of
 * the resulting data to the currently active metrics collector.
 *
 * Corresponds to LLTextureFetch::commandSendMetrics()
 */
class TFReqSendMetrics : public LLTextureFetch::TFRequest
{
public:
    /**
	 * Construct the 'Send Metrics' command to have the TextureFetch
	 * thread add and log metrics data.
	 *
	 * @param	caps_url		URL of a "ViewerMetrics" Caps target
	 *							to receive the data.  Does not have to
	 *							be associated with a particular region.
	 *
	 * @param	session_id		UUID of the agent's session.
	 *
	 * @param	agent_id		UUID of the agent.  (Being pure here...)
	 *
	 * @param	main_stats		Pointer to a clone of the main thread's
	 *							LLViewerAssetStats data.  Thread1 takes
	 *							ownership of the copy and disposes of it
	 *							when done.
	 */
	TFReqSendMetrics(const std::string & caps_url,
					 const LLUUID & session_id,
					 const LLUUID & agent_id,
					 LLViewerAssetStats * main_stats)
		: LLTextureFetch::TFRequest(),
		  mCapsURL(caps_url),
		  mSessionID(session_id),
		  mAgentID(agent_id),
		  mMainStats(main_stats)
		{}
	TFReqSendMetrics & operator=(const TFReqSendMetrics &);	// Not defined

	virtual ~TFReqSendMetrics();

	virtual bool doWork(LLTextureFetch * fetcher);
		
public:
	const std::string mCapsURL;
	const LLUUID mSessionID;
	const LLUUID mAgentID;
	LLViewerAssetStats * mMainStats;
};

/*
 * Examines the merged viewer metrics report and if found to be too long,
 * will attempt to truncate it in some reasonable fashion.
 *
 * @param		max_regions		Limit of regions allowed in report.
 *
 * @param		metrics			Full, merged viewer metrics report.
 *
 * @returns		If data was truncated, returns true.
 */
bool truncate_viewer_metrics(int max_regions, LLSD & metrics);

} // end of anonymous namespace


>>>>>>> c9ab38d4
//////////////////////////////////////////////////////////////////////////////

//static
const char* LLTextureFetchWorker::sStateDescs[] = {
	"INVALID",
	"INIT",
	"LOAD_FROM_TEXTURE_CACHE",
	"CACHE_POST",
	"LOAD_FROM_NETWORK",
	"LOAD_FROM_SIMULATOR",
	"SEND_HTTP_REQ",
	"WAIT_HTTP_REQ",
	"DECODE_IMAGE",
	"DECODE_IMAGE_UPDATE",
	"WRITE_TO_CACHE",
	"WAIT_ON_WRITE",
	"DONE",
};

<<<<<<< HEAD
=======
// static
volatile bool LLTextureFetch::svMetricsDataBreak(true);	// Start with a data break

>>>>>>> c9ab38d4
// called from MAIN THREAD

LLTextureFetchWorker::LLTextureFetchWorker(LLTextureFetch* fetcher,
										   const std::string& url, // Optional URL
										   const LLUUID& id,	// Image UUID
										   const LLHost& host,	// Simulator host
										   F32 priority,		// Priority
										   S32 discard,			// Desired discard
										   S32 size)			// Desired size
	: LLWorkerClass(fetcher, "TextureFetch"),
	  mState(INIT),
	  mWriteToCacheState(NOT_WRITE),
	  mFetcher(fetcher),
	  mID(id),
	  mHost(host),
	  mUrl(url),
	  mImagePriority(priority),
	  mWorkPriority(0),
	  mRequestedPriority(0.f),
	  mDesiredDiscard(-1),
	  mSimRequestedDiscard(-1),
	  mRequestedDiscard(-1),
	  mLoadedDiscard(-1),
	  mDecodedDiscard(-1),
	  mCacheReadTime(0.f),
	  mCacheReadHandle(LLTextureCache::nullHandle()),
	  mCacheWriteHandle(LLTextureCache::nullHandle()),
	  mRequestedSize(0),
	  mRequestedOffset(0),
	  mDesiredSize(TEXTURE_CACHE_ENTRY_SIZE),
	  mFileSize(0),
	  mCachedSize(0),
	  mLoaded(FALSE),
	  mSentRequest(UNSENT),
	  mDecodeHandle(0),
	  mDecoded(FALSE),
	  mWritten(FALSE),
	  mNeedsAux(FALSE),
	  mHaveAllData(FALSE),
	  mInLocalCache(FALSE),
	  mCanUseHTTP(true),
	  mHTTPFailCount(0),
	  mRetryAttempt(0),
	  mActiveCount(0),
	  mGetStatus(0),
	  mFirstPacket(0),
	  mLastPacket(-1),
	  mTotalPackets(0),
<<<<<<< HEAD
	  mImageCodec(IMG_CODEC_INVALID)
=======
	  mImageCodec(IMG_CODEC_INVALID),
	  mMetricsStartTime(0),
	  mCacheReadCount(0U),
	  mCacheWriteCount(0U)
>>>>>>> c9ab38d4
{
	mCanUseNET = mUrl.empty() ;

	calcWorkPriority();
	mType = host.isOk() ? LLImageBase::TYPE_AVATAR_BAKE : LLImageBase::TYPE_NORMAL;
 	//llinfos << "Create: " << mID << " mHost:" << host << " Discard=" << discard << " URL:"<< mUrl << llendl;
	if (!mFetcher->mDebugPause)
	{
		U32 work_priority = mWorkPriority | LLWorkerThread::PRIORITY_HIGH;
		addWork(0, work_priority );
	}
	setDesiredDiscard(discard, size);
}

LLTextureFetchWorker::~LLTextureFetchWorker()
{
// 	llinfos << "Destroy: " << mID
// 			<< " Decoded=" << mDecodedDiscard
// 			<< " Requested=" << mRequestedDiscard
// 			<< " Desired=" << mDesiredDiscard << llendl;
	llassert_always(!haveWork());
	lockWorkMutex();
	if (mCacheReadHandle != LLTextureCache::nullHandle() && mFetcher->mTextureCache)
	{
		mFetcher->mTextureCache->readComplete(mCacheReadHandle, true);
	}
	if (mCacheWriteHandle != LLTextureCache::nullHandle() && mFetcher->mTextureCache)
	{
		mFetcher->mTextureCache->writeComplete(mCacheWriteHandle, true);
	}
	mFormattedImage = NULL;
	clearPackets();
	unlockWorkMutex();
	mFetcher->removeFromHTTPQueue(mID);
	mFetcher->updateStateStats(mCacheReadCount, mCacheWriteCount);
}

void LLTextureFetchWorker::clearPackets()
{
	for_each(mPackets.begin(), mPackets.end(), DeletePointer());
	mPackets.clear();
	mTotalPackets = 0;
	mLastPacket = -1;
	mFirstPacket = 0;
}

void LLTextureFetchWorker::setupPacketData()
{
	S32 data_size = 0;
	if (mFormattedImage.notNull())
	{
		data_size = mFormattedImage->getDataSize();
	}
	if (data_size > 0)
	{
		// Only used for simulator requests
		mFirstPacket = (data_size - FIRST_PACKET_SIZE) / MAX_IMG_PACKET_SIZE + 1;
		if (FIRST_PACKET_SIZE + (mFirstPacket-1) * MAX_IMG_PACKET_SIZE != data_size)
		{
			llwarns << "Bad CACHED TEXTURE size: " << data_size << " removing." << llendl;
			removeFromCache();
			resetFormattedData();
			clearPackets();
		}
		else if (mFileSize > 0)
		{
			mLastPacket = mFirstPacket-1;
			mTotalPackets = (mFileSize - FIRST_PACKET_SIZE + MAX_IMG_PACKET_SIZE-1) / MAX_IMG_PACKET_SIZE + 1;
		}
		else
		{
			// This file was cached using HTTP so we have to refetch the first packet
			resetFormattedData();
			clearPackets();
		}
	}
}

U32 LLTextureFetchWorker::calcWorkPriority()
{
// 	llassert_always(mImagePriority >= 0 && mImagePriority <= LLViewerTexture::maxDecodePriority());
	static const F32 PRIORITY_SCALE = (F32)LLWorkerThread::PRIORITY_LOWBITS / LLViewerFetchedTexture::maxDecodePriority();
	mWorkPriority = llmin((U32)LLWorkerThread::PRIORITY_LOWBITS, (U32)(mImagePriority * PRIORITY_SCALE));
	return mWorkPriority;
}

// mWorkMutex is locked
void LLTextureFetchWorker::setDesiredDiscard(S32 discard, S32 size)
{
	bool prioritize = false;
	if (mDesiredDiscard != discard)
	{
		if (!haveWork())
		{
			calcWorkPriority();
			if (!mFetcher->mDebugPause)
			{
				U32 work_priority = mWorkPriority | LLWorkerThread::PRIORITY_HIGH;
				addWork(0, work_priority);
			}
		}
		else if (mDesiredDiscard < discard)
		{
			prioritize = true;
		}
		mDesiredDiscard = discard;
		mDesiredSize = size;
	}
	else if (size > mDesiredSize)
	{
		mDesiredSize = size;
		prioritize = true;
	}
	mDesiredSize = llmax(mDesiredSize, TEXTURE_CACHE_ENTRY_SIZE);
	if ((prioritize && mState == INIT) || mState == DONE)
	{
		mState = INIT;
		U32 work_priority = mWorkPriority | LLWorkerThread::PRIORITY_HIGH;
		setPriority(work_priority);
	}
}

void LLTextureFetchWorker::setImagePriority(F32 priority)
{
// 	llassert_always(priority >= 0 && priority <= LLViewerTexture::maxDecodePriority());
	F32 delta = fabs(priority - mImagePriority);
	if (delta > (mImagePriority * .05f) || mState == DONE)
	{
		mImagePriority = priority;
		calcWorkPriority();
		U32 work_priority = mWorkPriority | (getPriority() & LLWorkerThread::PRIORITY_HIGHBITS);
		setPriority(work_priority);
	}
}

void LLTextureFetchWorker::resetFormattedData()
{
	std::vector<U8>().swap(mHttpBuffer);
	if (mFormattedImage.notNull())
	{
		mFormattedImage->deleteData();
	}
	mHaveAllData = FALSE;
}

// Called from MAIN thread
void LLTextureFetchWorker::startWork(S32 param)
{
	llassert(mFormattedImage.isNull());
}

#include "llviewertexturelist.h" // debug

// Called from LLWorkerThread::processRequest()
bool LLTextureFetchWorker::doWork(S32 param)
{
	static const F32 FETCHING_TIMEOUT = 15.f;//seconds

	LLMutexLock lock(&mWorkMutex);

	if ((mFetcher->isQuitting() || getFlags(LLWorkerClass::WCF_DELETE_REQUESTED)))
	{
		if (mState < DECODE_IMAGE)
	{
			return true; // abort
		}
	}
	if(mImagePriority < F_ALMOST_ZERO)
	{
		if (mState == INIT || mState == LOAD_FROM_NETWORK || mState == LOAD_FROM_SIMULATOR)
		{
			return true; // abort
		}
	}
	if(mState > CACHE_POST && !mCanUseNET && !mCanUseHTTP)
	{
		//nowhere to get data, abort.
		return true ;
	}
	
	if (mFetcher->mDebugPause)
	{
		return false; // debug: don't do any work
	}
	if (mID == mFetcher->mDebugID)
	{
		mFetcher->mDebugCount++; // for setting breakpoints
	}

	if (mState != DONE)
	{
		mFetchTimer.reset();
	}

	if (mState == INIT)
	{
		if(gAssetStorage && std::find(gAssetStorage->mBlackListedAsset.begin(),
			gAssetStorage->mBlackListedAsset.end(),mID) != gAssetStorage->mBlackListedAsset.end())
		{
			llinfos << "Blacklisted asset " << mID.asString() << " was trying to be accessed!!!!!!" << llendl;
			mState = DONE;
			return true;
		}

		mRawImage = NULL ;
		mRequestedDiscard = -1;
		mLoadedDiscard = -1;
		mDecodedDiscard = -1;
		mRequestedSize = 0;
		mRequestedOffset = 0;
		mFileSize = 0;
		mCachedSize = 0;
		mLoaded = FALSE;
		mSentRequest = UNSENT;
		mDecoded  = FALSE;
		mWritten  = FALSE;
		std::vector<U8>().swap(mHttpBuffer);
		mHaveAllData = FALSE;
		clearPackets(); // TODO: Shouldn't be necessary
		mCacheReadHandle = LLTextureCache::nullHandle();
		mCacheWriteHandle = LLTextureCache::nullHandle();
		mState = LOAD_FROM_TEXTURE_CACHE;
		mDesiredSize = llmax(mDesiredSize, TEXTURE_CACHE_ENTRY_SIZE); // min desired size is TEXTURE_CACHE_ENTRY_SIZE
		LL_DEBUGS("Texture") << mID << ": Priority: " << llformat("%8.0f",mImagePriority)
							 << " Desired Discard: " << mDesiredDiscard << " Desired Size: " << mDesiredSize << LL_ENDL;
		// fall through
	}

	if (mState == LOAD_FROM_TEXTURE_CACHE)
	{
		if (mCacheReadHandle == LLTextureCache::nullHandle())
		{
			U32 cache_priority = mWorkPriority;
			S32 offset = mFormattedImage.notNull() ? mFormattedImage->getDataSize() : 0;
			S32 size = mDesiredSize - offset;
			if (size <= 0)
			{
				mState = CACHE_POST;
				return false;
			}
			mFileSize = 0;
			mLoaded = FALSE;

			if (mUrl.compare(0, 7, "file://") == 0)
			{
				setPriority(LLWorkerThread::PRIORITY_LOW | mWorkPriority); // Set priority first since Responder may change it

				// read file from local disk
				++mCacheReadCount;
				std::string filename = mUrl.substr(7, std::string::npos);
				CacheReadResponder* responder = new CacheReadResponder(mFetcher, mID, mFormattedImage);
				mCacheReadHandle = mFetcher->mTextureCache->readFromCache(filename, mID, cache_priority,
																		  offset, size, responder);
				mCacheReadTimer.reset();
			}
			else if (mUrl.empty())
			{
				setPriority(LLWorkerThread::PRIORITY_LOW | mWorkPriority); // Set priority first since Responder may change it

				++mCacheReadCount;
				CacheReadResponder* responder = new CacheReadResponder(mFetcher, mID, mFormattedImage);
				mCacheReadHandle = mFetcher->mTextureCache->readFromCache(mID, cache_priority,
																		  offset, size, responder);
				mCacheReadTimer.reset();
			}
			else if(!mUrl.empty() && mCanUseHTTP)
			{
				if (!(mUrl.compare(0, 7, "http://") == 0))
				{
					// *TODO:?remove this warning
					llwarns << "Unknown URL Type: " << mUrl << llendl;
				}
				setPriority(LLWorkerThread::PRIORITY_HIGH | mWorkPriority);
				mState = SEND_HTTP_REQ;
			}
			else
			{
				setPriority(LLWorkerThread::PRIORITY_HIGH | mWorkPriority);
				mState = LOAD_FROM_NETWORK;
			}
		}

		if (mLoaded)
		{
			// Make sure request is complete. *TODO: make this auto-complete
			if (mFetcher->mTextureCache->readComplete(mCacheReadHandle, false))
			{
				mCacheReadHandle = LLTextureCache::nullHandle();
				mState = CACHE_POST;
				// fall through
			}
			else
			{
				//
				//This should never happen
				//
				return false;
			}
		}
		else
		{
			return false;
		}
	}

	if (mState == CACHE_POST)
	{
		mCachedSize = mFormattedImage.notNull() ? mFormattedImage->getDataSize() : 0;
		// Successfully loaded
		if ((mCachedSize >= mDesiredSize) || mHaveAllData)
		{
			// we have enough data, decode it
			llassert_always(mFormattedImage->getDataSize() > 0);
			mLoadedDiscard = mDesiredDiscard;
			mState = DECODE_IMAGE;
			mWriteToCacheState = NOT_WRITE ;
			LL_DEBUGS("Texture") << mID << ": Cached. Bytes: " << mFormattedImage->getDataSize()
								 << " Size: " << llformat("%dx%d",mFormattedImage->getWidth(),mFormattedImage->getHeight())
								 << " Desired Discard: " << mDesiredDiscard << " Desired Size: " << mDesiredSize << LL_ENDL;
			LLTextureFetch::sCacheHitRate.addValue(100.f);
		}
		else
		{
			if (mUrl.compare(0, 7, "file://") == 0)
			{
				// failed to load local file, we're done.
				return true;
			}
			// need more data
			else
			{
				LL_DEBUGS("Texture") << mID << ": Not in Cache" << LL_ENDL;
				mState = LOAD_FROM_NETWORK;
			}
			
			// fall through
			LLTextureFetch::sCacheHitRate.addValue(0.f);
		}
	}

	if (mState == LOAD_FROM_NETWORK)
	{
		static LLCachedControl<bool> use_http(gSavedSettings,"ImagePipelineUseHTTP");

// 		if (mHost != LLHost::invalid) use_http = false;
		if (use_http && mCanUseHTTP && mUrl.empty())	// get http url.
		{
			LLViewerRegion* region = NULL;
			if (mHost == LLHost::invalid)
				region = gAgent.getRegion();
			else
				region = LLWorld::getInstance()->getRegion(mHost);

			if (region)
			{
				std::string http_url = region->getHttpUrl() ;
				if (!http_url.empty())
				{
					mUrl = http_url + "/?texture_id=" + mID.asString().c_str();
					mWriteToCacheState = CAN_WRITE ; //because this texture has a fixed texture id.
				}
				else
				{
					mCanUseHTTP = false ;
				}
			}
			else
			{
				// This will happen if not logged in or if a region deoes not have HTTP Texture enabled
				//llwarns << "Region not found for host: " << mHost << llendl;
				mCanUseHTTP = false;
			}
		}
		if (!mUrl.empty() && SGHostBlackList::isBlacklisted(mUrl)){
			mCanUseHTTP = false;
		}
		if (mCanUseHTTP && !mUrl.empty())
		{
			mState = LLTextureFetchWorker::SEND_HTTP_REQ;
			setPriority(LLWorkerThread::PRIORITY_HIGH | mWorkPriority);
			if(mWriteToCacheState != NOT_WRITE)
			{
				mWriteToCacheState = CAN_WRITE ;
			}
			// don't return, fall through to next state
		}
		else if (mSentRequest == UNSENT && mCanUseNET)
		{
			// Add this to the network queue and sit here.
			// LLTextureFetch::update() will send off a request which will change our state
			mWriteToCacheState = CAN_WRITE ;
			mRequestedSize = mDesiredSize;
			mRequestedDiscard = mDesiredDiscard;
			mSentRequest = QUEUED;
			mFetcher->addToNetworkQueue(this);
<<<<<<< HEAD
=======
			recordTextureStart(false);
>>>>>>> c9ab38d4
			setPriority(LLWorkerThread::PRIORITY_LOW | mWorkPriority);
			
			return false;
		}
		else
		{
			// Shouldn't need to do anything here
			//llassert_always(mFetcher->mNetworkQueue.find(mID) != mFetcher->mNetworkQueue.end());
			// Make certain this is in the network queue
			//mFetcher->addToNetworkQueue(this);
			//setPriority(LLWorkerThread::PRIORITY_LOW | mWorkPriority);
			return false;
		}
	}
	
	if (mState == LOAD_FROM_SIMULATOR)
	{
		if (mFormattedImage.isNull())
		{
			mFormattedImage = new LLImageJ2C;
		}
		if (processSimulatorPackets())
		{
			LL_DEBUGS("Texture") << mID << ": Loaded from Sim. Bytes: " << mFormattedImage->getDataSize() << LL_ENDL;
			mFetcher->removeFromNetworkQueue(this, false);
			if (mFormattedImage.isNull() || !mFormattedImage->getDataSize())
			{
				// processSimulatorPackets() failed
// 				llwarns << "processSimulatorPackets() failed to load buffer" << llendl;
				return true; // failed
			}
			setPriority(LLWorkerThread::PRIORITY_HIGH | mWorkPriority);
			mState = DECODE_IMAGE;
			mWriteToCacheState = SHOULD_WRITE;
<<<<<<< HEAD
=======
			recordTextureDone(false);
>>>>>>> c9ab38d4
		}
		else
		{
			mFetcher->addToNetworkQueue(this); // failsafe
			setPriority(LLWorkerThread::PRIORITY_LOW | mWorkPriority);
			recordTextureStart(false);
		}
		return false;
	}
	
	if (mState == SEND_HTTP_REQ)
	{
		if(mCanUseHTTP)
		{
			//NOTE:
			//control the number of the http requests issued for:
			//1, not opening too many file descriptors at the same time;
			//2, control the traffic of http so udp gets bandwidth.
			//
			static const LLCachedControl<U32> max_http_requests("HTTPMaxRequests", 8);
			static const LLCachedControl<U32> min_http_requests("HTTPMinRequests", 2);
			static const LLCachedControl<F32> throttle_bandwidth("HTTPThrottleBandwidth", 2000);
			if(((U32)mFetcher->getNumHTTPRequests() >= max_http_requests) ||
			   ((mFetcher->getTextureBandwidth() > throttle_bandwidth) &&
				((U32)mFetcher->getNumHTTPRequests() > min_http_requests)))
			{
				return false ; //wait.
			}

			mFetcher->removeFromNetworkQueue(this, false);
			
			S32 cur_size = 0;
			if (mFormattedImage.notNull())
			{
				cur_size = mFormattedImage->getDataSize(); // amount of data we already have
				if (mFormattedImage->getDiscardLevel() == 0)
				{
					if(cur_size > 0)
					{
						// We already have all the data, just decode it
						mLoadedDiscard = mFormattedImage->getDiscardLevel();
						mState = DECODE_IMAGE;
						return false;
					}
					else
					{
						return true ; //abort.
					}
				}
			}
			mRequestedSize = mDesiredSize - cur_size;
			mRequestedDiscard = mDesiredDiscard;
			mRequestedOffset = cur_size;
			
			bool res = false;
			if (!mUrl.empty())
			{
				mRequestedTimer.reset();

				mLoaded = FALSE;
				mGetStatus = 0;
				mGetReason.clear();
				static const LLCachedControl<F32> throttle_bandwidth("HTTPThrottleBandwidth", 2000);
				LL_DEBUGS("Texture") << "HTTP GET: " << mID << " Offset: " << mRequestedOffset
									 << " Bytes: " << mRequestedSize
									 << " Bandwidth(kbps): " << mFetcher->getTextureBandwidth() << "/" << throttle_bandwidth
									 << LL_ENDL;
				setPriority(LLWorkerThread::PRIORITY_LOW | mWorkPriority);
				mState = WAIT_HTTP_REQ;	

				mFetcher->addToHTTPQueue(mID);

				if(mRequestedOffset>0)
				{
					// Texture fetching often issues 'speculative' loads that
					// start beyond the end of the actual asset.  Some cache/web
					// systems, e.g. Varnish, will respond to this not with a
					// 416 but with a 200 and the entire asset in the response
					// body.  By ensuring that we always have a partially
					// satisfiable Range request, we avoid that hit to the network.
					// We just have to deal with the overlapping data which is made
					// somewhat harder by the fact that grid services don't necessarily
					// return the Content-Range header on 206 responses.  *Sigh*
					mRequestedSize++;
					mRequestedOffset--;
				}

				  // Will call callbackHttpGet when curl request completes
				  AIHTTPHeaders headers("Accept", "image/x-j2c");
				  // Call LLHTTPClient::request directly instead of LLHTTPClient::getByteRange, because we want to pass a NULL AIEngine.
				  if (mRequestedOffset > 0 || mRequestedSize > 0)
				  {
					  headers.addHeader("Range", llformat("bytes=%d-%d", mRequestedOffset, mRequestedOffset + mRequestedSize - 1));
				  }
				  LLHTTPClient::request(mUrl, LLHTTPClient::HTTP_GET, NULL,
					  new HTTPGetResponder(mFetcher, mID, LLTimer::getTotalTime(), mRequestedSize, mRequestedOffset, true),
					  headers/*,*/ DEBUG_CURLIO_PARAM(false), keep_alive, false, false, NULL, 0, NULL);
				  res = true;
			}
			if (!res)
			{
				llwarns << "HTTP GET request failed for " << mID << llendl;
				resetFormattedData();
				++mHTTPFailCount;
				return true; // failed
			}
			// fall through
		}
		else //can not use http fetch.
		{
			return true ; //abort
		}
	}
	
	if (mState == WAIT_HTTP_REQ)
	{
		if (mLoaded)
		{
			S32 cur_size = mFormattedImage.notNull() ? mFormattedImage->getDataSize() : 0;
			if (mRequestedSize < 0)
			{
				S32 max_attempts;
				if (mGetStatus == HTTP_NOT_FOUND || mGetStatus == 499)
				{
					mHTTPFailCount = max_attempts = 1; // Don't retry
					if(mGetStatus == HTTP_NOT_FOUND)
						llwarns << "Texture missing from server (404): " << mUrl << llendl;
					else if (mGetStatus == 499) 
					{
						llwarns << "No response from server (499): " << mUrl << llendl;
						SGHostBlackList::add(mUrl, 60.0, mGetStatus);
					}
					//roll back to try UDP
					if(mCanUseNET)
					{
						resetFormattedData();
						mState = INIT ;
						mCanUseHTTP = false ;
						setPriority(LLWorkerThread::PRIORITY_HIGH | mWorkPriority);
						return false ;
					}
					else
					{
						// UDP is not an option, we are dead
						resetFormattedData();
						return true; // failed
					}
				}
				else if (mGetStatus == HTTP_SERVICE_UNAVAILABLE)
				{
					// *TODO: Should probably introduce a timer here to delay future HTTP requsts
					// for a short time (~1s) to ease server load? Ideally the server would queue
					// requests instead of returning 503... we already limit the number pending.
					++mHTTPFailCount;
					max_attempts = mHTTPFailCount+1; // Keep retrying
					LL_INFOS_ONCE("Texture") << "Texture server busy (503): " << mUrl << LL_ENDL;
				}
				else
				{
					const S32 HTTP_MAX_RETRY_COUNT = 3;
					max_attempts = HTTP_MAX_RETRY_COUNT + 1;
					++mHTTPFailCount;
					llinfos << "HTTP GET failed for: " << mUrl
							<< " Status: " << mGetStatus << " Reason: '" << mGetReason << "'"
							<< " Attempt:" << mHTTPFailCount+1 << "/" << max_attempts << llendl;
				}

				if (mHTTPFailCount >= max_attempts)
				{
					// Make max_attempts attempt at decoding what data we have,
                    // then bail forever on this image
					if (cur_size > 0 && (mHTTPFailCount < (max_attempts+1)) )
					{
						// Use available data
						mLoadedDiscard = mFormattedImage->getDiscardLevel();
						mState = DECODE_IMAGE;
						return false; 
					}
						else
						{
    						//roll back to try UDP
    						if(mCanUseNET)
    						{
								resetFormattedData();
    							mState = INIT ;
    							mCanUseHTTP = false ;
    							setPriority(LLWorkerThread::PRIORITY_HIGH | mWorkPriority);
    							return false ;
    						}
    						else
    						{
    							// UDP is not an option, we are dead
    							resetFormattedData();
                                mState = DONE;
    							return true; // failed
    						}
						}
					}
				else
				{
					mState = SEND_HTTP_REQ;
					return false; // retry
				}
			}

			if(mHttpBuffer.empty())//no data received.
			{
				//abort.
				mState = DONE;
				return true;
			}

			S32 total_size(cur_size + mRequestedSize);
			S32 src_offset(0);

			if(mRequestedOffset && mRequestedOffset != cur_size)
			{
				// In case of a partial response, our offset may
				// not be trivially contiguous with the data we have.
				// Get back into alignment.
				if (mRequestedOffset > cur_size)
				{
					LL_WARNS("Texture") << "Partial HTTP response produces break in image data for texture "
										<< mID << ".  Aborting load."  << LL_ENDL;
					mState = DONE;
					return true;
				}
				src_offset = cur_size - mRequestedOffset;
				total_size -= src_offset;
				mRequestedSize -= src_offset;                   // Make requested values reflect useful part
				mRequestedOffset += src_offset;

			}
			llassert(total_size == cur_size + mRequestedSize);

			if (mFormattedImage.isNull())
			{
				// For now, create formatted image based on extension
				std::string extension = gDirUtilp->getExtension(mUrl);
				mFormattedImage = LLImageFormatted::createFromType(LLImageBase::getCodecFromExtension(extension));
				if (mFormattedImage.isNull())
				{
					mFormattedImage = new LLImageJ2C; // default
				}
			}
			
			if (mHaveAllData && mRequestedDiscard == 0) //the image file is fully loaded.
			{
				mFileSize = total_size;
			}
			else //the file size is unknown.
			{
				mFileSize = total_size + 1 ; //flag the file is not fully loaded.
			}
			
			U8* buffer = (U8*)ALLOCATE_MEM(LLImageBase::getPrivatePool(), total_size);
			if (cur_size > 0)
			{
				memcpy(buffer, mFormattedImage->getData(), cur_size);
			}
			if (mRequestedSize > 0)
			{
				memcpy(buffer + mRequestedOffset, &mHttpBuffer[src_offset], mRequestedSize); // append
			}
			// NOTE: setData releases current data and owns new data (buffer)
			mFormattedImage->setData(buffer, total_size);
			// delete temp data
			std::vector<U8>().swap(mHttpBuffer);
			mLoadedDiscard = mRequestedDiscard;
			mState = DECODE_IMAGE;
			if(mWriteToCacheState != NOT_WRITE)
			{
				mWriteToCacheState = SHOULD_WRITE ;
			}
			setPriority(LLWorkerThread::PRIORITY_HIGH | mWorkPriority);
			return false;
		}
		else
		{
			if(FETCHING_TIMEOUT < mRequestedTimer.getElapsedTimeF32())
			{
				//timeout, abort.
				mState = DONE;
				return true;
			}

			setPriority(LLWorkerThread::PRIORITY_LOW | mWorkPriority);
			return false;
		}
	}
	
	if (mState == DECODE_IMAGE)
	{
		static LLCachedControl<bool> textures_decode_disabled(gSavedSettings,"TextureDecodeDisabled");

		setPriority(LLWorkerThread::PRIORITY_LOW | mWorkPriority); // Set priority first since Responder may change it
		if (textures_decode_disabled)
		{
			// for debug use, don't decode
			mState = DONE;
			return true;
		}

		if (mDesiredDiscard < 0)
		{
			// We aborted, don't decode
			mState = DONE;
			return true;
		}
		
		if (mFormattedImage->getDataSize() <= 0)
		{
			//llerrs << "Decode entered with invalid mFormattedImage. ID = " << mID << llendl;
			
			//abort, don't decode
			mState = DONE;
			return true;
		}
		if (mLoadedDiscard < 0)
		{
			//llerrs << "Decode entered with invalid mLoadedDiscard. ID = " << mID << llendl;

			//abort, don't decode
			mState = DONE;
			return true;
		}

		mRawImage = NULL;
		mAuxImage = NULL;
		llassert_always(mFormattedImage.notNull());
		S32 discard = mHaveAllData ? 0 : mLoadedDiscard;
		U32 image_priority = LLWorkerThread::PRIORITY_NORMAL | mWorkPriority;
		mDecoded  = FALSE;
		mState = DECODE_IMAGE_UPDATE;
		LL_DEBUGS("Texture") << mID << ": Decoding. Bytes: " << mFormattedImage->getDataSize() << " Discard: " << discard
				<< " All Data: " << mHaveAllData << LL_ENDL;
		mDecodeHandle = mFetcher->mImageDecodeThread->decodeImage(mFormattedImage, image_priority, discard, mNeedsAux,
																  new DecodeResponder(mFetcher, mID, this));
		// fall though
	}
	
	if (mState == DECODE_IMAGE_UPDATE)
	{
		if (mDecoded)
		{
			if (mDecodedDiscard < 0)
			{
				LL_DEBUGS("Texture") << mID << ": Failed to Decode." << LL_ENDL;
				if (mCachedSize > 0 && !mInLocalCache && mRetryAttempt == 0)
				{
					// Cache file should be deleted, try again
// 					llwarns << mID << ": Decode of cached file failed (removed), retrying" << llendl;
					llassert_always(mDecodeHandle == 0);
					mFormattedImage = NULL;
					++mRetryAttempt;
					setPriority(LLWorkerThread::PRIORITY_HIGH | mWorkPriority);
					mState = INIT;
					return false;
				}
				else
				{
// 					llwarns << "UNABLE TO LOAD TEXTURE: " << mID << " RETRIES: " << mRetryAttempt << llendl;
					mState = DONE; // failed
				}
			}
			else
			{
				llassert_always(mRawImage.notNull());
				LL_DEBUGS("Texture") << mID << ": Decoded. Discard: " << mDecodedDiscard
						<< " Raw Image: " << llformat("%dx%d",mRawImage->getWidth(),mRawImage->getHeight()) << LL_ENDL;
				setPriority(LLWorkerThread::PRIORITY_HIGH | mWorkPriority);
				mState = WRITE_TO_CACHE;
			}
			// fall through
		}
		else
		{
			return false;
		}
	}

	if (mState == WRITE_TO_CACHE)
	{
		if (mWriteToCacheState != SHOULD_WRITE || mFormattedImage.isNull())
		{
			// If we're in a local cache or we didn't actually receive any new data,
			// or we failed to load anything, skip
			mState = DONE;
			return false;
		}
		S32 datasize = mFormattedImage->getDataSize();
		if (mFileSize < datasize)	// This could happen when http fetching and sim fetching mixed.
		{
			if (mHaveAllData)
			{
				mFileSize = datasize;
			}
			else
			{
				mFileSize = datasize + 1; // flag not fully loaded.
			}
		}
		llassert_always(datasize);
		setPriority(LLWorkerThread::PRIORITY_LOW | mWorkPriority); // Set priority first since Responder may change it
		U32 cache_priority = mWorkPriority;
		mWritten = FALSE;
		mState = WAIT_ON_WRITE;
		++mCacheWriteCount;
		CacheWriteResponder* responder = new CacheWriteResponder(mFetcher, mID);
		mCacheWriteHandle = mFetcher->mTextureCache->writeToCache(mID, cache_priority,
																  mFormattedImage->getData(), datasize,
																  mFileSize, responder);
		// fall through
	}
	
	if (mState == WAIT_ON_WRITE)
	{
		if (writeToCacheComplete())
		{
			mState = DONE;
			// fall through
		}
		else
		{
			if (mDesiredDiscard < mDecodedDiscard)
			{
				// We're waiting for this write to complete before we can receive more data
				// (we can't touch mFormattedImage until the write completes)
				// Prioritize the write
				mFetcher->mTextureCache->prioritizeWrite(mCacheWriteHandle);
			}
			return false;
		}
	}

	if (mState == DONE)
	{
		if (mDecodedDiscard >= 0 && mDesiredDiscard < mDecodedDiscard)
		{
			// More data was requested, return to INIT
			mState = INIT;
			setPriority(LLWorkerThread::PRIORITY_HIGH | mWorkPriority);
			return false;
		}
		else
		{
			setPriority(LLWorkerThread::PRIORITY_LOW | mWorkPriority);
			return true;
		}
	}
	
	return false;
}

// Called from MAIN thread
void LLTextureFetchWorker::endWork(S32 param, bool aborted)
{
	if (mDecodeHandle != 0)
	{
		mFetcher->mImageDecodeThread->abortRequest(mDecodeHandle, false);
		mDecodeHandle = 0;
	}
	mFormattedImage = NULL;
}

//////////////////////////////////////////////////////////////////////////////

// virtual
void LLTextureFetchWorker::finishWork(S32 param, bool completed)
{
	// The following are required in case the work was aborted
	if (mCacheReadHandle != LLTextureCache::nullHandle())
	{
		mFetcher->mTextureCache->readComplete(mCacheReadHandle, true);
		mCacheReadHandle = LLTextureCache::nullHandle();
	}
	if (mCacheWriteHandle != LLTextureCache::nullHandle())
	{
		mFetcher->mTextureCache->writeComplete(mCacheWriteHandle, true);
		mCacheWriteHandle = LLTextureCache::nullHandle();
	}
}

// virtual
bool LLTextureFetchWorker::deleteOK()
{
	bool delete_ok = true;
	// Allow any pending reads or writes to complete
	if (mCacheReadHandle != LLTextureCache::nullHandle())
	{
		if (mFetcher->mTextureCache->readComplete(mCacheReadHandle, true))
		{
			mCacheReadHandle = LLTextureCache::nullHandle();
		}
		else
		{
			delete_ok = false;
		}
	}
	if (mCacheWriteHandle != LLTextureCache::nullHandle())
	{
		if (mFetcher->mTextureCache->writeComplete(mCacheWriteHandle))
		{
			mCacheWriteHandle = LLTextureCache::nullHandle();
		}
		else
		{
			delete_ok = false;
		}
	}

	if ((haveWork() &&
		 // not ok to delete from these states
		 ((mState >= WRITE_TO_CACHE && mState <= WAIT_ON_WRITE))))
	{
		delete_ok = false;
	}
	
	return delete_ok;
}

void LLTextureFetchWorker::removeFromCache()
{
	if (!mInLocalCache)
	{
		mFetcher->mTextureCache->removeFromCache(mID);
	}
}


//////////////////////////////////////////////////////////////////////////////

bool LLTextureFetchWorker::processSimulatorPackets()
{
	if (mFormattedImage.isNull() || mRequestedSize < 0)
	{
		// not sure how we got here, but not a valid state, abort!
		llassert_always(mDecodeHandle == 0);
		mFormattedImage = NULL;
		return true;
	}
	
	if (mLastPacket >= mFirstPacket)
	{
		S32 buffer_size = mFormattedImage->getDataSize();
		for (S32 i = mFirstPacket; i<=mLastPacket; i++)
		{
			llassert_always(mPackets[i]);
			buffer_size += mPackets[i]->mSize;
		}
		bool have_all_data = mLastPacket >= mTotalPackets-1;
		if (mRequestedSize <= 0)
		{
			// We received a packed but haven't requested anything yet (edge case)
			// Return true (we're "done") since we didn't request anything
			return true;
		}
		if (buffer_size >= mRequestedSize || have_all_data)
		{
			/// We have enough (or all) data
			if (have_all_data)
			{
				mHaveAllData = TRUE;
			}
			S32 cur_size = mFormattedImage->getDataSize();
			if (buffer_size > cur_size)
			{
				/// We have new data
				U8* buffer = (U8*)ALLOCATE_MEM(LLImageBase::getPrivatePool(), buffer_size);
				S32 offset = 0;
				if (cur_size > 0 && mFirstPacket > 0)
				{
					memcpy(buffer, mFormattedImage->getData(), cur_size);
					offset = cur_size;
				}
				for (S32 i=mFirstPacket; i<=mLastPacket; i++)
				{
					memcpy(buffer + offset, mPackets[i]->mData, mPackets[i]->mSize);
					offset += mPackets[i]->mSize;
				}
				// NOTE: setData releases current data
				mFormattedImage->setData(buffer, buffer_size);
			}
			mLoadedDiscard = mRequestedDiscard;
			return true;
		}
	}
	return false;
}

//////////////////////////////////////////////////////////////////////////////

S32 LLTextureFetchWorker::callbackHttpGet(const LLChannelDescriptors& channels,
										   const LLHTTPClient::ResponderBase::buffer_ptr_t& buffer,
										   bool partial, bool success)
{
	S32 data_size = 0 ;

	LLMutexLock lock(&mWorkMutex);

	if (mState != WAIT_HTTP_REQ)
	{
		llwarns << "callbackHttpGet for unrequested fetch worker: " << mID
				<< " req=" << mSentRequest << " state= " << mState << llendl;
		return data_size;
	}
	if (mLoaded)
	{
		llwarns << "Duplicate callback for " << mID.asString() << llendl;
		return data_size; // ignore duplicate callback
	}
	if (success)
	{
		// get length of stream:
		data_size = buffer->countAfter(channels.in(), NULL);

		LL_DEBUGS("Texture") << "HTTP RECEIVED: " << mID.asString() << " Bytes: " << data_size << LL_ENDL;
		if (data_size > 0)
		{
			LLViewerStatsRecorder::instance().textureFetch(data_size);
			// *TODO: set the formatted image data here directly to avoid the copy
			llassert(mHttpBuffer.empty());
			mHttpBuffer.resize(data_size);
			buffer->readAfter(channels.in(), NULL, &mHttpBuffer[0], data_size);
			if (data_size < mRequestedSize && mRequestedDiscard == 0)
			{
				mHaveAllData = TRUE;
			}
			else if (data_size > mRequestedSize)
			{
				// *TODO: This shouldn't be happening any more
				llwarns << "data_size = " << data_size << " > requested: " << mRequestedSize << llendl;
				mHaveAllData = TRUE;
				mRequestedOffset = 0;
				llassert_always(mDecodeHandle == 0);
				mFormattedImage = NULL; // discard any previous data we had
			}
		}
		else
		{
			// We requested data but received none (and no error),
			// so presumably we have all of it
			mHaveAllData = TRUE;
		}
		mRequestedSize = data_size;
	}
	else
	{
		mRequestedSize = -1; // error
	}
	mLoaded = TRUE;
	setPriority(LLWorkerThread::PRIORITY_HIGH | mWorkPriority);

	LLViewerStatsRecorder::instance().log(0.2f);
	return data_size ;
}

//////////////////////////////////////////////////////////////////////////////

void LLTextureFetchWorker::callbackCacheRead(bool success, LLImageFormatted* image,
											 S32 imagesize, BOOL islocal)
{
	LLMutexLock lock(&mWorkMutex);
	if (mState != LOAD_FROM_TEXTURE_CACHE)
	{
// 		llwarns << "Read callback for " << mID << " with state = " << mState << llendl;
		return;
	}
	if (success)
	{
		llassert_always(imagesize >= 0);
		mFileSize = imagesize;
		mFormattedImage = image;
		mImageCodec = image->getCodec();
		mInLocalCache = islocal;
		if (mFileSize != 0 && mFormattedImage->getDataSize() >= mFileSize)
		{
			mHaveAllData = TRUE;
		}
	}
	mLoaded = TRUE;
	setPriority(LLWorkerThread::PRIORITY_HIGH | mWorkPriority);
}

void LLTextureFetchWorker::callbackCacheWrite(bool success)
{
	LLMutexLock lock(&mWorkMutex);
	if (mState != WAIT_ON_WRITE)
	{
// 		llwarns << "Write callback for " << mID << " with state = " << mState << llendl;
		return;
	}
	mWritten = TRUE;
	setPriority(LLWorkerThread::PRIORITY_HIGH | mWorkPriority);
}

//////////////////////////////////////////////////////////////////////////////

void LLTextureFetchWorker::callbackDecoded(bool success, LLImageRaw* raw, LLImageRaw* aux)
{
	LLMutexLock lock(&mWorkMutex);
	if (mDecodeHandle == 0)
	{
		return; // aborted, ignore
	}
	if (mState != DECODE_IMAGE_UPDATE)
	{
// 		llwarns << "Decode callback for " << mID << " with state = " << mState << llendl;
		mDecodeHandle = 0;
		return;
	}
	llassert_always(mFormattedImage.notNull());
	
	mDecodeHandle = 0;
	if (success)
	{
		llassert_always(raw);
		mRawImage = raw;
		mAuxImage = aux;
		mDecodedDiscard = mFormattedImage->getDiscardLevel();
 		LL_DEBUGS("Texture") << mID << ": Decode Finished. Discard: " << mDecodedDiscard
							 << " Raw Image: " << llformat("%dx%d",mRawImage->getWidth(),mRawImage->getHeight()) << LL_ENDL;
	}
	else
	{
		if (mFormattedImage.notNull())
		{
			LL_WARNS("Texture") << "DECODE FAILED: id = " << mID << ", Discard = " << (S32)mFormattedImage->getDiscardLevel() << LL_ENDL;
		}
		else
		{
			LL_WARNS("Texture") << "DECODE FAILED: id = " << mID << ", mFormattedImage is Null!" << LL_ENDL;
		}
		removeFromCache();
		mDecodedDiscard = -1; // Redundant, here for clarity and paranoia
	}
	mDecoded = TRUE;
// 	llinfos << mID << " : DECODE COMPLETE " << llendl;
	setPriority(LLWorkerThread::PRIORITY_HIGH | mWorkPriority);
	mCacheReadTime = mCacheReadTimer.getElapsedTimeF32();
}

//////////////////////////////////////////////////////////////////////////////

bool LLTextureFetchWorker::writeToCacheComplete()
{
	// Complete write to cache
	if (mCacheWriteHandle != LLTextureCache::nullHandle())
	{
		if (!mWritten)
		{
			return false;
		}
		if (mFetcher->mTextureCache->writeComplete(mCacheWriteHandle))
		{
			mCacheWriteHandle = LLTextureCache::nullHandle();
		}
		else
		{
			return false;
		}
	}
	return true;
}


// Threads:  Ttf
void LLTextureFetchWorker::recordTextureStart(bool is_http)
{
	if (! mMetricsStartTime)
	{
		mMetricsStartTime = LLViewerAssetStatsFF::get_timestamp();
	}
	LLViewerAssetStatsFF::record_enqueue_thread1(LLViewerAssetType::AT_TEXTURE,
												 is_http,
												 LLImageBase::TYPE_AVATAR_BAKE == mType);
}


// Threads:  Ttf
void LLTextureFetchWorker::recordTextureDone(bool is_http)
{
	if (mMetricsStartTime)
	{
		LLViewerAssetStatsFF::record_response_thread1(LLViewerAssetType::AT_TEXTURE,
													  is_http,
													  LLImageBase::TYPE_AVATAR_BAKE == mType,
													  LLViewerAssetStatsFF::get_timestamp() - mMetricsStartTime);
		mMetricsStartTime = 0;
	}
	LLViewerAssetStatsFF::record_dequeue_thread1(LLViewerAssetType::AT_TEXTURE,
												 is_http,
												 LLImageBase::TYPE_AVATAR_BAKE == mType);
}

//////////////////////////////////////////////////////////////////////////////
//////////////////////////////////////////////////////////////////////////////
// public

LLTextureFetch::LLTextureFetch(LLTextureCache* cache, LLImageDecodeThread* imagedecodethread, bool threaded, bool qa_mode)
	: LLWorkerThread("TextureFetch", threaded, true),
	  mDebugCount(0),
	  mDebugPause(FALSE),
	  mPacketCount(0),
	  mBadPacketCount(0),
	  mTextureCache(cache),
	  mImageDecodeThread(imagedecodethread),
	  mTextureBandwidth(0),
	  mHTTPTextureBits(0),
<<<<<<< HEAD
	  mTotalHTTPRequests(0)
=======
	  mTotalHTTPRequests(0),
	  mQAMode(qa_mode),
	  mTotalCacheReadCount(0U),
	  mTotalCacheWriteCount(0U)
>>>>>>> c9ab38d4
{
	mTextureInfo.setUpLogging(gSavedSettings.getBOOL("LogTextureDownloadsToViewerLog"), gSavedSettings.getBOOL("LogTextureDownloadsToSimulator"), gSavedSettings.getU32("TextureLoggingThreshold"));
}

LLTextureFetch::~LLTextureFetch()
{
	clearDeleteList() ;

	
	// ~LLQueuedThread() called here
}

bool LLTextureFetch::createRequest(const std::string& url, const LLUUID& id, const LLHost& host, F32 priority,
								   S32 w, S32 h, S32 c, S32 desired_discard, bool needs_aux, bool can_use_http)
{
	if (mDebugPause)
	{
		return false;
	}
	
	LLTextureFetchWorker* worker = getWorker(id);
	if (worker)
	{
		if (worker->mHost != host)
		{
			llwarns << "LLTextureFetch::createRequest " << id << " called with multiple hosts: "
					<< host << " != " << worker->mHost << llendl;
			removeRequest(worker, true);
			worker = NULL;
			return false;
		}
	}

	S32 desired_size;
	std::string exten = gDirUtilp->getExtension(url);
	if (!url.empty() && (!exten.empty() && LLImageBase::getCodecFromExtension(exten) != IMG_CODEC_J2C))
	{
		// Only do partial requests for J2C at the moment
		//llinfos << "Merov : LLTextureFetch::createRequest(), blocking fetch on " << url << llendl; 
		desired_size = MAX_IMAGE_DATA_SIZE;
		desired_discard = 0;
	}
	else if (desired_discard == 0)
	{
		// if we want the entire image, and we know its size, then get it all
		// (calcDataSizeJ2C() below makes assumptions about how the image
		// was compressed - this code ensures that when we request the entire image,
		// we really do get it.)
		desired_size = MAX_IMAGE_DATA_SIZE;
	}
	else if (w*h*c > 0)
	{
		// If the requester knows the dimensions of the image,
		// this will calculate how much data we need without having to parse the header

		desired_size = LLImageJ2C::calcDataSizeJ2C(w, h, c, desired_discard);
	}
	else
	{
		desired_size = TEXTURE_CACHE_ENTRY_SIZE;
		desired_discard = MAX_DISCARD_LEVEL;
	}

	
	if (worker)
	{
		if (worker->wasAborted())
		{
			return false; // need to wait for previous aborted request to complete
		}
		worker->lockWorkMutex();
		worker->mActiveCount++;
		worker->mNeedsAux = needs_aux;
		worker->setImagePriority(priority);
		worker->setDesiredDiscard(desired_discard, desired_size);
		worker->setCanUseHTTP(can_use_http) ;
		if (!worker->haveWork())
		{
			worker->mState = LLTextureFetchWorker::INIT;
			worker->unlockWorkMutex();
			worker->addWork(0, LLWorkerThread::PRIORITY_HIGH | worker->mWorkPriority);
		}
		else
		{
			worker->unlockWorkMutex();
		}
	}
	else
	{
		worker = new LLTextureFetchWorker(this, url, id, host, priority, desired_discard, desired_size);
		lockQueue() ;
		mRequestMap[id] = worker;
		unlockQueue() ;

		worker->lockWorkMutex();
		worker->mActiveCount++;
		worker->mNeedsAux = needs_aux;
		worker->setCanUseHTTP(can_use_http) ;
		worker->unlockWorkMutex();
	}

 	//llinfos << "REQUESTED: " << id << " Discard: " << desired_discard << llendl;
	return true;
}

// protected
void LLTextureFetch::addToNetworkQueue(LLTextureFetchWorker* worker)
{
	lockQueue();
	bool in_request_map = (mRequestMap.find(worker->mID) != mRequestMap.end());
	unlockQueue();
	LLMutexLock lock(&mNetworkQueueMutex);
	if (in_request_map)
	{
		// only add to the queue if in the request map
		// i.e. a delete has not been requested
		mNetworkQueue.insert(worker->mID);
	}
	for (cancel_queue_t::iterator iter1 = mCancelQueue.begin();
		 iter1 != mCancelQueue.end(); ++iter1)
	{
		iter1->second.erase(worker->mID);
	}
}

void LLTextureFetch::removeFromNetworkQueue(LLTextureFetchWorker* worker, bool cancel)
{
	LLMutexLock lock(&mNetworkQueueMutex);
	size_t erased = mNetworkQueue.erase(worker->mID);
	if (cancel && erased > 0)
	{
		mCancelQueue[worker->mHost].insert(worker->mID);
	}
}

// protected
void LLTextureFetch::addToHTTPQueue(const LLUUID& id)
{
	LLMutexLock lock(&mNetworkQueueMutex);
	mHTTPTextureQueue.insert(id);
	mTotalHTTPRequests++;
}

void LLTextureFetch::removeFromHTTPQueue(const LLUUID& id, S32 received_size)
{
	LLMutexLock lock(&mNetworkQueueMutex);
	mHTTPTextureQueue.erase(id);
	mHTTPTextureBits += received_size * 8; // Approximate - does not include header bits	
}

void LLTextureFetch::deleteRequest(const LLUUID& id, bool cancel)
{
	lockQueue() ;
	LLTextureFetchWorker* worker = getWorkerAfterLock(id);

	removeRequest(worker, cancel, false);
}

void LLTextureFetch::removeRequest(LLTextureFetchWorker* worker, bool cancel, bool bNeedsLock)
{
	if(!worker)
	{
		if(!bNeedsLock)
			unlockQueue() ;
		return;
	}
	if(bNeedsLock)
		lockQueue() ;

	size_t erased_1 = mRequestMap.erase(worker->mID);
	unlockQueue() ;

	llassert_always(erased_1 > 0) ;
	removeFromNetworkQueue(worker, cancel);
	llassert_always(!(worker->getFlags(LLWorkerClass::WCF_DELETE_REQUESTED))) ;

	worker->scheduleDelete();	
}

void LLTextureFetch::deleteAllRequests()
{
	while(1)
	{
		lockQueue();
		if(mRequestMap.empty())
		{
			unlockQueue() ;
			break;
		}

		LLTextureFetchWorker* worker = mRequestMap.begin()->second;

		removeRequest(worker, true, false);
	}
}

S32 LLTextureFetch::getNumRequests() 
{ 
	lockQueue() ;
	S32 size = (S32)mRequestMap.size(); 
	unlockQueue() ;

	return size ;
}

S32 LLTextureFetch::getNumHTTPRequests() 
{ 
	mNetworkQueueMutex.lock() ;
	S32 size = (S32)mHTTPTextureQueue.size(); 
	mNetworkQueueMutex.unlock() ;

	return size ;
}

U32 LLTextureFetch::getTotalNumHTTPRequests()
{
	mNetworkQueueMutex.lock() ;
	U32 size = mTotalHTTPRequests ;
	mNetworkQueueMutex.unlock() ;

	return size ;
}

// call lockQueue() first!
LLTextureFetchWorker* LLTextureFetch::getWorkerAfterLock(const LLUUID& id)
{
	LLTextureFetchWorker* res = NULL;
	map_t::iterator iter = mRequestMap.find(id);
	if (iter != mRequestMap.end())
	{
		res = iter->second;
	}
	return res;
}

LLTextureFetchWorker* LLTextureFetch::getWorker(const LLUUID& id)
{
	LLMutexLock lock(&mQueueMutex) ;

	return getWorkerAfterLock(id) ;
}


bool LLTextureFetch::getRequestFinished(const LLUUID& id, S32& discard_level,
										LLPointer<LLImageRaw>& raw, LLPointer<LLImageRaw>& aux)
{
	bool res = false;
	LLTextureFetchWorker* worker = getWorker(id);
	if (worker)
	{
		if (worker->wasAborted())
		{
			res = true;
		}
		else if (!worker->haveWork())
		{
			// Should only happen if we set mDebugPause...
			if (!mDebugPause)
			{
// 				llwarns << "Adding work for inactive worker: " << id << llendl;
				worker->addWork(0, LLWorkerThread::PRIORITY_HIGH | worker->mWorkPriority);
			}
		}
		else if (worker->checkWork())
		{
			worker->lockWorkMutex();
			discard_level = worker->mDecodedDiscard;
			raw = worker->mRawImage;
			aux = worker->mAuxImage;
			F32 cache_read_time = worker->mCacheReadTime;
			if (cache_read_time != 0.f)
			{
				sCacheReadLatency.addValue(cache_read_time * 1000.f);
			}
			res = true;
			LL_DEBUGS("Texture") << id << ": Request Finished. State: " << worker->mState << " Discard: " << discard_level << LL_ENDL;
			worker->unlockWorkMutex();
		}
		else
		{
			worker->lockWorkMutex();
			if ((worker->mDecodedDiscard >= 0) &&
				(worker->mDecodedDiscard < discard_level || discard_level < 0) &&
				(worker->mState >= LLTextureFetchWorker::WAIT_ON_WRITE))
			{
				// Not finished, but data is ready
				discard_level = worker->mDecodedDiscard;
				raw = worker->mRawImage;
				aux = worker->mAuxImage;
			}
			worker->unlockWorkMutex();
		}
	}
	else
	{
		res = true;
	}
	return res;
}

bool LLTextureFetch::updateRequestPriority(const LLUUID& id, F32 priority)
{
	bool res = false;
	LLTextureFetchWorker* worker = getWorker(id);
	if (worker)
	{
		worker->lockWorkMutex();
		worker->setImagePriority(priority);
		worker->unlockWorkMutex();
		res = true;
	}
	return res;
}

//
// May be called from any thread

//virtual
S32 LLTextureFetch::getPending()
{
	S32 res;
	lockData();
    {
        LLMutexLock lock(&mQueueMutex);
        
        res = mRequestQueue.size();
    }
	unlockData();
	return res;
}

// Locks:  Ct
// virtual
bool LLTextureFetch::runCondition()
{
	// Caller is holding the lock on LLThread's condition variable.
	
	// LLQueuedThread, unlike its base class LLThread, makes this a
	// private method which is unfortunate.  I want to use it directly
	// but I'm going to have to re-implement the logic here (or change
	// declarations, which I don't want to do right now).
	//
	// Changes here may need to be reflected in getPending().
	
<<<<<<< HEAD
	return ! (mRequestQueue.empty() && mIdleThread);		// From base class
=======
	bool have_no_commands(false);
	{
		LLMutexLock lock(&mQueueMutex);									// +Mfq
		
		have_no_commands = mCommands.empty();
	}																	// -Mfq
	
	return ! (have_no_commands
			  && (mRequestQueue.empty() && mIdleThread));		// From base class
>>>>>>> c9ab38d4
}

//////////////////////////////////////////////////////////////////////////////

// MAIN THREAD (unthreaded envs), WORKER THREAD (threaded envs)
void LLTextureFetch::commonUpdate()
{
<<<<<<< HEAD
=======
	// Run a cross-thread command, if any.
	cmdDoWork();
>>>>>>> c9ab38d4
}


// MAIN THREAD
//virtual
S32 LLTextureFetch::update(F32 max_time_ms)
{
	{
		mNetworkQueueMutex.lock() ;

		gTextureList.sTextureBits += mHTTPTextureBits ;
		mHTTPTextureBits = 0 ;

		mNetworkQueueMutex.unlock() ;
	}

	S32 res = LLWorkerThread::update(max_time_ms);
	
	if (!mDebugPause)
	{
		// this is the startup state when send_complete_agent_movement() message is sent.
		// Before this, the RequestImages message sent by sendRequestListToSimulators 
		// won't work so don't bother trying
		if (LLStartUp::getStartupState() > STATE_AGENT_SEND)
		{
			sendRequestListToSimulators();
		}
	}

	if (!mThreaded)
	{
		commonUpdate();
	}

	return res;
}

//called in the MAIN thread after the TextureCacheThread shuts down.
void LLTextureFetch::shutDownTextureCacheThread() 
{
	if(mTextureCache)
	{
		llassert_always(mTextureCache->isQuitting() || mTextureCache->isStopped()) ;
		mTextureCache = NULL ;
	}
}
	
//called in the MAIN thread after the ImageDecodeThread shuts down.
void LLTextureFetch::shutDownImageDecodeThread() 
{
	if(mImageDecodeThread)
	{
		llassert_always(mImageDecodeThread->isQuitting() || mImageDecodeThread->isStopped()) ;
		mImageDecodeThread = NULL ;
	}
}

// Threads:  Ttf
void LLTextureFetch::startThread()
{
}

// Threads:  Ttf
void LLTextureFetch::endThread()
{
	LL_INFOS("Texture") << "CacheReads:  " << mTotalCacheReadCount
						<< ", CacheWrites:  " << mTotalCacheWriteCount
						<< ", TotalHTTPReq:  " << getTotalNumHTTPRequests()
						<< LL_ENDL;
}

// Threads:  Ttf
void LLTextureFetch::threadedUpdate()
{
	// Limit update frequency
	const F32 PROCESS_TIME = 0.05f; 
	static LLFrameTimer process_timer;
	if (process_timer.getElapsedTimeF32() < PROCESS_TIME)
	{
		return;
	}
	process_timer.reset();
	
	commonUpdate();

#if 0
	const F32 INFO_TIME = 1.0f; 
	static LLFrameTimer info_timer;
	if (info_timer.getElapsedTimeF32() >= INFO_TIME)
	{
		S32 q = mCurlGetRequest->getQueued();
		if (q > 0)
		{
			llinfos << "Queued gets: " << q << llendl;
			info_timer.reset();
		}
	}
#endif
	
}

//////////////////////////////////////////////////////////////////////////////

void LLTextureFetch::sendRequestListToSimulators()
{
	// All requests
	const F32 REQUEST_DELTA_TIME = 0.10f; // 10 fps
	
	// Sim requests
	const S32 IMAGES_PER_REQUEST = 50;
	const F32 SIM_LAZY_FLUSH_TIMEOUT = 10.0f; // temp
	const F32 MIN_REQUEST_TIME = 1.0f;
	const F32 MIN_DELTA_PRIORITY = 1000.f;

	// Periodically, gather the list of textures that need data from the network
	// And send the requests out to the simulators
	static LLFrameTimer timer;
	if (timer.getElapsedTimeF32() < REQUEST_DELTA_TIME)
	{
		return;
	}
	timer.reset();
	
	// Send requests
	typedef std::set<LLTextureFetchWorker*,LLTextureFetchWorker::Compare> request_list_t;
	typedef std::map< LLHost, request_list_t > work_request_map_t;
	work_request_map_t requests;
	{
	LLMutexLock lock2(&mNetworkQueueMutex);
	for (queue_t::iterator iter = mNetworkQueue.begin(); iter != mNetworkQueue.end(); )
	{
		queue_t::iterator curiter = iter++;
		LLTextureFetchWorker* req = getWorker(*curiter);
		if (!req)
		{
			// This happens when a request was removed from mRequestMap in a race
			// with adding it to mNetworkQueue by doWork (see SNOW-196).
			mNetworkQueue.erase(curiter);
			continue;
		}
		if ((req->mState != LLTextureFetchWorker::LOAD_FROM_NETWORK) &&
			(req->mState != LLTextureFetchWorker::LOAD_FROM_SIMULATOR))
		{
			// We already received our URL, remove from the queue
			llwarns << "Worker: " << req->mID << " in mNetworkQueue but in wrong state: " << req->mState << llendl;
			mNetworkQueue.erase(curiter);
			continue;
		}
		if (req->mID == mDebugID)
		{
			mDebugCount++; // for setting breakpoints
		}
		if (req->mSentRequest == LLTextureFetchWorker::SENT_SIM &&
			req->mTotalPackets > 0 &&
			req->mLastPacket >= req->mTotalPackets-1)
		{
			// We have all the packets... make sure this is high priority
// 			req->setPriority(LLWorkerThread::PRIORITY_HIGH | req->mWorkPriority);
			continue;
		}
		F32 elapsed = req->mRequestedTimer.getElapsedTimeF32();
		{
			F32 delta_priority = llabs(req->mRequestedPriority - req->mImagePriority);
			if ((req->mSimRequestedDiscard != req->mDesiredDiscard) ||
				(delta_priority > MIN_DELTA_PRIORITY && elapsed >= MIN_REQUEST_TIME) ||
				(elapsed >= SIM_LAZY_FLUSH_TIMEOUT))
			{
				requests[req->mHost].insert(req);
			}
		}
	}
	}

	for (work_request_map_t::iterator iter1 = requests.begin();
		 iter1 != requests.end(); ++iter1)
	{
		LLHost host = iter1->first;
		// invalid host = use agent host
		if (host == LLHost::invalid)
		{
			host = gAgent.getRegionHost();
		}

		S32 sim_request_count = 0;
		
		for (request_list_t::iterator iter2 = iter1->second.begin();
			 iter2 != iter1->second.end(); ++iter2)
		{
			LLTextureFetchWorker* req = *iter2;
			if (gMessageSystem)
			{
				if (req->mSentRequest != LLTextureFetchWorker::SENT_SIM)
				{
					// Initialize packet data based on data read from cache
					req->lockWorkMutex();
					req->setupPacketData();
					req->unlockWorkMutex();
				}
				if (0 == sim_request_count)
				{
					gMessageSystem->newMessageFast(_PREHASH_RequestImage);
					gMessageSystem->nextBlockFast(_PREHASH_AgentData);
					gMessageSystem->addUUIDFast(_PREHASH_AgentID, gAgent.getID());
					gMessageSystem->addUUIDFast(_PREHASH_SessionID, gAgent.getSessionID());
				}
				S32 packet = req->mLastPacket + 1;
				gMessageSystem->nextBlockFast(_PREHASH_RequestImage);
				gMessageSystem->addUUIDFast(_PREHASH_Image, req->mID);
				gMessageSystem->addS8Fast(_PREHASH_DiscardLevel, (S8)req->mDesiredDiscard);
				gMessageSystem->addF32Fast(_PREHASH_DownloadPriority, req->mImagePriority);
				gMessageSystem->addU32Fast(_PREHASH_Packet, packet);
				gMessageSystem->addU8Fast(_PREHASH_Type, req->mType);
// 				llinfos << "IMAGE REQUEST: " << req->mID << " Discard: " << req->mDesiredDiscard
// 						<< " Packet: " << packet << " Priority: " << req->mImagePriority << llendl;

				static LLCachedControl<bool> log_to_viewer_log(gSavedSettings,"LogTextureDownloadsToViewerLog");
				static LLCachedControl<bool> log_to_sim(gSavedSettings,"LogTextureDownloadsToSimulator");
				if (log_to_viewer_log || log_to_sim)
				{
					mTextureInfo.setRequestStartTime(req->mID, LLTimer::getTotalTime());
					mTextureInfo.setRequestOffset(req->mID, 0);
					mTextureInfo.setRequestSize(req->mID, 0);
					mTextureInfo.setRequestType(req->mID, LLTextureInfoDetails::REQUEST_TYPE_UDP);
				}

				req->lockWorkMutex();
				req->mSentRequest = LLTextureFetchWorker::SENT_SIM;
				req->mSimRequestedDiscard = req->mDesiredDiscard;
				req->mRequestedPriority = req->mImagePriority;
				req->mRequestedTimer.reset();
				req->unlockWorkMutex();
				sim_request_count++;
				if (sim_request_count >= IMAGES_PER_REQUEST)
				{
// 					llinfos << "REQUESTING " << sim_request_count << " IMAGES FROM HOST: " << host.getIPString() << llendl;

					gMessageSystem->sendSemiReliable(host, NULL, NULL);
					sim_request_count = 0;
				}
			}
		}
		if (gMessageSystem && sim_request_count > 0 && sim_request_count < IMAGES_PER_REQUEST)
		{
// 			llinfos << "REQUESTING " << sim_request_count << " IMAGES FROM HOST: " << host.getIPString() << llendl;
			gMessageSystem->sendSemiReliable(host, NULL, NULL);
			sim_request_count = 0;
		}
	}
	
	// Send cancelations
	{
	LLMutexLock lock2(&mNetworkQueueMutex);
	if (gMessageSystem && !mCancelQueue.empty())
	{
		for (cancel_queue_t::iterator iter1 = mCancelQueue.begin();
			 iter1 != mCancelQueue.end(); ++iter1)
		{
			LLHost host = iter1->first;
			if (host == LLHost::invalid)
			{
				host = gAgent.getRegionHost();
			}
			S32 request_count = 0;
			for (queue_t::iterator iter2 = iter1->second.begin();
				 iter2 != iter1->second.end(); ++iter2)
			{
				if (0 == request_count)
				{
					gMessageSystem->newMessageFast(_PREHASH_RequestImage);
					gMessageSystem->nextBlockFast(_PREHASH_AgentData);
					gMessageSystem->addUUIDFast(_PREHASH_AgentID, gAgent.getID());
					gMessageSystem->addUUIDFast(_PREHASH_SessionID, gAgent.getSessionID());
				}
				gMessageSystem->nextBlockFast(_PREHASH_RequestImage);
				gMessageSystem->addUUIDFast(_PREHASH_Image, *iter2);
				gMessageSystem->addS8Fast(_PREHASH_DiscardLevel, -1);
				gMessageSystem->addF32Fast(_PREHASH_DownloadPriority, 0);
				gMessageSystem->addU32Fast(_PREHASH_Packet, 0);
				gMessageSystem->addU8Fast(_PREHASH_Type, 0);
// 				llinfos << "CANCELING IMAGE REQUEST: " << (*iter2) << llendl;

				request_count++;
				if (request_count >= IMAGES_PER_REQUEST)
				{
					gMessageSystem->sendSemiReliable(host, NULL, NULL);
					request_count = 0;
				}
			}
			if (request_count > 0 && request_count < IMAGES_PER_REQUEST)
			{
				gMessageSystem->sendSemiReliable(host, NULL, NULL);
			}
		}
		mCancelQueue.clear();
	}
	}
}

//////////////////////////////////////////////////////////////////////////////

bool LLTextureFetchWorker::insertPacket(S32 index, U8* data, S32 size)
{
	mRequestedTimer.reset();
	if (index >= mTotalPackets)
	{
// 		llwarns << "Received Image Packet " << index << " > max: " << mTotalPackets << " for image: " << mID << llendl;
		return false;
	}
	if (index > 0 && index < mTotalPackets-1 && size != MAX_IMG_PACKET_SIZE)
	{
// 		llwarns << "Received bad sized packet: " << index << ", " << size << " != " << MAX_IMG_PACKET_SIZE << " for image: " << mID << llendl;
		return false;
	}
	
	if (index >= (S32)mPackets.size())
	{
		mPackets.resize(index+1, (PacketData*)NULL); // initializes v to NULL pointers
	}
	else if (mPackets[index] != NULL)
	{
// 		llwarns << "Received duplicate packet: " << index << " for image: " << mID << llendl;
		return false;
	}

	mPackets[index] = new PacketData(data, size);
	while (mLastPacket+1 < (S32)mPackets.size() && mPackets[mLastPacket+1] != NULL)
	{
		++mLastPacket;
	}
	return true;
}

bool LLTextureFetch::receiveImageHeader(const LLHost& host, const LLUUID& id, U8 codec, U16 packets, U32 totalbytes,
										U16 data_size, U8* data)
{
	LLTextureFetchWorker* worker = getWorker(id);
	bool res = true;

	++mPacketCount;
	
	if (!worker)
	{
// 		llwarns << "Received header for non active worker: " << id << llendl;
		res = false;
	}
	else if (worker->mState != LLTextureFetchWorker::LOAD_FROM_NETWORK ||
			 worker->mSentRequest != LLTextureFetchWorker::SENT_SIM)
	{
// 		llwarns << "receiveImageHeader for worker: " << id
// 				<< " in state: " << LLTextureFetchWorker::sStateDescs[worker->mState]
// 				<< " sent: " << worker->mSentRequest << llendl;
		res = false;
	}
	else if (worker->mLastPacket != -1)
	{
		// check to see if we've gotten this packet before
// 		llwarns << "Received duplicate header for: " << id << llendl;
		res = false;
	}
	else if (!data_size)
	{
// 		llwarns << "Img: " << id << ":" << " Empty Image Header" << llendl;
		res = false;
	}
	if (!res)
	{
		mNetworkQueueMutex.lock();										// +Mfnq
		++mBadPacketCount;
		mCancelQueue[host].insert(id);
		mNetworkQueueMutex.unlock();									// -Mfnq 
		return false;
	}

	LLViewerStatsRecorder::instance().textureFetch(data_size);
	LLViewerStatsRecorder::instance().log(0.1f);

	worker->lockWorkMutex();


	//	Copy header data into image object
	worker->mImageCodec = codec;
	worker->mTotalPackets = packets;
		worker->mFileSize = (S32)totalbytes;	
		llassert_always(totalbytes > 0);
		llassert_always(data_size == FIRST_PACKET_SIZE || data_size == worker->mFileSize);
		res = worker->insertPacket(0, data, data_size);
		worker->setPriority(LLWorkerThread::PRIORITY_HIGH | worker->mWorkPriority);
		worker->mState = LLTextureFetchWorker::LOAD_FROM_SIMULATOR;
		worker->unlockWorkMutex();
		return res;
}

bool LLTextureFetch::receiveImagePacket(const LLHost& host, const LLUUID& id, U16 packet_num, U16 data_size, U8* data)
{
	LLTextureFetchWorker* worker = getWorker(id);
	bool res = true;

	++mPacketCount;
	
	if (!worker)
	{
// 		llwarns << "Received packet " << packet_num << " for non active worker: " << id << llendl;
		res = false;
	}
	else if (worker->mLastPacket == -1)
	{
// 		llwarns << "Received packet " << packet_num << " before header for: " << id << llendl;
		res = false;
	}
	else if (!data_size)
	{
// 		llwarns << "Img: " << id << ":" << " Empty Image Header" << llendl;
		res = false;
	}
	if (!res)
	{
		mNetworkQueueMutex.lock();										// +Mfnq
		++mBadPacketCount;
		mCancelQueue[host].insert(id);
		mNetworkQueueMutex.unlock();									// -Mfnq
		return false;
	}
	
	LLViewerStatsRecorder::instance().textureFetch(data_size);
	LLViewerStatsRecorder::instance().log(0.1f);

	worker->lockWorkMutex();

	
	res = worker->insertPacket(packet_num, data, data_size);
	
	if ((worker->mState == LLTextureFetchWorker::LOAD_FROM_SIMULATOR) ||
		(worker->mState == LLTextureFetchWorker::LOAD_FROM_NETWORK))
	{
		worker->setPriority(LLWorkerThread::PRIORITY_HIGH | worker->mWorkPriority);
		worker->mState = LLTextureFetchWorker::LOAD_FROM_SIMULATOR;
	}
	else
	{
// 		llwarns << "receiveImagePacket " << packet_num << "/" << worker->mLastPacket << " for worker: " << id
// 				<< " in state: " << LLTextureFetchWorker::sStateDescs[worker->mState] << llendl;
		removeFromNetworkQueue(worker, true); // failsafe
	}

	if(packet_num >= (worker->mTotalPackets - 1))
	{
		static LLCachedControl<bool> log_to_viewer_log(gSavedSettings,"LogTextureDownloadsToViewerLog");
		static LLCachedControl<bool> log_to_sim(gSavedSettings,"LogTextureDownloadsToSimulator");

		if (log_to_viewer_log || log_to_sim)
		{
			U64 timeNow = LLTimer::getTotalTime();
			mTextureInfo.setRequestSize(id, worker->mFileSize);
			mTextureInfo.setRequestCompleteTimeAndLog(id, timeNow);
		}
	}
	worker->unlockWorkMutex();

	return res;
}

//////////////////////////////////////////////////////////////////////////////
BOOL LLTextureFetch::isFromLocalCache(const LLUUID& id)
{
	BOOL from_cache = FALSE;

	LLTextureFetchWorker* worker = getWorker(id);
	if (worker)
	{
		worker->lockWorkMutex();
		from_cache = worker->mInLocalCache;
		worker->unlockWorkMutex();
	}

	return from_cache;
}

S32 LLTextureFetch::getFetchState(const LLUUID& id, F32& data_progress_p, F32& requested_priority_p,
								  U32& fetch_priority_p, F32& fetch_dtime_p, F32& request_dtime_p, bool& can_use_http)
{
	S32 state = LLTextureFetchWorker::INVALID;
	F32 data_progress = 0.0f;
	F32 requested_priority = 0.0f;
	F32 fetch_dtime = 999999.f;
	F32 request_dtime = 999999.f;
	U32 fetch_priority = 0;
	
	LLTextureFetchWorker* worker = getWorker(id);
	if (worker && worker->haveWork())
	{
		worker->lockWorkMutex();
		state = worker->mState;
		fetch_dtime = worker->mFetchTimer.getElapsedTimeF32();
		request_dtime = worker->mRequestedTimer.getElapsedTimeF32();
		if (worker->mFileSize > 0)
		{
			if (state == LLTextureFetchWorker::LOAD_FROM_SIMULATOR)
			{
				S32 data_size = FIRST_PACKET_SIZE + (worker->mLastPacket-1) * MAX_IMG_PACKET_SIZE;
				data_size = llmax(data_size, 0);
				data_progress = (F32)data_size / (F32)worker->mFileSize;
			}
			else if (worker->mFormattedImage.notNull())
			{
				data_progress = (F32)worker->mFormattedImage->getDataSize() / (F32)worker->mFileSize;
			}
		}
		if (state >= LLTextureFetchWorker::LOAD_FROM_NETWORK && state <= LLTextureFetchWorker::WAIT_HTTP_REQ)
		{
			requested_priority = worker->mRequestedPriority;
		}
		else
		{
			requested_priority = worker->mImagePriority;
		}
		fetch_priority = worker->getPriority();
		can_use_http = worker->getCanUseHTTP() ;
		worker->unlockWorkMutex();
	}
	data_progress_p = data_progress;
	requested_priority_p = requested_priority;
	fetch_priority_p = fetch_priority;
	fetch_dtime_p = fetch_dtime;
	request_dtime_p = request_dtime;
	return state;
}

void LLTextureFetch::dump()
{
	llinfos << "LLTextureFetch REQUESTS:" << llendl;
	for (request_queue_t::iterator iter = mRequestQueue.begin();
		 iter != mRequestQueue.end(); ++iter)
	{
		LLQueuedThread::QueuedRequest* qreq = *iter;
		LLWorkerThread::WorkRequest* wreq = (LLWorkerThread::WorkRequest*)qreq;
		LLTextureFetchWorker* worker = (LLTextureFetchWorker*)wreq->getWorkerClass();
		llinfos << " ID: " << worker->mID
				<< " PRI: " << llformat("0x%08x",wreq->getPriority())
				<< " STATE: " << worker->sStateDescs[worker->mState]
				<< llendl;
	}
<<<<<<< HEAD

	llinfos << "LLTextureFetch ACTIVE_HTTP:" << llendl;
	for (queue_t::const_iterator iter(mHTTPTextureQueue.begin());
		 mHTTPTextureQueue.end() != iter;
		 ++iter)
=======

	llinfos << "LLTextureFetch ACTIVE_HTTP:" << llendl;
	for (queue_t::const_iterator iter(mHTTPTextureQueue.begin());
		 mHTTPTextureQueue.end() != iter;
		 ++iter)
	{
		llinfos << " ID: " << (*iter) << llendl;
	}
}

// Threads:  T*
void LLTextureFetch::updateStateStats(U32 cache_read, U32 cache_write)
{
	LLMutexLock lock(&mQueueMutex);										// +Mfq

	mTotalCacheReadCount += cache_read;
	mTotalCacheWriteCount += cache_write;
}																		// -Mfq


// Threads:  T*
void LLTextureFetch::getStateStats(U32 * cache_read, U32 * cache_write)
{
	U32 ret1(0U), ret2(0U);
	
	{
		LLMutexLock lock(&mQueueMutex);									// +Mfq
		ret1 = mTotalCacheReadCount;
		ret2 = mTotalCacheWriteCount;
	}																	// -Mfq
	
	*cache_read = ret1;
	*cache_write = ret2;
}
// Threads:  T*
void LLTextureFetch::commandSetRegion(U64 region_handle)
{
	TFReqSetRegion * req = new TFReqSetRegion(region_handle);

	cmdEnqueue(req);
}

// Threads:  T*
void LLTextureFetch::commandSendMetrics(const std::string & caps_url,
										const LLUUID & session_id,
										const LLUUID & agent_id,
										LLViewerAssetStats * main_stats)
{
	TFReqSendMetrics * req = new TFReqSendMetrics(caps_url, session_id, agent_id, main_stats);

	cmdEnqueue(req);
}
// Threads:  T*
void LLTextureFetch::commandDataBreak()
{
	// The pedantically correct way to implement this is to create a command
	// request object in the above fashion and enqueue it.  However, this is
	// simple data of an advisorial not operational nature and this case
	// of shared-write access is tolerable.

	LLTextureFetch::svMetricsDataBreak = true;
}

// Threads:  T*
void LLTextureFetch::cmdEnqueue(TFRequest * req)
{
	lockQueue();														// +Mfq
	mCommands.push_back(req);
	unlockQueue();														// -Mfq

	unpause();
}

// Threads:  T*
LLTextureFetch::TFRequest * LLTextureFetch::cmdDequeue()
{
	TFRequest * ret = 0;
	
	lockQueue();														// +Mfq
	if (! mCommands.empty())
	{
		ret = mCommands.front();
		mCommands.erase(mCommands.begin());
	}
	unlockQueue();														// -Mfq

	return ret;
}

// Threads:  Ttf
void LLTextureFetch::cmdDoWork()
{
	if (mDebugPause)
	{
		return;  // debug: don't do any work
	}

	TFRequest * req = cmdDequeue();
	if (req)
>>>>>>> c9ab38d4
	{
		llinfos << " ID: " << (*iter) << llendl;
	}
<<<<<<< HEAD
}
=======
}

//////////////////////////////////////////////////////////////////////////////

// Private (anonymous) class methods implementing the command scheme.

namespace
{


// Example of a simple notification handler for metrics
// delivery notification.  Earlier versions of the code used
// a Responder that tried harder to detect delivery breaks
// but it really isn't that important.  If someone wants to
// revisit that effort, here is a place to start.
class AssetReportHandler : public LLHTTPClient::ResponderWithCompleted
{
public:

	// Threads:  Ttf
	/*virtual*/ virtual void completed(U32 status, std::string const& reason, LLSD const& content)
	{
		if (status)
		{
			LL_WARNS("Texture") << "Successfully delivered asset metrics to grid."
								<< LL_ENDL;
		}
		else
		{
			LL_WARNS("Texture") << "Error delivering asset metrics to grid.  Reason:  "
								<< status << LL_ENDL;
		}
	}
	
	/*virtual*/ AIHTTPTimeoutPolicy const& getHTTPTimeoutPolicy(void) const { return assetReportHandler_timeout; }
	/*virtual*/ char const* getName(void) const { return "AssetReportHandler"; }
}; // end class AssetReportHandler


/**
 * Implements the 'Set Region' command.
 *
 * Thread:  Thread1 (TextureFetch)
 */
bool
TFReqSetRegion::doWork(LLTextureFetch *)
{
	LLViewerAssetStatsFF::set_region_thread1(mRegionHandle);

	return true;
}


TFReqSendMetrics::~TFReqSendMetrics()
{
	delete mMainStats;
	mMainStats = 0;
}


/**
 * Implements the 'Send Metrics' command.  Takes over
 * ownership of the passed LLViewerAssetStats pointer.
 *
 * Thread:  Thread1 (TextureFetch)
 */
bool
TFReqSendMetrics::doWork(LLTextureFetch * fetcher)
{
	static const U32 report_priority(1);
	
	if (! gViewerAssetStatsThread1)
		return true;

	static volatile bool reporting_started(false);
	static volatile S32 report_sequence(0);
    
	// We've taken over ownership of the stats copy at this
	// point.  Get a working reference to it for merging here
	// but leave it in 'this'.  Destructor will rid us of it.
	LLViewerAssetStats & main_stats = *mMainStats;

	// Merge existing stats into those from main, convert to LLSD
	main_stats.merge(*gViewerAssetStatsThread1);
	LLSD merged_llsd = main_stats.asLLSD(true);

	// Add some additional meta fields to the content
	merged_llsd["session_id"] = mSessionID;
	merged_llsd["agent_id"] = mAgentID;
	merged_llsd["message"] = "ViewerAssetMetrics";					// Identifies the type of metrics
	merged_llsd["sequence"] = report_sequence;						// Sequence number
	merged_llsd["initial"] = ! reporting_started;					// Initial data from viewer
	merged_llsd["break"] = LLTextureFetch::svMetricsDataBreak;		// Break in data prior to this report
		
	// Update sequence number
	if (S32_MAX == ++report_sequence)
		report_sequence = 0;
	reporting_started = true;
	
	// Limit the size of the stats report if necessary.
	merged_llsd["truncated"] = truncate_viewer_metrics(10, merged_llsd);

	if (! mCapsURL.empty())
	{
		if(fetcher->isQAMode() || true)	//Assuming the 'true' will vanish eventually.
			LLHTTPClient::post(mCapsURL, merged_llsd, new AssetReportHandler());
		else
			LLHTTPClient::post(mCapsURL, merged_llsd, new LLHTTPClient::ResponderIgnore());
		LLTextureFetch::svMetricsDataBreak = false;
	}
	else
	{
		LLTextureFetch::svMetricsDataBreak = true;
	}

	// In QA mode, Metrics submode, log the result for ease of testing
	if (fetcher->isQAMode())
	{
		LL_INFOS("Textures") << ll_pretty_print_sd(merged_llsd) << LL_ENDL;
	}

	gViewerAssetStatsThread1->reset();

	return true;
}


bool
truncate_viewer_metrics(int max_regions, LLSD & metrics)
{
	static const LLSD::String reg_tag("regions");
	static const LLSD::String duration_tag("duration");
	
	LLSD & reg_map(metrics[reg_tag]);
	if (reg_map.size() <= max_regions)
	{
		return false;
	}

	// Build map of region hashes ordered by duration
	typedef std::multimap<LLSD::Real, int> reg_ordered_list_t;
	reg_ordered_list_t regions_by_duration;

	int ind(0);
	LLSD::array_const_iterator it_end(reg_map.endArray());
	for (LLSD::array_const_iterator it(reg_map.beginArray()); it_end != it; ++it, ++ind)
	{
		LLSD::Real duration = (*it)[duration_tag].asReal();
		regions_by_duration.insert(reg_ordered_list_t::value_type(duration, ind));
	}

	// Build a replacement regions array with the longest-persistence regions
	LLSD new_region(LLSD::emptyArray());
	reg_ordered_list_t::const_reverse_iterator it2_end(regions_by_duration.rend());
	reg_ordered_list_t::const_reverse_iterator it2(regions_by_duration.rbegin());
	for (int i(0); i < max_regions && it2_end != it2; ++i, ++it2)
	{
		new_region.append(reg_map[it2->second]);
	}
	reg_map = new_region;
	
	return true;
}

} // end of anonymous namespace
>>>>>>> c9ab38d4
<|MERGE_RESOLUTION|>--- conflicted
+++ resolved
@@ -54,10 +54,7 @@
 #include "llviewerregion.h"
 #include "llviewerstats.h"
 #include "llviewerstatsrecorder.h"
-<<<<<<< HEAD
-=======
 #include "llviewerassetstats.h"
->>>>>>> c9ab38d4
 #include "llworld.h"
 #include "llsdutil.h"
 #include "llstartup.h"
@@ -68,9 +65,6 @@
 extern AIHTTPTimeoutPolicy HTTPGetResponder_timeout;
 extern AIHTTPTimeoutPolicy lcl_responder_timeout;
 extern AIHTTPTimeoutPolicy assetReportHandler_timeout;
-
-LLStat LLTextureFetch::sCacheHitRate("texture_cache_hits", 128);
-LLStat LLTextureFetch::sCacheReadLatency("texture_cache_read_latency", 128);
 
 LLStat LLTextureFetch::sCacheHitRate("texture_cache_hits", 128);
 LLStat LLTextureFetch::sCacheReadLatency("texture_cache_read_latency", 128);
@@ -311,14 +305,11 @@
 	S32 mLastPacket;
 	U16 mTotalPackets;
 	U8 mImageCodec;
-<<<<<<< HEAD
-=======
 
 	LLViewerAssetStats::duration_t mMetricsStartTime;
 	// State history
 	U32						mCacheReadCount;
 	U32						mCacheWriteCount;
->>>>>>> c9ab38d4
 };
 
 //////////////////////////////////////////////////////////////////////////////
@@ -411,10 +402,7 @@
 			}
 
 			mFetcher->removeFromHTTPQueue(mID, data_size);
-<<<<<<< HEAD
-=======
 			worker->recordTextureDone(true);
->>>>>>> c9ab38d4
 		}
 		else
 		{
@@ -531,8 +519,6 @@
 }
 #endif
 
-<<<<<<< HEAD
-=======
 //////////////////////////////////////////////////////////////////////////////
 
 // Cross-thread messaging for asset metrics.
@@ -756,7 +742,6 @@
 } // end of anonymous namespace
 
 
->>>>>>> c9ab38d4
 //////////////////////////////////////////////////////////////////////////////
 
 //static
@@ -776,12 +761,9 @@
 	"DONE",
 };
 
-<<<<<<< HEAD
-=======
 // static
 volatile bool LLTextureFetch::svMetricsDataBreak(true);	// Start with a data break
 
->>>>>>> c9ab38d4
 // called from MAIN THREAD
 
 LLTextureFetchWorker::LLTextureFetchWorker(LLTextureFetch* fetcher,
@@ -830,14 +812,10 @@
 	  mFirstPacket(0),
 	  mLastPacket(-1),
 	  mTotalPackets(0),
-<<<<<<< HEAD
-	  mImageCodec(IMG_CODEC_INVALID)
-=======
 	  mImageCodec(IMG_CODEC_INVALID),
 	  mMetricsStartTime(0),
 	  mCacheReadCount(0U),
 	  mCacheWriteCount(0U)
->>>>>>> c9ab38d4
 {
 	mCanUseNET = mUrl.empty() ;
 
@@ -1233,10 +1211,7 @@
 			mRequestedDiscard = mDesiredDiscard;
 			mSentRequest = QUEUED;
 			mFetcher->addToNetworkQueue(this);
-<<<<<<< HEAD
-=======
 			recordTextureStart(false);
->>>>>>> c9ab38d4
 			setPriority(LLWorkerThread::PRIORITY_LOW | mWorkPriority);
 			
 			return false;
@@ -1271,10 +1246,7 @@
 			setPriority(LLWorkerThread::PRIORITY_HIGH | mWorkPriority);
 			mState = DECODE_IMAGE;
 			mWriteToCacheState = SHOULD_WRITE;
-<<<<<<< HEAD
-=======
 			recordTextureDone(false);
->>>>>>> c9ab38d4
 		}
 		else
 		{
@@ -2084,14 +2056,10 @@
 	  mImageDecodeThread(imagedecodethread),
 	  mTextureBandwidth(0),
 	  mHTTPTextureBits(0),
-<<<<<<< HEAD
-	  mTotalHTTPRequests(0)
-=======
 	  mTotalHTTPRequests(0),
 	  mQAMode(qa_mode),
 	  mTotalCacheReadCount(0U),
 	  mTotalCacheWriteCount(0U)
->>>>>>> c9ab38d4
 {
 	mTextureInfo.setUpLogging(gSavedSettings.getBOOL("LogTextureDownloadsToViewerLog"), gSavedSettings.getBOOL("LogTextureDownloadsToSimulator"), gSavedSettings.getU32("TextureLoggingThreshold"));
 }
@@ -2436,9 +2404,6 @@
 	//
 	// Changes here may need to be reflected in getPending().
 	
-<<<<<<< HEAD
-	return ! (mRequestQueue.empty() && mIdleThread);		// From base class
-=======
 	bool have_no_commands(false);
 	{
 		LLMutexLock lock(&mQueueMutex);									// +Mfq
@@ -2448,7 +2413,6 @@
 	
 	return ! (have_no_commands
 			  && (mRequestQueue.empty() && mIdleThread));		// From base class
->>>>>>> c9ab38d4
 }
 
 //////////////////////////////////////////////////////////////////////////////
@@ -2456,11 +2420,8 @@
 // MAIN THREAD (unthreaded envs), WORKER THREAD (threaded envs)
 void LLTextureFetch::commonUpdate()
 {
-<<<<<<< HEAD
-=======
 	// Run a cross-thread command, if any.
 	cmdDoWork();
->>>>>>> c9ab38d4
 }
 
 
@@ -3002,13 +2963,6 @@
 				<< " STATE: " << worker->sStateDescs[worker->mState]
 				<< llendl;
 	}
-<<<<<<< HEAD
-
-	llinfos << "LLTextureFetch ACTIVE_HTTP:" << llendl;
-	for (queue_t::const_iterator iter(mHTTPTextureQueue.begin());
-		 mHTTPTextureQueue.end() != iter;
-		 ++iter)
-=======
 
 	llinfos << "LLTextureFetch ACTIVE_HTTP:" << llendl;
 	for (queue_t::const_iterator iter(mHTTPTextureQueue.begin());
@@ -3108,13 +3062,11 @@
 
 	TFRequest * req = cmdDequeue();
 	if (req)
->>>>>>> c9ab38d4
-	{
-		llinfos << " ID: " << (*iter) << llendl;
-	}
-<<<<<<< HEAD
-}
-=======
+	{
+		// One request per pass should really be enough for this.
+		req->doWork(this);
+		delete req;
+	}
 }
 
 //////////////////////////////////////////////////////////////////////////////
@@ -3280,4 +3232,3 @@
 }
 
 } // end of anonymous namespace
->>>>>>> c9ab38d4
