/** 
 * @file lltexturefetch.cpp
 * @brief Object which fetches textures from the cache and/or network
 *
 * $LicenseInfo:firstyear=2000&license=viewergpl$
 * 
 * Copyright (c) 2000-2009, Linden Research, Inc.
 * 
 * Second Life Viewer Source Code
 * The source code in this file ("Source Code") is provided by Linden Lab
 * to you under the terms of the GNU General Public License, version 2.0
 * ("GPL"), unless you have obtained a separate licensing agreement
 * ("Other License"), formally executed by you and Linden Lab.  Terms of
 * the GPL can be found in doc/GPL-license.txt in this distribution, or
 * online at http://secondlifegrid.net/programs/open_source/licensing/gplv2
 * 
 * There are special exceptions to the terms and conditions of the GPL as
 * it is applied to this Source Code. View the full text of the exception
 * in the file doc/FLOSS-exception.txt in this software distribution, or
 * online at
 * http://secondlifegrid.net/programs/open_source/licensing/flossexception
 * 
 * By copying, modifying or distributing this software, you acknowledge
 * that you have read and understood your obligations described above,
 * and agree to abide by those obligations.
 * 
 * ALL LINDEN LAB SOURCE CODE IS PROVIDED "AS IS." LINDEN LAB MAKES NO
 * WARRANTIES, EXPRESS, IMPLIED OR OTHERWISE, REGARDING ITS ACCURACY,
 * COMPLETENESS OR PERFORMANCE.
 * $/LicenseInfo$
 */

#include "llviewerprecompiledheaders.h"

#include <iostream>

#include "llstl.h"

#include "lltexturefetch.h"

#include "llcurl.h"
#include "lldir.h"
#include "llhttpclient.h"
#include "llhttpstatuscodes.h"
#include "llimage.h"
#include "llimageworker.h"
#include "llworkerthread.h"

#include "llagent.h"
#include "lltexturecache.h"
#include "llviewercontrol.h"
#include "llviewerimagelist.h"
#include "llviewerimage.h"
#include "llviewerregion.h"
#include "llworld.h"

//////////////////////////////////////////////////////////////////////////////
class LLTextureFetchWorker : public LLWorkerClass
{
	friend class LLTextureFetch;
	friend class HTTPGetResponder;
	
private:
	class CacheReadResponder : public LLTextureCache::ReadResponder
	{
	public:
		CacheReadResponder(LLTextureFetch* fetcher, const LLUUID& id, LLImageFormatted* image)
			: mFetcher(fetcher), mID(id)
		{
			setImage(image);
		}
		virtual void completed(bool success)
		{
			mFetcher->lockQueue();
			LLTextureFetchWorker* worker = mFetcher->getWorker(mID);
			if (worker)
			{
 				worker->callbackCacheRead(success, mFormattedImage, mImageSize, mImageLocal);
			}
			mFetcher->unlockQueue();
		}
	private:
		LLTextureFetch* mFetcher;
		LLUUID mID;
	};

	class CacheWriteResponder : public LLTextureCache::WriteResponder
	{
	public:
		CacheWriteResponder(LLTextureFetch* fetcher, const LLUUID& id)
			: mFetcher(fetcher), mID(id)
		{
		}
		virtual void completed(bool success)
		{
			mFetcher->lockQueue();
			LLTextureFetchWorker* worker = mFetcher->getWorker(mID);
			if (worker)
			{
				worker->callbackCacheWrite(success);
			}
			mFetcher->unlockQueue();
		}
	private:
		LLTextureFetch* mFetcher;
		LLUUID mID;
	};
	
	class DecodeResponder : public LLImageDecodeThread::Responder
	{
	public:
		DecodeResponder(LLTextureFetch* fetcher, const LLUUID& id, LLTextureFetchWorker* worker)
			: mFetcher(fetcher), mID(id), mWorker(worker)
		{
		}
		virtual void completed(bool success, LLImageRaw* raw, LLImageRaw* aux)
		{
			mFetcher->lockQueue();
			LLTextureFetchWorker* worker = mFetcher->getWorker(mID);
			if (worker)
			{
 				worker->callbackDecoded(success, raw, aux);
			}
			mFetcher->unlockQueue();
		}
	private:
		LLTextureFetch* mFetcher;
		LLUUID mID;
		LLTextureFetchWorker* mWorker; // debug only (may get deleted from under us, use mFetcher/mID)
	};

	struct Compare
	{
		// lhs < rhs
		bool operator()(const LLTextureFetchWorker* lhs, const LLTextureFetchWorker* rhs) const
		{
			// greater priority is "less"
			const F32 lpriority = lhs->mImagePriority;
			const F32 rpriority = rhs->mImagePriority;
			if (lpriority > rpriority) // higher priority
				return true;
			else if (lpriority < rpriority)
				return false;
			else
				return lhs < rhs;
		}
	};
	
public:
	/*virtual*/ bool doWork(S32 param); // Called from LLWorkerThread::processRequest()
	/*virtual*/ void finishWork(S32 param, bool completed); // called from finishRequest() (WORK THREAD)
	/*virtual*/ bool deleteOK(); // called from update() (WORK THREAD)

	~LLTextureFetchWorker();
	void release() { --mActiveCount; }

	void callbackHttpGet(const LLChannelDescriptors& channels,
						 const LLIOPipe::buffer_ptr_t& buffer,
						 bool last_block, bool success);
	void callbackCacheRead(bool success, LLImageFormatted* image,
						   S32 imagesize, BOOL islocal);
	void callbackCacheWrite(bool success);
	void callbackDecoded(bool success, LLImageRaw* raw, LLImageRaw* aux);
	
	void setGetStatus(U32 status, const std::string& reason)
	{
		mGetStatus = status;
		mGetReason = reason;
	}

	void setCanUseHTTP(bool can_use_http) {mCanUseHTTP = can_use_http;}
	bool getCanUseHTTP()const {return mCanUseHTTP ;}

protected:
	LLTextureFetchWorker(LLTextureFetch* fetcher, const LLUUID& id, const LLHost& host,
						 F32 priority, S32 discard, S32 size);
	LLTextureFetchWorker(LLTextureFetch* fetcher, const std::string& url, const LLUUID& id, const LLHost& host,
						 F32 priority, S32 discard, S32 size);

private:
	/*virtual*/ void startWork(S32 param); // called from addWork() (MAIN THREAD)
	/*virtual*/ void endWork(S32 param, bool aborted); // called from doWork() (MAIN THREAD)

	void resetFormattedData();
	
	void setImagePriority(F32 priority);
	void setDesiredDiscard(S32 discard, S32 size);
	bool insertPacket(S32 index, U8* data, S32 size);
	void clearPackets();
	void setupPacketData();
	U32 calcWorkPriority();
	void removeFromCache();
	bool processSimulatorPackets();
	bool writeToCacheComplete();
	
	void lockWorkMutex() { mWorkMutex.lock(); }
	void unlockWorkMutex() { mWorkMutex.unlock(); }

private:
	enum e_state // mState
	{
		// NOTE: Affects LLTextureBar::draw in lltextureview.cpp (debug hack)
		INVALID = 0,
		INIT,
		LOAD_FROM_TEXTURE_CACHE,
		CACHE_POST,
		LOAD_FROM_NETWORK,
		LOAD_FROM_SIMULATOR,
		SEND_HTTP_REQ,
		WAIT_HTTP_REQ,
		DECODE_IMAGE,
		DECODE_IMAGE_UPDATE,
		WRITE_TO_CACHE,
		WAIT_ON_WRITE,
		DONE
	};
	enum e_request_state // mSentRequest
	{
		UNSENT = 0,
		QUEUED = 1,
		SENT_SIM = 2
	};
	enum e_write_to_cache_state //mWriteToCacheState
	{
		NOT_WRITE = 0,
		CAN_WRITE = 1,
		SHOULD_WRITE = 2
	};
	static const char* sStateDescs[];
	e_state mState;
	e_write_to_cache_state mWriteToCacheState;
	LLTextureFetch* mFetcher;
	LLPointer<LLImageFormatted> mFormattedImage;
	LLPointer<LLImageRaw> mRawImage;
	LLPointer<LLImageRaw> mAuxImage;
	LLUUID mID;
	LLHost mHost;
	std::string mUrl;
	U8 mType;
	F32 mImagePriority;
	U32 mWorkPriority;
	F32 mRequestedPriority;
	S32 mDesiredDiscard;
	S32 mSimRequestedDiscard;
	S32 mRequestedDiscard;
	S32 mLoadedDiscard;
	S32 mDecodedDiscard;
	LLFrameTimer mRequestedTimer;
	LLFrameTimer mFetchTimer;
	LLTextureCache::handle_t mCacheReadHandle;
	LLTextureCache::handle_t mCacheWriteHandle;
	U8* mBuffer;
	S32 mBufferSize;
	S32 mRequestedSize;
	S32 mDesiredSize;
	S32 mFileSize;
	S32 mCachedSize;
	BOOL mLoaded;
	e_request_state mSentRequest;
	handle_t mDecodeHandle;
	BOOL mDecoded;
	BOOL mWritten;
	BOOL mNeedsAux;
	BOOL mHaveAllData;
	BOOL mInLocalCache;
	bool mCanUseHTTP ;
	bool mCanUseNET ; //can get from asset server.
	S32 mHTTPFailCount;
	S32 mRetryAttempt;
	S32 mActiveCount;
	U32 mGetStatus;
	std::string mGetReason;
	
	// Work Data
	LLMutex mWorkMutex;
	struct PacketData
	{
		PacketData(U8* data, S32 size) { mData = data; mSize = size; }
		~PacketData() { clearData(); }
		void clearData() { delete[] mData; mData = NULL; }
		U8* mData;
		U32 mSize;
	};
	std::vector<PacketData*> mPackets;
	S32 mFirstPacket;
	S32 mLastPacket;
	U16 mTotalPackets;
	U8 mImageCodec;
};

//////////////////////////////////////////////////////////////////////////////

class HTTPGetResponder : public LLCurl::Responder
{
	LOG_CLASS(HTTPGetResponder);
public:
	HTTPGetResponder(LLTextureFetch* fetcher, const LLUUID& id, U64 startTime, S32 requestedSize, U32 offset)
		: mFetcher(fetcher), mID(id), mStartTime(startTime), mRequestedSize(requestedSize), mOffset(offset)
	{
	}
	~HTTPGetResponder()
	{
	}

	virtual void completedRaw(U32 status, const std::string& reason,
							  const LLChannelDescriptors& channels,
							  const LLIOPipe::buffer_ptr_t& buffer)
	{
		if ((gSavedSettings.getBOOL("LogTextureDownloadsToViewerLog")) || (gSavedSettings.getBOOL("LogTextureDownloadsToSimulator")))
		{
			mFetcher->mTextureInfo.setRequestStartTime(mID, mStartTime);
			U64 timeNow = LLTimer::getTotalTime();
			mFetcher->mTextureInfo.setRequestType(mID, LLTextureInfoDetails::REQUEST_TYPE_HTTP);
			mFetcher->mTextureInfo.setRequestSize(mID, mRequestedSize);
			mFetcher->mTextureInfo.setRequestOffset(mID, mOffset);
			mFetcher->mTextureInfo.setRequestCompleteTimeAndLog(mID, timeNow);
		}

		lldebugs << "HTTP COMPLETE: " << mID << llendl;
		mFetcher->lockQueue();
		LLTextureFetchWorker* worker = mFetcher->getWorker(mID);
		if (worker)
		{
			bool success = false;
			bool partial = false;
			if (200 <= status &&  status < 300)
			{
				success = true;
				if (HTTP_PARTIAL_CONTENT == status) // partial information (i.e. last block)
				{
					partial = true;
				}
			}
			else
			{
				worker->setGetStatus(status, reason);
// 				llwarns << status << ": " << reason << llendl;
			}
			if (!success)
			{
				worker->setGetStatus(status, reason);
// 				llwarns << "CURL GET FAILED, status:" << status << " reason:" << reason << llendl;
			}
			mFetcher->removeFromHTTPQueue(mID);
			worker->callbackHttpGet(channels, buffer, partial, success);
		}
		else
		{
			mFetcher->removeFromHTTPQueue(mID);
 			llwarns << "Worker not found: " << mID << llendl;
		}
		mFetcher->unlockQueue();
	}
	
private:
	LLTextureFetch* mFetcher;
	LLUUID mID;
	U64 mStartTime;
	S32 mRequestedSize;
	U32 mOffset;
};

//////////////////////////////////////////////////////////////////////////////

//static
const char* LLTextureFetchWorker::sStateDescs[] = {
	"INVALID",
	"INIT",
	"LOAD_FROM_TEXTURE_CACHE",
	"CACHE_POST",
	"LOAD_FROM_NETWORK",
	"LOAD_FROM_SIMULATOR",
	"SEND_HTTP_REQ",
	"WAIT_HTTP_REQ",
	"DECODE_IMAGE",
	"DECODE_IMAGE_UPDATE",
	"WRITE_TO_CACHE",
	"WAIT_ON_WRITE",
	"DONE",
};

// called from MAIN THREAD

LLTextureFetchWorker::LLTextureFetchWorker(LLTextureFetch* fetcher,
										   const std::string& url, // Optional URL
										   const LLUUID& id,	// Image UUID
										   const LLHost& host,	// Simulator host
										   F32 priority,		// Priority
										   S32 discard,			// Desired discard
										   S32 size)			// Desired size
	: LLWorkerClass(fetcher, "TextureFetch"),
	  mState(INIT),
	  mWriteToCacheState(NOT_WRITE),
	  mFetcher(fetcher),
	  mID(id),
	  mHost(host),
	  mUrl(url),
	  mImagePriority(priority),
	  mWorkPriority(0),
	  mRequestedPriority(0.f),
	  mDesiredDiscard(-1),
	  mSimRequestedDiscard(-1),
	  mRequestedDiscard(-1),
	  mLoadedDiscard(-1),
	  mDecodedDiscard(-1),
	  mCacheReadHandle(LLTextureCache::nullHandle()),
	  mCacheWriteHandle(LLTextureCache::nullHandle()),
	  mBuffer(NULL),
	  mBufferSize(0),
	  mRequestedSize(0),
	  mDesiredSize(FIRST_PACKET_SIZE),
	  mFileSize(0),
	  mCachedSize(0),
	  mLoaded(FALSE),
	  mSentRequest(UNSENT),
	  mDecodeHandle(0),
	  mDecoded(FALSE),
	  mWritten(FALSE),
	  mNeedsAux(FALSE),
	  mHaveAllData(FALSE),
	  mInLocalCache(FALSE),
	  mCanUseHTTP(true),
	  mHTTPFailCount(0),
	  mRetryAttempt(0),
	  mActiveCount(0),
	  mGetStatus(0),
	  mWorkMutex(NULL),
	  mFirstPacket(0),
	  mLastPacket(-1),
	  mTotalPackets(0),
	  mImageCodec(IMG_CODEC_INVALID)
{
	mCanUseNET = mUrl.empty() ;

	calcWorkPriority();
	mType = host.isOk() ? LLImageBase::TYPE_AVATAR_BAKE : LLImageBase::TYPE_NORMAL;
// 	llinfos << "Create: " << mID << " mHost:" << host << " Discard=" << discard << llendl;
	lockWorkMutex();
	if (!mFetcher->mDebugPause)
	{
		U32 work_priority = mWorkPriority | LLWorkerThread::PRIORITY_HIGH;
		addWork(0, work_priority );
	}
	setDesiredDiscard(discard, size);
	unlockWorkMutex();
}

LLTextureFetchWorker::~LLTextureFetchWorker()
{
// 	llinfos << "Destroy: " << mID
// 			<< " Decoded=" << mDecodedDiscard
// 			<< " Requested=" << mRequestedDiscard
// 			<< " Desired=" << mDesiredDiscard << llendl;
	llassert_always(!haveWork());
	lockWorkMutex();
	if (mCacheReadHandle != LLTextureCache::nullHandle())
	{
		mFetcher->mTextureCache->readComplete(mCacheReadHandle, true);
	}
	if (mCacheWriteHandle != LLTextureCache::nullHandle())
	{
		mFetcher->mTextureCache->writeComplete(mCacheWriteHandle, true);
	}
	mFormattedImage = NULL;
	clearPackets();
	unlockWorkMutex();
}

void LLTextureFetchWorker::clearPackets()
{
	for_each(mPackets.begin(), mPackets.end(), DeletePointer());
	mPackets.clear();
	mTotalPackets = 0;
	mLastPacket = -1;
	mFirstPacket = 0;
}

void LLTextureFetchWorker::setupPacketData()
{
	S32 data_size = 0;
	if (mFormattedImage.notNull())
	{
		data_size = mFormattedImage->getDataSize();
	}
	if (data_size > 0)
	{
		// Only used for simulator requests
		mFirstPacket = (data_size - FIRST_PACKET_SIZE) / MAX_IMG_PACKET_SIZE + 1;
		if (FIRST_PACKET_SIZE + (mFirstPacket-1) * MAX_IMG_PACKET_SIZE != data_size)
		{
			llwarns << "Bad CACHED TEXTURE size: " << data_size << " removing." << llendl;
			removeFromCache();
			resetFormattedData();
			clearPackets();
		}
		else if (mFileSize > 0)
		{
			mLastPacket = mFirstPacket-1;
			mTotalPackets = (mFileSize - FIRST_PACKET_SIZE + MAX_IMG_PACKET_SIZE-1) / MAX_IMG_PACKET_SIZE + 1;
		}
		else
		{
			// This file was cached using HTTP so we have to refetch the first packet
			resetFormattedData();
			clearPackets();
		}
	}
}

U32 LLTextureFetchWorker::calcWorkPriority()
{
// 	llassert_always(mImagePriority >= 0 && mImagePriority <= LLViewerImage::maxDecodePriority());
	F32 priority_scale = (F32)LLWorkerThread::PRIORITY_LOWBITS / LLViewerImage::maxDecodePriority();
	mWorkPriority = (U32)(mImagePriority * priority_scale);
	return mWorkPriority;
}

// mWorkMutex is locked
void LLTextureFetchWorker::setDesiredDiscard(S32 discard, S32 size)
{
	bool prioritize = false;
	if (mDesiredDiscard != discard)
	{
		if (!haveWork())
		{
			calcWorkPriority();
			if (!mFetcher->mDebugPause)
			{
				U32 work_priority = mWorkPriority | LLWorkerThread::PRIORITY_HIGH;
				addWork(0, work_priority);
			}
		}
		else if (mDesiredDiscard < discard)
		{
			prioritize = true;
		}
		mDesiredDiscard = discard;
		mDesiredSize = size;
	}
	else if (size > mDesiredSize)
	{
		mDesiredSize = size;
		prioritize = true;
	}
	if ((prioritize && mState == INIT) || mState == DONE)
	{
		mState = INIT;
		U32 work_priority = mWorkPriority | LLWorkerThread::PRIORITY_HIGH;
		setPriority(work_priority);
	}
}

void LLTextureFetchWorker::setImagePriority(F32 priority)
{
// 	llassert_always(priority >= 0 && priority <= LLViewerImage::maxDecodePriority());
	F32 delta = fabs(priority - mImagePriority);
	if (delta > (mImagePriority * .05f) || mState == DONE)
	{
		mImagePriority = priority;
		calcWorkPriority();
		U32 work_priority = mWorkPriority | (getPriority() & LLWorkerThread::PRIORITY_HIGHBITS);
		setPriority(work_priority);
	}
}

void LLTextureFetchWorker::resetFormattedData()
{
	delete[] mBuffer;
	mBuffer = NULL;
	mBufferSize = 0;
	if (mFormattedImage.notNull())
	{
		mFormattedImage->deleteData();
	}
	mHaveAllData = FALSE;
}

// Called from MAIN thread
void LLTextureFetchWorker::startWork(S32 param)
{
	llassert(mFormattedImage.isNull());
}

#include "llviewerimagelist.h" // debug

// Called from LLWorkerThread::processRequest()
bool LLTextureFetchWorker::doWork(S32 param)
{
	LLMutexLock lock(&mWorkMutex);

	if ((mFetcher->isQuitting() || getFlags(LLWorkerClass::WCF_DELETE_REQUESTED)))
	{
		if (mState < DECODE_IMAGE)
	{
			return true; // abort
		}
	}
	if(mImagePriority < 1.0f)
	{
		if (mState == INIT || mState == LOAD_FROM_NETWORK || mState == LOAD_FROM_SIMULATOR)
		{
			return true; // abort
		}
	}
	if(mState > CACHE_POST && !mCanUseNET && !mCanUseHTTP)
	{
		//nowhere to get data, abort.
		return true ;
	}
	
	if (mFetcher->mDebugPause)
	{
		return false; // debug: don't do any work
	}
	if (mID == mFetcher->mDebugID)
	{
		mFetcher->mDebugCount++; // for setting breakpoints
	}

	if (mState != DONE)
	{
		mFetchTimer.reset();
	}

	if (mState == INIT)
	{
		if(gAssetStorage && std::find(gAssetStorage->mBlackListedAsset.begin(),
			gAssetStorage->mBlackListedAsset.end(),mID) != gAssetStorage->mBlackListedAsset.end())
		{
			llinfos << "Blacklisted asset " << mID.asString() << " was trying to be accessed!!!!!!" << llendl; 
			mState = DONE;
			return true;
		}
		mRequestedDiscard = -1;
		mLoadedDiscard = -1;
		mDecodedDiscard = -1;
		mRequestedSize = 0;
		mFileSize = 0;
		mCachedSize = 0;
		mLoaded = FALSE;
		mSentRequest = UNSENT;
		mDecoded  = FALSE;
		mWritten  = FALSE;
		// <edit>
		if(mBuffer)
		// </edit>
		delete[] mBuffer;
		mBuffer = NULL;
		mBufferSize = 0;
		mHaveAllData = FALSE;
		clearPackets(); // TODO: Shouldn't be necessary
		mCacheReadHandle = LLTextureCache::nullHandle();
		mCacheWriteHandle = LLTextureCache::nullHandle();
		mState = LOAD_FROM_TEXTURE_CACHE;
		// fall through
	}

	if (mState == LOAD_FROM_TEXTURE_CACHE)
	{
		if (mCacheReadHandle == LLTextureCache::nullHandle())
		{
			U32 cache_priority = mWorkPriority;
			S32 offset = mFormattedImage.notNull() ? mFormattedImage->getDataSize() : 0;
			S32 size = mDesiredSize - offset;
			if (size <= 0)
			{
				mState = CACHE_POST;
				return false;
			}
			mFileSize = 0;
			mLoaded = FALSE;
			setPriority(LLWorkerThread::PRIORITY_LOW | mWorkPriority); // Set priority first since Responder may change it

			CacheReadResponder* responder = new CacheReadResponder(mFetcher, mID, mFormattedImage);
			if (mUrl.compare(0, 7, "file://") == 0)
			{
				// read file from local disk
				std::string filename = mUrl.substr(7, std::string::npos);
				mCacheReadHandle = mFetcher->mTextureCache->readFromCache(filename, mID, cache_priority,
																		  offset, size, responder);
			}
			else if (mUrl.empty())
			{
				mCacheReadHandle = mFetcher->mTextureCache->readFromCache(mID, cache_priority,
																		  offset, size, responder);
			}
			else if(mCanUseHTTP)
			{
				if (!(mUrl.compare(0, 7, "http://") == 0))
				{
					// *TODO:?remove this warning
					llwarns << "Unknown URL Type: " << mUrl << llendl;
				}
				setPriority(LLWorkerThread::PRIORITY_HIGH | mWorkPriority);
				mState = SEND_HTTP_REQ;
			}
			else
			{
				setPriority(LLWorkerThread::PRIORITY_HIGH | mWorkPriority);
				mState = LOAD_FROM_NETWORK;
			}
		}

		if (mLoaded)
		{
			// Make sure request is complete. *TODO: make this auto-complete
			if (mFetcher->mTextureCache->readComplete(mCacheReadHandle, false))
			{
				mCacheReadHandle = LLTextureCache::nullHandle();
				mState = CACHE_POST;
				// fall through
			}
			else
			{
				return false;
			}
		}
		else
		{
			return false;
		}
	}

	if (mState == CACHE_POST)
	{
		mDesiredSize = llmax(mDesiredSize, FIRST_PACKET_SIZE);
		mCachedSize = mFormattedImage.notNull() ? mFormattedImage->getDataSize() : 0;
		// Successfully loaded
		if ((mCachedSize >= mDesiredSize) || mHaveAllData)
		{
			// we have enough data, decode it
			llassert_always(mFormattedImage->getDataSize() > 0);
			mState = DECODE_IMAGE;
			mWriteToCacheState = NOT_WRITE ;
			LL_DEBUGS("Texture") << mID << ": Cached. Bytes: " << mFormattedImage->getDataSize()
								 << " Size: " << llformat("%dx%d",mFormattedImage->getWidth(),mFormattedImage->getHeight())
								 << " Desired Discard: " << mDesiredDiscard << " Desired Size: " << mDesiredSize << LL_ENDL;
			// fall through
		}
		else
		{
			if (mUrl.compare(0, 7, "file://") == 0)
			{
				// failed to load local file, we're done.
				return true;
			}
			// need more data
			else
			{
				mState = LOAD_FROM_NETWORK;	// CACHE_POST --> LOAD_FROM_NETWORK, or SEND_HTTP_REQ see below.
				// This is true because mSentRequest is set to UNSENT in INIT and if we get here we went through
				// the states INIT --> LOAD_FROM_TEXTURE_CACHE --> CACHE_POST. Therefore either
				// mFetcher->addToNetworkQueue(this) is called below, or mState is set to SEND_HTTP_REQ.
				llassert(mSentRequest == UNSENT);
			}
			// fall through
		}
	}

	if (mState == LOAD_FROM_NETWORK)
	{
<<<<<<< HEAD
		static LLCachedControl<bool> image_pipeline_use_http("ImagePipelineUseHTTP",false);
=======
		static const LLCachedControl<bool> image_pipeline_use_http("ImagePipelineUseHTTP",false);
>>>>>>> f3578422
		bool get_url = image_pipeline_use_http;
		if (!mUrl.empty()) get_url = false;
// 		if (mHost != LLHost::invalid) get_url = false;
		if ( get_url && mCanUseHTTP && mUrl.empty())//get http url.
		{
			LLViewerRegion* region = NULL;
			if (mHost == LLHost::invalid)
				region = gAgent.getRegion();
			else
				region = LLWorld::getInstance()->getRegion(mHost);

			if (region)
			{
				std::string http_url = region->getCapability("GetTexture");
				if (!http_url.empty())
				{
					mUrl = http_url + "/?texture_id=" + mID.asString().c_str();
					mWriteToCacheState = CAN_WRITE ; //because this texture has a fixed texture id.
				}
				else
				{
					mCanUseHTTP = false ;
				}
			}
			else
			{
				// This will happen if not logged in or if a region deoes not have HTTP Texture enabled
				//llwarns << "Region not found for host: " << mHost << llendl;
				mCanUseHTTP = false;
			}
		}
		if (mCanUseHTTP && !mUrl.empty())
		{
			mState = LLTextureFetchWorker::SEND_HTTP_REQ;
			setPriority(LLWorkerThread::PRIORITY_HIGH | mWorkPriority);
			if(mWriteToCacheState != NOT_WRITE)
			{
				mWriteToCacheState = CAN_WRITE ;
			}
			// don't return, fall through to next state
		}
		else if (mSentRequest == UNSENT)
		{
			// Add this to the network queue and sit here.
			// LLTextureFetch::update() will send off a request which will change our state
			mWriteToCacheState = CAN_WRITE ;
			mRequestedSize = mDesiredSize;
			mRequestedDiscard = mDesiredDiscard;
			mSentRequest = QUEUED;
			mFetcher->addToNetworkQueue(this);
			setPriority(LLWorkerThread::PRIORITY_LOW | mWorkPriority);
			return false;
		}
		else
		{
			return false;
		}
	}
	
	if (mState == LOAD_FROM_SIMULATOR)
	{
		if (mFormattedImage.isNull())
		{
			mFormattedImage = new LLImageJ2C;
		}
		if (processSimulatorPackets())
		{
			mFetcher->removeFromNetworkQueue(this, false);
			if (mFormattedImage.isNull() || !mFormattedImage->getDataSize())
			{
				// processSimulatorPackets() failed
// 				llwarns << "processSimulatorPackets() failed to load buffer" << llendl;
				// FIXME: Don't we need a mState change?
				return true; // failed
			}
			setPriority(LLWorkerThread::PRIORITY_HIGH | mWorkPriority);
			mState = DECODE_IMAGE;
			mWriteToCacheState = SHOULD_WRITE ;
		}
		else
		{
			setPriority(LLWorkerThread::PRIORITY_LOW | mWorkPriority);
		}
		return false;
	}
	
	if (mState == SEND_HTTP_REQ)
	{
		if(mCanUseHTTP)
		{
			const S32 HTTP_QUEUE_MAX_SIZE = 32;
			// *TODO: Integrate this with llviewerthrottle
			// Note: LLViewerThrottle uses dynamic throttling which makes sense for UDP,
			// but probably not for Textures.
			// Set the throttle to the entire bandwidth, assuming UDP packets will get priority
			// when they are needed
			F32 max_bandwidth = mFetcher->mMaxBandwidth;
			if ((mFetcher->getNumHTTPRequests() >= HTTP_QUEUE_MAX_SIZE) ||
				(mFetcher->getTextureBandwidth() > max_bandwidth))
			{
				// Make normal priority and return (i.e. wait until there is room in the queue)
				setPriority(LLWorkerThread::PRIORITY_NORMAL | mWorkPriority);
				return false;
			}
			
			S32 cur_size = 0;
			if (mFormattedImage.notNull())
			{
				cur_size = mFormattedImage->getDataSize(); // amount of data we already have
			}
			mRequestedSize = mDesiredSize;
			mRequestedDiscard = mDesiredDiscard;
			mRequestedSize -= cur_size;
// 			F32 priority = mImagePriority / (F32)LLViewerImage::maxDecodePriority(); // 0-1
			S32 offset = cur_size;
			mBufferSize = cur_size; // This will get modified by callbackHttpGet()
			
			bool res = false;
			if (!mUrl.empty())
			{
				mLoaded = FALSE;
				mGetStatus = 0;
				mGetReason.clear();
				lldebugs << "HTTP GET: " << mID << " Offset: " << offset
						<< " Bytes: " << mRequestedSize
						<< " Bandwidth(kbps): " << mFetcher->getTextureBandwidth() << "/" << max_bandwidth
						<< llendl;
				setPriority(LLWorkerThread::PRIORITY_LOW | mWorkPriority);
				mState = WAIT_HTTP_REQ;	

				mFetcher->addToHTTPQueue(mID);
				// Will call callbackHttpGet when curl request completes
				std::vector<std::string> headers;
				headers.push_back("Accept: image/x-j2c");
				res = mFetcher->mCurlGetRequest->getByteRange(mUrl, headers, offset, mRequestedSize,
															  new HTTPGetResponder(mFetcher, mID, LLTimer::getTotalTime(), mRequestedSize, offset));
			}
			if (!res)
			{
				llwarns << "HTTP GET request failed for " << mID << llendl;
				resetFormattedData();
				++mHTTPFailCount;
				return true; // failed
			}
			// fall through
		}
	}
	
	if (mState == WAIT_HTTP_REQ)
	{
		if (mLoaded)
		{
			S32 cur_size = mFormattedImage.notNull() ? mFormattedImage->getDataSize() : 0;
			if (mRequestedSize < 0)
			{
				S32 max_attempts;
				if (mGetStatus == HTTP_NOT_FOUND)
				{
					mHTTPFailCount = max_attempts = 1; // Don't retry
					llwarns << "Texture missing from server (404): " << mUrl << llendl;

					//roll back to try UDP
					if(mCanUseNET)
					{
						llinfos << "Falling back to UDP fetch for texture " << mID << llendl;
						mState = INIT ;
						mCanUseHTTP = false ;
						setPriority(LLWorkerThread::PRIORITY_HIGH | mWorkPriority);
						return false ;
					}
					else
					{
						// UDP is not an option, we are dead
						llwarns << "No UDP fallback available for texture " << mID << llendl;
						resetFormattedData();
						return true; // failed
					}
				}
				else if (mGetStatus == HTTP_SERVICE_UNAVAILABLE)
				{
					// *TODO: Should probably introduce a timer here to delay future HTTP requsts
					// for a short time (~1s) to ease server load? Ideally the server would queue
					// requests instead of returning 503... we already limit the number pending.
					++mHTTPFailCount;
					max_attempts = mHTTPFailCount+1; // Keep retrying
					LL_INFOS_ONCE("Texture") << "Texture server busy (503): " << mUrl << LL_ENDL;
				}
					else
					{
					const S32 HTTP_MAX_RETRY_COUNT = 3;
					max_attempts = HTTP_MAX_RETRY_COUNT + 1;
					++mHTTPFailCount;
					llinfos << "HTTP GET failed for: " << mUrl
							<< " Status: " << mGetStatus << " Reason: '" << mGetReason << "'"
							<< " Attempt:" << mHTTPFailCount+1 << "/" << max_attempts << llendl;
					}

				if (mHTTPFailCount >= max_attempts)
				{
					// Make max_attempts attempt at decoding what data we have, then bail forever on this image
					if (cur_size > 0 && (mHTTPFailCount < (max_attempts+1)) )
					{
						// Use available data
						mLoadedDiscard = mFormattedImage->getDiscardLevel();
						mState = DECODE_IMAGE;
						return false; 
				}
				else
				{
						//roll back to try UDP
						if(mCanUseNET)
						{
							llinfos << "Falling back to UDP fetch for texture " << mID << llendl;
							mState = INIT ;
							mCanUseHTTP = false ;
							setPriority(LLWorkerThread::PRIORITY_HIGH | mWorkPriority);
							return false ;
						}
						else
						{
							// UDP is not an option, we are dead
							llwarns << "No UDP fallback available for texture " << mID << llendl;
							resetFormattedData();
							return true; // failed
						}
					}
				}
				else
				{
					mState = SEND_HTTP_REQ;
					return false; // retry
				}
			}
			
			if (mFormattedImage.isNull())
			{
				// For now, create formatted image based on extension
				std::string extension = gDirUtilp->getExtension(mUrl);
				mFormattedImage = LLImageFormatted::createFromType(LLImageBase::getCodecFromExtension(extension));
				if (mFormattedImage.isNull())
				{
					mFormattedImage = new LLImageJ2C; // default
				}
			}
			
			llassert_always(mBufferSize == cur_size + mRequestedSize);
			if (mHaveAllData && mRequestedDiscard == 0) //the image file is fully loaded.
			{
				mFileSize = mBufferSize;
			}
			else //the file size is unknown.
			{
				mFileSize = mBufferSize + 1 ; //flag the file is not fully loaded.
			}
			
			U8* buffer = new U8[mBufferSize];
			if (cur_size > 0)
			{
				memcpy(buffer, mFormattedImage->getData(), cur_size);
			}
			memcpy(buffer + cur_size, mBuffer, mRequestedSize); // append
			// NOTE: setData releases current data and owns new data (buffer)
			mFormattedImage->setData(buffer, mBufferSize);
			// delete temp data
			delete[] mBuffer; // Note: not 'buffer' (assigned in setData())
			mBuffer = NULL;
			mBufferSize = 0;
			mLoadedDiscard = mRequestedDiscard;
			mState = DECODE_IMAGE;
			if(mWriteToCacheState != NOT_WRITE)
			{
				mWriteToCacheState = SHOULD_WRITE ;
			}
			setPriority(LLWorkerThread::PRIORITY_HIGH | mWorkPriority);
			return false;
		}
		else
		{
			setPriority(LLWorkerThread::PRIORITY_LOW | mWorkPriority);
			return false;
		}
	}
	
	if (mState == DECODE_IMAGE)
	{
		llassert_always(mFormattedImage->getDataSize() > 0);
		setPriority(LLWorkerThread::PRIORITY_LOW | mWorkPriority); // Set priority first since Responder may change it
		mRawImage = NULL;
		mAuxImage = NULL;
		llassert_always(mFormattedImage.notNull());
		S32 discard = mHaveAllData ? 0 : mLoadedDiscard;
		U32 image_priority = LLWorkerThread::PRIORITY_NORMAL | mWorkPriority;
		mDecoded  = FALSE;
		mState = DECODE_IMAGE_UPDATE;
		mDecodeHandle = mFetcher->mImageDecodeThread->decodeImage(mFormattedImage, image_priority, discard, mNeedsAux,
																  new DecodeResponder(mFetcher, mID, this));
		// fall though
	}
	
	if (mState == DECODE_IMAGE_UPDATE)
	{
		if (mDecoded)
		{
			if (mDecodedDiscard < 0)
			{
				if (mCachedSize > 0 && !mInLocalCache && mRetryAttempt == 0)
				{
					// Cache file should be deleted, try again
// 					llwarns << mID << ": Decode of cached file failed (removed), retrying" << llendl;
					llassert_always(mDecodeHandle == 0);
					mFormattedImage = NULL;
					++mRetryAttempt;
					setPriority(LLWorkerThread::PRIORITY_HIGH | mWorkPriority);
					mState = INIT;
					return false;
				}
				else
				{
// 					llwarns << "UNABLE TO LOAD TEXTURE: " << mID << " RETRIES: " << mRetryAttempt << llendl;
					mState = DONE; // failed
				}
			}
			else
			{
				setPriority(LLWorkerThread::PRIORITY_HIGH | mWorkPriority);
				mState = WRITE_TO_CACHE;
			}
			// fall through
		}
		else
		{
			return false;
		}
	}

	if (mState == WRITE_TO_CACHE)
	{
		if (mWriteToCacheState != SHOULD_WRITE || mFormattedImage.isNull())
		{
			// If we're in a local cache or we didn't actually receive any new data,
			// or we failed to load anything, skip
			mState = DONE;
			return false;
		}
		S32 datasize = mFormattedImage->getDataSize();
		llassert_always(datasize);
		setPriority(LLWorkerThread::PRIORITY_LOW | mWorkPriority); // Set priority first since Responder may change it
		U32 cache_priority = mWorkPriority;
		mWritten = FALSE;
		mState = WAIT_ON_WRITE;
		CacheWriteResponder* responder = new CacheWriteResponder(mFetcher, mID);
		mCacheWriteHandle = mFetcher->mTextureCache->writeToCache(mID, cache_priority,
																  mFormattedImage->getData(), datasize,
																  mFileSize, responder);
		// fall through
	}
	
	if (mState == WAIT_ON_WRITE)
	{
		if (writeToCacheComplete())
		{
			mState = DONE;
			// fall through
		}
		else
		{
			if (mDesiredDiscard < mDecodedDiscard)
			{
				// We're waiting for this write to complete before we can receive more data
				// (we can't touch mFormattedImage until the write completes)
				// Prioritize the write
				mFetcher->mTextureCache->prioritizeWrite(mCacheWriteHandle);
			}
			return false;
		}
	}

	if (mState == DONE)
	{
		if (mDecodedDiscard >= 0 && mDesiredDiscard < mDecodedDiscard)
		{
			// More data was requested, return to INIT
			mState = INIT;
			setPriority(LLWorkerThread::PRIORITY_HIGH | mWorkPriority);
			return false;
		}
		else
		{
			setPriority(LLWorkerThread::PRIORITY_LOW | mWorkPriority);

			if(mDecodedDiscard<=0)
			{	
			return true;
		}
			else
			{
				return false;
			}
		}
	}
	
	return false;
}

// Called from MAIN thread
void LLTextureFetchWorker::endWork(S32 param, bool aborted)
{
	if (mDecodeHandle != 0)
	{
		mFetcher->mImageDecodeThread->abortRequest(mDecodeHandle, false);
		mDecodeHandle = 0;
	}
	mFormattedImage = NULL;
}

//////////////////////////////////////////////////////////////////////////////

// virtual
void LLTextureFetchWorker::finishWork(S32 param, bool completed)
{
	// The following are required in case the work was aborted
	if (mCacheReadHandle != LLTextureCache::nullHandle())
	{
		mFetcher->mTextureCache->readComplete(mCacheReadHandle, true);
		mCacheReadHandle = LLTextureCache::nullHandle();
	}
	if (mCacheWriteHandle != LLTextureCache::nullHandle())
	{
		mFetcher->mTextureCache->writeComplete(mCacheWriteHandle, true);
		mCacheWriteHandle = LLTextureCache::nullHandle();
	}
}

// virtual
bool LLTextureFetchWorker::deleteOK()
{
	bool delete_ok = true;
	// Allow any pending reads or writes to complete
	if (mCacheReadHandle != LLTextureCache::nullHandle())
	{
		if (mFetcher->mTextureCache->readComplete(mCacheReadHandle, true))
		{
			mCacheReadHandle = LLTextureCache::nullHandle();
		}
		else
		{
			delete_ok = false;
		}
	}
	if (mCacheWriteHandle != LLTextureCache::nullHandle())
	{
		if (mFetcher->mTextureCache->writeComplete(mCacheWriteHandle))
		{
			mCacheWriteHandle = LLTextureCache::nullHandle();
		}
		else
		{
			delete_ok = false;
		}
	}

	if ((haveWork() &&
		 // not ok to delete from these states
		 ((mState >= SEND_HTTP_REQ && mState <= WAIT_HTTP_REQ) ||
		  (mState >= WRITE_TO_CACHE && mState <= WAIT_ON_WRITE))))
	{
		delete_ok = false;
	}
	
	return delete_ok;
}

void LLTextureFetchWorker::removeFromCache()
{
	if (!mInLocalCache)
	{
		mFetcher->mTextureCache->removeFromCache(mID);
	}
}


//////////////////////////////////////////////////////////////////////////////

bool LLTextureFetchWorker::processSimulatorPackets()
{
	if (mFormattedImage.isNull() || mRequestedSize < 0)
	{
		// not sure how we got here, but not a valid state, abort!
		llassert_always(mDecodeHandle == 0);
		mFormattedImage = NULL;
		return true;
	}
	
	if (mLastPacket >= mFirstPacket)
	{
		S32 buffer_size = mFormattedImage->getDataSize();
		for (S32 i = mFirstPacket; i<=mLastPacket; i++)
		{
			llassert_always(mPackets[i]);
			buffer_size += mPackets[i]->mSize;
		}
		bool have_all_data = mLastPacket >= mTotalPackets-1;
		if (mRequestedSize <= 0)
		{
			// We received a packed but haven't requested anything yet (edge case)
			// Return true (we're "done") since we didn't request anything
			return true;
		}
		if (buffer_size >= mRequestedSize || have_all_data)
		{
			/// We have enough (or all) data
			if (have_all_data)
			{
				mHaveAllData = TRUE;
			}
			S32 cur_size = mFormattedImage->getDataSize();
			if (buffer_size > cur_size)
			{
				/// We have new data
				U8* buffer = new U8[buffer_size];
				S32 offset = 0;
				if (cur_size > 0 && mFirstPacket > 0)
				{
					memcpy(buffer, mFormattedImage->getData(), cur_size);
					offset = cur_size;
				}
				for (S32 i=mFirstPacket; i<=mLastPacket; i++)
				{
					memcpy(buffer + offset, mPackets[i]->mData, mPackets[i]->mSize);
					offset += mPackets[i]->mSize;
				}
				// NOTE: setData releases current data
				mFormattedImage->setData(buffer, buffer_size);
			}
			mLoadedDiscard = mRequestedDiscard;
			return true;
		}
	}
	return false;
}

//////////////////////////////////////////////////////////////////////////////

void LLTextureFetchWorker::callbackHttpGet(const LLChannelDescriptors& channels,
										   const LLIOPipe::buffer_ptr_t& buffer,
										   bool last_block, bool success)
{
	LLMutexLock lock(&mWorkMutex);

	if (mState != WAIT_HTTP_REQ)
	{
		llwarns << "callbackHttpGet for unrequested fetch worker: " << mID
				<< " req=" << mSentRequest << " state= " << mState << llendl;
		return;
	}
	if (mLoaded)
	{
		llwarns << "Duplicate callback for " << mID.asString() << llendl;
		return; // ignore duplicate callback
	}
	if (success)
	{
		// get length of stream:
		S32 data_size = buffer->countAfter(channels.in(), NULL);

		gImageList.sTextureBits += data_size * 8; // Approximate - does not include header bits
	
		//llinfos << "HTTP RECEIVED: " << mID.asString() << " Bytes: " << data_size << llendl;
		if (data_size > 0)
		{
			// *TODO: set the formatted image data here directly to avoid the copy
			mBuffer = new U8[data_size];
			buffer->readAfter(channels.in(), NULL, mBuffer, data_size);
			mBufferSize += data_size;
			if (data_size < mRequestedSize || last_block == true)
			{
				mHaveAllData = TRUE;
			}
			else if (data_size > mRequestedSize)
			{
				// *TODO: This shouldn't be happening any more
				llwarns << "data_size = " << data_size << " > requested: " << mRequestedSize << llendl;
				mHaveAllData = TRUE;
				llassert_always(mDecodeHandle == 0);
				mFormattedImage = NULL; // discard any previous data we had
				mBufferSize = data_size;
			}
		}
		else
		{
			// We requested data but received none (and no error),
			// so presumably we have all of it
			mHaveAllData = TRUE;
		}
		mRequestedSize = data_size;
	}
	else
	{
		mRequestedSize = -1; // error
	}
	mLoaded = TRUE;
	setPriority(LLWorkerThread::PRIORITY_HIGH | mWorkPriority);
}

//////////////////////////////////////////////////////////////////////////////

void LLTextureFetchWorker::callbackCacheRead(bool success, LLImageFormatted* image,
											 S32 imagesize, BOOL islocal)
{
	LLMutexLock lock(&mWorkMutex);
	if (mState != LOAD_FROM_TEXTURE_CACHE)
	{
// 		llwarns << "Read callback for " << mID << " with state = " << mState << llendl;
		return;
	}
	if (success)
	{
		llassert_always(imagesize >= 0);
		mFileSize = imagesize;
		mFormattedImage = image;
		mImageCodec = image->getCodec();
		mInLocalCache = islocal;
		if (mFileSize != 0 && mFormattedImage->getDataSize() >= mFileSize)
		{
			mHaveAllData = TRUE;
		}
	}
	mLoaded = TRUE;
	setPriority(LLWorkerThread::PRIORITY_HIGH | mWorkPriority);
}

void LLTextureFetchWorker::callbackCacheWrite(bool success)
{
	LLMutexLock lock(&mWorkMutex);
	if (mState != WAIT_ON_WRITE)
	{
// 		llwarns << "Write callback for " << mID << " with state = " << mState << llendl;
		return;
	}
	mWritten = TRUE;
	setPriority(LLWorkerThread::PRIORITY_HIGH | mWorkPriority);
}

//////////////////////////////////////////////////////////////////////////////

void LLTextureFetchWorker::callbackDecoded(bool success, LLImageRaw* raw, LLImageRaw* aux)
{
	LLMutexLock lock(&mWorkMutex);
	if (mDecodeHandle == 0)
	{
		return; // aborted, ignore
	}
	if (mState != DECODE_IMAGE_UPDATE)
	{
// 		llwarns << "Decode callback for " << mID << " with state = " << mState << llendl;
		mDecodeHandle = 0;
		return;
	}
	llassert_always(mFormattedImage.notNull());
	
	mDecodeHandle = 0;
	if (success)
	{
		mRawImage = raw;
		mAuxImage = aux;
		mDecodedDiscard = mFormattedImage->getDiscardLevel();
// 		llinfos << mID << " : DECODE FINISHED. DISCARD: " << mDecodedDiscard << llendl;
	}
	else
	{
		if (mFormattedImage.notNull())
		{
			LL_WARNS("http-texture") << "DECODE FAILED: id = " << mID << ", Discard = " << (S32)mFormattedImage->getDiscardLevel() << LL_ENDL;
		}
		else
		{
			LL_WARNS("http-texture") << "DECODE FAILED: id = " << mID << ", mFormattedImage is Null!" << LL_ENDL;
		}
		removeFromCache();
		mDecodedDiscard = -1; // Redundant, here for clarity and paranoia
	}
	mDecoded = TRUE;
// 	llinfos << mID << " : DECODE COMPLETE " << llendl;
	setPriority(LLWorkerThread::PRIORITY_HIGH | mWorkPriority);
	// Set the decode flag at the end of the callback or we trigger race conditions between the fetch thread and the 
	// decode threads that's calling this callback. The fetch thread might set mFormattedImage to NULL before we
	// have time here to call getDiscardLevel() which causes crashes
	mDecoded = TRUE;
}

//////////////////////////////////////////////////////////////////////////////

bool LLTextureFetchWorker::writeToCacheComplete()
{
	// Complete write to cache
	if (mCacheWriteHandle != LLTextureCache::nullHandle())
	{
		if (!mWritten)
		{
			return false;
		}
		if (mFetcher->mTextureCache->writeComplete(mCacheWriteHandle))
		{
			mCacheWriteHandle = LLTextureCache::nullHandle();
		}
		else
		{
			return false;
		}
	}
	return true;
}


//////////////////////////////////////////////////////////////////////////////
//////////////////////////////////////////////////////////////////////////////
// public

LLTextureFetch::LLTextureFetch(LLTextureCache* cache, LLImageDecodeThread* imagedecodethread, bool threaded)
	: LLWorkerThread("TextureFetch", threaded),
	  mDebugCount(0),
	  mDebugPause(FALSE),
	  mPacketCount(0),
	  mBadPacketCount(0),
	  mQueueMutex(getAPRPool()),
	  mNetworkQueueMutex(getAPRPool()),
	  mTextureCache(cache),
	  mImageDecodeThread(imagedecodethread),
	  mTextureBandwidth(0),
	  mCurlGetRequest(NULL)
{
	mMaxBandwidth = gSavedSettings.getF32("ThrottleBandwidthKBPS");
	mTextureInfo.setUpLogging(gSavedSettings.getBOOL("LogTextureDownloadsToViewerLog"), gSavedSettings.getBOOL("LogTextureDownloadsToSimulator"), gSavedSettings.getU32("TextureLoggingThreshold"));
}

LLTextureFetch::~LLTextureFetch()
{
	// ~LLQueuedThread() called here
}

bool LLTextureFetch::createRequest(const std::string& url, const LLUUID& id, const LLHost& host, F32 priority,
								   S32 w, S32 h, S32 c, S32 desired_discard, bool needs_aux, bool can_use_http)
{
	if (mDebugPause)
	{
		return false;
	}
	
	LLTextureFetchWorker* worker = NULL;
	LLMutexLock lock(&mQueueMutex);
	map_t::iterator iter = mRequestMap.find(id);
	if (iter != mRequestMap.end())
	{
		worker = iter->second;
		if (worker->mHost != host)
		{
			llwarns << "LLTextureFetch::createRequest " << id << " called with multiple hosts: "
					<< host << " != " << worker->mHost << llendl;
			removeRequest(worker, true);
			worker = NULL;
			return false;
		}
	}

	S32 desired_size;
	std::string exten = gDirUtilp->getExtension(url);
	if (!url.empty() && (!exten.empty() && LLImageBase::getCodecFromExtension(exten) != IMG_CODEC_J2C))
	{
		// Only do partial requests for J2C at the moment
		//llinfos << "Merov : LLTextureFetch::createRequest(), blocking fetch on " << url << llendl; 
		desired_size = MAX_IMAGE_DATA_SIZE;
	}
	else if (desired_discard == 0)
	{
		// if we want the entire image, and we know its size, then get it all
		// (calcDataSizeJ2C() below makes assumptions about how the image
		// was compressed - this code ensures that when we request the entire image,
		// we really do get it.)
		desired_size = MAX_IMAGE_DATA_SIZE;
	}
	else if (w*h*c > 0)
	{
		// If the requester knows the dimensions of the image,
		// this will calculate how much data we need without having to parse the header

		desired_size = LLImageJ2C::calcDataSizeJ2C(w, h, c, desired_discard);
	}
	else
	{
		desired_size = FIRST_PACKET_SIZE;
		desired_discard = MAX_DISCARD_LEVEL;
	}

	
	if (worker)
	{
		if (worker->wasAborted())
		{
			return false; // need to wait for previous aborted request to complete
		}
		worker->lockWorkMutex();
		worker->setImagePriority(priority);
		worker->setDesiredDiscard(desired_discard, desired_size);
		worker->setCanUseHTTP(can_use_http) ;
		worker->unlockWorkMutex();
		if (!worker->haveWork())
		{
		  	worker->lockWorkMutex();
			if (worker->mState == LLTextureFetchWorker::LOAD_FROM_NETWORK || worker->mState == LLTextureFetchWorker::LOAD_FROM_SIMULATOR)
			{
			  	removeFromNetworkQueue(worker, true);
			}
			worker->mState = LLTextureFetchWorker::INIT;
			worker->unlockWorkMutex();
			worker->addWork(0, LLWorkerThread::PRIORITY_HIGH | worker->mWorkPriority);
		}
	}
	else
	{
		worker = new LLTextureFetchWorker(this, url, id, host, priority, desired_discard, desired_size);
		mRequestMap[id] = worker;
	}
	worker->mActiveCount++;
	worker->mNeedsAux = needs_aux;
// 	llinfos << "REQUESTED: " << id << " Discard: " << desired_discard << llendl;
	return true;
}

void LLTextureFetch::deleteRequest(const LLUUID& id, bool cancel)
{
	LLMutexLock lock(&mQueueMutex);
	LLTextureFetchWorker* worker = getWorker(id);
	if (worker)
	{		
		removeRequest(worker, cancel);
	}
}

// protected
void LLTextureFetch::addToNetworkQueue(LLTextureFetchWorker* worker)
{
	LLMutexLock lock(&mNetworkQueueMutex);
	mNetworkQueue.insert(worker->mID);
	for (cancel_queue_t::iterator iter1 = mCancelQueue.begin(); iter1 != mCancelQueue.end(); ++iter1)
	{
		iter1->second.erase(worker->mID);
	}
}

void LLTextureFetch::removeFromNetworkQueue(LLTextureFetchWorker* worker, bool cancel)
{
	LLMutexLock lock(&mNetworkQueueMutex);
	size_t erased = mNetworkQueue.erase(worker->mID);
	if (cancel && erased > 0)
	{
		mCancelQueue[worker->mHost].insert(worker->mID);
	}
}

// protected
void LLTextureFetch::addToHTTPQueue(const LLUUID& id)
{
	LLMutexLock lock(&mNetworkQueueMutex);
	mHTTPTextureQueue.insert(id);
}

void LLTextureFetch::removeFromHTTPQueue(const LLUUID& id)
{
	LLMutexLock lock(&mNetworkQueueMutex);
	mHTTPTextureQueue.erase(id);
}

// call lockQueue() first!
void LLTextureFetch::removeRequest(LLTextureFetchWorker* worker, bool cancel)
{
	size_t erased_1 = mRequestMap.erase(worker->mID);
	llassert_always(erased_1 > 0) ;
	removeFromNetworkQueue(worker, cancel);
	llassert_always(!(worker->getFlags(LLWorkerClass::WCF_DELETE_REQUESTED))) ;

	worker->scheduleDelete();	
}

// call lockQueue() first!
LLTextureFetchWorker* LLTextureFetch::getWorker(const LLUUID& id)
{
	LLTextureFetchWorker* res = NULL;
	map_t::iterator iter = mRequestMap.find(id);
	if (iter != mRequestMap.end())
	{
		res = iter->second;
	}
	return res;
}


bool LLTextureFetch::getRequestFinished(const LLUUID& id, S32& discard_level,
										LLPointer<LLImageRaw>& raw, LLPointer<LLImageRaw>& aux)
{
	bool res = false;
	LLMutexLock lock(&mQueueMutex);
	LLTextureFetchWorker* worker = getWorker(id);
	if (worker)
	{
		if (worker->wasAborted())
		{
			res = true;
		}
		else if (!worker->haveWork())
		{
			// Should only happen if we set mDebugPause...
			if (!mDebugPause)
			{
// 				llwarns << "Adding work for inactive worker: " << id << llendl;
				worker->addWork(0, LLWorkerThread::PRIORITY_HIGH | worker->mWorkPriority);
			}
		}
		else if (worker->checkWork())
		{
			discard_level = worker->mDecodedDiscard;
			raw = worker->mRawImage; worker->mRawImage = NULL;
			aux = worker->mAuxImage; worker->mAuxImage = NULL;
			res = true;
		}
		else
		{
			worker->lockWorkMutex();
			if ((worker->mDecodedDiscard >= 0) &&
				(worker->mDecodedDiscard < discard_level || discard_level < 0) &&
				(worker->mState >= LLTextureFetchWorker::WAIT_ON_WRITE))
			{
				// Not finished, but data is ready
				discard_level = worker->mDecodedDiscard;
				if (worker->mRawImage) raw = worker->mRawImage;
				if (worker->mAuxImage) aux = worker->mAuxImage;
			}
			worker->unlockWorkMutex();
		}
	}
	else
	{
		res = true;
	}
	return res;
}

bool LLTextureFetch::updateRequestPriority(const LLUUID& id, F32 priority)
{
	bool res = false;
	LLMutexLock lock(&mQueueMutex);
	LLTextureFetchWorker* worker = getWorker(id);
	if (worker)
	{
		worker->lockWorkMutex();
		worker->setImagePriority(priority);
		worker->unlockWorkMutex();
		res = true;
	}
	return res;
}

//////////////////////////////////////////////////////////////////////////////

// MAIN THREAD
//virtual
S32 LLTextureFetch::update(U32 max_time_ms)
{
	S32 res;
	
<<<<<<< HEAD
	static LLCachedControl<F32> throttle_bandwidth_kbps("ThrottleBandwidthKBPS",500);
=======
	static const LLCachedControl<F32> throttle_bandwidth_kbps("ThrottleBandwidthKBPS",500);
>>>>>>> f3578422
	mMaxBandwidth = throttle_bandwidth_kbps;
	
	res = LLWorkerThread::update(max_time_ms);
	
	if (!mDebugPause)
	{
		sendRequestListToSimulators();
	}
	
	return res;
}

// WORKER THREAD
void LLTextureFetch::startThread()
{
	// Construct mCurlGetRequest from Worker Thread
	mCurlGetRequest = new LLCurlRequest();
}

// WORKER THREAD
void LLTextureFetch::endThread()
{
	// Destroy mCurlGetRequest from Worker Thread
	delete mCurlGetRequest;
	mCurlGetRequest = NULL;
}

// WORKER THREAD
void LLTextureFetch::threadedUpdate()
{
	llassert_always(mCurlGetRequest);
	
	// Limit update frequency
	const F32 PROCESS_TIME = 0.05f; 
	static LLFrameTimer process_timer;
	if (process_timer.getElapsedTimeF32() < PROCESS_TIME)
	{
		return;
	}
	process_timer.reset();
	
	// Update Curl on same thread as mCurlGetRequest was constructed
	S32 processed = mCurlGetRequest->process();
	if (processed > 0)
	{
		lldebugs << "processed: " << processed << " messages." << llendl;
	}

#if 0
	const F32 INFO_TIME = 1.0f; 
	static LLFrameTimer info_timer;
	if (info_timer.getElapsedTimeF32() >= INFO_TIME)
	{
		S32 q = mCurlGetRequest->getQueued();
		if (q > 0)
		{
			llinfos << "Queued gets: " << q << llendl;
			info_timer.reset();
		}
	}
#endif
	
}

//////////////////////////////////////////////////////////////////////////////

void LLTextureFetch::sendRequestListToSimulators()
{
	// All requests
	const F32 REQUEST_DELTA_TIME = 0.10f; // 10 fps
	
	// Sim requests
	const S32 IMAGES_PER_REQUEST = 50;
	const F32 SIM_LAZY_FLUSH_TIMEOUT = 10.0f; // temp
	const F32 MIN_REQUEST_TIME = 1.0f;
	const F32 MIN_DELTA_PRIORITY = 1000.f;

	// Periodically, gather the list of textures that need data from the network
	// And send the requests out to the simulators
	static LLFrameTimer timer;
	if (timer.getElapsedTimeF32() < REQUEST_DELTA_TIME)
	{
		return;
	}
	timer.reset();
	
	LLMutexLock lock(&mQueueMutex);

	// Send requests
	typedef std::set<LLTextureFetchWorker*,LLTextureFetchWorker::Compare> request_list_t;
	typedef std::map< LLHost, request_list_t > work_request_map_t;
	work_request_map_t requests;
	{
	LLMutexLock lock2(&mNetworkQueueMutex);
	for (queue_t::iterator iter = mNetworkQueue.begin(); iter != mNetworkQueue.end(); )
	{
		queue_t::iterator curiter = iter++;
		LLTextureFetchWorker* req = getWorker(*curiter);
		if (!req)
		{
			// This happens when a request was removed from mRequestMap in a race
			// with adding it to mNetworkQueue by doWork (see SNOW-196).
			mNetworkQueue.erase(curiter);
			continue;
		}
		llassert(req->mState == LLTextureFetchWorker::LOAD_FROM_NETWORK || LLTextureFetchWorker::LOAD_FROM_SIMULATOR);
		if ((req->mState != LLTextureFetchWorker::LOAD_FROM_NETWORK) &&
			(req->mState != LLTextureFetchWorker::LOAD_FROM_SIMULATOR))
		{
			// We really should never ever get here anymore.
			llwarns << "SNOW-119 failure: Worker: " << req->mID << " in mNetworkQueue but in wrong state: " << req->mState << llendl;
			mNetworkQueue.erase(curiter);
			continue;
		}
		if (req->mID == mDebugID)
		{
			mDebugCount++; // for setting breakpoints
		}
		if (req->mSentRequest == LLTextureFetchWorker::SENT_SIM &&
			req->mTotalPackets > 0 &&
			req->mLastPacket >= req->mTotalPackets-1)
		{
			// We have all the packets... make sure this is high priority
// 			req->setPriority(LLWorkerThread::PRIORITY_HIGH | req->mWorkPriority);
			continue;
		}
		F32 elapsed = req->mRequestedTimer.getElapsedTimeF32();
		{
			F32 delta_priority = llabs(req->mRequestedPriority - req->mImagePriority);
			if ((req->mSimRequestedDiscard != req->mDesiredDiscard) ||
				(delta_priority > MIN_DELTA_PRIORITY && elapsed >= MIN_REQUEST_TIME) ||
				(elapsed >= SIM_LAZY_FLUSH_TIMEOUT))
			{
				requests[req->mHost].insert(req);
			}
		}
	}
	}

	for (work_request_map_t::iterator iter1 = requests.begin();
		 iter1 != requests.end(); ++iter1)
	{
		LLHost host = iter1->first;
		// invalid host = use agent host
		if (host == LLHost::invalid)
		{
			host = gAgent.getRegionHost();
		}

		S32 sim_request_count = 0;
		
		for (request_list_t::iterator iter2 = iter1->second.begin();
			 iter2 != iter1->second.end(); ++iter2)
		{
			LLTextureFetchWorker* req = *iter2;
			if (gMessageSystem)
			{
				if (req->mSentRequest != LLTextureFetchWorker::SENT_SIM)
				{
					// Initialize packet data based on data read from cache
					req->lockWorkMutex();
					req->setupPacketData();
					req->unlockWorkMutex();
				}
				if (0 == sim_request_count)
				{
					gMessageSystem->newMessageFast(_PREHASH_RequestImage);
					gMessageSystem->nextBlockFast(_PREHASH_AgentData);
					gMessageSystem->addUUIDFast(_PREHASH_AgentID, gAgent.getID());
					gMessageSystem->addUUIDFast(_PREHASH_SessionID, gAgent.getSessionID());
				}
				S32 packet = req->mLastPacket + 1;
				gMessageSystem->nextBlockFast(_PREHASH_RequestImage);
				gMessageSystem->addUUIDFast(_PREHASH_Image, req->mID);
				gMessageSystem->addS8Fast(_PREHASH_DiscardLevel, (S8)req->mDesiredDiscard);
				gMessageSystem->addF32Fast(_PREHASH_DownloadPriority, req->mImagePriority);
				gMessageSystem->addU32Fast(_PREHASH_Packet, packet);
				gMessageSystem->addU8Fast(_PREHASH_Type, req->mType);
// 				llinfos << "IMAGE REQUEST: " << req->mID << " Discard: " << req->mDesiredDiscard
// 						<< " Packet: " << packet << " Priority: " << req->mImagePriority << llendl;

				if ((gSavedSettings.getBOOL("LogTextureDownloadsToViewerLog")) || (gSavedSettings.getBOOL("LogTextureDownloadsToSimulator")))
				{
					mTextureInfo.setRequestStartTime(req->mID, LLTimer::getTotalTime());
					mTextureInfo.setRequestOffset(req->mID, 0);
					mTextureInfo.setRequestSize(req->mID, 0);
					mTextureInfo.setRequestType(req->mID, LLTextureInfoDetails::REQUEST_TYPE_UDP);
				}

				req->lockWorkMutex();
				req->mSentRequest = LLTextureFetchWorker::SENT_SIM;
				req->mSimRequestedDiscard = req->mDesiredDiscard;
				req->mRequestedPriority = req->mImagePriority;
				req->mRequestedTimer.reset();
				req->unlockWorkMutex();
				sim_request_count++;
				if (sim_request_count >= IMAGES_PER_REQUEST)
				{
// 					llinfos << "REQUESTING " << sim_request_count << " IMAGES FROM HOST: " << host.getIPString() << llendl;

					gMessageSystem->sendSemiReliable(host, NULL, NULL);
					sim_request_count = 0;
				}
			}
		}
		if (gMessageSystem && sim_request_count > 0 && sim_request_count < IMAGES_PER_REQUEST)
		{
// 			llinfos << "REQUESTING " << sim_request_count << " IMAGES FROM HOST: " << host.getIPString() << llendl;
			gMessageSystem->sendSemiReliable(host, NULL, NULL);
			sim_request_count = 0;
		}
	}
	
	// Send cancelations
	{
	LLMutexLock lock2(&mNetworkQueueMutex);
	if (gMessageSystem && !mCancelQueue.empty())
	{
		for (cancel_queue_t::iterator iter1 = mCancelQueue.begin();
			 iter1 != mCancelQueue.end(); ++iter1)
		{
			LLHost host = iter1->first;
			if (host == LLHost::invalid)
			{
				host = gAgent.getRegionHost();
			}
			S32 request_count = 0;
			for (queue_t::iterator iter2 = iter1->second.begin();
				 iter2 != iter1->second.end(); ++iter2)
			{
				if (0 == request_count)
				{
					gMessageSystem->newMessageFast(_PREHASH_RequestImage);
					gMessageSystem->nextBlockFast(_PREHASH_AgentData);
					gMessageSystem->addUUIDFast(_PREHASH_AgentID, gAgent.getID());
					gMessageSystem->addUUIDFast(_PREHASH_SessionID, gAgent.getSessionID());
				}
				gMessageSystem->nextBlockFast(_PREHASH_RequestImage);
				gMessageSystem->addUUIDFast(_PREHASH_Image, *iter2);
				gMessageSystem->addS8Fast(_PREHASH_DiscardLevel, -1);
				gMessageSystem->addF32Fast(_PREHASH_DownloadPriority, 0);
				gMessageSystem->addU32Fast(_PREHASH_Packet, 0);
				gMessageSystem->addU8Fast(_PREHASH_Type, 0);
// 				llinfos << "CANCELING IMAGE REQUEST: " << (*iter2) << llendl;

				request_count++;
				if (request_count >= IMAGES_PER_REQUEST)
				{
					gMessageSystem->sendSemiReliable(host, NULL, NULL);
					request_count = 0;
				}
			}
			if (request_count > 0 && request_count < IMAGES_PER_REQUEST)
			{
				gMessageSystem->sendSemiReliable(host, NULL, NULL);
			}
		}
		mCancelQueue.clear();
	}
	}
}

//////////////////////////////////////////////////////////////////////////////

bool LLTextureFetchWorker::insertPacket(S32 index, U8* data, S32 size)
{
	mRequestedTimer.reset();
	if (index >= mTotalPackets)
	{
// 		llwarns << "Received Image Packet " << index << " > max: " << mTotalPackets << " for image: " << mID << llendl;
		return false;
	}
	if (index > 0 && index < mTotalPackets-1 && size != MAX_IMG_PACKET_SIZE)
	{
// 		llwarns << "Received bad sized packet: " << index << ", " << size << " != " << MAX_IMG_PACKET_SIZE << " for image: " << mID << llendl;
		return false;
	}
	
	if (index >= (S32)mPackets.size())
	{
		mPackets.resize(index+1, (PacketData*)NULL); // initializes v to NULL pointers
	}
	else if (mPackets[index] != NULL)
	{
// 		llwarns << "Received duplicate packet: " << index << " for image: " << mID << llendl;
		return false;
	}

	mPackets[index] = new PacketData(data, size);
	while (mLastPacket+1 < (S32)mPackets.size() && mPackets[mLastPacket+1] != NULL)
	{
		++mLastPacket;
	}
	return true;
}

bool LLTextureFetch::receiveImageHeader(const LLHost& host, const LLUUID& id, U8 codec, U16 packets, U32 totalbytes,
										U16 data_size, U8* data)
{
	LLMutexLock lock(&mQueueMutex);
	LLTextureFetchWorker* worker = getWorker(id);

	++mPacketCount;
	
	if (!worker)
	{
// 		llwarns << "Received header for non active worker: " << id << llendl;
		++mBadPacketCount;
		LLMutexLock lock2(&mNetworkQueueMutex);
		mCancelQueue[host].insert(id);
		return false;
	}

	bool res = true;
	worker->lockWorkMutex();
	if (worker->mState != LLTextureFetchWorker::LOAD_FROM_NETWORK ||
			 worker->mSentRequest != LLTextureFetchWorker::SENT_SIM)
	{
// 		llwarns << "receiveImageHeader for worker: " << id
// 				<< " in state: " << LLTextureFetchWorker::sStateDescs[worker->mState]
// 				<< " sent: " << worker->mSentRequest << llendl;
		res = false;
	}
	else if (worker->mLastPacket != -1)
	{
		// check to see if we've gotten this packet before
// 		llwarns << "Received duplicate header for: " << id << llendl;
		res = false;
	}
	else if (!data_size)
	{
// 		llwarns << "Img: " << id << ":" << " Empty Image Header" << llendl;
		res = false;
	}
	if (!res)
	{
		++mBadPacketCount;
		LLMutexLock lock2(&mNetworkQueueMutex);
		mCancelQueue[host].insert(id);
	}
	else
	{
		// Copy header data into image object
		worker->mImageCodec = codec;
		worker->mTotalPackets = packets;
		worker->mFileSize = (S32)totalbytes;	
		llassert_always(totalbytes > 0);
		llassert_always(data_size == FIRST_PACKET_SIZE || data_size == worker->mFileSize);
		res = worker->insertPacket(0, data, data_size);
		worker->setPriority(LLWorkerThread::PRIORITY_HIGH | worker->mWorkPriority);
		worker->mState = LLTextureFetchWorker::LOAD_FROM_SIMULATOR;
	}
	worker->unlockWorkMutex();
	return res;
}

bool LLTextureFetch::receiveImagePacket(const LLHost& host, const LLUUID& id, U16 packet_num, U16 data_size, U8* data)
{
	LLMutexLock lock(&mQueueMutex);
	LLTextureFetchWorker* worker = getWorker(id);
	bool res = true;

	++mPacketCount;
	
	if (!worker)
	{
// 		llwarns << "Received packet " << packet_num << " for non active worker: " << id << llendl;
		res = false;
	}
	else if (worker->mLastPacket == -1)
	{
// 		llwarns << "Received packet " << packet_num << " before header for: " << id << llendl;
		res = false;
	}
	else if (!data_size)
	{
// 		llwarns << "Img: " << id << ":" << " Empty Image Header" << llendl;
		res = false;
	}
	if (!res)
	{
		++mBadPacketCount;
		LLMutexLock lock2(&mNetworkQueueMutex);
		mCancelQueue[host].insert(id);
		return false;
	}

	worker->lockWorkMutex();
	
	res = worker->insertPacket(packet_num, data, data_size);
	
	if ((worker->mState == LLTextureFetchWorker::LOAD_FROM_SIMULATOR) ||
		(worker->mState == LLTextureFetchWorker::LOAD_FROM_NETWORK))
	{
		worker->setPriority(LLWorkerThread::PRIORITY_HIGH | worker->mWorkPriority);
		worker->mState = LLTextureFetchWorker::LOAD_FROM_SIMULATOR;
	}
	else
	{
// 		llwarns << "receiveImagePacket " << packet_num << "/" << worker->mLastPacket << " for worker: " << id
// 				<< " in state: " << LLTextureFetchWorker::sStateDescs[worker->mState] << llendl;
	}

	if(packet_num >= (worker->mTotalPackets - 1))
	{
		if ((gSavedSettings.getBOOL("LogTextureDownloadsToViewerLog")) || (gSavedSettings.getBOOL("LogTextureDownloadsToSimulator")))
		{
			U64 timeNow = LLTimer::getTotalTime();
			mTextureInfo.setRequestSize(id, worker->mFileSize);
			mTextureInfo.setRequestCompleteTimeAndLog(id, timeNow);
		}
	}
	worker->unlockWorkMutex();

	return res;
}

//////////////////////////////////////////////////////////////////////////////

S32 LLTextureFetch::getFetchState(const LLUUID& id, F32& data_progress_p, F32& requested_priority_p,
								  U32& fetch_priority_p, F32& fetch_dtime_p, F32& request_dtime_p)
{
	S32 state = LLTextureFetchWorker::INVALID;
	F32 data_progress = 0.0f;
	F32 requested_priority = 0.0f;
	F32 fetch_dtime = 999999.f;
	F32 request_dtime = 999999.f;
	U32 fetch_priority = 0;
	
	LLMutexLock lock(&mQueueMutex);
	LLTextureFetchWorker* worker = getWorker(id);
	if (worker && worker->haveWork())
	{
		worker->lockWorkMutex();
		state = worker->mState;
		fetch_dtime = worker->mFetchTimer.getElapsedTimeF32();
		request_dtime = worker->mRequestedTimer.getElapsedTimeF32();
		if (worker->mFileSize > 0)
		{
			if (state == LLTextureFetchWorker::LOAD_FROM_SIMULATOR)
			{
				S32 data_size = FIRST_PACKET_SIZE + (worker->mLastPacket-1) * MAX_IMG_PACKET_SIZE;
				data_size = llmax(data_size, 0);
				data_progress = (F32)data_size / (F32)worker->mFileSize;
			}
			else if (worker->mFormattedImage.notNull())
			{
				data_progress = (F32)worker->mFormattedImage->getDataSize() / (F32)worker->mFileSize;
			}
		}
		if (state >= LLTextureFetchWorker::LOAD_FROM_NETWORK && state <= LLTextureFetchWorker::WAIT_HTTP_REQ)
		{
			requested_priority = worker->mRequestedPriority;
		}
		else
		{
			requested_priority = worker->mImagePriority;
		}
		fetch_priority = worker->getPriority();
		worker->unlockWorkMutex();
	}
	data_progress_p = data_progress;
	requested_priority_p = requested_priority;
	fetch_priority_p = fetch_priority;
	fetch_dtime_p = fetch_dtime;
	request_dtime_p = request_dtime;
	return state;
}

void LLTextureFetch::dump()
{
	llinfos << "LLTextureFetch REQUESTS:" << llendl;
	for (request_queue_t::iterator iter = mRequestQueue.begin();
		 iter != mRequestQueue.end(); ++iter)
	{
		LLQueuedThread::QueuedRequest* qreq = *iter;
		LLWorkerThread::WorkRequest* wreq = (LLWorkerThread::WorkRequest*)qreq;
		LLTextureFetchWorker* worker = (LLTextureFetchWorker*)wreq->getWorkerClass();
		llinfos << " ID: " << worker->mID
				<< " PRI: " << llformat("0x%08x",wreq->getPriority())
				<< " STATE: " << worker->sStateDescs[worker->mState]
				<< llendl;
	}
}
<|MERGE_RESOLUTION|>--- conflicted
+++ resolved
@@ -759,11 +759,7 @@
 
 	if (mState == LOAD_FROM_NETWORK)
 	{
-<<<<<<< HEAD
-		static LLCachedControl<bool> image_pipeline_use_http("ImagePipelineUseHTTP",false);
-=======
 		static const LLCachedControl<bool> image_pipeline_use_http("ImagePipelineUseHTTP",false);
->>>>>>> f3578422
 		bool get_url = image_pipeline_use_http;
 		if (!mUrl.empty()) get_url = false;
 // 		if (mHost != LLHost::invalid) get_url = false;
@@ -1733,11 +1729,7 @@
 {
 	S32 res;
 	
-<<<<<<< HEAD
-	static LLCachedControl<F32> throttle_bandwidth_kbps("ThrottleBandwidthKBPS",500);
-=======
 	static const LLCachedControl<F32> throttle_bandwidth_kbps("ThrottleBandwidthKBPS",500);
->>>>>>> f3578422
 	mMaxBandwidth = throttle_bandwidth_kbps;
 	
 	res = LLWorkerThread::update(max_time_ms);
