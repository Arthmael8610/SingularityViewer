--- conflicted
+++ resolved
@@ -49,11 +49,8 @@
 class HTTPGetResponder;
 class LLImageDecodeThread;
 class LLHost;
-<<<<<<< HEAD
-=======
 class LLViewerAssetStats;
 class LLTextureCache;
->>>>>>> c9ab38d4
 
 // Interface class
 class LLTextureFetch : public LLWorkerThread
@@ -101,10 +98,6 @@
 	LLTextureFetchWorker* getWorker(const LLUUID& id);
 	LLTextureFetchWorker* getWorkerAfterLock(const LLUUID& id);
 
-<<<<<<< HEAD
-	LLTextureInfo* getTextureInfo() { return &mTextureInfo; }
-
-=======
 	// Commands available to other threads to control metrics gathering operations.
 
 	// Threads:  T*
@@ -122,7 +115,6 @@
 	bool isQAMode() const				{ return mQAMode; }
 	void updateStateStats(U32 cache_read, U32 cache_write);
 	void getStateStats(U32 * cache_read, U32 * cache_write);
->>>>>>> c9ab38d4
 protected:
 	void addToNetworkQueue(LLTextureFetchWorker* worker);
 	void removeFromNetworkQueue(LLTextureFetchWorker* worker, bool cancel);
@@ -140,12 +132,9 @@
 	/*virtual*/ void threadedUpdate(void);
 	void commonUpdate();
 
-<<<<<<< HEAD
-=======
 	void cmdEnqueue(TFRequest *);
 	TFRequest * cmdDequeue();
 	void cmdDoWork();
->>>>>>> c9ab38d4
 	
 public:
 	LLUUID mDebugID;
@@ -184,8 +173,6 @@
 	//debug use
 	U32 mTotalHTTPRequests ;
 
-<<<<<<< HEAD
-=======
 	// Out-of-band cross-thread command queue.  This command queue
 	// is logically tied to LLQueuedThread's list of
 	// QueuedRequest instances and so must be covered by the
@@ -205,7 +192,6 @@
 	// attempt to log metrics follows a break in the metrics stream
 	// reporting due to either startup or a problem POSTing data.
 	static volatile bool svMetricsDataBreak;
->>>>>>> c9ab38d4
 };
 
 #endif // LL_LLTEXTUREFETCH_H
