--- conflicted
+++ resolved
@@ -41,12 +41,7 @@
 // and assign the control name as a const char* to the userdata.
 class LLSavedSettingsGlue
 {
-<<<<<<< HEAD
-public:
-/*
-=======
 public:/*
->>>>>>> 21d09270
 	static void setBOOL(LLUICtrl* ctrl, void* name);
 	static void setS32(LLUICtrl* ctrl, void* name);
 	static void setF32(LLUICtrl* ctrl, void* name);
