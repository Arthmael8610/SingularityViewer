/** 
 * @file lltexlayer.h
 * @brief A texture layer. Used for avatars.
 *
 * $LicenseInfo:firstyear=2002&license=viewergpl$
 * 
 * Copyright (c) 2002-2009, Linden Research, Inc.
 * 
 * Second Life Viewer Source Code
 * The source code in this file ("Source Code") is provided by Linden Lab
 * to you under the terms of the GNU General Public License, version 2.0
 * ("GPL"), unless you have obtained a separate licensing agreement
 * ("Other License"), formally executed by you and Linden Lab.  Terms of
 * the GPL can be found in doc/GPL-license.txt in this distribution, or
 * online at http://secondlifegrid.net/programs/open_source/licensing/gplv2
 * 
 * There are special exceptions to the terms and conditions of the GPL as
 * it is applied to this Source Code. View the full text of the exception
 * in the file doc/FLOSS-exception.txt in this software distribution, or
 * online at
 * http://secondlifegrid.net/programs/open_source/licensing/flossexception
 * 
 * By copying, modifying or distributing this software, you acknowledge
 * that you have read and understood your obligations described above,
 * and agree to abide by those obligations.
 * 
 * ALL LINDEN LAB SOURCE CODE IS PROVIDED "AS IS." LINDEN LAB MAKES NO
 * WARRANTIES, EXPRESS, IMPLIED OR OTHERWISE, REGARDING ITS ACCURACY,
 * COMPLETENESS OR PERFORMANCE.
 * $/LicenseInfo$
 */

#ifndef LL_LLTEXLAYER_H
#define LL_LLTEXLAYER_H

#include <deque>
#include "lldynamictexture.h"
#include "llvoavatardefines.h"
#include "lltexlayerparams.h"

class LLVOAvatar;
class LLVOAvatarSelf;
class LLImageTGA;
class LLImageRaw;
class LLXmlTreeNode;
class LLTexLayerSet;
class LLTexLayerSetInfo;
class LLTexLayerInfo;
class LLTexLayerSetBuffer;
class LLWearable;
class LLViewerVisualParam;
class LLPolyMorphTarget;

//~~~~~~~~~~~~~~~~~~~~~~~~~~~~~~~~~~~~~~~~~~~~~~~~~~~~~~~~~~~~~~~~~~~~~~~~~~~~~~~~
// LLTexLayerInterface
//
// Interface class to generalize functionality shared by LLTexLayer 
// and LLTexLayerTemplate.
//~~~~~~~~~~~~~~~~~~~~~~~~~~~~~~~~~~~~~~~~~~~~~~~~~~~~~~~~~~~~~~~~~~~~~~~~~~~~~~~~
class LLTexLayerInterface 
{
public:
	enum ERenderPass
	{
		RP_COLOR,
		RP_BUMP,
		RP_SHINE
	};

	LLTexLayerInterface(LLTexLayerSet* const layer_set);
	virtual ~LLTexLayerInterface() {}

	virtual BOOL			render(S32 x, S32 y, S32 width, S32 height) = 0;
	virtual void			deleteCaches() = 0;
	virtual BOOL			blendAlphaTexture(S32 x, S32 y, S32 width, S32 height) = 0;
	virtual BOOL			isInvisibleAlphaMask() const = 0;

	const LLTexLayerInfo* 	getInfo() const 			{ return mInfo; }
	virtual BOOL			setInfo(const LLTexLayerInfo *info); // sets mInfo, calls initialization functions

	const std::string&		getName() const;
	const LLTexLayerSet* const getTexLayerSet() const 	{ return mTexLayerSet; }
	LLTexLayerSet* const 	getTexLayerSet() 			{ return mTexLayerSet; }

	void					invalidateMorphMasks();
	virtual void			setHasMorph(BOOL newval) 	{ mHasMorph = newval; }
	BOOL					hasMorph() const			{ return mHasMorph; }
	BOOL					isMorphValid() const		{ return mMorphMasksValid; }
	void					addMaskedMorph(LLPolyMorphTarget* morph_target, BOOL invert);
	void					applyMorphMask(U8* tex_data, S32 width, S32 height, S32 num_components);

	void					requestUpdate();
	virtual void			gatherAlphaMasks(U8 *data, S32 originX, S32 originY, S32 width, S32 height) = 0;
	BOOL					hasAlphaParams() const 		{ return !mParamAlphaList.empty(); }

	ERenderPass				getRenderPass() const;
	BOOL					isVisibilityMask() const;

protected:
	const std::string&		getGlobalColor() const;
	LLViewerVisualParam*	getVisualParamPtr(S32 index) const;

protected:
	LLTexLayerSet* const	mTexLayerSet;
	const LLTexLayerInfo*	mInfo;
	BOOL					mMorphMasksValid;
	BOOL					mHasMorph;

	// Layers can have either mParamColorList, mGlobalColor, or mFixedColor.  They are looked for in that order.
	param_color_list_t		mParamColorList;
	param_alpha_list_t		mParamAlphaList;
	// 						mGlobalColor name stored in mInfo
	// 						mFixedColor value stored in mInfo
	
	typedef std::deque<char *> morph_list_t;	//Hack.
	morph_list_t			mMaskedMorphs;
};

//~~~~~~~~~~~~~~~~~~~~~~~~~~~~~~~~~~~~~~~~~~~~~~~~~~~~~~~~~~~~~~~~~~~~~~~~~~~~~~~~
// LLTexLayer
//
// A single texture layer.  Only exists for llvoavatarself.
//~~~~~~~~~~~~~~~~~~~~~~~~~~~~~~~~~~~~~~~~~~~~~~~~~~~~~~~~~~~~~~~~~~~~~~~~~~~~~~~~
class LLTexLayer : public LLTexLayerInterface
{
public:
	LLTexLayer(LLTexLayerSet* const layer_set);
	/*virtual*/ ~LLTexLayer();

	/*virtual*/ BOOL		setInfo(const LLTexLayerInfo *info); // This sets mInfo and calls initialization functions
	/*virtual*/ BOOL		render(S32 x, S32 y, S32 width, S32 height);

	/*virtual*/ void		deleteCaches();
	const U8*				getAlphaData() const;

	BOOL					findNetColor(LLColor4* color) const;
	/*virtual*/ BOOL		blendAlphaTexture(S32 x, S32 y, S32 width, S32 height); // Multiplies a single alpha texture against the frame buffer
	/*virtual*/ void		gatherAlphaMasks(U8 *data, S32 originX, S32 originY, S32 width, S32 height);
	BOOL					renderMorphMasks(S32 x, S32 y, S32 width, S32 height, const LLColor4 &layer_color);
	void					addAlphaMask(U8 *data, S32 originX, S32 originY, S32 width, S32 height);
	/*virtual*/ BOOL		isInvisibleAlphaMask() const;

<<<<<<< HEAD
private:
	void					pushProjection() const;
	void					popProjection() const;
	BOOL					needsUploadNow() const;
=======
>>>>>>> 6381e4d9

	static void 			calculateTexLayerColor(const param_color_list_t &param_list, LLColor4 &net_color);
protected:
	LLUUID					getUUID() const;
	LLPointer<LLImageRaw>	mStaticImageRaw;
private:
	typedef std::map<U32, U8*> alpha_cache_t;
	alpha_cache_t			mAlphaCache;
	BOOL					mStaticImageInvalid;
};

//~~~~~~~~~~~~~~~~~~~~~~~~~~~~~~~~~~~~~~~~~~~~~~~~~~~~~~~~~~~~~~~~~~~~~~~~~~~~~~~~
// LLTexLayerSet
//
// An ordered set of texture layers that gets composited into a single texture.
// Only exists for llvoavatarself.
//~~~~~~~~~~~~~~~~~~~~~~~~~~~~~~~~~~~~~~~~~~~~~~~~~~~~~~~~~~~~~~~~~~~~~~~~~~~~~~~~
class LLTexLayerSet
{
	friend class LLTexLayerSetBuffer;
public:
	LLTexLayerSet(LLVOAvatarSelf* const avatar);
	~LLTexLayerSet();

	const LLTexLayerSetInfo* 	getInfo() const 			{ return mInfo; }
	BOOL						setInfo(const LLTexLayerSetInfo *info); // This sets mInfo and calls initialization functions

	BOOL						render(S32 x, S32 y, S32 width, S32 height);
	void						renderAlphaMaskTextures(S32 x, S32 y, S32 width, S32 height, bool forceClear = false);

	BOOL						isBodyRegion(const std::string& region) const;
	LLTexLayerSetBuffer*		getComposite();
	const LLTexLayerSetBuffer* 	getComposite() const; // Do not create one if it doesn't exist.
	void						requestUpdate();
	void						requestUpload();
	void						cancelUpload();
	void						updateComposite();
	BOOL						isLocalTextureDataAvailable() const;
	BOOL						isLocalTextureDataFinal() const;
	void						createComposite();
	void						destroyComposite();
	void						setUpdatesEnabled(BOOL b);
	BOOL						getUpdatesEnabled()	const 	{ return mUpdatesEnabled; }
	void						deleteCaches();
	void						gatherMorphMaskAlpha(U8 *data, S32 width, S32 height);
	void						applyMorphMask(U8* tex_data, S32 width, S32 height, S32 num_components);
	BOOL						isMorphValid() const;
	void						invalidateMorphMasks();
	LLTexLayerInterface*		findLayerByName(const std::string& name);
	
	LLVOAvatarSelf*		    	getAvatar()	const 			{ return mAvatar; }
	const std::string			getBodyRegionName() const;
	BOOL						hasComposite() const 		{ return (mComposite.notNull()); }
	LLVOAvatarDefines::EBakedTextureIndex getBakedTexIndex() { return mBakedTexIndex; }
	void						setBakedTexIndex(LLVOAvatarDefines::EBakedTextureIndex index) { mBakedTexIndex = index; }
	BOOL						isVisible() const 			{ return mIsVisible; }

	static BOOL					sHasCaches;

private:
	typedef std::vector<LLTexLayerInterface *> layer_list_t;
	layer_list_t				mLayerList;
	layer_list_t				mMaskLayerList;
	LLPointer<LLTexLayerSetBuffer>	mComposite;
	LLVOAvatarSelf*	const		mAvatar; // note: backlink only; don't make this an LLPointer.
	BOOL						mUpdatesEnabled;
	BOOL						mIsVisible;

	LLVOAvatarDefines::EBakedTextureIndex mBakedTexIndex;
	const LLTexLayerSetInfo* 	mInfo;
};

//~~~~~~~~~~~~~~~~~~~~~~~~~~~~~~~~~~~~~~~~~~~~~~~~~~~~~~~~~~~~~~~~~~~~~~~~~~~~~~~~
// LLTexLayerSetInfo
//
// Contains shared layer set data.
//~~~~~~~~~~~~~~~~~~~~~~~~~~~~~~~~~~~~~~~~~~~~~~~~~~~~~~~~~~~~~~~~~~~~~~~~~~~~~~~~
class LLTexLayerSetInfo
{
	friend class LLTexLayerSet;
public:
	LLTexLayerSetInfo();
	~LLTexLayerSetInfo();
	BOOL parseXml(LLXmlTreeNode* node);
private:
	std::string				mBodyRegion;
	S32						mWidth;
	S32						mHeight;
	std::string				mStaticAlphaFileName;
	BOOL					mClearAlpha; // Set alpha to 1 for this layerset (if there is no mStaticAlphaFileName)
	typedef std::vector<LLTexLayerInfo*> layer_info_list_t;
	layer_info_list_t		mLayerInfoList;
};

//~~~~~~~~~~~~~~~~~~~~~~~~~~~~~~~~~~~~~~~~~~~~~~~~~~~~~~~~~~~~~~~~~~~~~~~~~~~~~~~~
// LLTexLayerSetBuffer
//
// The composite image that a LLTexLayerSet writes to.  Each LLTexLayerSet has one.
//~~~~~~~~~~~~~~~~~~~~~~~~~~~~~~~~~~~~~~~~~~~~~~~~~~~~~~~~~~~~~~~~~~~~~~~~~~~~~~~~
class LLTexLayerSetBuffer : public LLViewerDynamicTexture
{
public:
	LLTexLayerSetBuffer(LLTexLayerSet* const owner, S32 width, S32 height);
	virtual ~LLTexLayerSetBuffer();

public:
	/*virtual*/ S8          getType() const;
	BOOL					isInitialized(void) const;
	static void				dumpTotalByteCount();
	virtual void 			restoreGLTexture();
	virtual void 			destroyGLTexture();
protected:
	void					pushProjection() const;
	void					popProjection() const;
private:
	LLTexLayerSet* const    mTexLayerSet;
	static S32				sGLByteCount;

	//--------------------------------------------------------------------
	// Render
	//--------------------------------------------------------------------
public:
	/*virtual*/ BOOL		needsRender();
protected:
	BOOL					render(S32 x, S32 y, S32 width, S32 height);
	virtual void			preRender(BOOL clear_depth);
	virtual void			postRender(BOOL success);
	virtual BOOL			render();	
	
	//--------------------------------------------------------------------
	// Uploads
	//--------------------------------------------------------------------
public:
	void					requestUpload();
	void					requestDelayedUpload(U64 delay_usec);
	BOOL					needsUploadNow() const;
	void					cancelUpload();
	BOOL					uploadPending() const; 			// We are expecting a new texture to be uploaded at some point
	static void				onTextureUploadComplete(const LLUUID& uuid,
													void* userdata,
													S32 result, LLExtStat ext_status);

	void					doUpload(); 					// Does a read back and upload.
private:

	BOOL					mNeedsUpload; 					// Whether we need to send our baked textures to the server
	BOOL					mUploadPending; 				// Whether we have received back the new baked textures
	LLUUID					mUploadID; 						// The current upload process (null if none).
	S32						mUploadFailCount;				// Number of consecutive upload failures
	BOOL					mNeedsUpdate;
	U64						mUploadAfter;	// delay upload until after this time (in microseconds)
	//--------------------------------------------------------------------
	// Updates
	//--------------------------------------------------------------------
public:
	void					requestUpdate();
	BOOL					requestUpdateImmediate();
};

//~~~~~~~~~~~~~~~~~~~~~~~~~~~~~~~~~~~~~~~~~~~~~~~~~~~~~~~~~~~~~~~~~~~~~~~~~~~~~~~~
// LLTexLayerStaticImageList
//
//~~~~~~~~~~~~~~~~~~~~~~~~~~~~~~~~~~~~~~~~~~~~~~~~~~~~~~~~~~~~~~~~~~~~~~~~~~~~~~~~
class LLTexLayerStaticImageList : public LLSingleton<LLTexLayerStaticImageList>
{
public:
	LLTexLayerStaticImageList();
	~LLTexLayerStaticImageList();
	LLViewerTexture*	getTexture(const std::string& file_name, BOOL is_mask);
	LLImageTGA*			getImageTGA(const std::string& file_name);
	void				deleteCachedImages();
	void				dumpByteCount() const;
protected:
	BOOL				loadImageRaw(const std::string& file_name, LLImageRaw* image_raw);
private:
	LLStringTable 		mImageNames;
	typedef std::map<const char*, LLPointer<LLViewerTexture> > texture_map_t;
	texture_map_t 		mStaticImageList;
	typedef std::map<const char*, LLPointer<LLImageTGA> > image_tga_map_t;
	image_tga_map_t 	mStaticImageListTGA;
	S32 				mGLBytes;
	S32 				mTGABytes;
};

//~~~~~~~~~~~~~~~~~~~~~~~~~~~~~~~~~~~~~~~~~~~~~~~~~~~~~~~~~~~~~~~~~~~~~~~~~~~~~~~~
// LLBakedUploadData
//
// Used by LLTexLayerSetBuffer for a callback.
//~~~~~~~~~~~~~~~~~~~~~~~~~~~~~~~~~~~~~~~~~~~~~~~~~~~~~~~~~~~~~~~~~~~~~~~~~~~~~~~~
struct LLBakedUploadData
{
	LLBakedUploadData(const LLVOAvatarSelf* avatar, 
					  LLTexLayerSet* layerset, 
					  const LLUUID& id);
	~LLBakedUploadData() {}
	const LLUUID				mID;
	const LLVOAvatarSelf*		mAvatar; // note: backlink only; don't LLPointer 
	LLTexLayerSet*				mTexLayerSet;

   	const U64					mStartTime;	// for measuring baked texture upload time
};

#endif  // LL_LLTEXLAYER_H<|MERGE_RESOLUTION|>--- conflicted
+++ resolved
@@ -139,14 +139,6 @@
 	BOOL					renderMorphMasks(S32 x, S32 y, S32 width, S32 height, const LLColor4 &layer_color);
 	void					addAlphaMask(U8 *data, S32 originX, S32 originY, S32 width, S32 height);
 	/*virtual*/ BOOL		isInvisibleAlphaMask() const;
-
-<<<<<<< HEAD
-private:
-	void					pushProjection() const;
-	void					popProjection() const;
-	BOOL					needsUploadNow() const;
-=======
->>>>>>> 6381e4d9
 
 	static void 			calculateTexLayerColor(const param_color_list_t &param_list, LLColor4 &net_color);
 protected:
