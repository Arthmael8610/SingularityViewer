--- conflicted
+++ resolved
@@ -74,11 +74,7 @@
 	std::stringstream escaped_url;
 	for (std::string::const_iterator iter = url.begin(); iter != url.end(); ++iter)
 	{
-<<<<<<< HEAD
-	  if (std::isalnum(*iter))
-=======
 	  if (isalnum(*iter))
->>>>>>> 2529644e
 		escaped_url << *iter;
 	  else
 		escaped_url << '%' << std::hex << std::setfill('0') << std::setw(2) << std::uppercase << (int)*iter;
