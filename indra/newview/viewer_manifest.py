--- conflicted
+++ resolved
@@ -825,18 +825,6 @@
 
         self.path("../llcommon/libllcommon.so", "lib64/libllcommon.so")
 
-<<<<<<< HEAD
-        if (not self.standalone()) and self.prefix("../../libraries/x86_64-linux/lib_release_client", dst="lib64"):
-            self.path("libapr-1.so.0")
-            self.path("libaprutil-1.so.0")
-            self.path("libdb-4.2.so")
-            self.path("libcrypto.so.1.0.0")
-            self.path("libexpat.so.1")
-            self.path("libhunspell-1.2.so.0.0.0", "libhunspell-1.2.so.0")
-            self.path("libssl.so.1.0.0")
-            self.path("libuuid.so", "libuuid.so.1")
-            self.path("libSDL-1.2.so.0")
-=======
         if (not self.standalone()) and self.prefix("../../libraries/x86_64-linux/lib/release", dst="lib64"):
             self.path("libapr-1.so*")
             self.path("libaprutil-1.so*")
@@ -847,7 +835,6 @@
             self.path("libssl.so*")
             self.path("libuuid.so*")
             self.path("libSDL-1.2.so*")
->>>>>>> a8a30ae3
             self.path("libELFIO.so")
             self.path("libjpeg.so*")
             self.path("libpng.so*")
