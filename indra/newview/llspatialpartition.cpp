--- conflicted
+++ resolved
@@ -1998,11 +1998,7 @@
 
 	virtual void processGroup(LLSpatialGroup* group)
 	{
-<<<<<<< HEAD
-		llassert(!group->isState(LLSpatialGroup::DIRTY) && !group->getData().empty());
-=======
-		llassert(!group->isState(LLSpatialGroup::DIRTY) && !group->isEmpty())
->>>>>>> ee0bd9ee
+		llassert(!group->isState(LLSpatialGroup::DIRTY) && !group->isEmpty());
 		
 		if (mRes < 2)
 		{
