--- conflicted
+++ resolved
@@ -545,19 +545,6 @@
 			}
 		}
 	}
-<<<<<<< HEAD
-=======
-	else
-	{
-		// The following fixes MAINT-1742 but breaks vehicles similar to MAINT-2275
-		// dist_squared = dist_vec_squared(old_pos, target_pos);
-
-		// The following fixes MAINT-2247 but causes MAINT-2275
-		//dist_squared += (1.f - dot(old_rot, target_rot)) * 10.f;
-		//dist_squared += dist_vec_squared(old_scale, target_scale);
-	}
->>>>>>> d27b329a
-
 
 	if ((mCurrentScale != target_scale) ||
 		(!isRoot() &&
