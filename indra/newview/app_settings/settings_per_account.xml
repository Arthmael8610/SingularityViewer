--- conflicted
+++ resolved
@@ -1,7 +1,136 @@
 <?xml version="1.0"?>
 <llsd>
-<<<<<<< HEAD
   <map>
+	<!--Inclusion of other xml setting files-->
+	<!--key>Include</key>
+	<array>
+		<string>settings_per_account_ascent.xml</string>
+	</array-->
+	
+	
+	
+	
+			<!-- Ascent Account-Specific (Always) -->
+		<key>AscentContactGroups</key>
+		<map>
+			<key>Comment</key>
+			<string>List for contact groups</string>
+			<key>Persist</key>
+			<integer>1</integer>
+			<key>Type</key>
+			<string>LLSD</string>
+			<key>Value</key>
+			<array>
+				<string />
+			</array>
+		</map>
+		<key>AscentInstantMessageResponse</key>
+		<map>
+			<key>Comment</key>
+			<string>Auto response to instant messages</string>
+			<key>Persist</key>
+			<integer>1</integer>
+			<key>Type</key>
+			<string>String</string>
+			<key>Value</key>
+			<string>This is an autoresponse!</string>
+		</map>
+		<key>AscentInstantMessageResponseAnyone</key>
+		<map>
+			<key>Comment</key>
+			<string>Whether to auto-respond to anyone</string>
+			<key>Persist</key>
+			<integer>1</integer>
+			<key>Type</key>
+			<string>Boolean</string>
+			<key>Value</key>
+			<integer>0</integer>
+		</map>
+		<key>AscentInstantMessageResponseFriends</key>
+		<map>
+			<key>Comment</key>
+			<string>Whether to auto-respond to non-friends</string>
+			<key>Persist</key>
+			<integer>1</integer>
+			<key>Type</key>
+			<string>Boolean</string>
+			<key>Value</key>
+			<integer>0</integer>
+		</map>
+		<key>AscentInstantMessageResponseItem</key>
+		<map>
+			<key>Comment</key>
+			<string>Whether to send a item along with the autoresponse</string>
+			<key>Persist</key>
+			<integer>1</integer>
+			<key>Type</key>
+			<string>Boolean</string>
+			<key>Value</key>
+			<integer>0</integer>
+		</map>
+		<key>AscentInstantMessageResponseItemData</key>
+		<map>
+			<key>Comment</key>
+			<string>UUID</string>
+			<key>Persist</key>
+			<integer>1</integer>
+			<key>Type</key>
+			<string>String</string>
+			<key>Value</key>
+			<string></string>
+		</map>
+		<key>AscentInstantMessageResponseMuted</key>
+		<map>
+			<key>Comment</key>
+			<string>Whether to auto-respond to muted people</string>
+			<key>Persist</key>
+			<integer>1</integer>
+			<key>Type</key>
+			<string>Boolean</string>
+			<key>Value</key>
+			<integer>0</integer>
+		</map>
+		<key>AscentInstantMessageResponseRepeat</key>
+		<map>
+			<key>Comment</key>
+			<string>Whether to keep on resending the autoresponse every line they send</string>
+			<key>Persist</key>
+			<integer>1</integer>
+			<key>Type</key>
+			<string>Boolean</string>
+			<key>Value</key>
+			<integer>0</integer>
+		</map>
+		<key>AscentInstantMessageShowOnTyping</key>
+		<map>
+			<key>Comment</key>
+			<string>Whether to perform the autorespond the moment they begin to type instead of waiting for a actual message</string>
+			<key>Persist</key>
+			<integer>1</integer>
+			<key>Type</key>
+			<string>Boolean</string>
+			<key>Value</key>
+			<integer>0</integer>
+		</map>
+		<key>AscentInstantMessageShowResponded</key>
+		<map>
+			<key>Comment</key>
+			<string>Whether to hide IMs entirely from those you have chosen to send autoresponses</string>
+			<key>Persist</key>
+			<integer>1</integer>
+			<key>Type</key>
+			<string>Boolean</string>
+			<key>Value</key>
+			<integer>0</integer>
+		</map>
+	
+	
+	
+	
+	
+	
+	
+	
     <key>RLVaLoginLastLocation</key>
     <map>
       <key>Comment</key>
@@ -18,298 +147,186 @@
       <key>Comment</key>
       <string>Auto response to instant messages while in busy mode.</string>
     </map>
-    <key>AO.Settings</key>
-    <map>
-      <key>Comment</key>
-      <string>List for animation overrider</string>
-      <key>Persist</key>
-      <integer>1</integer>
-      <key>Type</key>
-      <string>LLSD</string>
-      <key>Value</key>
-      <array>
-        <string/>
-      </array>
-    </map>
-    <key>AscentContactGroups</key>
-    <map>
-      <key>Comment</key>
-      <string>List for contact groups</string>
-      <key>Persist</key>
-      <integer>1</integer>
-      <key>Type</key>
-      <string>LLSD</string>
-      <key>Value</key>
-      <array>
-        <string/>
-      </array>
-    </map>
-    <key>Responder.Settings</key>
-    <map>
-      <key>Comment</key>
-      <string>New organization to the Auto-Respond settings for keeping clean</string>
-      <key>Persist</key>
-      <integer>1</integer>
-      <key>Type</key>
-      <string>LLSD</string>
-      <key>Value</key>
-      <map>
-        <key>Message</key>
-        <string>This is an autoresponse!</string>
-      </map>
-    </map>
-    <key>AscentInstantMessageAnnounceIncoming</key>
-    <map>
-      <key>Comment</key>
-      <string>Open a new IM tab when another person begins typing to you and announce that they are doing so.</string>
-      <key>Persist</key>
-      <integer>1</integer>
-      <key>Type</key>
-      <string>Boolean</string>
-      <key>Value</key>
-      <integer>0</integer>
-    </map>
-    <key>MoyMiniMapCustomColor</key>
-    <map>
-      <key>Comment</key>
-      <string>Custom minimap color you wish to have.</string>
-      <key>Persist</key>
-      <integer>1</integer>
-      <key>Type</key>
-      <string>Color4</string>
-      <key>Value</key>
-      <array>
-        <real>0.375</real>
-        <real>1.0</real>
-        <real>1.0</real>
-        <real>1.0</real>
-      </array>
-    </map>
-    <key>AscentInstantMessageResponse</key>
-    <map>
-      <key>Comment</key>
-      <string>Auto response to instant messages</string>
-      <key>Persist</key>
-      <integer>1</integer>
-      <key>Type</key>
-      <string>String</string>
-      <key>Value</key>
-      <string>This is an autoresponse!</string>
-    </map>
-    <key>AscentInstantMessageResponseAnyone</key>
-    <map>
-      <key>Comment</key>
-      <string>Whether to auto-respond to anyone</string>
-      <key>Persist</key>
-      <integer>1</integer>
-      <key>Type</key>
-      <string>Boolean</string>
-      <key>Value</key>
-      <integer>0</integer>
-    </map>
-    <key>AscentInstantMessageResponseFriends</key>
-    <map>
-      <key>Comment</key>
-      <string>Whether to auto-respond to non-friends</string>
-      <key>Persist</key>
-      <integer>1</integer>
-      <key>Type</key>
-      <string>Boolean</string>
-      <key>Value</key>
-      <integer>0</integer>
-    </map>
-    <key>AscentInstantMessageResponseItem</key>
-    <map>
-      <key>Comment</key>
-      <string>Whether to send a item along with the autoresponse</string>
-      <key>Persist</key>
-      <integer>1</integer>
-      <key>Type</key>
-      <string>Boolean</string>
-      <key>Value</key>
-      <integer>0</integer>
-    </map>
-    <key>AscentInstantMessageResponseItemData</key>
-    <map>
-      <key>Comment</key>
-      <string>UUID</string>
-      <key>Persist</key>
-      <integer>1</integer>
-      <key>Type</key>
-      <string>String</string>
-      <key>Value</key>
-      <string/>
-    </map>
-    <key>AscentInstantMessageResponseMuted</key>
-    <map>
-      <key>Comment</key>
-      <string>Whether to auto-respond to muted people</string>
-      <key>Persist</key>
-      <integer>1</integer>
-      <key>Type</key>
-      <string>Boolean</string>
-      <key>Value</key>
-      <integer>0</integer>
-    </map>
-    <key>AscentInstantMessageResponseRepeat</key>
-    <map>
-      <key>Comment</key>
-      <string>Whether to keep on resending the autoresponse every line they send</string>
-      <key>Persist</key>
-      <integer>1</integer>
-      <key>Type</key>
-      <string>Boolean</string>
-      <key>Value</key>
-      <integer>0</integer>
-    </map>
-    <key>AscentInstantMessageShowOnTyping</key>
-    <map>
-      <key>Comment</key>
-      <string>Whether to perform the autorespond the moment they begin to type instead of waiting for a actual message</string>
-      <key>Persist</key>
-      <integer>1</integer>
-      <key>Type</key>
-      <string>Boolean</string>
-      <key>Value</key>
-      <integer>0</integer>
-    </map>
-    <key>AscentInstantMessageShowResponded</key>
-    <map>
-      <key>Comment</key>
-      <string>Whether to hide IMs entirely from those you have chosen to send autoresponses</string>
-      <key>Persist</key>
-      <integer>1</integer>
-      <key>Type</key>
-      <string>Boolean</string>
-      <key>Value</key>
-      <integer>0</integer>
-    </map>
-    <!-- Ascent Account-Specific (If active) -->
-    <key>AscentFriendColor</key>
-    <map>
-      <key>Comment</key>
-      <string>Color of chat messages from other residents</string>
-      <key>Persist</key>
-      <integer>1</integer>
-      <key>Type</key>
-      <string>Color4</string>
-      <key>Value</key>
-      <array>
-        <real>1.0</real>
-        <real>1.0</real>
-        <real>0.0</real>
-        <real>1.0</real>
-      </array>
-    </map>
-    <key>AscentLindenColor</key>
-    <map>
-      <key>Comment</key>
-      <string>Color of chat messages from other residents</string>
-      <key>Persist</key>
-      <integer>1</integer>
-      <key>Type</key>
-      <string>Color4</string>
-      <key>Value</key>
-      <array>
-        <real>0.0</real>
-        <real>0.0</real>
-        <real>1.0</real>
-        <real>1.0</real>
-      </array>
-    </map>
-    <key>AscentMutedColor</key>
-    <map>
-      <key>Comment</key>
-      <string>Color of chat messages from other residents</string>
-      <key>Persist</key>
-      <integer>1</integer>
-      <key>Type</key>
-      <string>Color4</string>
-      <key>Value</key>
-      <array>
-        <real>0.7</real>
-        <real>0.7</real>
-        <real>0.7</real>
-        <real>1.0</real>
-      </array>
-    </map>
-    <key>AscentEstateOwnerColor</key>
-    <map>
-      <key>Comment</key>
-      <string>Color of chat messages from other residents</string>
-      <key>Persist</key>
-      <integer>1</integer>
-      <key>Type</key>
-      <string>Color4</string>
-      <key>Value</key>
-      <array>
-        <real>1.0</real>
-        <real>0.6</real>
-        <real>1.0</real>
-        <real>1.0</real>
-      </array>
-    </map>
-    <key>AscentUseCustomTag</key>
-    <map>
-      <key>Comment</key>
-      <string>Show a custom local tag.</string>
-      <key>Persist</key>
-      <integer>1</integer>
-      <key>Type</key>
-      <string>Boolean</string>
-      <key>Value</key>
-      <integer>0</integer>
-    </map>
-    <key>AscentCustomTagColor</key>
-    <map>
-      <key>Comment</key>
-      <string>Color of custom local tag.</string>
-      <key>Persist</key>
-      <integer>1</integer>
-      <key>Type</key>
-      <string>Color4</string>
-      <key>Value</key>
-      <array>
-        <real>0.5</real>
-        <real>1.0</real>
-        <real>0.25</real>
-        <real>1.0</real>
-      </array>
-    </map>
-    <key>AscentCustomTagLabel</key>
-    <map>
-      <key>Comment</key>
-      <string>Label for the custom local tag</string>
-      <key>Persist</key>
-      <integer>1</integer>
-      <key>Type</key>
-      <string>String</string>
-      <key>Value</key>
-      <string>Custom</string>
-    </map>
-    <key>AscentReportClientIndex</key>
-    <map>
-      <key>Comment</key>
-      <string>Show your own tag</string>
-      <key>Persist</key>
-      <integer>1</integer>
-      <key>Type</key>
-      <string>U32</string>
-      <key>Value</key>
-      <integer>1</integer>
-    </map>
-    <key>AscentReportClientUUID</key>
-    <map>
-      <key>Comment</key>
-      <string>Broadcasted Client Key</string>
-      <key>Persist</key>
-      <integer>1</integer>
-      <key>Type</key>
-      <string>String</string>
-      <key>Value</key>
-      <string>8873757c-092a-98fb-1afd-ecd347566fcd</string>
-    </map>
-    <!-- Ascent Account-Specific (Always) -->
+	<key>AO.Settings</key>
+	<map>
+		<key>Comment</key>
+		<string>List for animation overrider</string>
+		<key>Persist</key>
+		<integer>1</integer>
+		<key>Type</key>
+		<string>LLSD</string>
+		<key>Value</key>
+		<array>
+			<string/>
+		</array>
+	</map>
+	<key>Responder.Settings</key>
+	<map>
+		<key>Comment</key>
+		<string>New organization to the Auto-Respond settings for keeping clean</string>
+		<key>Persist</key>
+		<integer>1</integer>
+		<key>Type</key>
+		<string>LLSD</string>
+		<key>Value</key>
+		<map>
+			<key>Message</key>
+			<string>This is an autoresponse!</string>
+		</map>
+	</map>
+	<key>AscentInstantMessageAnnounceIncoming</key>
+	<map>
+		<key>Comment</key>
+		<string>Open a new IM tab when another person begins typing to you and announce that they are doing so.</string>
+		<key>Persist</key>
+		<integer>1</integer>
+		<key>Type</key>
+		<string>Boolean</string>
+		<key>Value</key>
+		<integer>0</integer>
+	</map>
+	<key>MoyMiniMapCustomColor</key>
+	<map>
+		<key>Comment</key>
+		<string>Custom minimap color you wish to have.</string>
+		<key>Persist</key>
+		<integer>1</integer>
+		<key>Type</key>
+		<string>Color4</string>
+		<key>Value</key>
+		<array>
+			<real>0.375</real>
+			<real>1.0</real>
+			<real>1.0</real>
+			<real>1.0</real>
+		</array>
+	</map>
+	<!-- Ascent Account-Specific (If active) -->
+	<key>AscentFriendColor</key>
+	<map>
+		<key>Comment</key>
+		<string>Color of chat messages from other residents</string>
+		<key>Persist</key>
+		<integer>1</integer>
+		<key>Type</key>
+		<string>Color4</string>
+		<key>Value</key>
+		<array>
+			<real>1.0</real>
+			<real>1.0</real>
+			<real>0.0</real>
+			<real>1.0</real>
+		</array>
+	</map>
+	<key>AscentLindenColor</key>
+	<map>
+		<key>Comment</key>
+		<string>Color of chat messages from other residents</string>
+		<key>Persist</key>
+		<integer>1</integer>
+		<key>Type</key>
+		<string>Color4</string>
+		<key>Value</key>
+		<array>
+			<real>0.0</real>
+			<real>0.0</real>
+			<real>1.0</real>
+			<real>1.0</real>
+		</array>
+	</map>
+	<key>AscentMutedColor</key>
+	<map>
+		<key>Comment</key>
+		<string>Color of chat messages from other residents</string>
+		<key>Persist</key>
+		<integer>1</integer>
+		<key>Type</key>
+		<string>Color4</string>
+		<key>Value</key>
+		<array>
+			<real>0.7</real>
+			<real>0.7</real>
+			<real>0.7</real>
+			<real>1.0</real>
+		</array>
+	</map>
+	<key>AscentEstateOwnerColor</key>
+	<map>
+		<key>Comment</key>
+		<string>Color of chat messages from other residents</string>
+		<key>Persist</key>
+		<integer>1</integer>
+		<key>Type</key>
+		<string>Color4</string>
+		<key>Value</key>
+		<array>
+			<real>1.0</real>
+			<real>0.6</real>
+			<real>1.0</real>
+			<real>1.0</real>
+		</array>
+	</map>
+	<key>AscentUseCustomTag</key>
+	<map>
+		<key>Comment</key>
+		<string>Show a custom local tag.</string>
+		<key>Persist</key>
+		<integer>1</integer>
+		<key>Type</key>
+		<string>Boolean</string>
+		<key>Value</key>
+		<integer>0</integer>
+	</map>
+	<key>AscentCustomTagColor</key>
+	<map>
+		<key>Comment</key>
+		<string>Color of custom local tag.</string>
+		<key>Persist</key>
+		<integer>1</integer>
+		<key>Type</key>
+		<string>Color4</string>
+		<key>Value</key>
+		<array>
+			<real>0.5</real>
+			<real>1.0</real>
+			<real>0.25</real>
+			<real>1.0</real>
+		</array>
+	</map>
+	<key>AscentCustomTagLabel</key>
+	<map>
+		<key>Comment</key>
+		<string>Label for the custom local tag</string>
+		<key>Persist</key>
+		<integer>1</integer>
+		<key>Type</key>
+		<string>String</string>
+		<key>Value</key>
+		<string>Custom</string>
+	</map>
+	<key>AscentReportClientIndex</key>
+	<map>
+		<key>Comment</key>
+		<string>Show your own tag</string>
+		<key>Persist</key>
+		<integer>1</integer>
+		<key>Type</key>
+		<string>U32</string>
+		<key>Value</key>
+		<integer>1</integer>
+	</map>
+	<key>AscentReportClientUUID</key>
+	<map>
+		<key>Comment</key>
+		<string>Broadcasted Client Key</string>
+		<key>Persist</key>
+		<integer>1</integer>
+		<key>Type</key>
+		<string>String</string>
+		<key>Value</key>
+		<string>8873757c-092a-98fb-1afd-ecd347566fcd</string>
+	</map>
+	<!-- Ascent Account-Specific (Always) -->
     <!-- General additions -->
     <key>rkeastInventoryPreviousCount</key>
     <map>
@@ -344,578 +361,6 @@
       <key>Value</key>
       <integer>0</integer>
     </map>
-    <!-- Standard options now with Account-specific (if active) handling -->
-    <key>AgentChatColor</key>
-    <map>
-      <key>Comment</key>
-      <string>Color of chat messages from other residents</string>
-      <key>Persist</key>
-      <integer>1</integer>
-      <key>Type</key>
-      <string>Color4</string>
-      <key>Value</key>
-      <array>
-        <real>1.0</real>
-        <real>1.0</real>
-        <real>1.0</real>
-        <real>1.0</real>
-      </array>
-    </map>
-    <key>BackgroundChatColor</key>
-    <map>
-      <key>Comment</key>
-      <string>Color of chat bubble background</string>
-      <key>Persist</key>
-      <integer>1</integer>
-      <key>Type</key>
-      <string>Color4</string>
-      <key>Value</key>
-      <array>
-        <real>0.0</real>
-        <real>0.0</real>
-        <real>0.0</real>
-        <real>1.0</real>
-      </array>
-    </map>
-    <key>EffectColor</key>
-    <map>
-      <key>Comment</key>
-      <string>Particle effects color</string>
-      <key>Persist</key>
-      <integer>1</integer>
-      <key>Type</key>
-      <string>Color4</string>
-      <key>Value</key>
-      <array>
-        <real>1.0</real>
-        <real>0.0</real>
-        <real>0.0</real>
-        <real>1.0</real>
-      </array>
-    </map>
-    <key>IMChatColor</key>
-    <map>
-      <key>Comment</key>
-      <string>Color of instant messages from other residents</string>
-      <key>Persist</key>
-      <integer>1</integer>
-      <key>Type</key>
-      <string>Color4</string>
-      <key>Value</key>
-      <array>
-        <real>1.0</real>
-        <real>1.0</real>
-        <real>1.0</real>
-        <real>1.0</real>
-      </array>
-    </map>
-    <key>llOwnerSayChatColor</key>
-    <map>
-      <key>Comment</key>
-      <string>Color of chat messages from objects only visible to the owner</string>
-      <key>Persist</key>
-      <integer>1</integer>
-      <key>Type</key>
-      <string>Color4</string>
-      <key>Value</key>
-      <array>
-        <real>0.990000009537</real>
-        <real>0.990000009537</real>
-        <real>0.689999997616</real>
-        <real>1.0</real>
-      </array>
-    </map>
-    <key>ObjectChatColor</key>
-    <map>
-      <key>Comment</key>
-      <string>Color of chat messages from objects</string>
-      <key>Persist</key>
-      <integer>1</integer>
-      <key>Type</key>
-      <string>Color4</string>
-      <key>Value</key>
-      <array>
-        <real>0.699999988079</real>
-        <real>0.899999976158</real>
-        <real>0.699999988079</real>
-        <real>1</real>
-      </array>
-    </map>
-    <key>SkinCurrent</key>
-    <map>
-      <key>Comment</key>
-      <string>The currently selected skin.</string>
-      <key>Persist</key>
-      <integer>1</integer>
-      <key>Type</key>
-      <string>String</string>
-      <key>Value</key>
-      <string>default</string>
-    </map>
-    <key>SystemChatColor</key>
-    <map>
-      <key>Comment</key>
-      <string>Color of chat messages from SL System</string>
-      <key>Persist</key>
-      <integer>1</integer>
-      <key>Type</key>
-      <string>Color4</string>
-      <key>Value</key>
-      <array>
-        <real>0.800000011921</real>
-        <real>1.0</real>
-        <real>1.0</real>
-        <real>1.0</real>
-      </array>
-    </map>
-    <key>UISndAlert</key>
-    <map>
-      <key>Comment</key>
-      <string>Sound file for alerts (uuid for sound asset)</string>
-      <key>Persist</key>
-      <integer>1</integer>
-      <key>Type</key>
-      <string>String</string>
-      <key>Value</key>
-      <string>ed124764-705d-d497-167a-182cd9fa2e6c</string>
-    </map>
-    <key>UISndBadKeystroke</key>
-    <map>
-      <key>Comment</key>
-      <string>Sound file for invalid keystroke (uuid for sound asset)</string>
-      <key>Persist</key>
-      <integer>1</integer>
-      <key>Type</key>
-      <string>String</string>
-      <key>Value</key>
-      <string>2ca849ba-2885-4bc3-90ef-d4987a5b983a</string>
-    </map>
-    <key>UISndClick</key>
-    <map>
-      <key>Comment</key>
-      <string>Sound file for mouse click (uuid for sound asset)</string>
-      <key>Persist</key>
-      <integer>1</integer>
-      <key>Type</key>
-      <string>String</string>
-      <key>Value</key>
-      <string>4c8c3c77-de8d-bde2-b9b8-32635e0fd4a6</string>
-    </map>
-    <key>UISndClickRelease</key>
-    <map>
-      <key>Comment</key>
-      <string>Sound file for mouse button release (uuid for sound asset)</string>
-      <key>Persist</key>
-      <integer>1</integer>
-      <key>Type</key>
-      <string>String</string>
-      <key>Value</key>
-      <string>4c8c3c77-de8d-bde2-b9b8-32635e0fd4a6</string>
-    </map>
-    <key>UISndDebugSpamToggle</key>
-    <map>
-      <key>Comment</key>
-      <string>Log UI sound effects as they are played</string>
-      <key>Persist</key>
-      <integer>1</integer>
-      <key>Type</key>
-      <string>Boolean</string>
-      <key>Value</key>
-      <integer>0</integer>
-    </map>
-    <key>UISndHealthReductionF</key>
-    <map>
-      <key>Comment</key>
-      <string>Sound file for female pain (uuid for sound asset)</string>
-      <key>Persist</key>
-      <integer>1</integer>
-      <key>Type</key>
-      <string>String</string>
-      <key>Value</key>
-      <string>219c5d93-6c09-31c5-fb3f-c5fe7495c115</string>
-    </map>
-    <key>UISndHealthReductionM</key>
-    <map>
-      <key>Comment</key>
-      <string>Sound file for male pain (uuid for sound asset)</string>
-      <key>Persist</key>
-      <integer>1</integer>
-      <key>Type</key>
-      <string>String</string>
-      <key>Value</key>
-      <string>e057c244-5768-1056-c37e-1537454eeb62</string>
-    </map>
-    <key>UISndHealthReductionThreshold</key>
-    <map>
-      <key>Comment</key>
-      <string>Amount of health reduction required to trigger "pain" sound</string>
-      <key>Persist</key>
-      <integer>1</integer>
-      <key>Type</key>
-      <string>F32</string>
-      <key>Value</key>
-      <real>10.0</real>
-    </map>
-    <key>UISndInvalidOp</key>
-    <map>
-      <key>Comment</key>
-      <string>Sound file for invalid operations (uuid for sound asset)</string>
-      <key>Persist</key>
-      <integer>1</integer>
-      <key>Type</key>
-      <string>String</string>
-      <key>Value</key>
-      <string>4174f859-0d3d-c517-c424-72923dc21f65</string>
-    </map>
-    <key>UISndMoneyChangeDown</key>
-    <map>
-      <key>Comment</key>
-      <string>Sound file for L$ balance increase (uuid for sound asset)</string>
-      <key>Persist</key>
-      <integer>1</integer>
-      <key>Type</key>
-      <string>String</string>
-      <key>Value</key>
-      <string>104974e3-dfda-428b-99ee-b0d4e748d3a3</string>
-    </map>
-    <key>UISndMoneyChangeThreshold</key>
-    <map>
-      <key>Comment</key>
-      <string>Amount of change in L$ balance required to trigger "money" sound</string>
-      <key>Persist</key>
-      <integer>1</integer>
-      <key>Type</key>
-      <string>F32</string>
-      <key>Value</key>
-      <real>50.0</real>
-    </map>
-    <key>UISndMoneyChangeUp</key>
-    <map>
-      <key>Comment</key>
-      <string>Sound file for L$ balance decrease(uuid for sound asset)</string>
-      <key>Persist</key>
-      <integer>1</integer>
-      <key>Type</key>
-      <string>String</string>
-      <key>Value</key>
-      <string>77a018af-098e-c037-51a6-178f05877c6f</string>
-    </map>
-    <key>UISndNewIncomingIMSession</key>
-    <map>
-      <key>Comment</key>
-      <string>Sound file for new instant message session(uuid for sound asset)</string>
-      <key>Persist</key>
-      <integer>1</integer>
-      <key>Type</key>
-      <string>String</string>
-      <key>Value</key>
-      <string>67cc2844-00f3-2b3c-b991-6418d01e1bb7</string>
-    </map>
-    <key>UISndObjectCreate</key>
-    <map>
-      <key>Comment</key>
-      <string>Sound file for object creation (uuid for sound asset)</string>
-      <key>Persist</key>
-      <integer>1</integer>
-      <key>Type</key>
-      <string>String</string>
-      <key>Value</key>
-      <string>f4a0660f-5446-dea2-80b7-6482a082803c</string>
-    </map>
-    <key>UISndObjectDelete</key>
-    <map>
-      <key>Comment</key>
-      <string>Sound file for object deletion (uuid for sound asset)</string>
-      <key>Persist</key>
-      <integer>1</integer>
-      <key>Type</key>
-      <string>String</string>
-      <key>Value</key>
-      <string>0cb7b00a-4c10-6948-84de-a93c09af2ba9</string>
-    </map>
-    <key>UISndObjectRezIn</key>
-    <map>
-      <key>Comment</key>
-      <string>Sound file for rezzing objects (uuid for sound asset)</string>
-      <key>Persist</key>
-      <integer>1</integer>
-      <key>Type</key>
-      <string>String</string>
-      <key>Value</key>
-      <string>3c8fc726-1fd6-862d-fa01-16c5b2568db6</string>
-    </map>
-    <key>UISndObjectRezOut</key>
-    <map>
-      <key>Comment</key>
-      <string>Sound file for derezzing objects (uuid for sound asset)</string>
-      <key>Persist</key>
-      <integer>1</integer>
-      <key>Type</key>
-      <string>String</string>
-      <key>Value</key>
-      <string>00000000-0000-0000-0000-000000000000</string>
-    </map>
-    <key>UISndPieMenuAppear</key>
-    <map>
-      <key>Comment</key>
-      <string>Sound file for opening pie menu (uuid for sound asset)</string>
-      <key>Persist</key>
-      <integer>1</integer>
-      <key>Type</key>
-      <string>String</string>
-      <key>Value</key>
-      <string>8eaed61f-92ff-6485-de83-4dcc938a478e</string>
-    </map>
-    <key>UISndPieMenuHide</key>
-    <map>
-      <key>Comment</key>
-      <string>Sound file for closing pie menu (uuid for sound asset)</string>
-      <key>Persist</key>
-      <integer>1</integer>
-      <key>Type</key>
-      <string>String</string>
-      <key>Value</key>
-      <string>00000000-0000-0000-0000-000000000000</string>
-    </map>
-    <key>UISndPieMenuSliceHighlight0</key>
-    <map>
-      <key>Comment</key>
-      <string>Sound file for selecting pie menu item 0 (uuid for sound asset)</string>
-      <key>Persist</key>
-      <integer>1</integer>
-      <key>Type</key>
-      <string>String</string>
-      <key>Value</key>
-      <string>d9f73cf8-17b4-6f7a-1565-7951226c305d</string>
-    </map>
-    <key>UISndPieMenuSliceHighlight1</key>
-    <map>
-      <key>Comment</key>
-      <string>Sound file for selecting pie menu item 1 (uuid for sound asset)</string>
-      <key>Persist</key>
-      <integer>1</integer>
-      <key>Type</key>
-      <string>String</string>
-      <key>Value</key>
-      <string>f6ba9816-dcaf-f755-7b67-51b31b6233e5</string>
-    </map>
-    <key>UISndPieMenuSliceHighlight2</key>
-    <map>
-      <key>Comment</key>
-      <string>Sound file for selecting pie menu item 2 (uuid for sound asset)</string>
-      <key>Persist</key>
-      <integer>1</integer>
-      <key>Type</key>
-      <string>String</string>
-      <key>Value</key>
-      <string>7aff2265-d05b-8b72-63c7-dbf96dc2f21f</string>
-    </map>
-    <key>UISndPieMenuSliceHighlight3</key>
-    <map>
-      <key>Comment</key>
-      <string>Sound file for selecting pie menu item 3 (uuid for sound asset)</string>
-      <key>Persist</key>
-      <integer>1</integer>
-      <key>Type</key>
-      <string>String</string>
-      <key>Value</key>
-      <string>09b2184e-8601-44e2-afbb-ce37434b8ba1</string>
-    </map>
-    <key>UISndPieMenuSliceHighlight4</key>
-    <map>
-      <key>Comment</key>
-      <string>Sound file for selecting pie menu item 4 (uuid for sound asset)</string>
-      <key>Persist</key>
-      <integer>1</integer>
-      <key>Type</key>
-      <string>String</string>
-      <key>Value</key>
-      <string>bbe4c7fc-7044-b05e-7b89-36924a67593c</string>
-    </map>
-    <key>UISndPieMenuSliceHighlight5</key>
-    <map>
-      <key>Comment</key>
-      <string>Sound file for selecting pie menu item 5 (uuid for sound asset)</string>
-      <key>Persist</key>
-      <integer>1</integer>
-      <key>Type</key>
-      <string>String</string>
-      <key>Value</key>
-      <string>d166039b-b4f5-c2ec-4911-c85c727b016c</string>
-    </map>
-    <key>UISndPieMenuSliceHighlight6</key>
-    <map>
-      <key>Comment</key>
-      <string>Sound file for selecting pie menu item 6 (uuid for sound asset)</string>
-      <key>Persist</key>
-      <integer>1</integer>
-      <key>Type</key>
-      <string>String</string>
-      <key>Value</key>
-      <string>242af82b-43c2-9a3b-e108-3b0c7e384981</string>
-    </map>
-    <key>UISndPieMenuSliceHighlight7</key>
-    <map>
-      <key>Comment</key>
-      <string>Sound file for selecting pie menu item 7 (uuid for sound asset)</string>
-      <key>Persist</key>
-      <integer>1</integer>
-      <key>Type</key>
-      <string>String</string>
-      <key>Value</key>
-      <string>c1f334fb-a5be-8fe7-22b3-29631c21cf0b</string>
-    </map>
-    <key>UISndSnapshot</key>
-    <map>
-      <key>Comment</key>
-      <string>Sound file for taking a snapshot (uuid for sound asset)</string>
-      <key>Persist</key>
-      <integer>1</integer>
-      <key>Type</key>
-      <string>String</string>
-      <key>Value</key>
-      <string>3d09f582-3851-c0e0-f5ba-277ac5c73fb4</string>
-    </map>
-    <key>UISndStartIM</key>
-    <map>
-      <key>Comment</key>
-      <string>Sound file for starting a new IM session (uuid for sound asset)</string>
-      <key>Persist</key>
-      <integer>1</integer>
-      <key>Type</key>
-      <string>String</string>
-      <key>Value</key>
-      <string>c825dfbc-9827-7e02-6507-3713d18916c1</string>
-    </map>
-    <key>UISndTeleportOut</key>
-    <map>
-      <key>Comment</key>
-      <string>Sound file for teleporting (uuid for sound asset)</string>
-      <key>Persist</key>
-      <integer>1</integer>
-      <key>Type</key>
-      <string>String</string>
-      <key>Value</key>
-      <string>d7a9a565-a013-2a69-797d-5332baa1a947</string>
-    </map>
-    <key>UISndTyping</key>
-    <map>
-      <key>Comment</key>
-      <string>Sound file for starting to type a chat message (uuid for sound asset)</string>
-      <key>Persist</key>
-      <integer>1</integer>
-      <key>Type</key>
-      <string>String</string>
-      <key>Value</key>
-      <string>5e191c7b-8996-9ced-a177-b2ac32bfea06</string>
-    </map>
-    <key>UISndWindowClose</key>
-    <map>
-      <key>Comment</key>
-      <string>Sound file for closing a window (uuid for sound asset)</string>
-      <key>Persist</key>
-      <integer>1</integer>
-      <key>Type</key>
-      <string>String</string>
-      <key>Value</key>
-      <string>2c346eda-b60c-ab33-1119-b8941916a499</string>
-    </map>
-    <key>UISndWindowOpen</key>
-    <map>
-      <key>Comment</key>
-      <string>Sound file for opening a window (uuid for sound asset)</string>
-      <key>Persist</key>
-      <integer>1</integer>
-      <key>Type</key>
-      <string>String</string>
-      <key>Value</key>
-      <string>c80260ba-41fd-8a46-768a-6bf236360e3a</string>
-    </map>
-    <key>UserChatColor</key>
-    <map>
-      <key>Comment</key>
-      <string>Color of your chat messages</string>
-      <key>Persist</key>
-      <integer>1</integer>
-      <key>Type</key>
-      <string>Color4</string>
-      <key>Value</key>
-      <array>
-        <real>1.0</real>
-        <real>1.0</real>
-        <real>1.0</real>
-        <real>1.0</real>
-      </array>
-    </map>
-=======
-<map>
-	<!--Inclusion of other xml setting files-->
-	<key>Include</key>
-	<array>
-		<string>settings_per_account_ascent.xml</string>
-	</array>
-	<key>AO.Settings</key>
-	<map>
-		<key>Comment</key>
-	 	<string>List for animation overrider</string>
-		<key>Persist</key>
-		<integer>1</integer>
-		<key>Type</key>
-	 	<string>LLSD</string>
-		<key>Value</key>
-		<array>
-			<string />
-		</array>
-	</map>
-	<key>Responder.Settings</key>
-	<map>
-		<key>Comment</key>
-		<string>New organization to the Auto-Respond settings for keeping clean</string>
-		<key>Persist</key>
-	 	<integer>1</integer>
-		<key>Type</key>
-	 	<string>LLSD</string>
-		<key>Value</key>
-		<map>
-            <key>Message</key>
-			<string>This is an autoresponse!</string>
-		</map>
-	</map>
-	<!-- General additions -->
-	<key>rkeastInventoryPreviousCount</key>
-	<map>
-	  <key>Comment</key>
-	  <string>Used to keep track of the number of items in inventory when fetching for progress reasons. DO NOT EDIT.</string>
-	  <key>Persist</key>
-	  <integer>1</integer>
-	  <key>Type</key>
-	  <string>S32</string>
-	  <key>Value</key>
-	  <integer>-1</integer>
-	</map>
-	<key>rkeastInventorySearchType</key>
-	<map>
-	  <key>Comment</key>
-	  <string>Controls what type of inventory search we perform.</string>
-	  <key>Persist</key>
-	  <integer>0</integer>
-	  <key>Type</key>
-	  <string>U32</string>
-	  <key>Value</key>
-	  <integer>0</integer>
-	</map>
-	<key>rkeastInventoryPartialSearch</key>
-	<map>
-	  <key>Comment</key>
-	  <string>Toggles whether to search using partial search filters on normal (name, desc, creator) searches.</string>
-	  <key>Persist</key>
-	  <integer>0</integer>
-	  <key>Type</key>
-	  <string>Boolean</string>
-	  <key>Value</key>
-	  <integer>0</integer>
-	</map>
->>>>>>> f3578422
     <key>BusyModeResponse</key>
     <map>
       <key>Comment</key>
