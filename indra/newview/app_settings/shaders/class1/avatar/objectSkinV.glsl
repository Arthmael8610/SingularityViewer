/** 
 * @file objectSkinV.glsl
 * $LicenseInfo:firstyear=2007&license=viewerlgpl$
 * Second Life Viewer Source Code
 * Copyright (C) 2007, Linden Research, Inc.
 * 
 * This library is free software; you can redistribute it and/or
 * modify it under the terms of the GNU Lesser General Public
 * License as published by the Free Software Foundation;
 * version 2.1 of the License only.
 * 
 * This library is distributed in the hope that it will be useful,
 * but WITHOUT ANY WARRANTY; without even the implied warranty of
 * MERCHANTABILITY or FITNESS FOR A PARTICULAR PURPOSE.  See the GNU
 * Lesser General Public License for more details.
 * 
 * You should have received a copy of the GNU Lesser General Public
 * License along with this library; if not, write to the Free Software
 * Foundation, Inc., 51 Franklin Street, Fifth Floor, Boston, MA  02110-1301  USA
 * 
 * Linden Research, Inc., 945 Battery Street, San Francisco, CA  94111  USA
 * $/LicenseInfo$
 */

ATTRIBUTE vec4 weight4;  

uniform mat3 matrixPalette[52];
uniform vec3 translationPalette[52];

mat4 getObjectSkinnedTransform()
{
	int i;
	
	vec4 w = fract(weight4);
	vec4 index = floor(weight4);
	
<<<<<<< HEAD
		 index = min(index, vec4(63.0));
=======
		 index = min(index, vec4(51.0));
>>>>>>> 2a812e0e
		 index = max(index, vec4( 0.0));

	float scale = 1.0/(w.x+w.y+w.z+w.w);
	w *= scale;
	
	int i1 = int(index.x);
	int i2 = int(index.y);
	int i3 = int(index.z);
	int i4 = int(index.w);
		
	mat3 mat  = matrixPalette[i1]*w.x;
		 mat += matrixPalette[i2]*w.y;
		 mat += matrixPalette[i3]*w.z;
		 mat += matrixPalette[i4]*w.w;

	vec3 trans = translationPalette[i1]*w.x;
	trans += translationPalette[i2]*w.y;
	trans += translationPalette[i3]*w.z;
	trans += translationPalette[i4]*w.w;

	mat4 ret;

	ret[0] = vec4(mat[0], 0);
	ret[1] = vec4(mat[1], 0);
	ret[2] = vec4(mat[2], 0);
	ret[3] = vec4(trans, 1.0);
				
	return ret;
}
<|MERGE_RESOLUTION|>--- conflicted
+++ resolved
@@ -34,11 +34,7 @@
 	vec4 w = fract(weight4);
 	vec4 index = floor(weight4);
 	
-<<<<<<< HEAD
-		 index = min(index, vec4(63.0));
-=======
 		 index = min(index, vec4(51.0));
->>>>>>> 2a812e0e
 		 index = max(index, vec4( 0.0));
 
 	float scale = 1.0/(w.x+w.y+w.z+w.w);
