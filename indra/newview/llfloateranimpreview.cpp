/**
 * @file llfloateranimpreview.cpp
 * @brief LLFloaterAnimPreview class implementation
 *
 * Copyright (c) 2012, Linden Research, Inc.
 * 
 * Second Life Viewer Source Code
 * The source code in this file ("Source Code") is provided by Linden Lab
 * to you under the terms of the GNU General Public License, version 2.0
 * ("GPL"), unless you have obtained a separate licensing agreement
 * ("Other License"), formally executed by you and Linden Lab.  Terms of
 * the GPL can be found in doc/GPL-license.txt in this distribution, or
 * online at http://secondlifegrid.net/programs/open_source/licensing/gplv2
 * 
 * There are special exceptions to the terms and conditions of the GPL as
 * it is applied to this Source Code. View the full text of the exception
 * in the file doc/FLOSS-exception.txt in this software distribution, or
 * online at
 * http://secondlifegrid.net/programs/open_source/licensing/flossexception
 * 
 * By copying, modifying or distributing this software, you acknowledge
 * that you have read and understood your obligations described above,
 * and agree to abide by those obligations.
 * 
 * ALL LINDEN LAB SOURCE CODE IS PROVIDED "AS IS." LINDEN LAB MAKES NO
 * WARRANTIES, EXPRESS, IMPLIED OR OTHERWISE, REGARDING ITS ACCURACY,
 * COMPLETENESS OR PERFORMANCE.
 * $/LicenseInfo$
 */

#include "llviewerprecompiledheaders.h"
#include "llfloateranimpreview.h"

LLFloaterAnimPreview::LLFloaterAnimPreview(LLSD const& filename) : LLFloaterNameDesc(filename)
{
}

BOOL LLFloaterAnimPreview::postBuild()
{
	if (!LLFloaterNameDesc::postBuild())
	{
		return FALSE;
	}
<<<<<<< HEAD

	mInWorld = gSavedSettings.getBOOL("PreviewAnimInWorld");

	childSetCommitCallback("name_form", onCommitName, this);

	if (gSavedSettings.getBOOL("AscentPowerfulWizard"))
	{
		childSetMaxValue("priority", 7);
	}

	childSetLabelArg("ok_btn", "[UPLOADFEE]", gHippoGridManager->getConnectedGrid()->getUploadFee());
	childSetAction("ok_btn", onBtnOK, this);
	setDefaultBtn();

	if (mInWorld)
	{
		r = getRect();
		translate(0, 230);
		reshape(r.getWidth(), r.getHeight() - 230);
		childSetValue("bad_animation_text", getString("in_world"));
		childShow("bad_animation_text");
	}
	else
	{
		childHide("bad_animation_text");
	}

	mPreviewRect.set(PREVIEW_HPAD, 
		PREVIEW_TEXTURE_HEIGHT,
		getRect().getWidth() - PREVIEW_HPAD, 
		PREVIEW_HPAD + PREF_BUTTON_HEIGHT + PREVIEW_HPAD);
	mPreviewImageRect.set(0.f, 1.f, 1.f, 0.f);

	S32 y = mPreviewRect.mTop + BTN_HEIGHT;
	S32 btn_left = PREVIEW_HPAD;

	r.set( btn_left, y, btn_left + 32, y - BTN_HEIGHT );
	mPlayButton = getChild<LLButton>( "play_btn");
	if (!mPlayButton)
	{
		mPlayButton = new LLButton("play_btn");
	}
	mPlayButton->setClickedCallback(boost::bind(&LLFloaterAnimPreview::onBtnPlay,this));
	mPlayButton->setImages(std::string("button_anim_play.tga"),
						   std::string("button_anim_play_selected.tga"));

	mPlayButton->setImageDisabled(NULL);
	mPlayButton->setImageDisabledSelected(NULL);

	mPlayButton->setScaleImage(TRUE);

	mStopButton = getChild<LLButton>( "stop_btn");
	if (!mStopButton)
	{
		mStopButton = new LLButton("stop_btn");
	}
	mStopButton->setClickedCallback(boost::bind(&LLFloaterAnimPreview::onBtnStop, this));
	mStopButton->setImages(std::string("button_anim_stop.tga"),
						   std::string("button_anim_stop_selected.tga"));

	mStopButton->setImageDisabled(NULL);
	mStopButton->setImageDisabledSelected(NULL);

	mStopButton->setScaleImage(TRUE);

	r.set(r.mRight + PREVIEW_HPAD, y, getRect().getWidth() - PREVIEW_HPAD, y - BTN_HEIGHT);
	//childSetCommitCallback("playback_slider", onSliderMove, this);

	//childSetCommitCallback("preview_base_anim", onCommitBaseAnim, this);
	//childSetValue("preview_base_anim", "Standing");

	//childSetCommitCallback("priority", onCommitPriority, this);
	//childSetCommitCallback("loop_check", onCommitLoop, this);
	//childSetCommitCallback("loop_in_point", onCommitLoopIn, this);
	//childSetValidate("loop_in_point", validateLoopIn);
	//childSetCommitCallback("loop_out_point", onCommitLoopOut, this);
	//childSetValidate("loop_out_point", validateLoopOut);

	//childSetCommitCallback("hand_pose_combo", onCommitHandPose, this);
	
	//childSetCommitCallback("emote_combo", onCommitEmote, this);
	//childSetValue("emote_combo", "[None]");

	//childSetCommitCallback("ease_in_time", onCommitEaseIn, this);
	//childSetValidate("ease_in_time", validateEaseIn);
	//childSetCommitCallback("ease_out_time", onCommitEaseOut, this);
	//childSetValidate("ease_out_time", validateEaseOut);

	// <edit> moved declaration from below
	BOOL success = false;
	// </edit>

	std::string exten = gDirUtilp->getExtension(mFilename);
	if (exten == "bvh")
	{
		// loading a bvh file

		// now load bvh file
		S32 file_size;
		
		LLAPRFile infile(mFilenameAndPath, LL_APR_RB, &file_size);
		
		if (!infile.getFileHandle())
		{
			llwarns << "Can't open BVH file:" << mFilename << llendl;	
		}
		else
		{
			char*	file_buffer;

			file_buffer = new char[file_size + 1];

			if (file_size == infile.read(file_buffer, file_size))
			{
				file_buffer[file_size] = '\0';
				llinfos << "Loading BVH file " << mFilename << llendl;
				ELoadStatus load_status = E_ST_OK;
				S32 line_number = 0; 
				loaderp = new LLBVHLoader(file_buffer, load_status, line_number);
				std::string status = getString(STATUS[load_status]);
				
				if(load_status == E_ST_NO_XLT_FILE)
				{
					llwarns << "NOTE: No translation table found." << llendl;
				}
				else
				{
					llwarns << "ERROR: [line: " << line_number << "] " << status << llendl;
				}
			}

			infile.close() ;
			delete[] file_buffer;

			// <edit> moved everything bvh from below
			if(loaderp && loaderp->isInitialized() && loaderp->getDuration() <= MAX_ANIM_DURATION)
	{
		mTransactionID.generate();
		mMotionID = mTransactionID.makeAssetID(gAgent.getSecureSessionID());

		mAnimPreview = new LLPreviewAnimation(256, 256);

		// motion will be returned, but it will be in a load-pending state, as this is a new motion
		// this motion will not request an asset transfer until next update, so we have a chance to 
		// load the keyframe data locally
		if (mInWorld)
		{
			motionp = (LLKeyframeMotion*)gAgentAvatarp->createMotion(mMotionID);
		}
		else
		{
			motionp = (LLKeyframeMotion*)mAnimPreview->getDummyAvatar()->createMotion(mMotionID);
		}

		// create data buffer for keyframe initialization
		S32 buffer_size = loaderp->getOutputSize();
		U8* buffer = new U8[buffer_size];

		LLDataPackerBinaryBuffer dp(buffer, buffer_size);

		// pass animation data through memory buffer
		loaderp->serialize(dp);
		dp.reset();
				success = motionp && motionp->deserialize(dp);
			}
			else
			{
				success = false;
				if ( loaderp )
				{
					if (loaderp->getDuration() > MAX_ANIM_DURATION)
					{
						LLUIString out_str = getString("anim_too_long");
						out_str.setArg("[LENGTH]", llformat("%.1f", loaderp->getDuration()));
						out_str.setArg("[MAX_LENGTH]", llformat("%.1f", MAX_ANIM_DURATION));
						getChild<LLUICtrl>("bad_animation_text")->setValue(out_str.getString());
					}
					else
					{
						LLUIString out_str = getString("failed_file_read");
						out_str.setArg("[STATUS]", getString(STATUS[loaderp->getStatus()])); 
						getChild<LLUICtrl>("bad_animation_text")->setValue(out_str.getString());
					}
				}

				//setEnabled(FALSE);
				mMotionID.setNull();
				mAnimPreview = NULL;
			}
			// </edit>
		}
	}
	// <edit>
	else if(exten == "animatn")
	{
		S32 file_size;
		LLAPRFile raw_animatn(mFilenameAndPath, LL_APR_RB, &file_size);

		if (!raw_animatn.getFileHandle())
		{
			llwarns << "Can't open animatn file:" << mFilename << llendl;	
		}
		else
		{
			char*	file_buffer;

			file_buffer = new char[file_size + 1];

			if (file_size == raw_animatn.read(file_buffer, file_size))
			{
				file_buffer[file_size] = '\0';
				llinfos << "Loading animatn file " << mFilename << llendl;
				mTransactionID.generate();
				mMotionID = mTransactionID.makeAssetID(gAgent.getSecureSessionID());
				mAnimPreview = new LLPreviewAnimation(256, 256);
				motionp = (LLKeyframeMotion*)mAnimPreview->getDummyAvatar()->createMotion(mMotionID);
				LLDataPackerBinaryBuffer dp((U8*)file_buffer, file_size);
				dp.reset();
				success = motionp && motionp->deserialize(dp);
			}

			raw_animatn.close();
			delete[] file_buffer;
		}
	}
	// </edit>

		if (success)
		{
			setAnimCallbacks() ;

			if (!mInWorld)
			{
				const LLBBoxLocal &pelvis_bbox = motionp->getPelvisBBox();

				LLVector3 temp = pelvis_bbox.getCenter();
				// only consider XY?
				//temp.mV[VZ] = 0.f;
				F32 pelvis_offset = temp.magVec();

				temp = pelvis_bbox.getExtent();
				//temp.mV[VZ] = 0.f;
				F32 pelvis_max_displacement = pelvis_offset + (temp.magVec() * 0.5f) + 1.f;

				F32 camera_zoom = LLViewerCamera::getInstance()->getDefaultFOV() / (2.f * atan(pelvis_max_displacement / PREVIEW_CAMERA_DISTANCE));

				mAnimPreview->setZoom(camera_zoom);
			}

			motionp->setName(childGetValue("name_form").asString());
			if (!mInWorld)
			{
				mAnimPreview->getDummyAvatar()->startMotion(mMotionID);
			}
			childSetMinValue("playback_slider", 0.0);
			childSetMaxValue("playback_slider", 1.0);

			childSetValue("loop_check", LLSD(motionp->getLoop()));
			childSetValue("loop_in_point", LLSD(motionp->getLoopIn() / motionp->getDuration() * 100.f));
			childSetValue("loop_out_point", LLSD(motionp->getLoopOut() / motionp->getDuration() * 100.f));
			childSetValue("priority", LLSD((F32)motionp->getPriority()));
			childSetValue("hand_pose_combo", LLHandMotion::getHandPoseName(motionp->getHandPose()));
			childSetValue("ease_in_time", LLSD(motionp->getEaseInDuration()));
			childSetValue("ease_out_time", LLSD(motionp->getEaseOutDuration()));
			setEnabled(TRUE);
			std::string seconds_string;
			seconds_string = llformat(" - %.2f seconds", motionp->getDuration());

			setTitle(mFilename + std::string(seconds_string));
		}
		else
		{
			mAnimPreview = NULL;
			mMotionID.setNull();
			childSetValue("bad_animation_text", getString("failed_to_initialize"));
		}


	refresh();

	delete loaderp;

	return TRUE;
}

//-----------------------------------------------------------------------------
// LLFloaterAnimPreview()
//-----------------------------------------------------------------------------
LLFloaterAnimPreview::~LLFloaterAnimPreview()
{
	if (mInWorld)
	{
		LLVOAvatar* avatarp = gAgentAvatarp;
		if (avatarp)
		{
			if (mMotionID.notNull())
			{
				avatarp->stopMotion(mMotionID, TRUE);
				avatarp->removeMotion(mMotionID);
			}
			avatarp->deactivateAllMotions();
			avatarp->startMotion(ANIM_AGENT_HEAD_ROT);
			avatarp->startMotion(ANIM_AGENT_EYE);
			avatarp->startMotion(ANIM_AGENT_BODY_NOISE);
			avatarp->startMotion(ANIM_AGENT_BREATHE_ROT);
			avatarp->startMotion(ANIM_AGENT_HAND_MOTION);
			avatarp->startMotion(ANIM_AGENT_PELVIS_FIX);
			avatarp->startMotion(ANIM_AGENT_STAND, BASE_ANIM_TIME_OFFSET);
		}
	}
	mAnimPreview = NULL;

	setEnabled(FALSE);
}

//-----------------------------------------------------------------------------
// draw()
//-----------------------------------------------------------------------------
void LLFloaterAnimPreview::draw()
{
	LLFloater::draw();
	LLRect r = getRect();

	refresh();

	if (mMotionID.notNull() && mAnimPreview && !mInWorld)
	{
		gGL.color3f(1.f, 1.f, 1.f);

		gGL.getTexUnit(0)->bind(mAnimPreview);

		gGL.begin( LLRender::QUADS );
		{
			gGL.texCoord2f(0.f, 1.f);
			gGL.vertex2i(PREVIEW_HPAD, PREVIEW_TEXTURE_HEIGHT);
			gGL.texCoord2f(0.f, 0.f);
			gGL.vertex2i(PREVIEW_HPAD, PREVIEW_HPAD + PREF_BUTTON_HEIGHT + PREVIEW_HPAD);
			gGL.texCoord2f(1.f, 0.f);
			gGL.vertex2i(r.getWidth() - PREVIEW_HPAD, PREVIEW_HPAD + PREF_BUTTON_HEIGHT + PREVIEW_HPAD);
			gGL.texCoord2f(1.f, 1.f);
			gGL.vertex2i(r.getWidth() - PREVIEW_HPAD, PREVIEW_TEXTURE_HEIGHT);
		}
		gGL.end();

		gGL.getTexUnit(0)->unbind(LLTexUnit::TT_TEXTURE);

		LLVOAvatar* avatarp = mAnimPreview->getDummyAvatar();
		if (!avatarp->areAnimationsPaused())
		{
			mAnimPreview->requestUpdate();
		}
	}
}

//-----------------------------------------------------------------------------
// resetMotion()
//-----------------------------------------------------------------------------
void LLFloaterAnimPreview::resetMotion()
{
	LLVOAvatar* avatarp;
	if (mInWorld)
	{
		avatarp = gAgentAvatarp;
	}
	else
	{
		avatarp = mAnimPreview->getDummyAvatar();
	}
	if (!avatarp)
	{
		return;
	}

	BOOL paused = avatarp->areAnimationsPaused();

	// *TODO: Fix awful casting hack
	LLKeyframeMotion* motionp = (LLKeyframeMotion*)avatarp->findMotion(mMotionID);
	
	// Set emotion
	std::string emote = childGetValue("emote_combo").asString();
	motionp->setEmote(mIDList[emote]);
	
	LLUUID base_id = mIDList[childGetValue("preview_base_anim").asString()];
	avatarp->deactivateAllMotions();
	avatarp->startMotion(base_id, BASE_ANIM_TIME_OFFSET);
	avatarp->startMotion(mMotionID, 0.0f);
	childSetValue("playback_slider", 0.0f);

	// Set pose
	std::string handpose = childGetValue("hand_pose_combo").asString();
	avatarp->startMotion( ANIM_AGENT_HAND_MOTION, 0.0f );
	motionp->setHandPose(LLHandMotion::getHandPose(handpose));

	if (paused)
	{
		mPauseRequest = avatarp->requestPause();
	}
	else
	{
		mPauseRequest = NULL;	
	}
}

//-----------------------------------------------------------------------------
// handleMouseDown()
//-----------------------------------------------------------------------------
BOOL LLFloaterAnimPreview::handleMouseDown(S32 x, S32 y, MASK mask)
{
	if (!mInWorld && mPreviewRect.pointInRect(x, y))
	{
		bringToFront( x, y );
		gFocusMgr.setMouseCapture(this);
		gViewerWindow->hideCursor();
		mLastMouseX = x;
		mLastMouseY = y;
		return TRUE;
	}

	return LLFloater::handleMouseDown(x, y, mask);
}

//-----------------------------------------------------------------------------
// handleMouseUp()
//-----------------------------------------------------------------------------
BOOL LLFloaterAnimPreview::handleMouseUp(S32 x, S32 y, MASK mask)
{
	if (!mInWorld)
	{
		gFocusMgr.setMouseCapture(FALSE);
		gViewerWindow->showCursor();
	}
	return LLFloater::handleMouseUp(x, y, mask);
}

//-----------------------------------------------------------------------------
// handleHover()
//-----------------------------------------------------------------------------
BOOL LLFloaterAnimPreview::handleHover(S32 x, S32 y, MASK mask)
{
	if (mInWorld)
	{
		return TRUE;
	}

	MASK local_mask = mask & ~MASK_ALT;

	if (mAnimPreview && hasMouseCapture())
	{
		if (local_mask == MASK_PAN)
		{
			// pan here
			mAnimPreview->pan((F32)(x - mLastMouseX) * -0.005f, (F32)(y - mLastMouseY) * -0.005f);
		}
		else if (local_mask == MASK_ORBIT)
		{
			F32 yaw_radians = (F32)(x - mLastMouseX) * -0.01f;
			F32 pitch_radians = (F32)(y - mLastMouseY) * 0.02f;
			
			mAnimPreview->rotate(yaw_radians, pitch_radians);
		}
		else 
		{
			F32 yaw_radians = (F32)(x - mLastMouseX) * -0.01f;
			F32 zoom_amt = (F32)(y - mLastMouseY) * 0.02f;
			
			mAnimPreview->rotate(yaw_radians, 0.f);
			mAnimPreview->zoom(zoom_amt);
		}

		mAnimPreview->requestUpdate();

		LLUI::setMousePositionLocal(this, mLastMouseX, mLastMouseY);
	}

	if (!mPreviewRect.pointInRect(x, y) || !mAnimPreview)
	{
		return LLFloater::handleHover(x, y, mask);
	}
	else if (local_mask == MASK_ORBIT)
	{
		gViewerWindow->setCursor(UI_CURSOR_TOOLCAMERA);
	}
	else if (local_mask == MASK_PAN)
	{
		gViewerWindow->setCursor(UI_CURSOR_TOOLPAN);
	}
	else
	{
		gViewerWindow->setCursor(UI_CURSOR_TOOLZOOMIN);
	}

	return TRUE;
}

//-----------------------------------------------------------------------------
// handleScrollWheel()
//-----------------------------------------------------------------------------
BOOL LLFloaterAnimPreview::handleScrollWheel(S32 x, S32 y, S32 clicks)
{
	if (!mInWorld)
	{
		mAnimPreview->zoom((F32)clicks * -0.2f);
		mAnimPreview->requestUpdate();
	}
	return TRUE;
}

//-----------------------------------------------------------------------------
// onMouseCaptureLost()
//-----------------------------------------------------------------------------
void LLFloaterAnimPreview::onMouseCaptureLost()
{
	if (!mInWorld)
	{
		gViewerWindow->showCursor();
	}
}

//-----------------------------------------------------------------------------
// onBtnPlay()
//-----------------------------------------------------------------------------
void LLFloaterAnimPreview::onBtnPlay()
{
	if (!getEnabled())
		return;

	if (mMotionID.notNull())
	{
		LLVOAvatar* avatarp;
		if (mInWorld)
		{
			if (!gAgentAvatarp)
			{
				return;
			}
			avatarp = gAgentAvatarp;
		}
		else
		{
			if (!mAnimPreview)
			{
				return;
			}
			avatarp = mAnimPreview->getDummyAvatar();
		}

		if(!avatarp->isMotionActive(mMotionID))
		{
			resetMotion();
			mPauseRequest = NULL;
		}
		else
		{
			if (avatarp->areAnimationsPaused())
			{
				mPauseRequest = NULL;
			}
			else
			{
				mPauseRequest = avatarp->requestPause();
			}
		}
	}
}

//-----------------------------------------------------------------------------
// onBtnStop()
//-----------------------------------------------------------------------------
void LLFloaterAnimPreview::onBtnStop()
{
	if (!getEnabled())
		return;

	if (mMotionID.notNull())
	{
		LLVOAvatar* avatarp;
		if (mInWorld)
		{
			if (!gAgentAvatarp)
			{
				return;
			}
			avatarp = gAgentAvatarp;
		}
		else
		{
			if (!mAnimPreview)
			{
				return;
			}
			avatarp = mAnimPreview->getDummyAvatar();
		}
		resetMotion();
		mPauseRequest = avatarp->requestPause();
	}
}

//-----------------------------------------------------------------------------
// onSliderMove()
//-----------------------------------------------------------------------------
void LLFloaterAnimPreview::onSliderMove(LLUICtrl* ctrl, void*user_data)
{
	LLFloaterAnimPreview* previewp = (LLFloaterAnimPreview*)user_data;
	if (!previewp->getEnabled())
		return;

	LLVOAvatar* avatarp;
	if (previewp->mInWorld)
	{
		if (!gAgentAvatarp)
		{
			return;
		}
		avatarp = gAgentAvatarp;
	}
	else
	{
		if (!previewp->mAnimPreview)
		{
			return;
		}
		avatarp = previewp->mAnimPreview->getDummyAvatar();
	}
	F32 slider_value = (F32)previewp->childGetValue("playback_slider").asReal();
	LLUUID base_id = previewp->mIDList[previewp->childGetValue("preview_base_anim").asString()];
	LLMotion* motionp = avatarp->findMotion(previewp->mMotionID);
	F32 duration = motionp->getDuration();// + motionp->getEaseOutDuration();
	F32 delta_time = duration * slider_value;
	avatarp->deactivateAllMotions();
	avatarp->startMotion(base_id, delta_time + BASE_ANIM_TIME_OFFSET);
	avatarp->startMotion(previewp->mMotionID, delta_time);
	previewp->mPauseRequest = avatarp->requestPause();
	previewp->refresh();
}

//-----------------------------------------------------------------------------
// onCommitBaseAnim()
//-----------------------------------------------------------------------------
void LLFloaterAnimPreview::onCommitBaseAnim(LLUICtrl* ctrl, void* data)
{
	LLFloaterAnimPreview* previewp = (LLFloaterAnimPreview*)data;
	if (!previewp->getEnabled())
		return;

	LLVOAvatar* avatarp;
	if (previewp->mInWorld)
	{
		if (!gAgentAvatarp)
		{
			return;
		}
		avatarp = gAgentAvatarp;
	}
	else
	{
		if (!previewp->mAnimPreview)
		{
			return;
		}
		avatarp = previewp->mAnimPreview->getDummyAvatar();
	}

	BOOL paused = avatarp->areAnimationsPaused();

	// stop all other possible base motions
	avatarp->stopMotion(ANIM_AGENT_STAND, TRUE);
	avatarp->stopMotion(ANIM_AGENT_WALK, TRUE);
	avatarp->stopMotion(ANIM_AGENT_SIT, TRUE);
	avatarp->stopMotion(ANIM_AGENT_HOVER, TRUE);

	previewp->resetMotion();

	if (!paused)
	{
		previewp->mPauseRequest = NULL;
	}
}

//-----------------------------------------------------------------------------
// onCommitLoop()
//-----------------------------------------------------------------------------
void LLFloaterAnimPreview::onCommitLoop(LLUICtrl* ctrl, void* data)
{
	LLFloaterAnimPreview* previewp = (LLFloaterAnimPreview*)data;
	if (!previewp->getEnabled())
		return;
	
	LLVOAvatar* avatarp;
	if (previewp->mInWorld)
	{
		if (!gAgentAvatarp)
		{
			return;
		}
		avatarp = gAgentAvatarp;
	}
	else
	{
		if (!previewp->mAnimPreview)
		{
			return;
		}
		avatarp = previewp->mAnimPreview->getDummyAvatar();
	}
	LLKeyframeMotion* motionp = (LLKeyframeMotion*)avatarp->findMotion(previewp->mMotionID);

	if (motionp)
	{
		motionp->setLoop(previewp->childGetValue("loop_check").asBoolean());
		motionp->setLoopIn((F32)previewp->childGetValue("loop_in_point").asReal() * 0.01f * motionp->getDuration());
		motionp->setLoopOut((F32)previewp->childGetValue("loop_out_point").asReal() * 0.01f * motionp->getDuration());
	}
}

//-----------------------------------------------------------------------------
// onCommitLoopIn()
//-----------------------------------------------------------------------------
void LLFloaterAnimPreview::onCommitLoopIn(LLUICtrl* ctrl, void* data)
{
	LLFloaterAnimPreview* previewp = (LLFloaterAnimPreview*)data;
	if (!previewp->getEnabled())
		return;

	LLVOAvatar* avatarp;
	if (previewp->mInWorld)
	{
		if (!gAgentAvatarp)
		{
			return;
		}
		avatarp = gAgentAvatarp;
	}
	else
	{
		if (!previewp->mAnimPreview)
		{
			return;
		}
		avatarp = previewp->mAnimPreview->getDummyAvatar();
	}
	LLKeyframeMotion* motionp = (LLKeyframeMotion*)avatarp->findMotion(previewp->mMotionID);

	if (motionp)
	{
		motionp->setLoopIn((F32)previewp->childGetValue("loop_in_point").asReal() / 100.f);
		previewp->resetMotion();
		previewp->childSetValue("loop_check", LLSD(TRUE));
		onCommitLoop(ctrl, data);
	}
}

//-----------------------------------------------------------------------------
// onCommitLoopOut()
//-----------------------------------------------------------------------------
void LLFloaterAnimPreview::onCommitLoopOut(LLUICtrl* ctrl, void* data)
{
	LLFloaterAnimPreview* previewp = (LLFloaterAnimPreview*)data;
	if (!previewp->getEnabled())
		return;

	LLVOAvatar* avatarp;
	if (previewp->mInWorld)
	{
		if (!gAgentAvatarp)
		{
			return;
		}
		avatarp = gAgentAvatarp;
	}
	else
	{
		if (!previewp->mAnimPreview)
		{
			return;
		}
		avatarp = previewp->mAnimPreview->getDummyAvatar();
	}
	LLKeyframeMotion* motionp = (LLKeyframeMotion*)avatarp->findMotion(previewp->mMotionID);

	if (motionp)
	{
		motionp->setLoopOut((F32)previewp->childGetValue("loop_out_point").asReal() * 0.01f * motionp->getDuration());
		previewp->resetMotion();
		previewp->childSetValue("loop_check", LLSD(TRUE));
		onCommitLoop(ctrl, data);
	}
}

//-----------------------------------------------------------------------------
// onCommitName()
//-----------------------------------------------------------------------------
void LLFloaterAnimPreview::onCommitName(LLUICtrl* ctrl, void* data)
{
	LLFloaterAnimPreview* previewp = (LLFloaterAnimPreview*)data;
	if (!previewp->getEnabled())
		return;

	LLVOAvatar* avatarp;
	if (previewp->mInWorld)
	{
		if (!gAgentAvatarp)
		{
			return;
		}
		avatarp = gAgentAvatarp;
	}
	else
	{
		if (!previewp->mAnimPreview)
		{
			return;
		}
		avatarp = previewp->mAnimPreview->getDummyAvatar();
	}
	LLKeyframeMotion* motionp = (LLKeyframeMotion*)avatarp->findMotion(previewp->mMotionID);

	if (motionp)
	{
		motionp->setName(previewp->childGetValue("name_form").asString());
	}

	LLFloaterNameDesc::doCommit(ctrl, data);
}

//-----------------------------------------------------------------------------
// onCommitHandPose()
//-----------------------------------------------------------------------------
void LLFloaterAnimPreview::onCommitHandPose(LLUICtrl* ctrl, void* data)
{
	LLFloaterAnimPreview* previewp = (LLFloaterAnimPreview*)data;
	if (!previewp->getEnabled())
		return;

	previewp->resetMotion(); // sets hand pose
}

//-----------------------------------------------------------------------------
// onCommitEmote()
//-----------------------------------------------------------------------------
void LLFloaterAnimPreview::onCommitEmote(LLUICtrl* ctrl, void* data)
{
	LLFloaterAnimPreview* previewp = (LLFloaterAnimPreview*)data;
	if (!previewp->getEnabled())
		return;

	previewp->resetMotion(); // ssts emote
}

//-----------------------------------------------------------------------------
// onCommitPriority()
//-----------------------------------------------------------------------------
void LLFloaterAnimPreview::onCommitPriority(LLUICtrl* ctrl, void* data)
{
	LLFloaterAnimPreview* previewp = (LLFloaterAnimPreview*)data;
	if (!previewp->getEnabled())
		return;

	LLVOAvatar* avatarp;
	if (previewp->mInWorld)
	{
		if (!gAgentAvatarp)
		{
			return;
		}
		avatarp = gAgentAvatarp;
	}
	else
	{
		if (!previewp->mAnimPreview)
		{
			return;
		}
		avatarp = previewp->mAnimPreview->getDummyAvatar();
	}
	LLKeyframeMotion* motionp = (LLKeyframeMotion*)avatarp->findMotion(previewp->mMotionID);

	motionp->setPriority(llfloor((F32)previewp->childGetValue("priority").asReal()));
}

//-----------------------------------------------------------------------------
// onCommitEaseIn()
//-----------------------------------------------------------------------------
void LLFloaterAnimPreview::onCommitEaseIn(LLUICtrl* ctrl, void* data)
{
	LLFloaterAnimPreview* previewp = (LLFloaterAnimPreview*)data;
	if (!previewp->getEnabled())
		return;

	LLVOAvatar* avatarp;
	if (previewp->mInWorld)
	{
		if (!gAgentAvatarp)
		{
			return;
		}
		avatarp = gAgentAvatarp;
	}
	else
	{
		if (!previewp->mAnimPreview)
		{
			return;
		}
		avatarp = previewp->mAnimPreview->getDummyAvatar();
	}
	LLKeyframeMotion* motionp = (LLKeyframeMotion*)avatarp->findMotion(previewp->mMotionID);

	motionp->setEaseIn((F32)previewp->childGetValue("ease_in_time").asReal());
	previewp->resetMotion();
}

//-----------------------------------------------------------------------------
// onCommitEaseOut()
//-----------------------------------------------------------------------------
void LLFloaterAnimPreview::onCommitEaseOut(LLUICtrl* ctrl, void* data)
{
	LLFloaterAnimPreview* previewp = (LLFloaterAnimPreview*)data;
	if (!previewp->getEnabled())
		return;

	LLVOAvatar* avatarp;
	if (previewp->mInWorld)
	{
		if (!gAgentAvatarp)
		{
			return;
		}
		avatarp = gAgentAvatarp;
	}
	else
	{
		if (!previewp->mAnimPreview)
		{
			return;
		}
		avatarp = previewp->mAnimPreview->getDummyAvatar();
	}
	LLKeyframeMotion* motionp = (LLKeyframeMotion*)avatarp->findMotion(previewp->mMotionID);

	motionp->setEaseOut((F32)previewp->childGetValue("ease_out_time").asReal());
	previewp->resetMotion();
}

//-----------------------------------------------------------------------------
// validateEaseIn()
//-----------------------------------------------------------------------------
BOOL LLFloaterAnimPreview::validateEaseIn(LLUICtrl* spin, void* data)
{
	LLFloaterAnimPreview* previewp = (LLFloaterAnimPreview*)data;	
	if (!previewp->getEnabled())
		return FALSE;

	LLVOAvatar* avatarp;
	if (previewp->mInWorld)
	{
		if (!gAgentAvatarp)
		{
			return FALSE;
		}
		avatarp = gAgentAvatarp;
	}
	else
	{
		if (!previewp->mAnimPreview)
		{
			return FALSE;
		}
		avatarp = previewp->mAnimPreview->getDummyAvatar();
	}
	LLKeyframeMotion* motionp = (LLKeyframeMotion*)avatarp->findMotion(previewp->mMotionID);
	
	if (!motionp->getLoop())
	{
		F32 new_ease_in = llclamp((F32)previewp->childGetValue("ease_in_time").asReal(), 0.f, motionp->getDuration() - motionp->getEaseOutDuration());
		previewp->childSetValue("ease_in_time", LLSD(new_ease_in));
	}
	
	return TRUE;
}

//-----------------------------------------------------------------------------
// validateEaseOut()
//-----------------------------------------------------------------------------
BOOL LLFloaterAnimPreview::validateEaseOut(LLUICtrl* spin, void* data)
{
	LLFloaterAnimPreview* previewp = (LLFloaterAnimPreview*)data;

	if (!previewp->getEnabled())
		return FALSE;

	LLVOAvatar* avatarp;
	if (previewp->mInWorld)
	{
		if (!gAgentAvatarp)
		{
			return FALSE;
		}
		avatarp = gAgentAvatarp;
	}
	else
	{
		if (!previewp->mAnimPreview)
		{
			return FALSE;
		}
		avatarp = previewp->mAnimPreview->getDummyAvatar();
	}
	LLKeyframeMotion* motionp = (LLKeyframeMotion*)avatarp->findMotion(previewp->mMotionID);
	
	if (!motionp->getLoop())
	{
		F32 new_ease_out = llclamp((F32)previewp->childGetValue("ease_out_time").asReal(), 0.f, motionp->getDuration() - motionp->getEaseInDuration());
		previewp->childSetValue("ease_out_time", LLSD(new_ease_out));
	}

=======
	getChild<LLUICtrl>("ok_btn")->setCommitCallback(boost::bind(&LLFloaterNameDesc::onBtnOK, this));
>>>>>>> 532fc686
	return TRUE;
}<|MERGE_RESOLUTION|>--- conflicted
+++ resolved
@@ -41,1024 +41,6 @@
 	{
 		return FALSE;
 	}
-<<<<<<< HEAD
-
-	mInWorld = gSavedSettings.getBOOL("PreviewAnimInWorld");
-
-	childSetCommitCallback("name_form", onCommitName, this);
-
-	if (gSavedSettings.getBOOL("AscentPowerfulWizard"))
-	{
-		childSetMaxValue("priority", 7);
-	}
-
-	childSetLabelArg("ok_btn", "[UPLOADFEE]", gHippoGridManager->getConnectedGrid()->getUploadFee());
-	childSetAction("ok_btn", onBtnOK, this);
-	setDefaultBtn();
-
-	if (mInWorld)
-	{
-		r = getRect();
-		translate(0, 230);
-		reshape(r.getWidth(), r.getHeight() - 230);
-		childSetValue("bad_animation_text", getString("in_world"));
-		childShow("bad_animation_text");
-	}
-	else
-	{
-		childHide("bad_animation_text");
-	}
-
-	mPreviewRect.set(PREVIEW_HPAD, 
-		PREVIEW_TEXTURE_HEIGHT,
-		getRect().getWidth() - PREVIEW_HPAD, 
-		PREVIEW_HPAD + PREF_BUTTON_HEIGHT + PREVIEW_HPAD);
-	mPreviewImageRect.set(0.f, 1.f, 1.f, 0.f);
-
-	S32 y = mPreviewRect.mTop + BTN_HEIGHT;
-	S32 btn_left = PREVIEW_HPAD;
-
-	r.set( btn_left, y, btn_left + 32, y - BTN_HEIGHT );
-	mPlayButton = getChild<LLButton>( "play_btn");
-	if (!mPlayButton)
-	{
-		mPlayButton = new LLButton("play_btn");
-	}
-	mPlayButton->setClickedCallback(boost::bind(&LLFloaterAnimPreview::onBtnPlay,this));
-	mPlayButton->setImages(std::string("button_anim_play.tga"),
-						   std::string("button_anim_play_selected.tga"));
-
-	mPlayButton->setImageDisabled(NULL);
-	mPlayButton->setImageDisabledSelected(NULL);
-
-	mPlayButton->setScaleImage(TRUE);
-
-	mStopButton = getChild<LLButton>( "stop_btn");
-	if (!mStopButton)
-	{
-		mStopButton = new LLButton("stop_btn");
-	}
-	mStopButton->setClickedCallback(boost::bind(&LLFloaterAnimPreview::onBtnStop, this));
-	mStopButton->setImages(std::string("button_anim_stop.tga"),
-						   std::string("button_anim_stop_selected.tga"));
-
-	mStopButton->setImageDisabled(NULL);
-	mStopButton->setImageDisabledSelected(NULL);
-
-	mStopButton->setScaleImage(TRUE);
-
-	r.set(r.mRight + PREVIEW_HPAD, y, getRect().getWidth() - PREVIEW_HPAD, y - BTN_HEIGHT);
-	//childSetCommitCallback("playback_slider", onSliderMove, this);
-
-	//childSetCommitCallback("preview_base_anim", onCommitBaseAnim, this);
-	//childSetValue("preview_base_anim", "Standing");
-
-	//childSetCommitCallback("priority", onCommitPriority, this);
-	//childSetCommitCallback("loop_check", onCommitLoop, this);
-	//childSetCommitCallback("loop_in_point", onCommitLoopIn, this);
-	//childSetValidate("loop_in_point", validateLoopIn);
-	//childSetCommitCallback("loop_out_point", onCommitLoopOut, this);
-	//childSetValidate("loop_out_point", validateLoopOut);
-
-	//childSetCommitCallback("hand_pose_combo", onCommitHandPose, this);
-	
-	//childSetCommitCallback("emote_combo", onCommitEmote, this);
-	//childSetValue("emote_combo", "[None]");
-
-	//childSetCommitCallback("ease_in_time", onCommitEaseIn, this);
-	//childSetValidate("ease_in_time", validateEaseIn);
-	//childSetCommitCallback("ease_out_time", onCommitEaseOut, this);
-	//childSetValidate("ease_out_time", validateEaseOut);
-
-	// <edit> moved declaration from below
-	BOOL success = false;
-	// </edit>
-
-	std::string exten = gDirUtilp->getExtension(mFilename);
-	if (exten == "bvh")
-	{
-		// loading a bvh file
-
-		// now load bvh file
-		S32 file_size;
-		
-		LLAPRFile infile(mFilenameAndPath, LL_APR_RB, &file_size);
-		
-		if (!infile.getFileHandle())
-		{
-			llwarns << "Can't open BVH file:" << mFilename << llendl;	
-		}
-		else
-		{
-			char*	file_buffer;
-
-			file_buffer = new char[file_size + 1];
-
-			if (file_size == infile.read(file_buffer, file_size))
-			{
-				file_buffer[file_size] = '\0';
-				llinfos << "Loading BVH file " << mFilename << llendl;
-				ELoadStatus load_status = E_ST_OK;
-				S32 line_number = 0; 
-				loaderp = new LLBVHLoader(file_buffer, load_status, line_number);
-				std::string status = getString(STATUS[load_status]);
-				
-				if(load_status == E_ST_NO_XLT_FILE)
-				{
-					llwarns << "NOTE: No translation table found." << llendl;
-				}
-				else
-				{
-					llwarns << "ERROR: [line: " << line_number << "] " << status << llendl;
-				}
-			}
-
-			infile.close() ;
-			delete[] file_buffer;
-
-			// <edit> moved everything bvh from below
-			if(loaderp && loaderp->isInitialized() && loaderp->getDuration() <= MAX_ANIM_DURATION)
-	{
-		mTransactionID.generate();
-		mMotionID = mTransactionID.makeAssetID(gAgent.getSecureSessionID());
-
-		mAnimPreview = new LLPreviewAnimation(256, 256);
-
-		// motion will be returned, but it will be in a load-pending state, as this is a new motion
-		// this motion will not request an asset transfer until next update, so we have a chance to 
-		// load the keyframe data locally
-		if (mInWorld)
-		{
-			motionp = (LLKeyframeMotion*)gAgentAvatarp->createMotion(mMotionID);
-		}
-		else
-		{
-			motionp = (LLKeyframeMotion*)mAnimPreview->getDummyAvatar()->createMotion(mMotionID);
-		}
-
-		// create data buffer for keyframe initialization
-		S32 buffer_size = loaderp->getOutputSize();
-		U8* buffer = new U8[buffer_size];
-
-		LLDataPackerBinaryBuffer dp(buffer, buffer_size);
-
-		// pass animation data through memory buffer
-		loaderp->serialize(dp);
-		dp.reset();
-				success = motionp && motionp->deserialize(dp);
-			}
-			else
-			{
-				success = false;
-				if ( loaderp )
-				{
-					if (loaderp->getDuration() > MAX_ANIM_DURATION)
-					{
-						LLUIString out_str = getString("anim_too_long");
-						out_str.setArg("[LENGTH]", llformat("%.1f", loaderp->getDuration()));
-						out_str.setArg("[MAX_LENGTH]", llformat("%.1f", MAX_ANIM_DURATION));
-						getChild<LLUICtrl>("bad_animation_text")->setValue(out_str.getString());
-					}
-					else
-					{
-						LLUIString out_str = getString("failed_file_read");
-						out_str.setArg("[STATUS]", getString(STATUS[loaderp->getStatus()])); 
-						getChild<LLUICtrl>("bad_animation_text")->setValue(out_str.getString());
-					}
-				}
-
-				//setEnabled(FALSE);
-				mMotionID.setNull();
-				mAnimPreview = NULL;
-			}
-			// </edit>
-		}
-	}
-	// <edit>
-	else if(exten == "animatn")
-	{
-		S32 file_size;
-		LLAPRFile raw_animatn(mFilenameAndPath, LL_APR_RB, &file_size);
-
-		if (!raw_animatn.getFileHandle())
-		{
-			llwarns << "Can't open animatn file:" << mFilename << llendl;	
-		}
-		else
-		{
-			char*	file_buffer;
-
-			file_buffer = new char[file_size + 1];
-
-			if (file_size == raw_animatn.read(file_buffer, file_size))
-			{
-				file_buffer[file_size] = '\0';
-				llinfos << "Loading animatn file " << mFilename << llendl;
-				mTransactionID.generate();
-				mMotionID = mTransactionID.makeAssetID(gAgent.getSecureSessionID());
-				mAnimPreview = new LLPreviewAnimation(256, 256);
-				motionp = (LLKeyframeMotion*)mAnimPreview->getDummyAvatar()->createMotion(mMotionID);
-				LLDataPackerBinaryBuffer dp((U8*)file_buffer, file_size);
-				dp.reset();
-				success = motionp && motionp->deserialize(dp);
-			}
-
-			raw_animatn.close();
-			delete[] file_buffer;
-		}
-	}
-	// </edit>
-
-		if (success)
-		{
-			setAnimCallbacks() ;
-
-			if (!mInWorld)
-			{
-				const LLBBoxLocal &pelvis_bbox = motionp->getPelvisBBox();
-
-				LLVector3 temp = pelvis_bbox.getCenter();
-				// only consider XY?
-				//temp.mV[VZ] = 0.f;
-				F32 pelvis_offset = temp.magVec();
-
-				temp = pelvis_bbox.getExtent();
-				//temp.mV[VZ] = 0.f;
-				F32 pelvis_max_displacement = pelvis_offset + (temp.magVec() * 0.5f) + 1.f;
-
-				F32 camera_zoom = LLViewerCamera::getInstance()->getDefaultFOV() / (2.f * atan(pelvis_max_displacement / PREVIEW_CAMERA_DISTANCE));
-
-				mAnimPreview->setZoom(camera_zoom);
-			}
-
-			motionp->setName(childGetValue("name_form").asString());
-			if (!mInWorld)
-			{
-				mAnimPreview->getDummyAvatar()->startMotion(mMotionID);
-			}
-			childSetMinValue("playback_slider", 0.0);
-			childSetMaxValue("playback_slider", 1.0);
-
-			childSetValue("loop_check", LLSD(motionp->getLoop()));
-			childSetValue("loop_in_point", LLSD(motionp->getLoopIn() / motionp->getDuration() * 100.f));
-			childSetValue("loop_out_point", LLSD(motionp->getLoopOut() / motionp->getDuration() * 100.f));
-			childSetValue("priority", LLSD((F32)motionp->getPriority()));
-			childSetValue("hand_pose_combo", LLHandMotion::getHandPoseName(motionp->getHandPose()));
-			childSetValue("ease_in_time", LLSD(motionp->getEaseInDuration()));
-			childSetValue("ease_out_time", LLSD(motionp->getEaseOutDuration()));
-			setEnabled(TRUE);
-			std::string seconds_string;
-			seconds_string = llformat(" - %.2f seconds", motionp->getDuration());
-
-			setTitle(mFilename + std::string(seconds_string));
-		}
-		else
-		{
-			mAnimPreview = NULL;
-			mMotionID.setNull();
-			childSetValue("bad_animation_text", getString("failed_to_initialize"));
-		}
-
-
-	refresh();
-
-	delete loaderp;
-
-	return TRUE;
-}
-
-//-----------------------------------------------------------------------------
-// LLFloaterAnimPreview()
-//-----------------------------------------------------------------------------
-LLFloaterAnimPreview::~LLFloaterAnimPreview()
-{
-	if (mInWorld)
-	{
-		LLVOAvatar* avatarp = gAgentAvatarp;
-		if (avatarp)
-		{
-			if (mMotionID.notNull())
-			{
-				avatarp->stopMotion(mMotionID, TRUE);
-				avatarp->removeMotion(mMotionID);
-			}
-			avatarp->deactivateAllMotions();
-			avatarp->startMotion(ANIM_AGENT_HEAD_ROT);
-			avatarp->startMotion(ANIM_AGENT_EYE);
-			avatarp->startMotion(ANIM_AGENT_BODY_NOISE);
-			avatarp->startMotion(ANIM_AGENT_BREATHE_ROT);
-			avatarp->startMotion(ANIM_AGENT_HAND_MOTION);
-			avatarp->startMotion(ANIM_AGENT_PELVIS_FIX);
-			avatarp->startMotion(ANIM_AGENT_STAND, BASE_ANIM_TIME_OFFSET);
-		}
-	}
-	mAnimPreview = NULL;
-
-	setEnabled(FALSE);
-}
-
-//-----------------------------------------------------------------------------
-// draw()
-//-----------------------------------------------------------------------------
-void LLFloaterAnimPreview::draw()
-{
-	LLFloater::draw();
-	LLRect r = getRect();
-
-	refresh();
-
-	if (mMotionID.notNull() && mAnimPreview && !mInWorld)
-	{
-		gGL.color3f(1.f, 1.f, 1.f);
-
-		gGL.getTexUnit(0)->bind(mAnimPreview);
-
-		gGL.begin( LLRender::QUADS );
-		{
-			gGL.texCoord2f(0.f, 1.f);
-			gGL.vertex2i(PREVIEW_HPAD, PREVIEW_TEXTURE_HEIGHT);
-			gGL.texCoord2f(0.f, 0.f);
-			gGL.vertex2i(PREVIEW_HPAD, PREVIEW_HPAD + PREF_BUTTON_HEIGHT + PREVIEW_HPAD);
-			gGL.texCoord2f(1.f, 0.f);
-			gGL.vertex2i(r.getWidth() - PREVIEW_HPAD, PREVIEW_HPAD + PREF_BUTTON_HEIGHT + PREVIEW_HPAD);
-			gGL.texCoord2f(1.f, 1.f);
-			gGL.vertex2i(r.getWidth() - PREVIEW_HPAD, PREVIEW_TEXTURE_HEIGHT);
-		}
-		gGL.end();
-
-		gGL.getTexUnit(0)->unbind(LLTexUnit::TT_TEXTURE);
-
-		LLVOAvatar* avatarp = mAnimPreview->getDummyAvatar();
-		if (!avatarp->areAnimationsPaused())
-		{
-			mAnimPreview->requestUpdate();
-		}
-	}
-}
-
-//-----------------------------------------------------------------------------
-// resetMotion()
-//-----------------------------------------------------------------------------
-void LLFloaterAnimPreview::resetMotion()
-{
-	LLVOAvatar* avatarp;
-	if (mInWorld)
-	{
-		avatarp = gAgentAvatarp;
-	}
-	else
-	{
-		avatarp = mAnimPreview->getDummyAvatar();
-	}
-	if (!avatarp)
-	{
-		return;
-	}
-
-	BOOL paused = avatarp->areAnimationsPaused();
-
-	// *TODO: Fix awful casting hack
-	LLKeyframeMotion* motionp = (LLKeyframeMotion*)avatarp->findMotion(mMotionID);
-	
-	// Set emotion
-	std::string emote = childGetValue("emote_combo").asString();
-	motionp->setEmote(mIDList[emote]);
-	
-	LLUUID base_id = mIDList[childGetValue("preview_base_anim").asString()];
-	avatarp->deactivateAllMotions();
-	avatarp->startMotion(base_id, BASE_ANIM_TIME_OFFSET);
-	avatarp->startMotion(mMotionID, 0.0f);
-	childSetValue("playback_slider", 0.0f);
-
-	// Set pose
-	std::string handpose = childGetValue("hand_pose_combo").asString();
-	avatarp->startMotion( ANIM_AGENT_HAND_MOTION, 0.0f );
-	motionp->setHandPose(LLHandMotion::getHandPose(handpose));
-
-	if (paused)
-	{
-		mPauseRequest = avatarp->requestPause();
-	}
-	else
-	{
-		mPauseRequest = NULL;	
-	}
-}
-
-//-----------------------------------------------------------------------------
-// handleMouseDown()
-//-----------------------------------------------------------------------------
-BOOL LLFloaterAnimPreview::handleMouseDown(S32 x, S32 y, MASK mask)
-{
-	if (!mInWorld && mPreviewRect.pointInRect(x, y))
-	{
-		bringToFront( x, y );
-		gFocusMgr.setMouseCapture(this);
-		gViewerWindow->hideCursor();
-		mLastMouseX = x;
-		mLastMouseY = y;
-		return TRUE;
-	}
-
-	return LLFloater::handleMouseDown(x, y, mask);
-}
-
-//-----------------------------------------------------------------------------
-// handleMouseUp()
-//-----------------------------------------------------------------------------
-BOOL LLFloaterAnimPreview::handleMouseUp(S32 x, S32 y, MASK mask)
-{
-	if (!mInWorld)
-	{
-		gFocusMgr.setMouseCapture(FALSE);
-		gViewerWindow->showCursor();
-	}
-	return LLFloater::handleMouseUp(x, y, mask);
-}
-
-//-----------------------------------------------------------------------------
-// handleHover()
-//-----------------------------------------------------------------------------
-BOOL LLFloaterAnimPreview::handleHover(S32 x, S32 y, MASK mask)
-{
-	if (mInWorld)
-	{
-		return TRUE;
-	}
-
-	MASK local_mask = mask & ~MASK_ALT;
-
-	if (mAnimPreview && hasMouseCapture())
-	{
-		if (local_mask == MASK_PAN)
-		{
-			// pan here
-			mAnimPreview->pan((F32)(x - mLastMouseX) * -0.005f, (F32)(y - mLastMouseY) * -0.005f);
-		}
-		else if (local_mask == MASK_ORBIT)
-		{
-			F32 yaw_radians = (F32)(x - mLastMouseX) * -0.01f;
-			F32 pitch_radians = (F32)(y - mLastMouseY) * 0.02f;
-			
-			mAnimPreview->rotate(yaw_radians, pitch_radians);
-		}
-		else 
-		{
-			F32 yaw_radians = (F32)(x - mLastMouseX) * -0.01f;
-			F32 zoom_amt = (F32)(y - mLastMouseY) * 0.02f;
-			
-			mAnimPreview->rotate(yaw_radians, 0.f);
-			mAnimPreview->zoom(zoom_amt);
-		}
-
-		mAnimPreview->requestUpdate();
-
-		LLUI::setMousePositionLocal(this, mLastMouseX, mLastMouseY);
-	}
-
-	if (!mPreviewRect.pointInRect(x, y) || !mAnimPreview)
-	{
-		return LLFloater::handleHover(x, y, mask);
-	}
-	else if (local_mask == MASK_ORBIT)
-	{
-		gViewerWindow->setCursor(UI_CURSOR_TOOLCAMERA);
-	}
-	else if (local_mask == MASK_PAN)
-	{
-		gViewerWindow->setCursor(UI_CURSOR_TOOLPAN);
-	}
-	else
-	{
-		gViewerWindow->setCursor(UI_CURSOR_TOOLZOOMIN);
-	}
-
-	return TRUE;
-}
-
-//-----------------------------------------------------------------------------
-// handleScrollWheel()
-//-----------------------------------------------------------------------------
-BOOL LLFloaterAnimPreview::handleScrollWheel(S32 x, S32 y, S32 clicks)
-{
-	if (!mInWorld)
-	{
-		mAnimPreview->zoom((F32)clicks * -0.2f);
-		mAnimPreview->requestUpdate();
-	}
-	return TRUE;
-}
-
-//-----------------------------------------------------------------------------
-// onMouseCaptureLost()
-//-----------------------------------------------------------------------------
-void LLFloaterAnimPreview::onMouseCaptureLost()
-{
-	if (!mInWorld)
-	{
-		gViewerWindow->showCursor();
-	}
-}
-
-//-----------------------------------------------------------------------------
-// onBtnPlay()
-//-----------------------------------------------------------------------------
-void LLFloaterAnimPreview::onBtnPlay()
-{
-	if (!getEnabled())
-		return;
-
-	if (mMotionID.notNull())
-	{
-		LLVOAvatar* avatarp;
-		if (mInWorld)
-		{
-			if (!gAgentAvatarp)
-			{
-				return;
-			}
-			avatarp = gAgentAvatarp;
-		}
-		else
-		{
-			if (!mAnimPreview)
-			{
-				return;
-			}
-			avatarp = mAnimPreview->getDummyAvatar();
-		}
-
-		if(!avatarp->isMotionActive(mMotionID))
-		{
-			resetMotion();
-			mPauseRequest = NULL;
-		}
-		else
-		{
-			if (avatarp->areAnimationsPaused())
-			{
-				mPauseRequest = NULL;
-			}
-			else
-			{
-				mPauseRequest = avatarp->requestPause();
-			}
-		}
-	}
-}
-
-//-----------------------------------------------------------------------------
-// onBtnStop()
-//-----------------------------------------------------------------------------
-void LLFloaterAnimPreview::onBtnStop()
-{
-	if (!getEnabled())
-		return;
-
-	if (mMotionID.notNull())
-	{
-		LLVOAvatar* avatarp;
-		if (mInWorld)
-		{
-			if (!gAgentAvatarp)
-			{
-				return;
-			}
-			avatarp = gAgentAvatarp;
-		}
-		else
-		{
-			if (!mAnimPreview)
-			{
-				return;
-			}
-			avatarp = mAnimPreview->getDummyAvatar();
-		}
-		resetMotion();
-		mPauseRequest = avatarp->requestPause();
-	}
-}
-
-//-----------------------------------------------------------------------------
-// onSliderMove()
-//-----------------------------------------------------------------------------
-void LLFloaterAnimPreview::onSliderMove(LLUICtrl* ctrl, void*user_data)
-{
-	LLFloaterAnimPreview* previewp = (LLFloaterAnimPreview*)user_data;
-	if (!previewp->getEnabled())
-		return;
-
-	LLVOAvatar* avatarp;
-	if (previewp->mInWorld)
-	{
-		if (!gAgentAvatarp)
-		{
-			return;
-		}
-		avatarp = gAgentAvatarp;
-	}
-	else
-	{
-		if (!previewp->mAnimPreview)
-		{
-			return;
-		}
-		avatarp = previewp->mAnimPreview->getDummyAvatar();
-	}
-	F32 slider_value = (F32)previewp->childGetValue("playback_slider").asReal();
-	LLUUID base_id = previewp->mIDList[previewp->childGetValue("preview_base_anim").asString()];
-	LLMotion* motionp = avatarp->findMotion(previewp->mMotionID);
-	F32 duration = motionp->getDuration();// + motionp->getEaseOutDuration();
-	F32 delta_time = duration * slider_value;
-	avatarp->deactivateAllMotions();
-	avatarp->startMotion(base_id, delta_time + BASE_ANIM_TIME_OFFSET);
-	avatarp->startMotion(previewp->mMotionID, delta_time);
-	previewp->mPauseRequest = avatarp->requestPause();
-	previewp->refresh();
-}
-
-//-----------------------------------------------------------------------------
-// onCommitBaseAnim()
-//-----------------------------------------------------------------------------
-void LLFloaterAnimPreview::onCommitBaseAnim(LLUICtrl* ctrl, void* data)
-{
-	LLFloaterAnimPreview* previewp = (LLFloaterAnimPreview*)data;
-	if (!previewp->getEnabled())
-		return;
-
-	LLVOAvatar* avatarp;
-	if (previewp->mInWorld)
-	{
-		if (!gAgentAvatarp)
-		{
-			return;
-		}
-		avatarp = gAgentAvatarp;
-	}
-	else
-	{
-		if (!previewp->mAnimPreview)
-		{
-			return;
-		}
-		avatarp = previewp->mAnimPreview->getDummyAvatar();
-	}
-
-	BOOL paused = avatarp->areAnimationsPaused();
-
-	// stop all other possible base motions
-	avatarp->stopMotion(ANIM_AGENT_STAND, TRUE);
-	avatarp->stopMotion(ANIM_AGENT_WALK, TRUE);
-	avatarp->stopMotion(ANIM_AGENT_SIT, TRUE);
-	avatarp->stopMotion(ANIM_AGENT_HOVER, TRUE);
-
-	previewp->resetMotion();
-
-	if (!paused)
-	{
-		previewp->mPauseRequest = NULL;
-	}
-}
-
-//-----------------------------------------------------------------------------
-// onCommitLoop()
-//-----------------------------------------------------------------------------
-void LLFloaterAnimPreview::onCommitLoop(LLUICtrl* ctrl, void* data)
-{
-	LLFloaterAnimPreview* previewp = (LLFloaterAnimPreview*)data;
-	if (!previewp->getEnabled())
-		return;
-	
-	LLVOAvatar* avatarp;
-	if (previewp->mInWorld)
-	{
-		if (!gAgentAvatarp)
-		{
-			return;
-		}
-		avatarp = gAgentAvatarp;
-	}
-	else
-	{
-		if (!previewp->mAnimPreview)
-		{
-			return;
-		}
-		avatarp = previewp->mAnimPreview->getDummyAvatar();
-	}
-	LLKeyframeMotion* motionp = (LLKeyframeMotion*)avatarp->findMotion(previewp->mMotionID);
-
-	if (motionp)
-	{
-		motionp->setLoop(previewp->childGetValue("loop_check").asBoolean());
-		motionp->setLoopIn((F32)previewp->childGetValue("loop_in_point").asReal() * 0.01f * motionp->getDuration());
-		motionp->setLoopOut((F32)previewp->childGetValue("loop_out_point").asReal() * 0.01f * motionp->getDuration());
-	}
-}
-
-//-----------------------------------------------------------------------------
-// onCommitLoopIn()
-//-----------------------------------------------------------------------------
-void LLFloaterAnimPreview::onCommitLoopIn(LLUICtrl* ctrl, void* data)
-{
-	LLFloaterAnimPreview* previewp = (LLFloaterAnimPreview*)data;
-	if (!previewp->getEnabled())
-		return;
-
-	LLVOAvatar* avatarp;
-	if (previewp->mInWorld)
-	{
-		if (!gAgentAvatarp)
-		{
-			return;
-		}
-		avatarp = gAgentAvatarp;
-	}
-	else
-	{
-		if (!previewp->mAnimPreview)
-		{
-			return;
-		}
-		avatarp = previewp->mAnimPreview->getDummyAvatar();
-	}
-	LLKeyframeMotion* motionp = (LLKeyframeMotion*)avatarp->findMotion(previewp->mMotionID);
-
-	if (motionp)
-	{
-		motionp->setLoopIn((F32)previewp->childGetValue("loop_in_point").asReal() / 100.f);
-		previewp->resetMotion();
-		previewp->childSetValue("loop_check", LLSD(TRUE));
-		onCommitLoop(ctrl, data);
-	}
-}
-
-//-----------------------------------------------------------------------------
-// onCommitLoopOut()
-//-----------------------------------------------------------------------------
-void LLFloaterAnimPreview::onCommitLoopOut(LLUICtrl* ctrl, void* data)
-{
-	LLFloaterAnimPreview* previewp = (LLFloaterAnimPreview*)data;
-	if (!previewp->getEnabled())
-		return;
-
-	LLVOAvatar* avatarp;
-	if (previewp->mInWorld)
-	{
-		if (!gAgentAvatarp)
-		{
-			return;
-		}
-		avatarp = gAgentAvatarp;
-	}
-	else
-	{
-		if (!previewp->mAnimPreview)
-		{
-			return;
-		}
-		avatarp = previewp->mAnimPreview->getDummyAvatar();
-	}
-	LLKeyframeMotion* motionp = (LLKeyframeMotion*)avatarp->findMotion(previewp->mMotionID);
-
-	if (motionp)
-	{
-		motionp->setLoopOut((F32)previewp->childGetValue("loop_out_point").asReal() * 0.01f * motionp->getDuration());
-		previewp->resetMotion();
-		previewp->childSetValue("loop_check", LLSD(TRUE));
-		onCommitLoop(ctrl, data);
-	}
-}
-
-//-----------------------------------------------------------------------------
-// onCommitName()
-//-----------------------------------------------------------------------------
-void LLFloaterAnimPreview::onCommitName(LLUICtrl* ctrl, void* data)
-{
-	LLFloaterAnimPreview* previewp = (LLFloaterAnimPreview*)data;
-	if (!previewp->getEnabled())
-		return;
-
-	LLVOAvatar* avatarp;
-	if (previewp->mInWorld)
-	{
-		if (!gAgentAvatarp)
-		{
-			return;
-		}
-		avatarp = gAgentAvatarp;
-	}
-	else
-	{
-		if (!previewp->mAnimPreview)
-		{
-			return;
-		}
-		avatarp = previewp->mAnimPreview->getDummyAvatar();
-	}
-	LLKeyframeMotion* motionp = (LLKeyframeMotion*)avatarp->findMotion(previewp->mMotionID);
-
-	if (motionp)
-	{
-		motionp->setName(previewp->childGetValue("name_form").asString());
-	}
-
-	LLFloaterNameDesc::doCommit(ctrl, data);
-}
-
-//-----------------------------------------------------------------------------
-// onCommitHandPose()
-//-----------------------------------------------------------------------------
-void LLFloaterAnimPreview::onCommitHandPose(LLUICtrl* ctrl, void* data)
-{
-	LLFloaterAnimPreview* previewp = (LLFloaterAnimPreview*)data;
-	if (!previewp->getEnabled())
-		return;
-
-	previewp->resetMotion(); // sets hand pose
-}
-
-//-----------------------------------------------------------------------------
-// onCommitEmote()
-//-----------------------------------------------------------------------------
-void LLFloaterAnimPreview::onCommitEmote(LLUICtrl* ctrl, void* data)
-{
-	LLFloaterAnimPreview* previewp = (LLFloaterAnimPreview*)data;
-	if (!previewp->getEnabled())
-		return;
-
-	previewp->resetMotion(); // ssts emote
-}
-
-//-----------------------------------------------------------------------------
-// onCommitPriority()
-//-----------------------------------------------------------------------------
-void LLFloaterAnimPreview::onCommitPriority(LLUICtrl* ctrl, void* data)
-{
-	LLFloaterAnimPreview* previewp = (LLFloaterAnimPreview*)data;
-	if (!previewp->getEnabled())
-		return;
-
-	LLVOAvatar* avatarp;
-	if (previewp->mInWorld)
-	{
-		if (!gAgentAvatarp)
-		{
-			return;
-		}
-		avatarp = gAgentAvatarp;
-	}
-	else
-	{
-		if (!previewp->mAnimPreview)
-		{
-			return;
-		}
-		avatarp = previewp->mAnimPreview->getDummyAvatar();
-	}
-	LLKeyframeMotion* motionp = (LLKeyframeMotion*)avatarp->findMotion(previewp->mMotionID);
-
-	motionp->setPriority(llfloor((F32)previewp->childGetValue("priority").asReal()));
-}
-
-//-----------------------------------------------------------------------------
-// onCommitEaseIn()
-//-----------------------------------------------------------------------------
-void LLFloaterAnimPreview::onCommitEaseIn(LLUICtrl* ctrl, void* data)
-{
-	LLFloaterAnimPreview* previewp = (LLFloaterAnimPreview*)data;
-	if (!previewp->getEnabled())
-		return;
-
-	LLVOAvatar* avatarp;
-	if (previewp->mInWorld)
-	{
-		if (!gAgentAvatarp)
-		{
-			return;
-		}
-		avatarp = gAgentAvatarp;
-	}
-	else
-	{
-		if (!previewp->mAnimPreview)
-		{
-			return;
-		}
-		avatarp = previewp->mAnimPreview->getDummyAvatar();
-	}
-	LLKeyframeMotion* motionp = (LLKeyframeMotion*)avatarp->findMotion(previewp->mMotionID);
-
-	motionp->setEaseIn((F32)previewp->childGetValue("ease_in_time").asReal());
-	previewp->resetMotion();
-}
-
-//-----------------------------------------------------------------------------
-// onCommitEaseOut()
-//-----------------------------------------------------------------------------
-void LLFloaterAnimPreview::onCommitEaseOut(LLUICtrl* ctrl, void* data)
-{
-	LLFloaterAnimPreview* previewp = (LLFloaterAnimPreview*)data;
-	if (!previewp->getEnabled())
-		return;
-
-	LLVOAvatar* avatarp;
-	if (previewp->mInWorld)
-	{
-		if (!gAgentAvatarp)
-		{
-			return;
-		}
-		avatarp = gAgentAvatarp;
-	}
-	else
-	{
-		if (!previewp->mAnimPreview)
-		{
-			return;
-		}
-		avatarp = previewp->mAnimPreview->getDummyAvatar();
-	}
-	LLKeyframeMotion* motionp = (LLKeyframeMotion*)avatarp->findMotion(previewp->mMotionID);
-
-	motionp->setEaseOut((F32)previewp->childGetValue("ease_out_time").asReal());
-	previewp->resetMotion();
-}
-
-//-----------------------------------------------------------------------------
-// validateEaseIn()
-//-----------------------------------------------------------------------------
-BOOL LLFloaterAnimPreview::validateEaseIn(LLUICtrl* spin, void* data)
-{
-	LLFloaterAnimPreview* previewp = (LLFloaterAnimPreview*)data;	
-	if (!previewp->getEnabled())
-		return FALSE;
-
-	LLVOAvatar* avatarp;
-	if (previewp->mInWorld)
-	{
-		if (!gAgentAvatarp)
-		{
-			return FALSE;
-		}
-		avatarp = gAgentAvatarp;
-	}
-	else
-	{
-		if (!previewp->mAnimPreview)
-		{
-			return FALSE;
-		}
-		avatarp = previewp->mAnimPreview->getDummyAvatar();
-	}
-	LLKeyframeMotion* motionp = (LLKeyframeMotion*)avatarp->findMotion(previewp->mMotionID);
-	
-	if (!motionp->getLoop())
-	{
-		F32 new_ease_in = llclamp((F32)previewp->childGetValue("ease_in_time").asReal(), 0.f, motionp->getDuration() - motionp->getEaseOutDuration());
-		previewp->childSetValue("ease_in_time", LLSD(new_ease_in));
-	}
-	
-	return TRUE;
-}
-
-//-----------------------------------------------------------------------------
-// validateEaseOut()
-//-----------------------------------------------------------------------------
-BOOL LLFloaterAnimPreview::validateEaseOut(LLUICtrl* spin, void* data)
-{
-	LLFloaterAnimPreview* previewp = (LLFloaterAnimPreview*)data;
-
-	if (!previewp->getEnabled())
-		return FALSE;
-
-	LLVOAvatar* avatarp;
-	if (previewp->mInWorld)
-	{
-		if (!gAgentAvatarp)
-		{
-			return FALSE;
-		}
-		avatarp = gAgentAvatarp;
-	}
-	else
-	{
-		if (!previewp->mAnimPreview)
-		{
-			return FALSE;
-		}
-		avatarp = previewp->mAnimPreview->getDummyAvatar();
-	}
-	LLKeyframeMotion* motionp = (LLKeyframeMotion*)avatarp->findMotion(previewp->mMotionID);
-	
-	if (!motionp->getLoop())
-	{
-		F32 new_ease_out = llclamp((F32)previewp->childGetValue("ease_out_time").asReal(), 0.f, motionp->getDuration() - motionp->getEaseInDuration());
-		previewp->childSetValue("ease_out_time", LLSD(new_ease_out));
-	}
-
-=======
 	getChild<LLUICtrl>("ok_btn")->setCommitCallback(boost::bind(&LLFloaterNameDesc::onBtnOK, this));
->>>>>>> 532fc686
 	return TRUE;
 }