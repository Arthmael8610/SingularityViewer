/** 
 * @file llmeshrepository.cpp
 * @brief Mesh repository implementation.
 *
 * $LicenseInfo:firstyear=2005&license=viewerlgpl$
 * Second Life Viewer Source Code
 * Copyright (C) 2010, Linden Research, Inc.
 * 
 * This library is free software; you can redistribute it and/or
 * modify it under the terms of the GNU Lesser General Public
 * License as published by the Free Software Foundation;
 * version 2.1 of the License only.
 * 
 * This library is distributed in the hope that it will be useful,
 * but WITHOUT ANY WARRANTY; without even the implied warranty of
 * MERCHANTABILITY or FITNESS FOR A PARTICULAR PURPOSE.  See the GNU
 * Lesser General Public License for more details.
 * 
 * You should have received a copy of the GNU Lesser General Public
 * License along with this library; if not, write to the Free Software
 * Foundation, Inc., 51 Franklin Street, Fifth Floor, Boston, MA  02110-1301  USA
 * 
 * Linden Research, Inc., 945 Battery Street, San Francisco, CA  94111  USA
 * $/LicenseInfo$
 */

#include "llviewerprecompiledheaders.h"

#include "apr_pools.h"
#include "apr_dso.h"
#include "llhttpstatuscodes.h"
#include "llmeshrepository.h"

#include "llagent.h"
#include "llappviewer.h"
#include "llbufferstream.h"
#include "llcallbacklist.h"
#include "lldatapacker.h"
#include "llfasttimer.h"
#include "llfloaterperms.h"
#include "lleconomy.h"
#include "llimagej2c.h"
#include "llhost.h"
#include "llnotificationsutil.h"
#include "llsd.h"
#include "llsdutil_math.h"
#include "llsdserialize.h"
#include "llthread.h"
#include "llvfile.h"
#include "llviewercontrol.h"
#include "llviewerinventory.h"
#include "llviewermenufile.h"
#include "llviewerobjectlist.h"
#include "llviewerregion.h"
#include "llviewertexturelist.h"
#include "llvolume.h"
#include "llvolumemgr.h"
#include "llvovolume.h"
#include "llworld.h"
#include "material_codes.h"
#include "pipeline.h"
#include "llinventorymodel.h"
#include "llfoldertype.h"
#include "llviewerparcelmgr.h"
#include "llassetuploadresponders.h"
#include "lluploadfloaterobservers.h"
#include "aicurl.h"

#include "boost/lexical_cast.hpp"
#ifndef LL_WINDOWS
#include "netdb.h"
#endif

#include <queue>

class AIHTTPTimeoutPolicy;
extern AIHTTPTimeoutPolicy meshHeaderResponder_timeout;
extern AIHTTPTimeoutPolicy meshLODResponder_timeout;
extern AIHTTPTimeoutPolicy meshSkinInfoResponder_timeout;
extern AIHTTPTimeoutPolicy meshDecompositionResponder_timeout;
extern AIHTTPTimeoutPolicy meshPhysicsShapeResponder_timeout;
extern AIHTTPTimeoutPolicy wholeModelFeeResponder_timeout;
extern AIHTTPTimeoutPolicy wholeModelUploadResponder_timeout;

LLMeshRepository gMeshRepo;

const U32 MAX_MESH_REQUESTS_PER_SECOND = 100;

// Maximum mesh version to support.  Three least significant digits are reserved for the minor version, 
// with major version changes indicating a format change that is not backwards compatible and should not
// be parsed by viewers that don't specifically support that version. For example, if the integer "1" is 
// present, the version is 0.001. A viewer that can parse version 0.001 can also parse versions up to 0.999, 
// but not 1.0 (integer 1000).
// See wiki at https://wiki.secondlife.com/wiki/Mesh/Mesh_Asset_Format
const S32 MAX_MESH_VERSION = 999;

U32 LLMeshRepository::sBytesReceived = 0;
U32 LLMeshRepository::sHTTPRequestCount = 0;
U32 LLMeshRepository::sHTTPRetryCount = 0;
U32 LLMeshRepository::sLODProcessing = 0;
U32 LLMeshRepository::sLODPending = 0;

U32 LLMeshRepository::sCacheBytesRead = 0;
U32 LLMeshRepository::sCacheBytesWritten = 0;
U32 LLMeshRepository::sPeakKbps = 0;
	

const U32 MAX_TEXTURE_UPLOAD_RETRIES = 5;

static S32 dump_num = 0;
std::string make_dump_name(std::string prefix, S32 num)
{
	return prefix + boost::lexical_cast<std::string>(num) + std::string(".xml");
	
}
void dump_llsd_to_file(const LLSD& content, std::string filename);
LLSD llsd_from_file(std::string filename);

std::string header_lod[] = 
{
	"lowest_lod",
	"low_lod",
	"medium_lod",
	"high_lod"
};


//get the number of bytes resident in memory for given volume
U32 get_volume_memory_size(const LLVolume* volume)
{
	U32 indices = 0;
	U32 vertices = 0;

	for (U32 i = 0; i < (U32)volume->getNumVolumeFaces(); ++i)
	{
		const LLVolumeFace& face = volume->getVolumeFace(i);
		indices += face.mNumIndices;
		vertices += face.mNumVertices;
	}


	return indices * 2 + vertices * 11 + sizeof(LLVolume) + sizeof(LLVolumeFace) * volume->getNumVolumeFaces();
}

void get_vertex_buffer_from_mesh(LLCDMeshData& mesh, LLModel::PhysicsMesh& res, F32 scale = 1.f)
{
	res.mPositions.clear();
	res.mNormals.clear();
	
	const F32* v = mesh.mVertexBase;

	if (mesh.mIndexType == LLCDMeshData::INT_16)
	{
		U16* idx = (U16*) mesh.mIndexBase;
		for (S32 j = 0; j < mesh.mNumTriangles; ++j)
		{ 
			F32* mp0 = (F32*) ((U8*)v+idx[0]*mesh.mVertexStrideBytes);
			F32* mp1 = (F32*) ((U8*)v+idx[1]*mesh.mVertexStrideBytes);
			F32* mp2 = (F32*) ((U8*)v+idx[2]*mesh.mVertexStrideBytes);

			idx = (U16*) (((U8*)idx)+mesh.mIndexStrideBytes);
			
			LLVector3 v0(mp0);
			LLVector3 v1(mp1);
			LLVector3 v2(mp2);

			LLVector3 n = (v1-v0)%(v2-v0);
			n.normalize();

			res.mPositions.push_back(v0*scale);
			res.mPositions.push_back(v1*scale);
			res.mPositions.push_back(v2*scale);

			res.mNormals.push_back(n);
			res.mNormals.push_back(n);
			res.mNormals.push_back(n);			
		}
	}
	else
	{
		U32* idx = (U32*) mesh.mIndexBase;
		for (S32 j = 0; j < mesh.mNumTriangles; ++j)
		{ 
			F32* mp0 = (F32*) ((U8*)v+idx[0]*mesh.mVertexStrideBytes);
			F32* mp1 = (F32*) ((U8*)v+idx[1]*mesh.mVertexStrideBytes);
			F32* mp2 = (F32*) ((U8*)v+idx[2]*mesh.mVertexStrideBytes);

			idx = (U32*) (((U8*)idx)+mesh.mIndexStrideBytes);
			
			LLVector3 v0(mp0);
			LLVector3 v1(mp1);
			LLVector3 v2(mp2);

			LLVector3 n = (v1-v0)%(v2-v0);
			n.normalize();

			res.mPositions.push_back(v0*scale);
			res.mPositions.push_back(v1*scale);
			res.mPositions.push_back(v2*scale);

			res.mNormals.push_back(n);
			res.mNormals.push_back(n);
			res.mNormals.push_back(n);			
		}
	}
}

S32 LLMeshRepoThread::sActiveHeaderRequests = 0;
S32 LLMeshRepoThread::sActiveLODRequests = 0;
U32	LLMeshRepoThread::sMaxConcurrentRequests = 1;

class LLMeshHeaderResponder : public LLHTTPClient::ResponderWithCompleted
{
public:
	LLVolumeParams mMeshParams;
	
	LLMeshHeaderResponder(const LLVolumeParams& mesh_params)
		: mMeshParams(mesh_params)
	{
		LLMeshRepoThread::sActiveHeaderRequests++;
	}

	~LLMeshHeaderResponder()
	{
		LLMeshRepoThread::sActiveHeaderRequests--;
	}

	/*virtual*/ void completedRaw(U32 status, const std::string& reason,
							  const LLChannelDescriptors& channels,
							  const LLIOPipe::buffer_ptr_t& buffer);

	/*virtual*/ AIHTTPTimeoutPolicy const& getHTTPTimeoutPolicy(void) const { return meshHeaderResponder_timeout; }
	/*virtual*/ char const* getName(void) const { return "LLMeshHeaderResponder"; }
};

class LLMeshLODResponder : public LLHTTPClient::ResponderWithCompleted
{
public:
	LLVolumeParams mMeshParams;
	S32 mLOD;
	U32 mRequestedBytes;
	U32 mOffset;

	LLMeshLODResponder(const LLVolumeParams& mesh_params, S32 lod, U32 offset, U32 requested_bytes)
		: mMeshParams(mesh_params), mLOD(lod), mOffset(offset), mRequestedBytes(requested_bytes)
	{
		LLMeshRepoThread::sActiveLODRequests++;
	}

	~LLMeshLODResponder()
	{
		LLMeshRepoThread::sActiveLODRequests--;
	}

	/*virtual*/ void completedRaw(U32 status, const std::string& reason,
							  const LLChannelDescriptors& channels,
							  const LLIOPipe::buffer_ptr_t& buffer);

	/*virtual*/ AIHTTPTimeoutPolicy const& getHTTPTimeoutPolicy(void) const { return meshLODResponder_timeout; }
	/*virtual*/ char const* getName(void) const { return "LLMeshLODResponder"; }
};

class LLMeshSkinInfoResponder : public LLHTTPClient::ResponderWithCompleted
{
public:
	LLUUID mMeshID;
	U32 mRequestedBytes;
	U32 mOffset;

	LLMeshSkinInfoResponder(const LLUUID& id, U32 offset, U32 size)
		: mMeshID(id), mRequestedBytes(size), mOffset(offset)
	{
	}

	/*virtual*/ void completedRaw(U32 status, const std::string& reason,
							  const LLChannelDescriptors& channels,
							  const LLIOPipe::buffer_ptr_t& buffer);

	/*virtual*/ AIHTTPTimeoutPolicy const& getHTTPTimeoutPolicy(void) const { return meshSkinInfoResponder_timeout; }
	/*virtual*/ char const* getName(void) const { return "LLMeshSkinInfoResponder"; }
};

class LLMeshDecompositionResponder : public LLHTTPClient::ResponderWithCompleted
{
public:
	LLUUID mMeshID;
	U32 mRequestedBytes;
	U32 mOffset;

	LLMeshDecompositionResponder(const LLUUID& id, U32 offset, U32 size)
		: mMeshID(id), mRequestedBytes(size), mOffset(offset)
	{
	}

	/*virtual*/ void completedRaw(U32 status, const std::string& reason,
							  const LLChannelDescriptors& channels,
							  const LLIOPipe::buffer_ptr_t& buffer);

	/*virtual*/ AIHTTPTimeoutPolicy const& getHTTPTimeoutPolicy(void) const { return meshDecompositionResponder_timeout; }
	/*virtual*/ char const* getName(void) const { return "LLMeshDecompositionResponder"; }
};

class LLMeshPhysicsShapeResponder : public LLHTTPClient::ResponderWithCompleted
{
public:
	LLUUID mMeshID;
	U32 mRequestedBytes;
	U32 mOffset;

	LLMeshPhysicsShapeResponder(const LLUUID& id, U32 offset, U32 size)
		: mMeshID(id), mRequestedBytes(size), mOffset(offset)
	{
	}

	/*virtual*/ void completedRaw(U32 status, const std::string& reason,
							  const LLChannelDescriptors& channels,
							  const LLIOPipe::buffer_ptr_t& buffer);

	/*virtual*/ AIHTTPTimeoutPolicy const& getHTTPTimeoutPolicy(void) const { return meshPhysicsShapeResponder_timeout; }
	/*virtual*/ char const* getName(void) const { return "LLMeshPhysicsShapeResponder"; }
};

void log_upload_error(S32 status, const LLSD& content, std::string stage, std::string model_name)
{
	// Add notification popup.
	LLSD args;
	std::string message = content["error"]["message"];
	std::string identifier = content["error"]["identifier"];
	args["MESSAGE"] = message;
	args["IDENTIFIER"] = identifier;
	args["LABEL"] = model_name;
	gMeshRepo.uploadError(args);

	// Log details.
	llwarns << "stage: " << stage << " http status: " << status << llendl;
	if (content.has("error"))
	{
		const LLSD& err = content["error"];
		llwarns << "err: " << err << llendl;
		llwarns << "mesh upload failed, stage '" << stage
				<< "' error '" << err["error"].asString()
				<< "', message '" << err["message"].asString()
				<< "', id '" << err["identifier"].asString()
				<< "'" << llendl;
		if (err.has("errors"))
		{
			S32 error_num = 0;
			const LLSD& err_list = err["errors"];
			for (LLSD::array_const_iterator it = err_list.beginArray();
				 it != err_list.endArray();
				 ++it)
			{
				const LLSD& err_entry = *it;
				llwarns << "error[" << error_num << "]:" << llendl;
				for (LLSD::map_const_iterator map_it = err_entry.beginMap();
					 map_it != err_entry.endMap();
					 ++map_it)
				{
					llwarns << "\t" << map_it->first << ": "
							<< map_it->second << llendl;
				}
				error_num++;
			}
		}
	}
	else
	{
		llwarns << "bad mesh, no error information available" << llendl;
	}
}

class LLWholeModelFeeResponder : public LLHTTPClient::ResponderWithCompleted
{
	LLMeshUploadThread* mThread;
	LLSD mModelData;
	LLHandle<LLWholeModelFeeObserver> mObserverHandle;
public:
	LLWholeModelFeeResponder(LLMeshUploadThread* thread, LLSD& model_data, LLHandle<LLWholeModelFeeObserver> observer_handle):
		mThread(thread),
		mModelData(model_data),
		mObserverHandle(observer_handle)
	{
		if (mThread)
		{
			mThread->startRequest();
		}
<<<<<<< HEAD
	}

	~LLWholeModelFeeResponder()
	{
		if (mThread)
		{
			mThread->stopRequest();
		}
	}

	virtual void completed(U32 status,
						   const std::string& reason,
						   const LLSD& content)
=======
	}

	~LLWholeModelFeeResponder()
	{
		if (mThread)
		{
			mThread->stopRequest();
		}
	}

	/*virtual*/ void completed(U32 status,
							   const std::string& reason,
							   const LLSD& content)
>>>>>>> f606477a
	{
		LLSD cc = content;
		if (gSavedSettings.getS32("MeshUploadFakeErrors")&1)
		{
			cc = llsd_from_file("fake_upload_error.xml");
		}
			
		dump_llsd_to_file(cc,make_dump_name("whole_model_fee_response_",dump_num));

		LLWholeModelFeeObserver* observer = mObserverHandle.get();

		if (((200 <= status) && (status < 300)) &&
			cc["state"].asString() == "upload")
		{
			mThread->mWholeModelUploadURL = cc["uploader"].asString();

			if (observer)
			{
				cc["data"]["upload_price"] = cc["upload_price"];
				observer->onModelPhysicsFeeReceived(cc["data"], mThread->mWholeModelUploadURL);
			}
		}
		else
		{
			llwarns << "fee request failed" << llendl;
			log_upload_error(status,cc,"fee",mModelData["name"]);
			mThread->mWholeModelUploadURL = "";

			if (observer)
			{
				observer->setModelPhysicsFeeErrorStatus(status, reason);
			}
		}
	}

	/*virtual*/ AIHTTPTimeoutPolicy const& getHTTPTimeoutPolicy(void) const { return wholeModelFeeResponder_timeout; }
	/*virtual*/ char const* getName(void) const { return "LLWholeModelFeeResponder"; }
};

class LLWholeModelUploadResponder : public LLHTTPClient::ResponderWithCompleted
{
	LLMeshUploadThread* mThread;
	LLSD mModelData;
	LLHandle<LLWholeModelUploadObserver> mObserverHandle;
	
public:
	LLWholeModelUploadResponder(LLMeshUploadThread* thread, LLSD& model_data, LLHandle<LLWholeModelUploadObserver> observer_handle):
		mThread(thread),
		mModelData(model_data),
		mObserverHandle(observer_handle)
	{
		if (mThread)
		{
			mThread->startRequest();
		}
	}

	~LLWholeModelUploadResponder()
	{
		if (mThread)
		{
			mThread->stopRequest();
		}
	}

<<<<<<< HEAD
	virtual void completed(U32 status,
						   const std::string& reason,
						   const LLSD& content)
=======
	/*virtual*/ void completed(U32 status,
							   const std::string& reason,
							   const LLSD& content)
>>>>>>> f606477a
	{
		LLSD cc = content;
		if (gSavedSettings.getS32("MeshUploadFakeErrors")&2)
		{
			cc = llsd_from_file("fake_upload_error.xml");
		}

		dump_llsd_to_file(cc,make_dump_name("whole_model_upload_response_",dump_num));
		
		LLWholeModelUploadObserver* observer = mObserverHandle.get();

		// requested "mesh" asset type isn't actually the type
		// of the resultant object, fix it up here.
		if (((200 <= status) && (status < 300)) &&
			cc["state"].asString() == "complete")
		{
			mModelData["asset_type"] = "object";
			gMeshRepo.updateInventory(LLMeshRepository::inventory_data(mModelData,cc));

			if (observer)
			{
				doOnIdleOneTime(boost::bind(&LLWholeModelUploadObserver::onModelUploadSuccess, observer));
			}
		}
		else
		{
			llwarns << "upload failed" << llendl;
			std::string model_name = mModelData["name"].asString();
			log_upload_error(status,cc,"upload",model_name);

			if (observer)
			{
				doOnIdleOneTime(boost::bind(&LLWholeModelUploadObserver::onModelUploadFailure, observer));
			}
		}
	}

	/*virtual*/ AIHTTPTimeoutPolicy const& getHTTPTimeoutPolicy(void) const { return wholeModelUploadResponder_timeout; }
	/*virtual*/ char const* getName(void) const { return "LLWholeModelUploadResponder"; }
};

LLMeshRepoThread::LLMeshRepoThread()
: LLThread("mesh repo") 
{ 
	mMutex = new LLMutex();
	mHeaderMutex = new LLMutex();
	mSignal = new LLCondition();
}

LLMeshRepoThread::~LLMeshRepoThread()
{
	delete mMutex;
	mMutex = NULL;
	delete mHeaderMutex;
	mHeaderMutex = NULL;
	delete mSignal;
	mSignal = NULL;
}

void LLMeshRepoThread::run()
{
	LLCDResult res = LLConvexDecomposition::initThread();
	if (res != LLCD_OK)
	{
		llwarns << "convex decomposition unable to be loaded" << llendl;
	}

	mSignal->lock();
	while (!LLApp::isQuitting())
	{
		{
			static U32 count = 0;

			static F32 last_hundred = gFrameTimeSeconds;

			if (gFrameTimeSeconds - last_hundred > 1.f)
			{	//a second has gone by, clear count
				last_hundred = gFrameTimeSeconds;
				count = 0;	
			}

			// NOTE: throttling intentionally favors LOD requests over header requests

			while (!mLODReqQ.empty() && count < MAX_MESH_REQUESTS_PER_SECOND && sActiveLODRequests < (S32)sMaxConcurrentRequests)
			{
				{
					mMutex->lock();
					LODRequest req = mLODReqQ.front();
					mLODReqQ.pop();
					LLMeshRepository::sLODProcessing--;
					mMutex->unlock();
					try
					{
						fetchMeshLOD(req.mMeshParams, req.mLOD, count);
					}
					catch(AICurlNoEasyHandle const& error)
					{
						llwarns << "fetchMeshLOD() failed: " << error.what() << llendl;
						mMutex->lock();
						LLMeshRepository::sLODProcessing++;
						mLODReqQ.push(req);
						mMutex->unlock();
						break;
					}
				}
			}

			while (!mHeaderReqQ.empty() && count < MAX_MESH_REQUESTS_PER_SECOND && sActiveHeaderRequests < (S32)sMaxConcurrentRequests)
			{
				{
					mMutex->lock();
					HeaderRequest req = mHeaderReqQ.front();
					mHeaderReqQ.pop();
					mMutex->unlock();
					bool success = false;
					try
					{
						success = fetchMeshHeader(req.mMeshParams, count);
					}
					catch(AICurlNoEasyHandle const& error)
					{
						llwarns << "fetchMeshHeader() failed: " << error.what() << llendl;
					}
					if (!success)
					{
						mMutex->lock();
						mHeaderReqQ.push(req) ;
						mMutex->unlock();
						break;
					}
				}
			}

			{	//mSkinRequests is protected by mSignal
				std::set<LLUUID> incomplete;
				for (std::set<LLUUID>::iterator iter = mSkinRequests.begin(); iter != mSkinRequests.end(); ++iter)
				{
					LLUUID mesh_id = *iter;
					bool success = false;
					try
					{
						success = fetchMeshSkinInfo(mesh_id);
					}
					catch(AICurlNoEasyHandle const& error)
					{
						llwarns << "fetchMeshSkinInfo(" << mesh_id << ") failed: " << error.what() << llendl;
					}
					if (!success)
					{
						incomplete.insert(mesh_id);
					}
				}
				mSkinRequests = incomplete;
			}

			{	//mDecompositionRequests is protected by mSignal
				std::set<LLUUID> incomplete;
				for (std::set<LLUUID>::iterator iter = mDecompositionRequests.begin(); iter != mDecompositionRequests.end(); ++iter)
				{
					LLUUID mesh_id = *iter;
					bool success = false;
					try
					{
						success = fetchMeshDecomposition(mesh_id);
					}
					catch(AICurlNoEasyHandle const& error)
					{
						llwarns << "fetchMeshDecomposition(" << mesh_id << ") failed: " << error.what() << llendl;
					}
					if (!success)
					{
						incomplete.insert(mesh_id);
					}
				}
				mDecompositionRequests = incomplete;
			}

			{	//mPhysicsShapeRequests is protected by mSignal
				std::set<LLUUID> incomplete;
				for (std::set<LLUUID>::iterator iter = mPhysicsShapeRequests.begin(); iter != mPhysicsShapeRequests.end(); ++iter)
				{
					LLUUID mesh_id = *iter;
					bool success = false;
					try
					{
						success = fetchMeshPhysicsShape(mesh_id);
					}
					catch(AICurlNoEasyHandle const& error)
					{
						llwarns << "fetchMeshPhysicsShape(" << mesh_id << ") failed: " << error.what() << llendl;
					}
					if (!success)
					{
						incomplete.insert(mesh_id);
					}
				}
				mPhysicsShapeRequests = incomplete;
			}

		}

		mSignal->wait();
	}
	mSignal->unlock();

	res = LLConvexDecomposition::quitThread();
	if (res != LLCD_OK)
	{
		llwarns << "convex decomposition unable to be quit" << llendl;
	}

}

void LLMeshRepoThread::loadMeshSkinInfo(const LLUUID& mesh_id)
{ //protected by mSignal, no locking needed here
	mSkinRequests.insert(mesh_id);
}

void LLMeshRepoThread::loadMeshDecomposition(const LLUUID& mesh_id)
{ //protected by mSignal, no locking needed here
	mDecompositionRequests.insert(mesh_id);
}

void LLMeshRepoThread::loadMeshPhysicsShape(const LLUUID& mesh_id)
{ //protected by mSignal, no locking needed here
	mPhysicsShapeRequests.insert(mesh_id);
}


void LLMeshRepoThread::loadMeshLOD(const LLVolumeParams& mesh_params, S32 lod)
{ //protected by mSignal, no locking needed here

	mesh_header_map::iterator iter = mMeshHeader.find(mesh_params.getSculptID());
	if (iter != mMeshHeader.end())
	{ //if we have the header, request LOD byte range
		LODRequest req(mesh_params, lod);
		{
			LLMutexLock lock(mMutex);
			mLODReqQ.push(req);
			LLMeshRepository::sLODProcessing++;
		}
	}
	else
	{ 
		HeaderRequest req(mesh_params);
		
		pending_lod_map::iterator pending = mPendingLOD.find(mesh_params);

		if (pending != mPendingLOD.end())
		{	//append this lod request to existing header request
			pending->second.push_back(lod);
			llassert(pending->second.size() <= LLModel::NUM_LODS);
		}
		else
		{	//if no header request is pending, fetch header
			LLMutexLock lock(mMutex);
			mHeaderReqQ.push(req);
			mPendingLOD[mesh_params].push_back(lod);
		}
	}
}

//static 
std::string LLMeshRepoThread::constructUrl(LLUUID mesh_id)
{
	std::string http_url;
	
	if (gAgent.getRegion())
	{
		http_url = gMeshRepo.mGetMeshCapability; 
	}

	if (!http_url.empty())
	{
		http_url += "/?mesh_id=";
		http_url += mesh_id.asString().c_str();
	}
	else
	{
		llwarns << "Current region does not have GetMesh capability!  Cannot load " << mesh_id << ".mesh" << llendl;
	}

	return http_url;
}

bool LLMeshRepoThread::fetchMeshSkinInfo(const LLUUID& mesh_id)
{	//protected by mMutex
	mHeaderMutex->lock();

	if (mMeshHeader.find(mesh_id) == mMeshHeader.end())
	{
		// We have no header info for this mesh, try again later.
		mHeaderMutex->unlock();
		return false;
	}

	U32 header_size = mMeshHeaderSize[mesh_id];
	
	if (header_size > 0)
	{
		S32 version = mMeshHeader[mesh_id]["version"].asInteger();
		S32 offset = header_size + mMeshHeader[mesh_id]["skin"]["offset"].asInteger();
		S32 size = mMeshHeader[mesh_id]["skin"]["size"].asInteger();

		mHeaderMutex->unlock();

		if (version <= MAX_MESH_VERSION && offset >= 0 && size > 0)
		{
			//check VFS for mesh skin info
			LLVFile file(gVFS, mesh_id, LLAssetType::AT_MESH);
			if (file.getSize() >= offset+size)
			{
				LLMeshRepository::sCacheBytesRead += size;
				file.seek(offset);
				U8* buffer = new U8[size];
				file.read(buffer, size);

				//make sure buffer isn't all 0's (reserved block but not written)
				bool zero = true;
				for (S32 i = 0; i < llmin(size, 1024) && zero; ++i)
				{
					zero = buffer[i] > 0 ? false : true;
				}

				if (!zero)
				{	//attempt to parse
					if (skinInfoReceived(mesh_id, buffer, size))
					{
						delete[] buffer;
						return true;
					}
				}

				delete[] buffer;
			}

			//reading from VFS failed for whatever reason, fetch from sim
			AIHTTPHeaders headers("Accept", "application/octet-stream");

			std::string http_url = constructUrl(mesh_id);
			if (!http_url.empty())
			{				
				LLHTTPClient::getByteRange(http_url, offset, size,
											new LLMeshSkinInfoResponder(mesh_id, offset, size), headers);
				LLMeshRepository::sHTTPRequestCount++;
			}
		}
	}
	else
	{	
		mHeaderMutex->unlock();
	}

	//early out was not hit, effectively fetched
	return true;
}

//return false if failed to get header
bool LLMeshRepoThread::fetchMeshDecomposition(const LLUUID& mesh_id)
{	//protected by mMutex
	mHeaderMutex->lock();

	if (mMeshHeader.find(mesh_id) == mMeshHeader.end())
	{
		// We have no header info for this mesh, try again later.
		mHeaderMutex->unlock();
		return false;
	}

	U32 header_size = mMeshHeaderSize[mesh_id];
	
	if (header_size > 0)
	{
		S32 version = mMeshHeader[mesh_id]["version"].asInteger();
		S32 offset = header_size + mMeshHeader[mesh_id]["physics_convex"]["offset"].asInteger();
		S32 size = mMeshHeader[mesh_id]["physics_convex"]["size"].asInteger();

		mHeaderMutex->unlock();

		if (version <= MAX_MESH_VERSION && offset >= 0 && size > 0)
		{
			//check VFS for mesh skin info
			LLVFile file(gVFS, mesh_id, LLAssetType::AT_MESH);
			if (file.getSize() >= offset+size)
			{
				LLMeshRepository::sCacheBytesRead += size;
				file.seek(offset);
				U8* buffer = new U8[size];
				file.read(buffer, size);

				//make sure buffer isn't all 0's (reserved block but not written)
				bool zero = true;
				for (S32 i = 0; i < llmin(size, 1024) && zero; ++i)
				{
					zero = buffer[i] > 0 ? false : true;
				}

				if (!zero)
				{	//attempt to parse
					if (decompositionReceived(mesh_id, buffer, size))
					{
						delete[] buffer;
						return true;
					}
				}

				delete[] buffer;
			}

			//reading from VFS failed for whatever reason, fetch from sim
			AIHTTPHeaders headers("Accept", "application/octet-stream");

			std::string http_url = constructUrl(mesh_id);
			if (!http_url.empty())
			{				
				// This might throw AICurlNoEasyHandle.
				LLHTTPClient::getByteRange(http_url, offset, size,
											new LLMeshDecompositionResponder(mesh_id, offset, size), headers);
				LLMeshRepository::sHTTPRequestCount++;
			}
		}
	}
	else
	{	
		mHeaderMutex->unlock();
	}

	//early out was not hit, effectively fetched
	return true;
}

//return false if failed to get header
bool LLMeshRepoThread::fetchMeshPhysicsShape(const LLUUID& mesh_id)
{	//protected by mMutex
	mHeaderMutex->lock();

	if (mMeshHeader.find(mesh_id) == mMeshHeader.end())
	{
		// We have no header info for this mesh, retry later.
		mHeaderMutex->unlock();
		return false;
	}

	U32 header_size = mMeshHeaderSize[mesh_id];

	if (header_size > 0)
	{
		S32 version = mMeshHeader[mesh_id]["version"].asInteger();
		S32 offset = header_size + mMeshHeader[mesh_id]["physics_mesh"]["offset"].asInteger();
		S32 size = mMeshHeader[mesh_id]["physics_mesh"]["size"].asInteger();

		mHeaderMutex->unlock();

		if (version <= MAX_MESH_VERSION && offset >= 0 && size > 0)
		{
			//check VFS for mesh physics shape info
			LLVFile file(gVFS, mesh_id, LLAssetType::AT_MESH);
			if (file.getSize() >= offset+size)
			{
				LLMeshRepository::sCacheBytesRead += size;
				file.seek(offset);
				U8* buffer = new U8[size];
				file.read(buffer, size);

				//make sure buffer isn't all 0's (reserved block but not written)
				bool zero = true;
				for (S32 i = 0; i < llmin(size, 1024) && zero; ++i)
				{
					zero = buffer[i] > 0 ? false : true;
				}

				if (!zero)
				{	//attempt to parse
					if (physicsShapeReceived(mesh_id, buffer, size))
					{
						delete[] buffer;
						return true;
					}
				}

				delete[] buffer;
			}

			//reading from VFS failed for whatever reason, fetch from sim
			AIHTTPHeaders headers("Accept", "application/octet-stream");

			std::string http_url = constructUrl(mesh_id);
			if (!http_url.empty())
			{				
				// This might throw AICurlNoEasyHandle.
			  LLHTTPClient::getByteRange(http_url, offset, size,
										  new LLMeshPhysicsShapeResponder(mesh_id, offset, size), headers);
				LLMeshRepository::sHTTPRequestCount++;
			}
		}
		else
		{ //no physics shape whatsoever, report back NULL
			physicsShapeReceived(mesh_id, NULL, 0);
		}
	}
	else
	{	
		mHeaderMutex->unlock();
	}

	//early out was not hit, effectively fetched
	return true;
}

//return false if failed to get header
bool LLMeshRepoThread::fetchMeshHeader(const LLVolumeParams& mesh_params, U32& count)
{
	{
		//look for mesh in asset in vfs
		LLVFile file(gVFS, mesh_params.getSculptID(), LLAssetType::AT_MESH);
			
		S32 size = file.getSize();

		if (size > 0)
		{ //NOTE -- if the header size is ever more than 4KB, this will break
			U8 buffer[4096];
			S32 bytes = llmin(size, 4096);
			LLMeshRepository::sCacheBytesRead += bytes;	
			file.read(buffer, bytes);
			if (headerReceived(mesh_params, buffer, bytes))
			{
				// Already have header, no need to retry.
				return true;
			}
		}
	}

	//either cache entry doesn't exist or is corrupt, request header from simulator	
	AIHTTPHeaders headers("Accept", "application/octet-stream");

	std::string http_url = constructUrl(mesh_params.getSculptID());
	if (!http_url.empty())
	{
		//grab first 4KB if we're going to bother with a fetch.  Cache will prevent future fetches if a full mesh fits
		//within the first 4KB
		//NOTE -- this will break of headers ever exceed 4KB		
		// This might throw AICurlNoEasyHandle.
		LLHTTPClient::getByteRange(http_url, 0, 4096, new LLMeshHeaderResponder(mesh_params), headers);
		LLMeshRepository::sHTTPRequestCount++;
		count++;
	}

	return true;
}

void LLMeshRepoThread::fetchMeshLOD(const LLVolumeParams& mesh_params, S32 lod, U32& count)
{ //protected by mMutex
	mHeaderMutex->lock();

	LLUUID mesh_id = mesh_params.getSculptID();
	
	U32 header_size = mMeshHeaderSize[mesh_id];

	if (header_size > 0)
	{
		S32 version = mMeshHeader[mesh_id]["version"].asInteger();
		S32 offset = header_size + mMeshHeader[mesh_id][header_lod[lod]]["offset"].asInteger();
		S32 size = mMeshHeader[mesh_id][header_lod[lod]]["size"].asInteger();
		mHeaderMutex->unlock();
				
		if (version <= MAX_MESH_VERSION && offset >= 0 && size > 0)
		{

			//check VFS for mesh asset
			LLVFile file(gVFS, mesh_id, LLAssetType::AT_MESH);
			if (file.getSize() >= offset+size)
			{
				LLMeshRepository::sCacheBytesRead += size;
				file.seek(offset);
				U8* buffer = new U8[size];
				file.read(buffer, size);

				//make sure buffer isn't all 0's (reserved block but not written)
				bool zero = true;
				for (S32 i = 0; i < llmin(size, 1024) && zero; ++i)
				{
					zero = buffer[i] > 0 ? false : true;
				}

				if (!zero)
				{	//attempt to parse
					if (lodReceived(mesh_params, lod, buffer, size))
					{
						delete[] buffer;
						return;
					}
				}

				delete[] buffer;
			}

			//reading from VFS failed for whatever reason, fetch from sim
			AIHTTPHeaders headers("Accept", "application/octet-stream");

			std::string http_url = constructUrl(mesh_id);
			if (!http_url.empty())
			{				
				// This might throw AICurlNoEasyHandle.
				LLHTTPClient::getByteRange(constructUrl(mesh_id), offset, size,
											new LLMeshLODResponder(mesh_params, lod, offset, size), headers);
				LLMeshRepository::sHTTPRequestCount++;
				count++;
			}
			else
			{
				mUnavailableQ.push(LODRequest(mesh_params, lod));
			}
		}
		else
		{
			mUnavailableQ.push(LODRequest(mesh_params, lod));
		}
	}
	else
	{
		mHeaderMutex->unlock();
	}
}

bool LLMeshRepoThread::headerReceived(const LLVolumeParams& mesh_params, U8* data, S32 data_size)
{
	LLSD header;
	
	U32 header_size = 0;
	if (data_size > 0)
	{
		std::string res_str((char*) data, data_size);

		std::string deprecated_header("<? LLSD/Binary ?>");

		if (res_str.substr(0, deprecated_header.size()) == deprecated_header)
		{
			res_str = res_str.substr(deprecated_header.size()+1, data_size);
			header_size = deprecated_header.size()+1;
		}
		data_size = res_str.size();

		std::istringstream stream(res_str);

		if (!LLSDSerialize::fromBinary(header, stream, data_size))
		{
			llwarns << "Mesh header parse error.  Not a valid mesh asset!" << llendl;
			return false;
		}

		header_size += stream.tellg();
	}
	else
	{
		llinfos
			<< "Marking header as non-existent, will not retry." << llendl;
		header["404"] = 1;
	}

	{
		LLUUID mesh_id = mesh_params.getSculptID();
		
		{
			LLMutexLock lock(mHeaderMutex);
			mMeshHeaderSize[mesh_id] = header_size;
			mMeshHeader[mesh_id] = header;
		}


		LLMutexLock lock(mMutex); // make sure only one thread access mPendingLOD at the same time.

		//check for pending requests
		pending_lod_map::iterator iter = mPendingLOD.find(mesh_params);
		if (iter != mPendingLOD.end())
		{
			for (U32 i = 0; i < iter->second.size(); ++i)
			{
				LODRequest req(mesh_params, iter->second[i]);
				mLODReqQ.push(req);
				LLMeshRepository::sLODProcessing++;
			}

			mPendingLOD.erase(iter); // <FS:ND/> FIRE-7182, only call erase if iter is really valid.
		}
		//		mPendingLOD.erase(iter); // <FS:ND/> avoid crash by moving erase up.
	}

	return true;
}

bool LLMeshRepoThread::lodReceived(const LLVolumeParams& mesh_params, S32 lod, U8* data, S32 data_size)
{
	LLPointer<LLVolume> volume = new LLVolume(mesh_params, LLVolumeLODGroup::getVolumeScaleFromDetail(lod));
	std::string mesh_string((char*) data, data_size);
	std::istringstream stream(mesh_string);

	if (volume->unpackVolumeFaces(stream, data_size))
	{
		if (volume->getNumFaces() > 0)
		{
			LoadedMesh mesh(volume, mesh_params, lod);
			{
				LLMutexLock lock(mMutex);
				mLoadedQ.push(mesh);
			}
			return true;
		}
	}

	return false;
}

bool LLMeshRepoThread::skinInfoReceived(const LLUUID& mesh_id, U8* data, S32 data_size)
{
	LLSD skin;

	if (data_size > 0)
	{
		std::string res_str((char*) data, data_size);

		std::istringstream stream(res_str);

		if (!unzip_llsd(skin, stream, data_size))
		{
			llwarns << "Mesh skin info parse error.  Not a valid mesh asset!" << llendl;
			return false;
		}
	}
	
	{
		LLMeshSkinInfo info(skin);
		info.mMeshID = mesh_id;

		//llinfos<<"info pelvis offset"<<info.mPelvisOffset<<llendl;
		mSkinInfoQ.push(info);
	}

	return true;
}

bool LLMeshRepoThread::decompositionReceived(const LLUUID& mesh_id, U8* data, S32 data_size)
{
	LLSD decomp;

	if (data_size > 0)
	{ 
		std::string res_str((char*) data, data_size);

		std::istringstream stream(res_str);

		if (!unzip_llsd(decomp, stream, data_size))
		{
			llwarns << "Mesh decomposition parse error.  Not a valid mesh asset!" << llendl;
			return false;
		}
	}
	
	{
		LLModel::Decomposition* d = new LLModel::Decomposition(decomp);
		d->mMeshID = mesh_id;
		mDecompositionQ.push(d);
	}

	return true;
}

bool LLMeshRepoThread::physicsShapeReceived(const LLUUID& mesh_id, U8* data, S32 data_size)
{
	LLSD physics_shape;

	LLModel::Decomposition* d = new LLModel::Decomposition();
	d->mMeshID = mesh_id;

	if (data == NULL)
	{	//no data, no physics shape exists
		d->mPhysicsShapeMesh.clear();
	}
	else
	{
		LLVolumeParams volume_params;
		volume_params.setType(LL_PCODE_PROFILE_SQUARE, LL_PCODE_PATH_LINE);
		volume_params.setSculptID(mesh_id, LL_SCULPT_TYPE_MESH);
		LLPointer<LLVolume> volume = new LLVolume(volume_params,0);
		std::string mesh_string((char*) data, data_size);
		std::istringstream stream(mesh_string);

		if (volume->unpackVolumeFaces(stream, data_size))
		{
			//load volume faces into decomposition buffer
			S32 vertex_count = 0;
			S32 index_count = 0;

			for (S32 i = 0; i < volume->getNumVolumeFaces(); ++i)
			{
				const LLVolumeFace& face = volume->getVolumeFace(i);
				vertex_count += face.mNumVertices;
				index_count += face.mNumIndices;
			}

			d->mPhysicsShapeMesh.clear();

			std::vector<LLVector3>& pos = d->mPhysicsShapeMesh.mPositions;
			std::vector<LLVector3>& norm = d->mPhysicsShapeMesh.mNormals;

			for (S32 i = 0; i < volume->getNumVolumeFaces(); ++i)
			{
				const LLVolumeFace& face = volume->getVolumeFace(i);
			
				for (S32 i = 0; i < face.mNumIndices; ++i)
				{
					U16 idx = face.mIndices[i];

					pos.push_back(LLVector3(face.mPositions[idx].getF32ptr()));
					norm.push_back(LLVector3(face.mNormals[idx].getF32ptr()));				
				}			
			}
		}
	}

	mDecompositionQ.push(d);
	return true;
}

LLMeshUploadThread::LLMeshUploadThread(LLMeshUploadThread::instance_list& data, LLVector3& scale, bool upload_textures,
										bool upload_skin, bool upload_joints, std::string upload_url, bool do_upload,
					   LLHandle<LLWholeModelFeeObserver> fee_observer, LLHandle<LLWholeModelUploadObserver> upload_observer)
: LLThread("mesh upload"),
	mDiscarded(FALSE),
	mDoUpload(do_upload),
	mWholeModelUploadURL(upload_url),
	mFeeObserverHandle(fee_observer),
	mUploadObserverHandle(upload_observer)
{
	mInstanceList = data;
	mUploadTextures = upload_textures;
	mUploadSkin = upload_skin;
	mUploadJoints = upload_joints;
	mMutex = new LLMutex();
	mPendingUploads = 0;
	mOrigin = gAgent.getPositionAgent();
	mHost = gAgent.getRegionHost();
	
	mWholeModelFeeCapability = gAgent.getRegion()->getCapability("NewFileAgentInventory");

	mOrigin += gAgent.getAtAxis() * scale.magVec();

	mMeshUploadTimeOut = gSavedSettings.getS32("MeshUploadTimeOut") ;
}

LLMeshUploadThread::~LLMeshUploadThread()
{

}

LLMeshUploadThread::DecompRequest::DecompRequest(LLModel* mdl, LLModel* base_model, LLMeshUploadThread* thread)
{
	mStage = "single_hull";
	mModel = mdl;
	mDecompID = &mdl->mDecompID;
	mBaseModel = base_model;
	mThread = thread;
	
	//copy out positions and indices
	assignData(mdl) ;	

	mThread->mFinalDecomp = this;
	mThread->mPhysicsComplete = false;
}

void LLMeshUploadThread::DecompRequest::completed()
{
	if (mThread->mFinalDecomp == this)
	{
		mThread->mPhysicsComplete = true;
	}

	llassert(mHull.size() == 1);
	
	mThread->mHullMap[mBaseModel] = mHull[0];
}

//called in the main thread.
void LLMeshUploadThread::preStart()
{
	//build map of LLModel refs to instances for callbacks
	for (instance_list::iterator iter = mInstanceList.begin(); iter != mInstanceList.end(); ++iter)
	{
		mInstance[iter->mModel].push_back(*iter);
	}
}

void LLMeshUploadThread::discard()
{
	LLMutexLock lock(mMutex) ;
	mDiscarded = TRUE ;
}

BOOL LLMeshUploadThread::isDiscarded()
{
	LLMutexLock lock(mMutex) ;
	return mDiscarded ;
}

void LLMeshUploadThread::run()
{
	if (mDoUpload)
	{
		doWholeModelUpload();
	}
	else
	{
		requestWholeModelFee();
	}
}

void dump_llsd_to_file(const LLSD& content, std::string filename)
{
	if (gSavedSettings.getBOOL("MeshUploadLogXML"))
	{
		std::ofstream of(filename.c_str());
		LLSDSerialize::toPrettyXML(content,of);
	}
}

LLSD llsd_from_file(std::string filename)
{
	std::ifstream ifs(filename.c_str());
	LLSD result;
	LLSDSerialize::fromXML(result,ifs);
	return result;
}

void LLMeshUploadThread::wholeModelToLLSD(LLSD& dest, bool include_textures)
{
	LLSD result;

	LLSD res;
	result["folder_id"] = gInventory.findCategoryUUIDForType(LLFolderType::FT_OBJECT);
	result["texture_folder_id"] = gInventory.findCategoryUUIDForType(LLFolderType::FT_TEXTURE);
	result["asset_type"] = "mesh";
	result["inventory_type"] = "object";
	result["description"] = "(No Description)";
	result["next_owner_mask"] = LLSD::Integer(LLFloaterPerms::getNextOwnerPerms());
	result["group_mask"] = LLSD::Integer(LLFloaterPerms::getGroupPerms());
	result["everyone_mask"] = LLSD::Integer(LLFloaterPerms::getEveryonePerms());

	res["mesh_list"] = LLSD::emptyArray();
	res["texture_list"] = LLSD::emptyArray();
	res["instance_list"] = LLSD::emptyArray();
	S32 mesh_num = 0;
	S32 texture_num = 0;
	
	std::set<LLViewerTexture* > textures;
	std::map<LLViewerTexture*,S32> texture_index;

	std::map<LLModel*,S32> mesh_index;
	std::string model_name;
	std::string model_metric;

	S32 instance_num = 0;
	
	for (instance_map::iterator iter = mInstance.begin(); iter != mInstance.end(); ++iter)
	{
		LLMeshUploadData data;
		data.mBaseModel = iter->first;
		LLModelInstance& first_instance = *(iter->second.begin());
		for (S32 i = 0; i < 5; i++)
		{
			data.mModel[i] = first_instance.mLOD[i];
		}

		if (mesh_index.find(data.mBaseModel) == mesh_index.end())
		{
			// Have not seen this model before - create a new mesh_list entry for it.
			if (model_name.empty())
			{
				model_name = data.mBaseModel->getName();
			}

			if (model_metric.empty())
			{
				model_metric = data.mBaseModel->getMetric();
			}

			std::stringstream ostr;
			
			LLModel::Decomposition& decomp =
				data.mModel[LLModel::LOD_PHYSICS].notNull() ? 
				data.mModel[LLModel::LOD_PHYSICS]->mPhysics : 
				data.mBaseModel->mPhysics;

			decomp.mBaseHull = mHullMap[data.mBaseModel];

			LLSD mesh_header = LLModel::writeModel(
				ostr,  
				data.mModel[LLModel::LOD_PHYSICS],
				data.mModel[LLModel::LOD_HIGH],
				data.mModel[LLModel::LOD_MEDIUM],
				data.mModel[LLModel::LOD_LOW],
				data.mModel[LLModel::LOD_IMPOSTOR], 
				decomp,
				mUploadSkin,
				mUploadJoints);

			data.mAssetData = ostr.str();
			std::string str = ostr.str();

			res["mesh_list"][mesh_num] = LLSD::Binary(str.begin(),str.end()); 
			mesh_index[data.mBaseModel] = mesh_num;
			mesh_num++;
		}

		// For all instances that use this model
		for (instance_list::iterator instance_iter = iter->second.begin();
			 instance_iter != iter->second.end();
			 ++instance_iter)
		{

			LLModelInstance& instance = *instance_iter;
		
			LLSD instance_entry;
		
			for (S32 i = 0; i < 5; i++)
			{
				data.mModel[i] = instance.mLOD[i];
			}
		
			LLVector3 pos, scale;
			LLQuaternion rot;
			LLMatrix4 transformation = instance.mTransform;
			decomposeMeshMatrix(transformation,pos,rot,scale);
			instance_entry["position"] = ll_sd_from_vector3(pos);
			instance_entry["rotation"] = ll_sd_from_quaternion(rot);
			instance_entry["scale"] = ll_sd_from_vector3(scale);
		
			instance_entry["material"] = LL_MCODE_WOOD;
			instance_entry["physics_shape_type"] = (U8)(LLViewerObject::PHYSICS_SHAPE_CONVEX_HULL);
			instance_entry["mesh"] = mesh_index[data.mBaseModel];

			instance_entry["face_list"] = LLSD::emptyArray();

			S32 end = llmin((S32)data.mBaseModel->mMaterialList.size(), data.mBaseModel->getNumVolumeFaces()) ;
			for (S32 face_num = 0; face_num < end; face_num++)
			{
				LLImportMaterial& material = instance.mMaterial[data.mBaseModel->mMaterialList[face_num]];
				LLSD face_entry = LLSD::emptyMap();
				LLViewerFetchedTexture *texture = material.mDiffuseMap.get();
				
				if ((texture != NULL) &&
					(textures.find(texture) == textures.end()))
				{
					textures.insert(texture);
				}

				std::stringstream texture_str;
				if (texture != NULL && include_textures && mUploadTextures)
				{
					if(texture->hasSavedRawImage())
					{											
						LLPointer<LLImageJ2C> upload_file =
							LLViewerTextureList::convertToUploadFile(texture->getSavedRawImage());
						texture_str.write((const char*) upload_file->getData(), upload_file->getDataSize());
					}
				}

				if (texture != NULL &&
					mUploadTextures &&
					texture_index.find(texture) == texture_index.end())
				{
					texture_index[texture] = texture_num;
					std::string str = texture_str.str();
					res["texture_list"][texture_num] = LLSD::Binary(str.begin(),str.end());
					texture_num++;
				}

				// Subset of TextureEntry fields.
				if (texture != NULL && mUploadTextures)
				{
					face_entry["image"] = texture_index[texture];
					face_entry["scales"] = 1.0;
					face_entry["scalet"] = 1.0;
					face_entry["offsets"] = 0.0;
					face_entry["offsett"] = 0.0;
					face_entry["imagerot"] = 0.0;
				}
				face_entry["diffuse_color"] = ll_sd_from_color4(material.mDiffuseColor);
				face_entry["fullbright"] = material.mFullbright;
				instance_entry["face_list"][face_num] = face_entry;
		    }

			res["instance_list"][instance_num] = instance_entry;
			instance_num++;
		}
	}

	if (model_name.empty()) model_name = "mesh model";
	result["name"] = model_name;
	if (model_metric.empty()) model_metric = "MUT_Unspecified";
	res["metric"] = model_metric;
	result["asset_resources"] = res;
	dump_llsd_to_file(result,make_dump_name("whole_model_",dump_num));

	dest = result;
}

void LLMeshUploadThread::generateHulls()
{
	bool has_valid_requests = false ;

	for (instance_map::iterator iter = mInstance.begin(); iter != mInstance.end(); ++iter)
	{
		LLMeshUploadData data;
		data.mBaseModel = iter->first;

		LLModelInstance& instance = *(iter->second.begin());

		for (S32 i = 0; i < 5; i++)
		{
			data.mModel[i] = instance.mLOD[i];
		}

		//queue up models for hull generation
		LLModel* physics = NULL;

		if (data.mModel[LLModel::LOD_PHYSICS].notNull())
		{
			physics = data.mModel[LLModel::LOD_PHYSICS];
		}
		else if (data.mModel[LLModel::LOD_LOW].notNull())
		{
			physics = data.mModel[LLModel::LOD_LOW];
		}
		else if (data.mModel[LLModel::LOD_MEDIUM].notNull())
		{
			physics = data.mModel[LLModel::LOD_MEDIUM];
		}
		else
		{
			physics = data.mModel[LLModel::LOD_HIGH];
		}

		llassert(physics != NULL);

		DecompRequest* request = new DecompRequest(physics, data.mBaseModel, this);
		if(request->isValid())
		{
			gMeshRepo.mDecompThread->submitRequest(request);
			has_valid_requests = true ;
		}
	}
		
	if(has_valid_requests)
	{
		while (!mPhysicsComplete)
		{
			apr_sleep(100);
		}
	}	
}

void LLMeshUploadThread::doWholeModelUpload()
{
	if (mWholeModelUploadURL.empty())
	{
		llinfos << "unable to upload, fee request failed" << llendl;
	}
	else
	{
		generateHulls();

		LLSD full_model_data;
		wholeModelToLLSD(full_model_data, true);
		LLSD body = full_model_data["asset_resources"];
		dump_llsd_to_file(body,make_dump_name("whole_model_body_",dump_num));
		LLHTTPClient::post(mWholeModelUploadURL, body,
						   new LLWholeModelUploadResponder(this, full_model_data, mUploadObserverHandle));
	}
}

void LLMeshUploadThread::requestWholeModelFee()
{
	dump_num++;

	generateHulls();

	LLSD model_data;
	wholeModelToLLSD(model_data,false);
	dump_llsd_to_file(model_data,make_dump_name("whole_model_fee_request_",dump_num));

	// This might throw AICurlNoEasyHandle.
	LLHTTPClient::post(mWholeModelFeeCapability, model_data,
					   new LLWholeModelFeeResponder(this, model_data, mFeeObserverHandle));
}

void LLMeshRepoThread::notifyLoadedMeshes()
{//called via gMeshRepo.notifyLoadedMeshes(). mMutex already locked
	while (!mLoadedQ.empty())
	{
		mMutex->lock();
		LoadedMesh mesh = mLoadedQ.front();
		mLoadedQ.pop();
		mMutex->unlock();
		
		if (mesh.mVolume && mesh.mVolume->getNumVolumeFaces() > 0)
		{
			gMeshRepo.notifyMeshLoaded(mesh.mMeshParams, mesh.mVolume);
		}
		else
		{
			gMeshRepo.notifyMeshUnavailable(mesh.mMeshParams, 
				LLVolumeLODGroup::getVolumeDetailFromScale(mesh.mVolume->getDetail()));
		}
	}

	while (!mUnavailableQ.empty())
	{
		mMutex->lock();
		LODRequest req = mUnavailableQ.front();
		mUnavailableQ.pop();
		mMutex->unlock();
		
		gMeshRepo.notifyMeshUnavailable(req.mMeshParams, req.mLOD);
	}

	while (!mSkinInfoQ.empty())
	{
		gMeshRepo.notifySkinInfoReceived(mSkinInfoQ.front());
		mSkinInfoQ.pop();
	}

	while (!mDecompositionQ.empty())
	{
		gMeshRepo.notifyDecompositionReceived(mDecompositionQ.front());
		mDecompositionQ.pop();
	}
}

S32 LLMeshRepoThread::getActualMeshLOD(const LLVolumeParams& mesh_params, S32 lod) 
{	//only ever called from main thread
	LLMutexLock lock(mHeaderMutex);
	mesh_header_map::iterator iter = mMeshHeader.find(mesh_params.getSculptID());

	if (iter != mMeshHeader.end())
	{
		LLSD& header = iter->second;

		return LLMeshRepository::getActualMeshLOD(header, lod);
	}

	return lod;
}

//static
S32 LLMeshRepository::getActualMeshLOD(LLSD& header, S32 lod)
{
	lod = llclamp(lod, 0, 3);

	S32 version = header["version"];

	if (header.has("404") || version > MAX_MESH_VERSION)
	{
		return -1;
	}

	if (header[header_lod[lod]]["size"].asInteger() > 0)
	{
		return lod;
	}

	//search down to find the next available lower lod
	for (S32 i = lod-1; i >= 0; --i)
	{
		if (header[header_lod[i]]["size"].asInteger() > 0)
		{
			return i;
		}
	}

	//search up to find then ext available higher lod
	for (S32 i = lod+1; i < 4; ++i)
	{
		if (header[header_lod[i]]["size"].asInteger() > 0)
		{
			return i;
		}
	}

	//header exists and no good lod found, treat as 404
	header["404"] = 1;
	return -1;
}

void LLMeshRepository::cacheOutgoingMesh(LLMeshUploadData& data, LLSD& header)
{
	mThread->mMeshHeader[data.mUUID] = header;

	// we cache the mesh for default parameters
	LLVolumeParams volume_params;
	volume_params.setType(LL_PCODE_PROFILE_SQUARE, LL_PCODE_PATH_LINE);
	volume_params.setSculptID(data.mUUID, LL_SCULPT_TYPE_MESH);

	for (U32 i = 0; i < 4; i++)
	{
		if (data.mModel[i].notNull())
		{
			LLPointer<LLVolume> volume = new LLVolume(volume_params, LLVolumeLODGroup::getVolumeScaleFromDetail(i));
			volume->copyVolumeFaces(data.mModel[i]);
			volume->setMeshAssetLoaded(TRUE);
		}
	}

}

void LLMeshLODResponder::completedRaw(U32 status, const std::string& reason,
							  const LLChannelDescriptors& channels,
							  const LLIOPipe::buffer_ptr_t& buffer)
{

	S32 data_size = buffer->countAfter(channels.in(), NULL);

	if (status < 200 || status >= 400)
	{
		llwarns << status << ": " << reason << llendl;
	}

	if (data_size < (S32)mRequestedBytes)
	{
		if (status == 499 || status == 503)
		{	//timeout or service unavailable, try again
			LLMeshRepository::sHTTPRetryCount++;
			gMeshRepo.mThread->loadMeshLOD(mMeshParams, mLOD);
		}
		else
		{
			llwarns << "Unhandled status " << status << llendl;
		}
		return;
	}

	LLMeshRepository::sBytesReceived += mRequestedBytes;

	U8* data = NULL;

	if (data_size > 0)
	{
		data = new U8[data_size];
		buffer->readAfter(channels.in(), NULL, data, data_size);
	}

	if (gMeshRepo.mThread->lodReceived(mMeshParams, mLOD, data, data_size))
	{
		//good fetch from sim, write to VFS for caching
		LLVFile file(gVFS, mMeshParams.getSculptID(), LLAssetType::AT_MESH, LLVFile::WRITE);

		S32 offset = mOffset;
		S32 size = mRequestedBytes;

		if (file.getSize() >= offset+size)
		{
			file.seek(offset);
			file.write(data, size);
			LLMeshRepository::sCacheBytesWritten += size;
		}
	}

	delete [] data;
}

void LLMeshSkinInfoResponder::completedRaw(U32 status, const std::string& reason,
							  const LLChannelDescriptors& channels,
							  const LLIOPipe::buffer_ptr_t& buffer)
{
	S32 data_size = buffer->countAfter(channels.in(), NULL);

	if (status < 200 || status >= 400)
	{
		llwarns << status << ": " << reason << llendl;
	}

	if (data_size < (S32)mRequestedBytes)
	{
		if (status == 499 || status == 503)
		{	//timeout or service unavailable, try again
			LLMeshRepository::sHTTPRetryCount++;
			gMeshRepo.mThread->loadMeshSkinInfo(mMeshID);
		}
		else
		{
			llwarns << "Unhandled status " << status << llendl;
		}
		return;
	}

	LLMeshRepository::sBytesReceived += mRequestedBytes;

	U8* data = NULL;

	if (data_size > 0)
	{
		data = new U8[data_size];
		buffer->readAfter(channels.in(), NULL, data, data_size);
	}

	if (gMeshRepo.mThread->skinInfoReceived(mMeshID, data, data_size))
	{
		//good fetch from sim, write to VFS for caching
		LLVFile file(gVFS, mMeshID, LLAssetType::AT_MESH, LLVFile::WRITE);

		S32 offset = mOffset;
		S32 size = mRequestedBytes;

		if (file.getSize() >= offset+size)
		{
			LLMeshRepository::sCacheBytesWritten += size;
			file.seek(offset);
			file.write(data, size);
		}
	}

	delete [] data;
}

void LLMeshDecompositionResponder::completedRaw(U32 status, const std::string& reason,
							  const LLChannelDescriptors& channels,
							  const LLIOPipe::buffer_ptr_t& buffer)
{
	S32 data_size = buffer->countAfter(channels.in(), NULL);

	if (status < 200 || status >= 400)
	{
		llwarns << status << ": " << reason << llendl;
	}

	if (data_size < (S32)mRequestedBytes)
	{
		if (status == 499 || status == 503)
		{	//timeout or service unavailable, try again
			LLMeshRepository::sHTTPRetryCount++;
			gMeshRepo.mThread->loadMeshDecomposition(mMeshID);
		}
		else
		{
			llwarns << "Unhandled status " << status << llendl;
		}
		return;
	}

	LLMeshRepository::sBytesReceived += mRequestedBytes;

	U8* data = NULL;

	if (data_size > 0)
	{
		data = new U8[data_size];
		buffer->readAfter(channels.in(), NULL, data, data_size);
	}

	if (gMeshRepo.mThread->decompositionReceived(mMeshID, data, data_size))
	{
		//good fetch from sim, write to VFS for caching
		LLVFile file(gVFS, mMeshID, LLAssetType::AT_MESH, LLVFile::WRITE);

		S32 offset = mOffset;
		S32 size = mRequestedBytes;

		if (file.getSize() >= offset+size)
		{
			LLMeshRepository::sCacheBytesWritten += size;
			file.seek(offset);
			file.write(data, size);
		}
	}

	delete [] data;
}

void LLMeshPhysicsShapeResponder::completedRaw(U32 status, const std::string& reason,
							  const LLChannelDescriptors& channels,
							  const LLIOPipe::buffer_ptr_t& buffer)
{
	S32 data_size = buffer->countAfter(channels.in(), NULL);

	if (status < 200 || status >= 400)
	{
		llwarns << status << ": " << reason << llendl;
	}

	if (data_size < (S32)mRequestedBytes)
	{
		if (status == 499 || status == 503)
		{	//timeout or service unavailable, try again
			LLMeshRepository::sHTTPRetryCount++;
			gMeshRepo.mThread->loadMeshPhysicsShape(mMeshID);
		}
		else
		{
			llwarns << "Unhandled status " << status << llendl;
		}
		return;
	}

	LLMeshRepository::sBytesReceived += mRequestedBytes;

	U8* data = NULL;

	if (data_size > 0)
	{
		data = new U8[data_size];
		buffer->readAfter(channels.in(), NULL, data, data_size);
	}

	if (gMeshRepo.mThread->physicsShapeReceived(mMeshID, data, data_size))
	{
		//good fetch from sim, write to VFS for caching
		LLVFile file(gVFS, mMeshID, LLAssetType::AT_MESH, LLVFile::WRITE);

		S32 offset = mOffset;
		S32 size = mRequestedBytes;

		if (file.getSize() >= offset+size)
		{
			LLMeshRepository::sCacheBytesWritten += size;
			file.seek(offset);
			file.write(data, size);
		}
	}

	delete [] data;
}

void LLMeshHeaderResponder::completedRaw(U32 status, const std::string& reason,
							  const LLChannelDescriptors& channels,
							  const LLIOPipe::buffer_ptr_t& buffer)
{
	if (status < 200 || status >= 400)
	{
		//llwarns
		//	<< "Header responder failed with status: "
		//	<< status << ": " << reason << llendl;

		// 503 (service unavailable) or 499 (timeout)
		// can be due to server load and can be retried

		// TODO*: Add maximum retry logic, exponential backoff
		// and (somewhat more optional than the others) retries
		// again after some set period of time
		if (status == 503 || status == 499)
		{	//retry
			LLMeshRepository::sHTTPRetryCount++;
			LLMeshRepoThread::HeaderRequest req(mMeshParams);
			LLMutexLock lock(gMeshRepo.mThread->mMutex);
			gMeshRepo.mThread->mHeaderReqQ.push(req);

			return;
		}
	}

	S32 data_size = buffer->countAfter(channels.in(), NULL);

	U8* data = NULL;

	if (data_size > 0)
	{
		data = new U8[data_size];
		buffer->readAfter(channels.in(), NULL, data, data_size);
	}

	LLMeshRepository::sBytesReceived += llmin(data_size, 4096);

	if (!gMeshRepo.mThread->headerReceived(mMeshParams, data, data_size))
	{
		llwarns
			<< "Unable to parse mesh header: "
			<< status << ": " << reason << llendl;
	}
	else if (data && data_size > 0)
	{
		//header was successfully retrieved from sim, cache in vfs
		LLUUID mesh_id = mMeshParams.getSculptID();
		LLSD header = gMeshRepo.mThread->mMeshHeader[mesh_id];

		S32 version = header["version"].asInteger();

		if (version <= MAX_MESH_VERSION)
		{
			std::stringstream str;

			S32 lod_bytes = 0;

			for (U32 i = 0; i < LLModel::LOD_PHYSICS; ++i)
			{ //figure out how many bytes we'll need to reserve in the file
				std::string lod_name = header_lod[i];
				lod_bytes = llmax(lod_bytes, header[lod_name]["offset"].asInteger()+header[lod_name]["size"].asInteger());
			}
		
			//just in case skin info or decomposition is at the end of the file (which it shouldn't be)
			lod_bytes = llmax(lod_bytes, header["skin"]["offset"].asInteger() + header["skin"]["size"].asInteger());
			lod_bytes = llmax(lod_bytes, header["physics_convex"]["offset"].asInteger() + header["physics_convex"]["size"].asInteger());

			S32 header_bytes = (S32) gMeshRepo.mThread->mMeshHeaderSize[mesh_id];
			S32 bytes = lod_bytes + header_bytes; 

		
			//it's possible for the remote asset to have more data than is needed for the local cache
			//only allocate as much space in the VFS as is needed for the local cache
			data_size = llmin(data_size, bytes);

			LLVFile file(gVFS, mesh_id, LLAssetType::AT_MESH, LLVFile::WRITE);
			if (file.getMaxSize() >= bytes || file.setMaxSize(bytes))
			{
				LLMeshRepository::sCacheBytesWritten += data_size;

				file.write((const U8*) data, data_size);
			
				//zero out the rest of the file 
				U8 block[4096];
				memset(block, 0, 4096);

				while (bytes-file.tell() > 4096)
				{
					file.write(block, 4096);
				}

				S32 remaining = bytes-file.tell();

				if (remaining > 0)
				{
					file.write(block, remaining);
				}
			}
		}
	}

	delete [] data;
}


LLMeshRepository::LLMeshRepository()
: mMeshMutex(NULL),
  mMeshThreadCount(0),
  mThread(NULL)
{

}

void LLMeshRepository::init()
{
	mMeshMutex = new LLMutex();
	
	LLConvexDecomposition::getInstance()->initSystem();

	mDecompThread = new LLPhysicsDecomp();
	mDecompThread->start();

	while (!mDecompThread->mInited)
	{	//wait for physics decomp thread to init
		apr_sleep(100);
	}

	
	
	mThread = new LLMeshRepoThread();
	mThread->start();
}

void LLMeshRepository::shutdown()
{
	llinfos << "Shutting down mesh repository." << llendl;

	for (U32 i = 0; i < mUploads.size(); ++i)
	{
		llinfos << "Discard the pending mesh uploads " << llendl;
		mUploads[i]->discard() ; //discard the uploading requests.
	}

	mThread->mSignal->signal();
	
	while (!mThread->isStopped())
	{
		apr_sleep(10);
	}
	delete mThread;
	mThread = NULL;

	for (U32 i = 0; i < mUploads.size(); ++i)
	{
		llinfos << "Waiting for pending mesh upload " << i << "/" << mUploads.size() << llendl;
		while (!mUploads[i]->isStopped())
		{
			apr_sleep(10);
		}
		delete mUploads[i];
	}

	mUploads.clear();

	delete mMeshMutex;
	mMeshMutex = NULL;

	llinfos << "Shutting down decomposition system." << llendl;

	if (mDecompThread)
	{
		mDecompThread->shutdown();		
		delete mDecompThread;
		mDecompThread = NULL;
	}

	LLConvexDecomposition::quitSystem();
}

//called in the main thread.
S32 LLMeshRepository::update()
{
	S32 size = 0;
	if(mUploadWaitList.empty())
	{
		return 0 ;
	}

	size = mUploadWaitList.size() ;
	for (S32 i = 0; i < size; ++i)
	{
		mUploads.push_back(mUploadWaitList[i]);
		mUploadWaitList[i]->preStart() ;
		mUploadWaitList[i]->start() ;
	}
	mUploadWaitList.clear() ;

	return size ;
}

S32 LLMeshRepository::loadMesh(LLVOVolume* vobj, const LLVolumeParams& mesh_params, S32 detail, S32 last_lod)
{
	if (detail < 0 || detail > 4)
	{
		return detail;
	}

	{
		LLMutexLock lock(mMeshMutex);
		//add volume to list of loading meshes
		mesh_load_map::iterator iter = mLoadingMeshes[detail].find(mesh_params);
		if (iter != mLoadingMeshes[detail].end())
		{	//request pending for this mesh, append volume id to list
			iter->second.insert(vobj->getID());
		}
		else
		{
			//first request for this mesh
			mLoadingMeshes[detail][mesh_params].insert(vobj->getID());
			mPendingRequests.push_back(LLMeshRepoThread::LODRequest(mesh_params, detail));
			LLMeshRepository::sLODPending++;
		}
	}

	//do a quick search to see if we can't display something while we wait for this mesh to load
	LLVolume* volume = vobj->getVolume();

	if (volume)
	{
		LLVolumeParams params = volume->getParams();

		LLVolumeLODGroup* group = LLPrimitive::getVolumeManager()->getGroup(params);

		if (group)
		{
			//first, see if last_lod is available (don't transition down to avoid funny popping a la SH-641)
			if (last_lod >= 0)
			{
				LLVolume* lod = group->refLOD(last_lod);
				if (lod && lod->isMeshAssetLoaded() && lod->getNumVolumeFaces() > 0)
				{
					group->derefLOD(lod);
					return last_lod;
				}
				group->derefLOD(lod);
			}

			//next, see what the next lowest LOD available might be
			for (S32 i = detail-1; i >= 0; --i)
			{
				LLVolume* lod = group->refLOD(i);
				if (lod && lod->isMeshAssetLoaded() && lod->getNumVolumeFaces() > 0)
				{
					group->derefLOD(lod);
					return i;
				}

				group->derefLOD(lod);
			}

			//no lower LOD is a available, is a higher lod available?
			for (S32 i = detail+1; i < 4; ++i)
			{
				LLVolume* lod = group->refLOD(i);
				if (lod && lod->isMeshAssetLoaded() && lod->getNumVolumeFaces() > 0)
				{
					group->derefLOD(lod);
					return i;
				}

				group->derefLOD(lod);
			}
		}
	}

	return detail;
}

void LLMeshRepository::notifyLoadedMeshes()
{ //called from main thread
	static const LLCachedControl<U32> max_concurrent_requests("MeshMaxConcurrentRequests");
	LLMeshRepoThread::sMaxConcurrentRequests = max_concurrent_requests;

	//clean up completed upload threads
	for (std::vector<LLMeshUploadThread*>::iterator iter = mUploads.begin(); iter != mUploads.end(); )
	{
		LLMeshUploadThread* thread = *iter;

		if (thread->isStopped())
		{
			iter = mUploads.erase(iter);
			delete thread;
		}
		else
		{
			++iter;
		}
	}

	//update inventory
	if (!mInventoryQ.empty())
	{
		LLMutexLock lock(mMeshMutex);
		while (!mInventoryQ.empty())
		{
			inventory_data& data = mInventoryQ.front();

			LLAssetType::EType asset_type = LLAssetType::lookup(data.mPostData["asset_type"].asString());
			LLInventoryType::EType inventory_type = LLInventoryType::lookup(data.mPostData["inventory_type"].asString());

			// Handle addition of texture, if any.
			if ( data.mResponse.has("new_texture_folder_id") )
			{
				const LLUUID& folder_id = data.mResponse["new_texture_folder_id"].asUUID();

				if ( folder_id.notNull() )
				{
					LLUUID parent_id = gInventory.findCategoryUUIDForType(LLFolderType::FT_TEXTURE);

					std::string name;
					// Check if the server built a different name for the texture folder
					if ( data.mResponse.has("new_texture_folder_name") )
					{
						name = data.mResponse["new_texture_folder_name"].asString();
					}
					else
					{
						name = data.mPostData["name"].asString();
					}

					// Add the category to the internal representation
					LLPointer<LLViewerInventoryCategory> cat = 
						new LLViewerInventoryCategory(folder_id, parent_id, 
							LLFolderType::FT_NONE, name, gAgent.getID());
					cat->setVersion(LLViewerInventoryCategory::VERSION_UNKNOWN);

					LLInventoryModel::LLCategoryUpdate update(cat->getParentUUID(), 1);
					gInventory.accountForUpdate(update);
					gInventory.updateCategory(cat);
				}
			}

			on_new_single_inventory_upload_complete(
				asset_type,
				inventory_type,
				data.mPostData["asset_type"].asString(),
				data.mPostData["folder_id"].asUUID(),
				data.mPostData["name"],
				data.mPostData["description"],
				data.mResponse,
				data.mResponse["upload_price"]);
			//}
			
			mInventoryQ.pop();
		}
	}

	//call completed callbacks on finished decompositions
	mDecompThread->notifyCompleted();

	if (!mThread->mSignal->tryLock())
	{
		// Curl thread is churning, wait for it to go idle.
		return;
	}
	mThread->mSignal->unlock();

	static std::string region_name("never name a region this");

	if (gAgent.getRegion())
	{ //update capability url 
		if (gAgent.getRegion()->getName() != region_name && gAgent.getRegion()->capabilitiesReceived())
		{
			region_name = gAgent.getRegion()->getName();
		
			mGetMeshCapability = gAgent.getRegion()->getCapability("GetMesh");
		}
	}

	{
		LLMutexLock lock1(mMeshMutex);
		LLMutexLock lock2(mThread->mMutex);
		
		//popup queued error messages from background threads
		while (!mUploadErrorQ.empty())
		{
			LLNotificationsUtil::add("MeshUploadError", mUploadErrorQ.front());
			mUploadErrorQ.pop();
		}

		S32 push_count = LLMeshRepoThread::sMaxConcurrentRequests-(LLMeshRepoThread::sActiveHeaderRequests+LLMeshRepoThread::sActiveLODRequests);

		if (push_count > 0)
		{
			//calculate "score" for pending requests

			//create score map
			std::map<LLUUID, F32> score_map;

			for (U32 i = 0; i < 4; ++i)
			{
				for (mesh_load_map::iterator iter = mLoadingMeshes[i].begin();  iter != mLoadingMeshes[i].end(); ++iter)
				{
					F32 max_score = 0.f;
					for (std::set<LLUUID>::iterator obj_iter = iter->second.begin(); obj_iter != iter->second.end(); ++obj_iter)
					{
						LLViewerObject* object = gObjectList.findObject(*obj_iter);

						if (object)
						{
							LLDrawable* drawable = object->mDrawable;
							if (drawable)
							{
								F32 cur_score = drawable->getRadius()/llmax(drawable->mDistanceWRTCamera, 1.f);
								max_score = llmax(max_score, cur_score);
							}
						}
					}
				
					score_map[iter->first.getSculptID()] = max_score;
				}
			}

			//set "score" for pending requests
			for (std::vector<LLMeshRepoThread::LODRequest>::iterator iter = mPendingRequests.begin(); iter != mPendingRequests.end(); ++iter)
			{
				iter->mScore = score_map[iter->mMeshParams.getSculptID()];
			}

			//sort by "score"
			std::sort(mPendingRequests.begin(), mPendingRequests.end(), LLMeshRepoThread::CompareScoreGreater());

			while (!mPendingRequests.empty() && push_count > 0)
			{
				LLMeshRepoThread::LODRequest& request = mPendingRequests.front();
				mThread->loadMeshLOD(request.mMeshParams, request.mLOD);
				mPendingRequests.erase(mPendingRequests.begin());
				LLMeshRepository::sLODPending--;
				push_count--;
			}
		}

		//send skin info requests
		while (!mPendingSkinRequests.empty())
		{
			mThread->loadMeshSkinInfo(mPendingSkinRequests.front());
			mPendingSkinRequests.pop();
		}
	
		//send decomposition requests
		while (!mPendingDecompositionRequests.empty())
		{
			mThread->loadMeshDecomposition(mPendingDecompositionRequests.front());
			mPendingDecompositionRequests.pop();
		}
	
		//send physics shapes decomposition requests
		while (!mPendingPhysicsShapeRequests.empty())
		{
			mThread->loadMeshPhysicsShape(mPendingPhysicsShapeRequests.front());
			mPendingPhysicsShapeRequests.pop();
		}
	
		mThread->notifyLoadedMeshes();
	}

	mThread->mSignal->signal();
}

void LLMeshRepository::notifySkinInfoReceived(LLMeshSkinInfo& info)
{
	mSkinMap[info.mMeshID] = info;

	skin_load_map::iterator iter = mLoadingSkins.find(info.mMeshID);
	if (iter != mLoadingSkins.end())
	{
		for (std::set<LLUUID>::iterator obj_id = iter->second.begin(); obj_id != iter->second.end(); ++obj_id)
		{
			LLVOVolume* vobj = (LLVOVolume*) gObjectList.findObject(*obj_id);
			if (vobj)
			{
				vobj->notifyMeshLoaded();
			}
		}
	}

	mLoadingSkins.erase(info.mMeshID);
}

void LLMeshRepository::notifyDecompositionReceived(LLModel::Decomposition* decomp)
{
	decomposition_map::iterator iter = mDecompositionMap.find(decomp->mMeshID);
	if (iter == mDecompositionMap.end())
	{	//just insert decomp into map
		mDecompositionMap[decomp->mMeshID] = decomp;
	}
	else
	{	//merge decomp with existing entry
		iter->second->merge(decomp);
		delete decomp;
	}

	mLoadingDecompositions.erase(decomp->mMeshID);
}

void LLMeshRepository::notifyMeshLoaded(const LLVolumeParams& mesh_params, LLVolume* volume)
{	//called from main thread
	S32 detail = LLVolumeLODGroup::getVolumeDetailFromScale(volume->getDetail());

	//get list of objects waiting to be notified this mesh is loaded
	mesh_load_map::iterator obj_iter = mLoadingMeshes[detail].find(mesh_params);

	if (volume && obj_iter != mLoadingMeshes[detail].end())
	{
		//make sure target volume is still valid
		if (volume->getNumVolumeFaces() <= 0)
		{
			llwarns << "Mesh loading returned empty volume." << llendl;
		}
		
		{ //update system volume
			LLVolume* sys_volume = LLPrimitive::getVolumeManager()->refVolume(mesh_params, detail);
			if (sys_volume)
			{
				sys_volume->copyVolumeFaces(volume);
				sys_volume->setMeshAssetLoaded(TRUE);
				LLPrimitive::getVolumeManager()->unrefVolume(sys_volume);
			}
			else
			{
				llwarns << "Couldn't find system volume for given mesh." << llendl;
			}
		}

		//notify waiting LLVOVolume instances that their requested mesh is available
		for (std::set<LLUUID>::iterator vobj_iter = obj_iter->second.begin(); vobj_iter != obj_iter->second.end(); ++vobj_iter)
		{
			LLVOVolume* vobj = (LLVOVolume*) gObjectList.findObject(*vobj_iter);
			if (vobj)
			{
				vobj->notifyMeshLoaded();
			}
		}
		
		mLoadingMeshes[detail].erase(mesh_params);
	}
}

void LLMeshRepository::notifyMeshUnavailable(const LLVolumeParams& mesh_params, S32 lod)
{	//called from main thread
	//get list of objects waiting to be notified this mesh is loaded
	mesh_load_map::iterator obj_iter = mLoadingMeshes[lod].find(mesh_params);

	F32 detail = LLVolumeLODGroup::getVolumeScaleFromDetail(lod);

	if (obj_iter != mLoadingMeshes[lod].end())
	{
		for (std::set<LLUUID>::iterator vobj_iter = obj_iter->second.begin(); vobj_iter != obj_iter->second.end(); ++vobj_iter)
		{
			LLVOVolume* vobj = (LLVOVolume*) gObjectList.findObject(*vobj_iter);
			if (vobj)
			{
				LLVolume* obj_volume = vobj->getVolume();

				if (obj_volume && 
					obj_volume->getDetail() == detail &&
					obj_volume->getParams() == mesh_params)
				{	//should force volume to find most appropriate LOD
					vobj->setVolume(obj_volume->getParams(), lod);
				}
			}
		}
		
		mLoadingMeshes[lod].erase(mesh_params);
	}
}

S32 LLMeshRepository::getActualMeshLOD(const LLVolumeParams& mesh_params, S32 lod)
{ 
	return mThread->getActualMeshLOD(mesh_params, lod);
}

const LLMeshSkinInfo* LLMeshRepository::getSkinInfo(const LLUUID& mesh_id, const LLVOVolume* requesting_obj)
{
	if (mesh_id.notNull())
	{
		skin_map::iterator iter = mSkinMap.find(mesh_id);
		if (iter != mSkinMap.end())
		{
			return &(iter->second);
		}
		
		//no skin info known about given mesh, try to fetch it
		{
			LLMutexLock lock(mMeshMutex);
			//add volume to list of loading meshes
			skin_load_map::iterator iter = mLoadingSkins.find(mesh_id);
			if (iter == mLoadingSkins.end())
			{ //no request pending for this skin info
				mPendingSkinRequests.push(mesh_id);
			}
			mLoadingSkins[mesh_id].insert(requesting_obj->getID());
		}
	}

	return NULL;
}

void LLMeshRepository::fetchPhysicsShape(const LLUUID& mesh_id)
{
	if (mesh_id.notNull())
	{
		LLModel::Decomposition* decomp = NULL;
		decomposition_map::iterator iter = mDecompositionMap.find(mesh_id);
		if (iter != mDecompositionMap.end())
		{
			decomp = iter->second;
		}
		
		//decomposition block hasn't been fetched yet
		if (!decomp || decomp->mPhysicsShapeMesh.empty())
		{
			LLMutexLock lock(mMeshMutex);
			//add volume to list of loading meshes
			std::set<LLUUID>::iterator iter = mLoadingPhysicsShapes.find(mesh_id);
			if (iter == mLoadingPhysicsShapes.end())
			{	//no request pending for this skin info
				mLoadingPhysicsShapes.insert(mesh_id);
				mPendingPhysicsShapeRequests.push(mesh_id);
			}
		}
	}

}

LLModel::Decomposition* LLMeshRepository::getDecomposition(const LLUUID& mesh_id)
{
	LLModel::Decomposition* ret = NULL;

	if (mesh_id.notNull())
	{
		decomposition_map::iterator iter = mDecompositionMap.find(mesh_id);
		if (iter != mDecompositionMap.end())
		{
			ret = iter->second;
		}
		
		//decomposition block hasn't been fetched yet
		if (!ret || ret->mBaseHullMesh.empty())
		{
			LLMutexLock lock(mMeshMutex);
			//add volume to list of loading meshes
			std::set<LLUUID>::iterator iter = mLoadingDecompositions.find(mesh_id);
			if (iter == mLoadingDecompositions.end())
			{	//no request pending for this skin info
				mLoadingDecompositions.insert(mesh_id);
				mPendingDecompositionRequests.push(mesh_id);
			}
		}
	}

	return ret;
}

void LLMeshRepository::buildHull(const LLVolumeParams& params, S32 detail)
{
	LLVolume* volume = LLPrimitive::getVolumeManager()->refVolume(params, detail);

	if (!volume->mHullPoints)
	{
		//all default params
		//execute first stage
		//set simplify mode to retain
		//set retain percentage to zero
		//run second stage
	}

	LLPrimitive::getVolumeManager()->unrefVolume(volume);
}

bool LLMeshRepository::hasPhysicsShape(const LLUUID& mesh_id)
{
	LLSD mesh = mThread->getMeshHeader(mesh_id);
	if (mesh.has("physics_mesh") && mesh["physics_mesh"].has("size") && (mesh["physics_mesh"]["size"].asInteger() > 0))
	{
		return true;
	}

	LLModel::Decomposition* decomp = getDecomposition(mesh_id);
	if (decomp && !decomp->mHull.empty())
	{
		return true;
	}

	return false;
}

LLSD& LLMeshRepository::getMeshHeader(const LLUUID& mesh_id)
{
	return mThread->getMeshHeader(mesh_id);
}

LLSD& LLMeshRepoThread::getMeshHeader(const LLUUID& mesh_id)
{
	static LLSD dummy_ret;
	if (mesh_id.notNull())
	{
		LLMutexLock lock(mHeaderMutex);
		mesh_header_map::iterator iter = mMeshHeader.find(mesh_id);
		if (iter != mMeshHeader.end())
		{
			return iter->second;
		}
	}

	return dummy_ret;
}


void LLMeshRepository::uploadModel(std::vector<LLModelInstance>& data, LLVector3& scale, bool upload_textures,
									bool upload_skin, bool upload_joints, std::string upload_url, bool do_upload,
								   LLHandle<LLWholeModelFeeObserver> fee_observer, LLHandle<LLWholeModelUploadObserver> upload_observer)
{
	LLMeshUploadThread* thread = new LLMeshUploadThread(data, scale, upload_textures, upload_skin, upload_joints, upload_url, 
														do_upload, fee_observer, upload_observer);
	mUploadWaitList.push_back(thread);
}

S32 LLMeshRepository::getMeshSize(const LLUUID& mesh_id, S32 lod)
{
	if (mThread)
	{
		LLMeshRepoThread::mesh_header_map::iterator iter = mThread->mMeshHeader.find(mesh_id);
		if (iter != mThread->mMeshHeader.end())
		{
			LLSD& header = iter->second;

			if (header.has("404"))
			{
				return -1;
			}

			S32 size = header[header_lod[lod]]["size"].asInteger();
			return size;
		}

	}

	return -1;

}

void LLMeshUploadThread::decomposeMeshMatrix(LLMatrix4& transformation,
											 LLVector3& result_pos,
											 LLQuaternion& result_rot,
											 LLVector3& result_scale)
{
	// check for reflection
	BOOL reflected = (transformation.determinant() < 0);

	// compute position
	LLVector3 position = LLVector3(0, 0, 0) * transformation;

	// compute scale
	LLVector3 x_transformed = LLVector3(1, 0, 0) * transformation - position;
	LLVector3 y_transformed = LLVector3(0, 1, 0) * transformation - position;
	LLVector3 z_transformed = LLVector3(0, 0, 1) * transformation - position;
	F32 x_length = x_transformed.normalize();
	F32 y_length = y_transformed.normalize();
	F32 z_length = z_transformed.normalize();
	LLVector3 scale = LLVector3(x_length, y_length, z_length);

    // adjust for "reflected" geometry
	LLVector3 x_transformed_reflected = x_transformed;
	if (reflected)
	{
		x_transformed_reflected *= -1.0;
	}
	
	// compute rotation
	LLMatrix3 rotation_matrix;
	rotation_matrix.setRows(x_transformed_reflected, y_transformed, z_transformed);
	LLQuaternion quat_rotation = rotation_matrix.quaternion();
	quat_rotation.normalize(); // the rotation_matrix might not have been orthoginal.  make it so here.
	LLVector3 euler_rotation;
	quat_rotation.getEulerAngles(&euler_rotation.mV[VX], &euler_rotation.mV[VY], &euler_rotation.mV[VZ]);

	result_pos = position + mOrigin;
	result_scale = scale;
	result_rot = quat_rotation; 
}

bool LLImportMaterial::operator<(const LLImportMaterial &rhs) const
{
	if (mDiffuseMap != rhs.mDiffuseMap)
	{
		return mDiffuseMap < rhs.mDiffuseMap;
	}

	if (mDiffuseMapFilename != rhs.mDiffuseMapFilename)
	{
		return mDiffuseMapFilename < rhs.mDiffuseMapFilename;
	}

	if (mDiffuseMapLabel != rhs.mDiffuseMapLabel)
	{
		return mDiffuseMapLabel < rhs.mDiffuseMapLabel;
	}

	if (mDiffuseColor != rhs.mDiffuseColor)
	{
		return mDiffuseColor < rhs.mDiffuseColor;
	}

	if (mBinding != rhs.mBinding)
	{
		return mBinding < rhs.mBinding;
	}

	return mFullbright < rhs.mFullbright;
}


void LLMeshRepository::updateInventory(inventory_data data)
{
	LLMutexLock lock(mMeshMutex);
	dump_llsd_to_file(data.mPostData,make_dump_name("update_inventory_post_data_",dump_num));
	dump_llsd_to_file(data.mResponse,make_dump_name("update_inventory_response_",dump_num));
	mInventoryQ.push(data);
}

void LLMeshRepository::uploadError(LLSD& args)
{
	LLMutexLock lock(mMeshMutex);
	mUploadErrorQ.push(args);
}

//static
F32 LLMeshRepository::getStreamingCost(LLSD& header, F32 radius, S32* bytes, S32* bytes_visible, S32 lod, F32 *unscaled_value)
{
	F32 max_distance = 512.f;

	F32 dlowest = llmin(radius/0.03f, max_distance);
	F32 dlow = llmin(radius/0.06f, max_distance);
	F32 dmid = llmin(radius/0.24f, max_distance);
	
	static const LLCachedControl<U32> mesh_meta_data_discount("MeshMetaDataDiscount");
	static const LLCachedControl<U32> mesh_minimum_byte_size("MeshMinimumByteSize");
	static const LLCachedControl<U32> mesh_bytes_per_triangle("MeshBytesPerTriangle");
	static const LLCachedControl<U32> mesh_triangle_budget("MeshTriangleBudget");

	F32 METADATA_DISCOUNT = (F32) mesh_meta_data_discount.get();  //discount 128 bytes to cover the cost of LLSD tags and compression domain overhead
	F32 MINIMUM_SIZE = (F32) mesh_minimum_byte_size.get(); //make sure nothing is "free"

	F32 bytes_per_triangle = (F32) mesh_bytes_per_triangle.get();

	S32 bytes_lowest = header["lowest_lod"]["size"].asInteger();
	S32 bytes_low = header["low_lod"]["size"].asInteger();
	S32 bytes_mid = header["medium_lod"]["size"].asInteger();
	S32 bytes_high = header["high_lod"]["size"].asInteger();

	if (bytes_high == 0)
	{
		return 0.f;
	}

	if (bytes_mid == 0)
	{
		bytes_mid = bytes_high;
	}

	if (bytes_low == 0)
	{
		bytes_low = bytes_mid;
	}

	if (bytes_lowest == 0)
	{
		bytes_lowest = bytes_low;
	}

	F32 triangles_lowest = llmax((F32) bytes_lowest-METADATA_DISCOUNT, MINIMUM_SIZE)/bytes_per_triangle;
	F32 triangles_low = llmax((F32) bytes_low-METADATA_DISCOUNT, MINIMUM_SIZE)/bytes_per_triangle;
	F32 triangles_mid = llmax((F32) bytes_mid-METADATA_DISCOUNT, MINIMUM_SIZE)/bytes_per_triangle;
	F32 triangles_high = llmax((F32) bytes_high-METADATA_DISCOUNT, MINIMUM_SIZE)/bytes_per_triangle;

	if (bytes)
	{
		*bytes = 0;
		*bytes += header["lowest_lod"]["size"].asInteger();
		*bytes += header["low_lod"]["size"].asInteger();
		*bytes += header["medium_lod"]["size"].asInteger();
		*bytes += header["high_lod"]["size"].asInteger();
	}

	if (bytes_visible)
	{
		lod = LLMeshRepository::getActualMeshLOD(header, lod);
		if (lod >= 0 && lod <= 3)
		{
			*bytes_visible = header[header_lod[lod]]["size"].asInteger();
		}
	}

	F32 max_area = 102932.f; //area of circle that encompasses region
	F32 min_area = 1.f;

	F32 high_area = llmin(F_PI*dmid*dmid, max_area);
	F32 mid_area = llmin(F_PI*dlow*dlow, max_area);
	F32 low_area = llmin(F_PI*dlowest*dlowest, max_area);
	F32 lowest_area = max_area;

	lowest_area -= low_area;
	low_area -= mid_area;
	mid_area -= high_area;

	high_area = llclamp(high_area, min_area, max_area);
	mid_area = llclamp(mid_area, min_area, max_area);
	low_area = llclamp(low_area, min_area, max_area);
	lowest_area = llclamp(lowest_area, min_area, max_area);

	F32 total_area = high_area + mid_area + low_area + lowest_area;
	high_area /= total_area;
	mid_area /= total_area;
	low_area /= total_area;
	lowest_area /= total_area;

	F32 weighted_avg = triangles_high*high_area +
					   triangles_mid*mid_area +
					   triangles_low*low_area +
					  triangles_lowest*lowest_area;

	if (unscaled_value)
	{
		*unscaled_value = weighted_avg;
	}

	return weighted_avg/mesh_triangle_budget*15000.f;
}


LLPhysicsDecomp::LLPhysicsDecomp()
:	LLThread("Physics Decomp")
{
	mInited = false;
	mQuitting = false;
	mDone = false;

	mSignal = new LLCondition;
	mMutex = new LLMutex;
}

LLPhysicsDecomp::~LLPhysicsDecomp()
{
	shutdown();

	delete mSignal;
	mSignal = NULL;
	delete mMutex;
	mMutex = NULL;
}

void LLPhysicsDecomp::shutdown()
{
	if (mSignal)
	{
		mQuitting = true;
		mSignal->signal();

		while (!isStopped())
		{
			apr_sleep(10);
		}
	}
}

void LLPhysicsDecomp::submitRequest(LLPhysicsDecomp::Request* request)
{
	LLMutexLock lock(mMutex);
	mRequestQ.push(request);
	mSignal->signal();
}

//static
S32 LLPhysicsDecomp::llcdCallback(const char* status, S32 p1, S32 p2)
{	
	if (gMeshRepo.mDecompThread && gMeshRepo.mDecompThread->mCurRequest.notNull())
	{
		return gMeshRepo.mDecompThread->mCurRequest->statusCallback(status, p1, p2);
	}

	return 1;
}

bool needTriangles( LLConvexDecomposition *aDC )
{
	if( !aDC )
		return false;

	LLCDParam const  *pParams(0);
	int nParams = aDC->getParameters( &pParams );

	if( nParams <= 0 )
		return false;

	for( int i = 0; i < nParams; ++i )
	{
		if( pParams[i].mName && strcmp( "nd_AlwaysNeedTriangles", pParams[i].mName ) == 0 )
		{
			if( LLCDParam::LLCD_BOOLEAN == pParams[i].mType && pParams[i].mDefault.mBool )
				return true;
			else
				return false;
		}
	}

	return false;
}

void LLPhysicsDecomp::setMeshData(LLCDMeshData& mesh, bool vertex_based)
{
	LLConvexDecomposition *pDeComp = LLConvexDecomposition::getInstance();

	if( !pDeComp )
		return;

	if( vertex_based )
		vertex_based = !needTriangles( pDeComp );

	mesh.mVertexBase = mCurRequest->mPositions[0].mV;
	mesh.mVertexStrideBytes = 12;
	mesh.mNumVertices = mCurRequest->mPositions.size();

	if(!vertex_based)
	{
		mesh.mIndexType = LLCDMeshData::INT_16;
		mesh.mIndexBase = &(mCurRequest->mIndices[0]);
		mesh.mIndexStrideBytes = 6;
	
		mesh.mNumTriangles = mCurRequest->mIndices.size()/3;
	}

	if ((vertex_based || mesh.mNumTriangles > 0) && mesh.mNumVertices > 2)
	{
		LLCDResult ret = LLCD_OK;
		ret  = LLConvexDecomposition::getInstance()->setMeshData(&mesh, vertex_based);

		if (ret)
		{
			llerrs << "Convex Decomposition thread valid but could not set mesh data" << llendl;
		}
	}
}

void LLPhysicsDecomp::doDecomposition()
{
	LLCDMeshData mesh;
	S32 stage = mStageID[mCurRequest->mStage];

	if (LLConvexDecomposition::getInstance() == NULL)
	{
		// stub library. do nothing.
		return;
	}

	//load data intoLLCD
	if (stage == 0)
	{
		setMeshData(mesh, false);
	}
		
	//build parameter map
	std::map<std::string, const LLCDParam*> param_map;

	static const LLCDParam* params = NULL;
	static S32 param_count = 0;
	if (!params)
	{
		param_count = LLConvexDecomposition::getInstance()->getParameters(&params);
	}
	
	for (S32 i = 0; i < param_count; ++i)
	{
		param_map[params[i].mName] = params+i;
	}

	//set parameter values
	for (decomp_params::iterator iter = mCurRequest->mParams.begin(); iter != mCurRequest->mParams.end(); ++iter)
	{
		const std::string& name = iter->first;
		const LLSD& value = iter->second;

		const LLCDParam* param = param_map[name];

		if (param == NULL)
		{	//couldn't find valid parameter
			continue;
		}

		U32 ret = LLCD_OK;

		if (param->mType == LLCDParam::LLCD_FLOAT)
		{
			ret = LLConvexDecomposition::getInstance()->setParam(param->mName, (F32) value.asReal());
		}
		else if (param->mType == LLCDParam::LLCD_INTEGER ||
				 param->mType == LLCDParam::LLCD_ENUM)
		{
			ret = LLConvexDecomposition::getInstance()->setParam(param->mName, value.asInteger());
		}
		else if (param->mType == LLCDParam::LLCD_BOOLEAN)
		{
			ret = LLConvexDecomposition::getInstance()->setParam(param->mName, value.asBoolean());
		}
	}

	mCurRequest->setStatusMessage("Executing.");

	LLCDResult ret = LLCD_OK;

	if (LLConvexDecomposition::getInstance() != NULL)
	{
		ret = LLConvexDecomposition::getInstance()->executeStage(stage);
	}

	if (ret)
	{
		llwarns << "Convex Decomposition thread valid but could not execute stage " << stage << llendl;
		LLMutexLock lock(mMutex);

		mCurRequest->mHull.clear();
		mCurRequest->mHullMesh.clear();

		mCurRequest->setStatusMessage("FAIL");
		
		completeCurrent();
	}
	else
	{
		mCurRequest->setStatusMessage("Reading results");

		S32 num_hulls =0;
		if (LLConvexDecomposition::getInstance() != NULL)
		{
			num_hulls = LLConvexDecomposition::getInstance()->getNumHullsFromStage(stage);
		}
		
		{
			LLMutexLock lock(mMutex);
			mCurRequest->mHull.clear();
			mCurRequest->mHull.resize(num_hulls);

			mCurRequest->mHullMesh.clear();
			mCurRequest->mHullMesh.resize(num_hulls);
		}

		for (S32 i = 0; i < num_hulls; ++i)
		{
			std::vector<LLVector3> p;
			LLCDHull hull;
			// if LLConvexDecomposition is a stub, num_hulls should have been set to 0 above, and we should not reach this code
			LLConvexDecomposition::getInstance()->getHullFromStage(stage, i, &hull);

			const F32* v = hull.mVertexBase;

			for (S32 j = 0; j < hull.mNumVertices; ++j)
			{
				LLVector3 vert(v[0], v[1], v[2]); 
				p.push_back(vert);
				v = (F32*) (((U8*) v) + hull.mVertexStrideBytes);
			}
			
			LLCDMeshData mesh;
			// if LLConvexDecomposition is a stub, num_hulls should have been set to 0 above, and we should not reach this code
			LLConvexDecomposition::getInstance()->getMeshFromStage(stage, i, &mesh);

			get_vertex_buffer_from_mesh(mesh, mCurRequest->mHullMesh[i]);
			
			{
				LLMutexLock lock(mMutex);
				mCurRequest->mHull[i] = p;
			}
		}
	
		{
			LLMutexLock lock(mMutex);
			mCurRequest->setStatusMessage("FAIL");
			completeCurrent();						
		}
	}
}

void LLPhysicsDecomp::completeCurrent()
{
	LLMutexLock lock(mMutex);
	mCompletedQ.push(mCurRequest);
	mCurRequest = NULL;
}

void LLPhysicsDecomp::notifyCompleted()
{
	if (!mCompletedQ.empty())
	{
		LLMutexLock lock(mMutex);
		while (!mCompletedQ.empty())
		{
			Request* req = mCompletedQ.front();
			req->completed();
			mCompletedQ.pop();
		}
	}
}


void make_box(LLPhysicsDecomp::Request * request)
{
	LLVector3 min,max;
	min = request->mPositions[0];
	max = min;

	for (U32 i = 0; i < request->mPositions.size(); ++i)
	{
		update_min_max(min, max, request->mPositions[i]);
	}

	request->mHull.clear();
	
	LLModel::hull box;
	box.push_back(LLVector3(min[0],min[1],min[2]));
	box.push_back(LLVector3(max[0],min[1],min[2]));
	box.push_back(LLVector3(min[0],max[1],min[2]));
	box.push_back(LLVector3(max[0],max[1],min[2]));
	box.push_back(LLVector3(min[0],min[1],max[2]));
	box.push_back(LLVector3(max[0],min[1],max[2]));
	box.push_back(LLVector3(min[0],max[1],max[2]));
	box.push_back(LLVector3(max[0],max[1],max[2]));

	request->mHull.push_back(box);
}


void LLPhysicsDecomp::doDecompositionSingleHull()
{
	LLConvexDecomposition* decomp = LLConvexDecomposition::getInstance();

	if (decomp == NULL)
	{
		//stub. do nothing.
		return;
	}
	
	LLCDMeshData mesh;	

	setMeshData(mesh, true);

	LLCDResult ret = decomp->buildSingleHull() ;
	if(ret)
	{
		llwarns << "Could not execute decomposition stage when attempting to create single hull." << llendl;
		make_box(mCurRequest);
	}
	else
	{
		{
			LLMutexLock lock(mMutex);
			mCurRequest->mHull.clear();
			mCurRequest->mHull.resize(1);
			mCurRequest->mHullMesh.clear();
		}

		std::vector<LLVector3> p;
		LLCDHull hull;
		
		// if LLConvexDecomposition is a stub, num_hulls should have been set to 0 above, and we should not reach this code
		decomp->getSingleHull(&hull);

		const F32* v = hull.mVertexBase;

		for (S32 j = 0; j < hull.mNumVertices; ++j)
		{
			LLVector3 vert(v[0], v[1], v[2]); 
			p.push_back(vert);
			v = (F32*) (((U8*) v) + hull.mVertexStrideBytes);
		}

		{
			LLMutexLock lock(mMutex);
			mCurRequest->mHull[0] = p;
		}
	}		

	{
		completeCurrent();
		
	}
}

#ifdef ND_HASCONVEXDECOMP_TRACER

class ndDecompTracer: public ndConvexDecompositionTracer
{
	int mRefCount;

public:
	ndDecompTracer()
		: mRefCount(0)
	{
	}

	virtual ~ndDecompTracer() { }

	virtual void trace( char const *a_strMsg )
	{
		llinfos << a_strMsg << llendl;
	}

	virtual void startTraceData( char const *a_strWhat)
	{
		llinfos << a_strWhat << llendl;
	}

	virtual void traceData( char const *a_strData )
	{
		llinfos << a_strData << llendl;
	}

	virtual void endTraceData()
	{

	}

	virtual int getLevel()
	{
		return eTraceFunctions;// | eTraceData;
	}

	virtual void addref()
	{
		++mRefCount;
	}

	virtual void release()
	{
		--mRefCount;
		if( mRefCount == 0 )
			delete this;
	}
};

#endif

void LLPhysicsDecomp::run()
{
	LLConvexDecomposition* decomp = LLConvexDecomposition::getInstance();
	if (decomp == NULL)
	{
		// stub library. Set init to true so the main thread
		// doesn't wait for this to finish.
		mInited = true;
		return;
	}

#ifdef ND_HASCONVEXDECOMP_TRACER
	ndConvexDecompositionTracable *pTraceable = dynamic_cast< ndConvexDecompositionTracable* >( decomp );

	if( pTraceable )
		pTraceable->setTracer( new ndDecompTracer() );
#endif

	decomp->initThread();
	mInited = true;

	static const LLCDStageData* stages = NULL;
	static S32 num_stages = 0;
	
	if (!stages)
	{
		num_stages = decomp->getStages(&stages);
	}

	for (S32 i = 0; i < num_stages; i++)
	{
		mStageID[stages[i].mName] = i;
	}

	mSignal->lock();

	while (!mQuitting)
	{
		mSignal->wait();
		while (!mQuitting && !mRequestQ.empty())
		{
			{
				LLMutexLock lock(mMutex);
				mCurRequest = mRequestQ.front();
				mRequestQ.pop();
			}

			S32& id = *(mCurRequest->mDecompID);
			if (id == -1)
			{
				decomp->genDecomposition(id);
			}
			decomp->bindDecomposition(id);

			if (mCurRequest->mStage == "single_hull")
			{
				doDecompositionSingleHull();
			}
			else
			{
				doDecomposition();
			}		
		}
	}

	mSignal->unlock();

	decomp->quitThread();
	

	mDone = true;
}

void LLPhysicsDecomp::Request::assignData(LLModel* mdl) 
{
	if (!mdl)
	{
		return ;
	}

	U16 index_offset = 0;
	U16 tri[3] ;

	mPositions.clear();
	mIndices.clear();
	mBBox[1] = LLVector3(F32_MIN, F32_MIN, F32_MIN) ;
	mBBox[0] = LLVector3(F32_MAX, F32_MAX, F32_MAX) ;
		
	//queue up vertex positions and indices
	for (S32 i = 0; i < mdl->getNumVolumeFaces(); ++i)
	{
		const LLVolumeFace& face = mdl->getVolumeFace(i);
		if (mPositions.size() + face.mNumVertices > 65535)
		{
			continue;
		}

		for (U32 j = 0; j < (U32)face.mNumVertices; ++j)
		{
			mPositions.push_back(LLVector3(face.mPositions[j].getF32ptr()));
			for(U32 k = 0 ; k < 3 ; k++)
			{
				mBBox[0].mV[k] = llmin(mBBox[0].mV[k], mPositions[j].mV[k]) ;
				mBBox[1].mV[k] = llmax(mBBox[1].mV[k], mPositions[j].mV[k]) ;
			}
		}

		updateTriangleAreaThreshold() ;

		for (U32 j = 0; j+2 < (U32)face.mNumIndices; j += 3)
		{
			tri[0] = face.mIndices[j] + index_offset ;
			tri[1] = face.mIndices[j + 1] + index_offset ;
			tri[2] = face.mIndices[j + 2] + index_offset ;
				
			if(isValidTriangle(tri[0], tri[1], tri[2]))
			{
				mIndices.push_back(tri[0]);
				mIndices.push_back(tri[1]);
				mIndices.push_back(tri[2]);
			}
		}

		index_offset += face.mNumVertices;
	}

	return ;
}

void LLPhysicsDecomp::Request::updateTriangleAreaThreshold() 
{
	F32 range = mBBox[1].mV[0] - mBBox[0].mV[0] ;
	range = llmin(range, mBBox[1].mV[1] - mBBox[0].mV[1]) ;
	range = llmin(range, mBBox[1].mV[2] - mBBox[0].mV[2]) ;

	mTriangleAreaThreshold = llmin(0.0002f, range * 0.000002f) ;
}

//check if the triangle area is large enough to qualify for a valid triangle
bool LLPhysicsDecomp::Request::isValidTriangle(U16 idx1, U16 idx2, U16 idx3) 
{
	LLVector3 a = mPositions[idx2] - mPositions[idx1] ;
	LLVector3 b = mPositions[idx3] - mPositions[idx1] ;
	F32 c = a * b ;

	return ((a*a) * (b*b) - c * c) > mTriangleAreaThreshold ;
}

void LLPhysicsDecomp::Request::setStatusMessage(const std::string& msg)
{
	mStatusMessage = msg;
}

LLModelInstance::LLModelInstance(LLSD& data)
{
	mLocalMeshID = data["mesh_id"].asInteger();
	mLabel = data["label"].asString();
	mTransform.setValue(data["transform"]);

	for (U32 i = 0; i < (U32)data["material"].size(); ++i)
	{
		LLImportMaterial mat(data["material"][i]);
		mMaterial[mat.mBinding] = mat;
	}
}


LLSD LLModelInstance::asLLSD()
{	
	LLSD ret;

	ret["mesh_id"] = mModel->mLocalID;
	ret["label"] = mLabel;
	ret["transform"] = mTransform.getValue();
	
	U32 i = 0;
	for (std::map<std::string, LLImportMaterial>::iterator iter = mMaterial.begin(); iter != mMaterial.end(); ++iter)
	{
		ret["material"][i++] = iter->second.asLLSD();
	}

	return ret;
}

LLImportMaterial::LLImportMaterial(LLSD& data)
{
	mDiffuseMapFilename = data["diffuse"]["filename"].asString();
	mDiffuseMapLabel = data["diffuse"]["label"].asString();
	mDiffuseColor.setValue(data["diffuse"]["color"]);
	mFullbright = data["fullbright"].asBoolean();
	mBinding = data["binding"].asString();
}


LLSD LLImportMaterial::asLLSD()
{
	LLSD ret;

	ret["diffuse"]["filename"] = mDiffuseMapFilename;
	ret["diffuse"]["label"] = mDiffuseMapLabel;
	ret["diffuse"]["color"] = mDiffuseColor.getValue();
	ret["fullbright"] = mFullbright;
	ret["binding"] = mBinding;
	
	return ret;
}

void LLMeshRepository::buildPhysicsMesh(LLModel::Decomposition& decomp)
{
	decomp.mMesh.resize(decomp.mHull.size());

	for (U32 i = 0; i < decomp.mHull.size(); ++i)
	{
		LLCDHull hull;
		hull.mNumVertices = decomp.mHull[i].size();
		hull.mVertexBase = decomp.mHull[i][0].mV;
		hull.mVertexStrideBytes = 12;

		LLCDMeshData mesh;
		LLCDResult res = LLCD_OK;
		if (LLConvexDecomposition::getInstance() != NULL)
		{
			res = LLConvexDecomposition::getInstance()->getMeshFromHull(&hull, &mesh);
		}
		if (res == LLCD_OK)
		{
			get_vertex_buffer_from_mesh(mesh, decomp.mMesh[i]);
		}
	}

	if (!decomp.mBaseHull.empty() && decomp.mBaseHullMesh.empty())
	{	//get mesh for base hull
		LLCDHull hull;
		hull.mNumVertices = decomp.mBaseHull.size();
		hull.mVertexBase = decomp.mBaseHull[0].mV;
		hull.mVertexStrideBytes = 12;

		LLCDMeshData mesh;
		LLCDResult res = LLCD_OK;
		if (LLConvexDecomposition::getInstance() != NULL)
		{
			res = LLConvexDecomposition::getInstance()->getMeshFromHull(&hull, &mesh);
		}
		if (res == LLCD_OK)
		{
			get_vertex_buffer_from_mesh(mesh, decomp.mBaseHullMesh);
		}
	}
}


bool LLMeshRepository::meshUploadEnabled()
{
	LLViewerRegion *region = gAgent.getRegion();
	static const LLCachedControl<bool> mesh_enabled("MeshEnabled");
	if(mesh_enabled &&
	   region)
	{
		return region->meshUploadEnabled();
	}
	return false;
}

bool LLMeshRepository::meshRezEnabled()
{
	LLViewerRegion *region = gAgent.getRegion();
	static const LLCachedControl<bool> mesh_enabled("MeshEnabled");
	if(mesh_enabled && 
	   region)
	{
		return region->meshRezEnabled();
	}
	return false;
}
<|MERGE_RESOLUTION|>--- conflicted
+++ resolved
@@ -384,21 +384,6 @@
 		{
 			mThread->startRequest();
 		}
-<<<<<<< HEAD
-	}
-
-	~LLWholeModelFeeResponder()
-	{
-		if (mThread)
-		{
-			mThread->stopRequest();
-		}
-	}
-
-	virtual void completed(U32 status,
-						   const std::string& reason,
-						   const LLSD& content)
-=======
 	}
 
 	~LLWholeModelFeeResponder()
@@ -412,7 +397,6 @@
 	/*virtual*/ void completed(U32 status,
 							   const std::string& reason,
 							   const LLSD& content)
->>>>>>> f606477a
 	{
 		LLSD cc = content;
 		if (gSavedSettings.getS32("MeshUploadFakeErrors")&1)
@@ -478,15 +462,9 @@
 		}
 	}
 
-<<<<<<< HEAD
-	virtual void completed(U32 status,
-						   const std::string& reason,
-						   const LLSD& content)
-=======
 	/*virtual*/ void completed(U32 status,
 							   const std::string& reason,
 							   const LLSD& content)
->>>>>>> f606477a
 	{
 		LLSD cc = content;
 		if (gSavedSettings.getS32("MeshUploadFakeErrors")&2)
