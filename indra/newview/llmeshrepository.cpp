--- conflicted
+++ resolved
@@ -393,14 +393,10 @@
 			mThread->stopRequest();
 		}
 	}
-<<<<<<< HEAD
-
-	virtual void completed(U32 status,
-=======
+
 	/*virtual*/ void completed(U32 status,
->>>>>>> 3a414b21
-						   const std::string& reason,
-						   const LLSD& content)
+							   const std::string& reason,
+							   const LLSD& content)
 	{
 		LLSD cc = content;
 		if (gSavedSettings.getS32("MeshUploadFakeErrors")&1)
@@ -465,14 +461,10 @@
 			mThread->stopRequest();
 		}
 	}
-<<<<<<< HEAD
-
-	virtual void completed(U32 status,
-=======
+
 	/*virtual*/ void completed(U32 status,
->>>>>>> 3a414b21
-						   const std::string& reason,
-						   const LLSD& content)
+							   const std::string& reason,
+							   const LLSD& content)
 	{
 		LLSD cc = content;
 		if (gSavedSettings.getS32("MeshUploadFakeErrors")&2)
