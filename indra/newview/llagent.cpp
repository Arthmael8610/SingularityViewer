/** 
 * @file llagent.cpp
 * @brief LLAgent class implementation
 *
 * $LicenseInfo:firstyear=2001&license=viewergpl$
 * 
 * Copyright (c) 2001-2009, Linden Research, Inc.
 * 
 * Second Life Viewer Source Code
 * The source code in this file ("Source Code") is provided by Linden Lab
 * to you under the terms of the GNU General Public License, version 2.0
 * ("GPL"), unless you have obtained a separate licensing agreement
 * ("Other License"), formally executed by you and Linden Lab.  Terms of
 * the GPL can be found in doc/GPL-license.txt in this distribution, or
 * online at http://secondlifegrid.net/programs/open_source/licensing/gplv2
 * 
 * There are special exceptions to the terms and conditions of the GPL as
 * it is applied to this Source Code. View the full text of the exception
 * in the file doc/FLOSS-exception.txt in this software distribution, or
 * online at
 * http://secondlifegrid.net/programs/open_source/licensing/flossexception
 * 
 * By copying, modifying or distributing this software, you acknowledge
 * that you have read and understood your obligations described above,
 * and agree to abide by those obligations.
 * 
 * ALL LINDEN LAB SOURCE CODE IS PROVIDED "AS IS." LINDEN LAB MAKES NO
 * WARRANTIES, EXPRESS, IMPLIED OR OTHERWISE, REGARDING ITS ACCURACY,
 * COMPLETENESS OR PERFORMANCE.
 * $/LicenseInfo$
 */

#include "llviewerprecompiledheaders.h"

#include "stdtypes.h"
#include "stdenums.h"

#include "llagent.h" 

#include "llcamera.h"
#include "llcoordframe.h"
#include "indra_constants.h"
#include "llmath.h"
#include "llcriticaldamp.h"
#include "llfocusmgr.h"
#include "llglheaders.h"
#include "llparcel.h"
#include "llpermissions.h"
#include "llregionhandle.h"
#include "m3math.h"
#include "m4math.h"
#include "message.h"
#include "llquaternion.h"
#include "v3math.h"
#include "v4math.h"
#include "llsmoothstep.h"
#include "llsdutil.h"
//#include "vmath.h"

#include "imageids.h"
#include "llbox.h"
#include "llbutton.h"
#include "llcallingcard.h"
#include "llchatbar.h"
#include "llconsole.h"
#include "lldrawable.h"
#include "llface.h"
#include "llfirstuse.h"
#include "llfloater.h"
#include "llfloateractivespeakers.h"
#include "llfloateravatarinfo.h"
#include "llfloaterbuildoptions.h"
#include "llfloatercamera.h"
#include "llfloaterchat.h"
#include "llfloatercustomize.h"
#include "llfloaterdirectory.h"
#include "llfloatergroupinfo.h"
#include "llfloatergroups.h"
#include "llfloaterland.h"
#include "llfloatermap.h"
#include "llfloatermute.h"
#include "llfloatersnapshot.h"
#include "llfloatertools.h"
#include "llfloaterworldmap.h"
#include "llgroupmgr.h"
#include "llhomelocationresponder.h"
#include "llhudeffectlookat.h"
#include "llhudmanager.h"
#include "llinventorymodel.h"
#include "llinventoryview.h"
#include "lljoystickbutton.h"
#include "llmenugl.h"
#include "llmorphview.h"
#include "llmoveview.h"
#include "llnotify.h"
#include "llprimitive.h" //For new client id method -HgB
#include "llquantize.h"
#include "llsdutil.h"
#include "llselectmgr.h"
#include "llsky.h"
#include "llrendersphere.h"
#include "llstatusbar.h"
#include "llstartup.h"
#include "llimview.h"
#include "lltexturestats.h"
#include "lltool.h"
#include "lltoolcomp.h"
#include "lltoolfocus.h"
#include "lltoolgrab.h"
#include "lltoolmgr.h"
#include "lltoolpie.h"
#include "lltoolview.h"
#include "llui.h"			// for make_ui_sound
#include "llurldispatcher.h"
#include "llviewercamera.h"
#include "llviewerinventory.h"
#include "llviewermediafocus.h"
#include "llviewermenu.h"
#include "llviewernetwork.h"
#include "llviewerobjectlist.h"
#include "llviewerparcelmgr.h"
#include "llviewerparceloverlay.h"
#include "llviewerregion.h"
#include "llviewerstats.h"
#include "llviewerwindow.h"
#include "llviewerdisplay.h"
#include "llvoavatar.h"
#include "llvoground.h"
#include "llvosky.h"
#include "llwearable.h"
#include "llwearablelist.h"
#include "llworld.h"
#include "llworldmap.h"
#include "pipeline.h"
#include "roles_constants.h"
#include "llviewercontrol.h"
#include "llappviewer.h"
#include "llviewerjoystick.h"
#include "llfollowcam.h"

#include "llao.h"
#include "llworldmapmessage.h"
#include "llfollowcam.h"

// [RLVa:KB]
#include "rlvhandler.h"
// [/RLVa:KB]

using namespace LLVOAvatarDefines;

extern LLMenuBarGL* gMenuBarView;

//drone wandering constants
const F32 MAX_WANDER_TIME = 20.f;						// seconds
const F32 MAX_HEADING_HALF_ERROR = 0.2f;				// radians
const F32 WANDER_MAX_SLEW_RATE = 2.f * DEG_TO_RAD;		// radians / frame
const F32 WANDER_TARGET_MIN_DISTANCE = 10.f;			// meters

// Autopilot constants
const F32 AUTOPILOT_HEADING_HALF_ERROR = 10.f * DEG_TO_RAD;	// radians
const F32 AUTOPILOT_MAX_SLEW_RATE = 1.f * DEG_TO_RAD;		// radians / frame
const F32 AUTOPILOT_STOP_DISTANCE = 2.f;					// meters
const F32 AUTOPILOT_HEIGHT_ADJUST_DISTANCE = 8.f;			// meters
const F32 AUTOPILOT_MIN_TARGET_HEIGHT_OFF_GROUND = 1.f;	// meters
const F32 AUTOPILOT_MAX_TIME_NO_PROGRESS = 1.5f;		// seconds

// face editing constants
const LLVector3d FACE_EDIT_CAMERA_OFFSET(0.4f, -0.05f, 0.07f);
const LLVector3d FACE_EDIT_TARGET_OFFSET(0.f, 0.f, 0.05f);

// Mousewheel camera zoom
const F32 MIN_ZOOM_FRACTION = 0.25f;
const F32 INITIAL_ZOOM_FRACTION = 1.f;
const F32 MAX_ZOOM_FRACTION = 8.f;
const F32 METERS_PER_WHEEL_CLICK = 1.f;

const F32 MAX_TIME_DELTA = 1.f;

const F32 CAMERA_ZOOM_HALF_LIFE = 0.07f;	// seconds
const F32 FOV_ZOOM_HALF_LIFE = 0.07f;	// seconds

const F32 CAMERA_FOCUS_HALF_LIFE = 0.f;//0.02f;
const F32 CAMERA_LAG_HALF_LIFE = 0.25f;
const F32 MIN_CAMERA_LAG = 0.5f;
const F32 MAX_CAMERA_LAG = 5.f;

const F32 CAMERA_COLLIDE_EPSILON = 0.0f;
const F32 MIN_CAMERA_DISTANCE = 0.0f;
const F32 AVATAR_ZOOM_MIN_X_FACTOR = 0.0f;
const F32 AVATAR_ZOOM_MIN_Y_FACTOR = 0.0f;
const F32 AVATAR_ZOOM_MIN_Z_FACTOR = 0.0f;

const F32 MAX_CAMERA_DISTANCE_FROM_AGENT = 50.f;

const F32 MAX_CAMERA_SMOOTH_DISTANCE = 50.0f;

const F32 HEAD_BUFFER_SIZE = 0.3f;
const F32 CUSTOMIZE_AVATAR_CAMERA_ANIM_SLOP = 0.2f;

const F32 LAND_MIN_ZOOM = 0.15f;
const F32 AVATAR_MIN_ZOOM = 0.5f;
const F32 OBJECT_MIN_ZOOM = 0.02f;

const F32 APPEARANCE_MIN_ZOOM = 0.39f;
const F32 APPEARANCE_MAX_ZOOM = 8.f;

// fidget constants
const F32 MIN_FIDGET_TIME = 8.f; // seconds
const F32 MAX_FIDGET_TIME = 20.f; // seconds

const S32 MAX_NUM_CHAT_POSITIONS = 10;
const F32 GROUND_TO_AIR_CAMERA_TRANSITION_TIME = 0.5f;
const F32 GROUND_TO_AIR_CAMERA_TRANSITION_START_TIME = 0.5f;

const F32 MAX_VELOCITY_AUTO_LAND_SQUARED = 4.f * 4.f;

const F32 MAX_FOCUS_OFFSET = 20.f;

const F32 OBJECT_EXTENTS_PADDING = 0.5f;

const F32 MIN_RADIUS_ALPHA_SIZZLE = 0.5f;

const F64 CHAT_AGE_FAST_RATE = 3.0;

// The agent instance.
LLAgent gAgent;
// <edit>
LLUUID gReSitTargetID;
LLVector3 gReSitOffset;
// </edit>
//
// Statics
//

// <edit>
// For MapBlockReply funk 'cause I dunno what I'm doing
BOOL LLAgent::lure_show = FALSE;
std::string LLAgent::lure_name;
LLVector3d LLAgent::lure_posglobal;
U16 LLAgent::lure_global_x;
U16 LLAgent::lure_global_y;
int LLAgent::lure_x;
int LLAgent::lure_y;
int LLAgent::lure_z;
std::string LLAgent::lure_maturity;

// </edit>

BOOL LLAgent::exlPhantom = 0;
BOOL LLAgent::mForceTPose = 0;
LLVector3 LLAgent::exlStartMeasurePoint = LLVector3::zero;
LLVector3 LLAgent::exlEndMeasurePoint = LLVector3::zero;

const F32 LLAgent::TYPING_TIMEOUT_SECS = 5.f;

std::map<std::string, std::string> LLAgent::sTeleportErrorMessages;
std::map<std::string, std::string> LLAgent::sTeleportProgressMessages;

class LLAgentFriendObserver : public LLFriendObserver
{
public:
	LLAgentFriendObserver() {}
	virtual ~LLAgentFriendObserver() {}
	virtual void changed(U32 mask);
};

void LLAgentFriendObserver::changed(U32 mask)
{
	// if there's a change we're interested in.
	if((mask & (LLFriendObserver::POWERS)) != 0)
	{
		gAgent.friendsChanged();
	}
}

// ************************************************************
// Enabled this definition to compile a 'hacked' viewer that
// locally believes the end user has godlike powers.
// #define HACKED_GODLIKE_VIEWER
// For a toggled version, see viewer.h for the
// TOGGLE_HACKED_GODLIKE_VIEWER define, instead.
// ************************************************************

// Constructors and Destructors

// JC - Please try to make this order match the order in the header
// file.  Otherwise it's hard to find variables that aren't initialized.
//-----------------------------------------------------------------------------
// LLAgent()
//-----------------------------------------------------------------------------
LLAgent::LLAgent() :
	mDrawDistance( DEFAULT_FAR_PLANE ),

	mGroupPowers(0),
	mHideGroupTitle(FALSE),
	mGroupID(),

	mMapOriginX(0.F),
	mMapOriginY(0.F),
	mMapWidth(0),
	mMapHeight(0),

	mLookAt(NULL),
	mPointAt(NULL),

	mHUDTargetZoom(1.f),
	mHUDCurZoom(1.f),
	mInitialized(FALSE),
	mNumPendingQueries(0),
	mActiveCacheQueries(NULL),
	mForceMouselook(FALSE),

	mDoubleTapRunTimer(),
	mDoubleTapRunMode(DOUBLETAP_NONE),

	mbAlwaysRun(false),
	mbRunning(false),

	mAgentAccess(gSavedSettings),
	mTeleportState( TELEPORT_NONE ),
	mRegionp(NULL),

	mAgentOriginGlobal(),
	mPositionGlobal(),

	mDistanceTraveled(0.F),
	mLastPositionGlobal(LLVector3d::zero),

	mAvatarObject(NULL),

	mRenderState(0),
	mTypingTimer(),

	mCameraMode( CAMERA_MODE_THIRD_PERSON ),
	mLastCameraMode( CAMERA_MODE_THIRD_PERSON ),
	mViewsPushed(FALSE),

	mCustomAnim(FALSE),
	mShowAvatar(TRUE),
	mCameraAnimating( FALSE ),
	mAnimationCameraStartGlobal(),
	mAnimationFocusStartGlobal(),
	mAnimationTimer(),
	mAnimationDuration(0.33f),
	
	mCameraFOVZoomFactor(0.f),
	mCameraCurrentFOVZoomFactor(0.f),
	mCameraFocusOffset(),
	mCameraFOVDefault(DEFAULT_FIELD_OF_VIEW),

	mCameraOffsetDefault(),
	mCameraCollidePlane(),

	mCurrentCameraDistance(2.f),		// meters, set in init()
	mTargetCameraDistance(2.f),
	mCameraZoomFraction(1.f),			// deprecated
	mThirdPersonHeadOffset(0.f, 0.f, 1.f),
	mSitCameraEnabled(FALSE),
	mCameraSmoothingLastPositionGlobal(),
	mCameraSmoothingLastPositionAgent(),
	mCameraSmoothingStop(FALSE),

	mCameraUpVector(LLVector3::z_axis), // default is straight up

	mFocusOnAvatar(TRUE),
	mFocusGlobal(),
	mFocusTargetGlobal(),
	mFocusObject(NULL),
	mFocusObjectDist(0.f),
	mFocusObjectOffset(),
	mFocusDotRadius( 0.1f ),			// meters
	mTrackFocusObject(TRUE),
	mUIOffset(0.f),

	mFrameAgent(),

	mIsBusy(FALSE),

	mAtKey(0), // Either 1, 0, or -1... indicates that movement-key is pressed
	mWalkKey(0), // like AtKey, but causes less forward thrust
	mLeftKey(0),
	mUpKey(0),
	mYawKey(0.f),
	mPitchKey(0),

	mOrbitLeftKey(0.f),
	mOrbitRightKey(0.f),
	mOrbitUpKey(0.f),
	mOrbitDownKey(0.f),
	mOrbitInKey(0.f),
	mOrbitOutKey(0.f),

	mPanUpKey(0.f),
	mPanDownKey(0.f),
	mPanLeftKey(0.f),
	mPanRightKey(0.f),
	mPanInKey(0.f),
	mPanOutKey(0.f),

	mControlFlags(0x00000000),
	mbFlagsDirty(FALSE),
	mbFlagsNeedReset(FALSE),

	mbJump(FALSE),

	mAutoPilot(FALSE),
	mAutoPilotFlyOnStop(FALSE),
	mAutoPilotTargetGlobal(),
	mAutoPilotStopDistance(1.f),
	mAutoPilotUseRotation(FALSE),
	mAutoPilotTargetFacing(LLVector3::zero),
	mAutoPilotTargetDist(0.f),
	mAutoPilotNoProgressFrameCount(0),
	mAutoPilotRotationThreshold(0.f),
	mAutoPilotFinishedCallback(NULL),
	mAutoPilotCallbackData(NULL),
	
	mCapabilities(),

	mEffectColor(0.f, 1.f, 1.f, 1.f),

	mHaveHomePosition(FALSE),
	mHomeRegionHandle( 0 ),
	mNearChatRadius(CHAT_NORMAL_RADIUS / 2.f),

	mNextFidgetTime(0.f),
	mCurrentFidget(0),
	mFirstLogin(FALSE),
	mGenderChosen(FALSE),

	mAgentWearablesUpdateSerialNum(0),
	mWearablesLoaded(FALSE),
	mTextureCacheQueryID(0),
	mAppearanceSerialNum(0),
	mbTeleportKeepsLookAt(false)
{
	U32 i;
	for (i = 0; i < TOTAL_CONTROLS; i++)
	{
		mControlsTakenCount[i] = 0;
		mControlsTakenPassedOnCount[i] = 0;
	}

	mActiveCacheQueries = new S32[BAKED_NUM_INDICES];
	for (i = 0; i < (U32)BAKED_NUM_INDICES; i++)
	{
		mActiveCacheQueries[i] = 0;
	}

	mFollowCam.setMaxCameraDistantFromSubject( MAX_CAMERA_DISTANCE_FROM_AGENT );
}

// Requires gSavedSettings to be initialized.
//-----------------------------------------------------------------------------
// init()
//-----------------------------------------------------------------------------
void LLAgent::init()
{
	mDrawDistance = gSavedSettings.getF32("RenderFarClip");

	// *Note: this is where LLViewerCamera::getInstance() used to be constructed.

	LLViewerCamera::getInstance()->setView(DEFAULT_FIELD_OF_VIEW);
	// Leave at 0.1 meters until we have real near clip management
	LLViewerCamera::getInstance()->setNear(0.1f);
	LLViewerCamera::getInstance()->setFar(mDrawDistance);			// if you want to change camera settings, do so in camera.h
	LLViewerCamera::getInstance()->setAspect( gViewerWindow->getDisplayAspectRatio() );		// default, overridden in LLViewerWindow::reshape
	LLViewerCamera::getInstance()->setViewHeightInPixels(768);			// default, overridden in LLViewerWindow::reshape

	setFlying( gSavedSettings.getBOOL("FlyingAtExit") );

	mCameraFocusOffsetTarget = LLVector4(gSavedSettings.getVector3("CameraOffsetBuild"));
	mCameraOffsetDefault = gSavedSettings.getVector3("CameraOffsetDefault");
	mCameraCollidePlane.clearVec();
	mCurrentCameraDistance = mCameraOffsetDefault.magVec() * gSavedSettings.getF32("CameraOffsetScale");
	mTargetCameraDistance = mCurrentCameraDistance;
	mCameraZoomFraction = 1.f;
	mTrackFocusObject = gSavedSettings.getBOOL("TrackFocusObject");

//	LLDebugVarMessageBox::show("Camera Lag", &CAMERA_FOCUS_HALF_LIFE, 0.5f, 0.01f);

	mEffectColor = gSavedSettings.getColor4("EffectColor");
	
	mInitialized = TRUE;
}

//-----------------------------------------------------------------------------
// cleanup()
//-----------------------------------------------------------------------------
void LLAgent::cleanup()
{
	setSitCamera(LLUUID::null);
	mAvatarObject = NULL;
	if(mLookAt)
	{
		mLookAt->markDead() ;
		mLookAt = NULL;
	}
	if(mPointAt)
	{
		mPointAt->markDead() ;
		mPointAt = NULL;
	}
	mRegionp = NULL;
	setFocusObject(NULL);
}

//-----------------------------------------------------------------------------
// LLAgent()
//-----------------------------------------------------------------------------
LLAgent::~LLAgent()
{
	cleanup();

	delete [] mActiveCacheQueries;
	mActiveCacheQueries = NULL;

	// *Note: this is where LLViewerCamera::getInstance() used to be deleted.
}

// Change camera back to third person, stop the autopilot,
// deselect stuff, etc.
//-----------------------------------------------------------------------------
// resetView()
//-----------------------------------------------------------------------------
void LLAgent::resetView(BOOL reset_camera, BOOL change_camera)
{
	if (mAutoPilot)
	{
		stopAutoPilot(TRUE);
	}

	if (!gNoRender)
	{
		LLSelectMgr::getInstance()->unhighlightAll();

		// By popular request, keep land selection while walking around. JC
		// LLViewerParcelMgr::getInstance()->deselectLand();

		// force deselect when walking and attachment is selected
		// this is so people don't wig out when their avatar moves without animating
		if (LLSelectMgr::getInstance()->getSelection()->isAttachment())
		{
			LLSelectMgr::getInstance()->deselectAll();
		}

		// Hide all popup menus
		gMenuHolder->hideMenus();
	}

<<<<<<< HEAD
	static LLCachedControl<bool> freeze_time("FreezeTime",false);
=======
	static const LLCachedControl<bool> freeze_time("FreezeTime",false);
>>>>>>> f3578422
	if (change_camera && !freeze_time)
	{
		changeCameraToDefault();
		
		if (LLViewerJoystick::getInstance()->getOverrideCamera())
		{
			handle_toggle_flycam();
		}

		// reset avatar mode from eventual residual motion
		if (LLToolMgr::getInstance()->inBuildMode())
		{
			LLViewerJoystick::getInstance()->moveAvatar(true);
		}

		gFloaterTools->close();
		
		gViewerWindow->showCursor();

		// Switch back to basic toolset
		LLToolMgr::getInstance()->setCurrentToolset(gBasicToolset);
	}

	if (reset_camera && !freeze_time)
	{
		if (!gViewerWindow->getLeftMouseDown() && cameraThirdPerson())
		{
			// leaving mouse-steer mode
			LLVector3 agent_at_axis = getAtAxis();
			agent_at_axis -= projected_vec(agent_at_axis, getReferenceUpVector());
			agent_at_axis.normalize();
			gAgent.resetAxes(lerp(getAtAxis(), agent_at_axis, LLCriticalDamp::getInterpolant(0.3f)));
		}

		setFocusOnAvatar(TRUE, ANIMATE);
	}

	mHUDTargetZoom = 1.f;
}

// Handle any actions that need to be performed when the main app gains focus
// (such as through alt-tab).
//-----------------------------------------------------------------------------
// onAppFocusGained()
//-----------------------------------------------------------------------------
void LLAgent::onAppFocusGained()
{
	if (CAMERA_MODE_MOUSELOOK == mCameraMode)
	{
		changeCameraToDefault();
		LLToolMgr::getInstance()->clearSavedTool();
	}
}


void LLAgent::ageChat()
{
	if (mAvatarObject.notNull())
	{
		// get amount of time since I last chatted
		F64 elapsed_time = (F64)mAvatarObject->mChatTimer.getElapsedTimeF32();
		// add in frame time * 3 (so it ages 4x)
		mAvatarObject->mChatTimer.setAge(elapsed_time + (F64)gFrameDTClamped * (CHAT_AGE_FAST_RATE - 1.0));
	}
}

// Allow camera to be moved somewhere other than behind avatar.
//-----------------------------------------------------------------------------
// unlockView()
//-----------------------------------------------------------------------------
void LLAgent::unlockView()
{
	if (getFocusOnAvatar())
	{
		if (mAvatarObject.notNull())
		{
			setFocusGlobal( LLVector3d::zero, mAvatarObject->mID );
		}
		setFocusOnAvatar(FALSE, FALSE);	// no animation
	}
}


//-----------------------------------------------------------------------------
// moveAt()
//-----------------------------------------------------------------------------
void LLAgent::moveAt(S32 direction, bool reset)
{
	// age chat timer so it fades more quickly when you are intentionally moving
	ageChat();

	setKey(direction, mAtKey);

	if (direction > 0)
	{
		setControlFlags(AGENT_CONTROL_AT_POS | AGENT_CONTROL_FAST_AT);
	}
	else if (direction < 0)
	{
		setControlFlags(AGENT_CONTROL_AT_NEG | AGENT_CONTROL_FAST_AT);
	}

	if (reset)
	{
		resetView();
	}
}

//-----------------------------------------------------------------------------
// moveAtNudge()
//-----------------------------------------------------------------------------
void LLAgent::moveAtNudge(S32 direction)
{
	// age chat timer so it fades more quickly when you are intentionally moving
	ageChat();

	setKey(direction, mWalkKey);

	if (direction > 0)
	{
		setControlFlags(AGENT_CONTROL_NUDGE_AT_POS);
	}
	else if (direction < 0)
	{
		setControlFlags(AGENT_CONTROL_NUDGE_AT_NEG);
	}

	resetView();
}

//-----------------------------------------------------------------------------
// moveLeft()
//-----------------------------------------------------------------------------
void LLAgent::moveLeft(S32 direction)
{
	// age chat timer so it fades more quickly when you are intentionally moving
	ageChat();

	setKey(direction, mLeftKey);

	if (direction > 0)
	{
		setControlFlags(AGENT_CONTROL_LEFT_POS | AGENT_CONTROL_FAST_LEFT);
	}
	else if (direction < 0)
	{
		setControlFlags(AGENT_CONTROL_LEFT_NEG | AGENT_CONTROL_FAST_LEFT);
	}

	resetView();
}

//-----------------------------------------------------------------------------
// moveLeftNudge()
//-----------------------------------------------------------------------------
void LLAgent::moveLeftNudge(S32 direction)
{
	// age chat timer so it fades more quickly when you are intentionally moving
	ageChat();

	setKey(direction, mLeftKey);

	if (direction > 0)
	{
		setControlFlags(AGENT_CONTROL_NUDGE_LEFT_POS);
	}
	else if (direction < 0)
	{
		setControlFlags(AGENT_CONTROL_NUDGE_LEFT_NEG);
	}

	resetView();
}

//-----------------------------------------------------------------------------
// moveUp()
//-----------------------------------------------------------------------------
void LLAgent::moveUp(S32 direction)
{
	// age chat timer so it fades more quickly when you are intentionally moving
	ageChat();

	setKey(direction, mUpKey);

	if (direction > 0)
	{
		setControlFlags(AGENT_CONTROL_UP_POS | AGENT_CONTROL_FAST_UP);
	}
	else if (direction < 0)
	{
		setControlFlags(AGENT_CONTROL_UP_NEG | AGENT_CONTROL_FAST_UP);
	}

	resetView();
}

//-----------------------------------------------------------------------------
// moveYaw()
//-----------------------------------------------------------------------------
void LLAgent::moveYaw(F32 mag, bool reset_view)
{
	mYawKey = mag;

	if (mag > 0)
	{
		setControlFlags(AGENT_CONTROL_YAW_POS);
	}
	else if (mag < 0)
	{
		setControlFlags(AGENT_CONTROL_YAW_NEG);
	}

    if (reset_view)
	{
        resetView();
	}
}

//-----------------------------------------------------------------------------
// movePitch()
//-----------------------------------------------------------------------------
void LLAgent::movePitch(S32 direction)
{
	setKey(direction, mPitchKey);

	if (direction > 0)
	{
		setControlFlags(AGENT_CONTROL_PITCH_POS );
	}
	else if (direction < 0)
	{
		setControlFlags(AGENT_CONTROL_PITCH_NEG);
	}
}


// Does this parcel allow you to fly?
BOOL LLAgent::canFly()
{
// [RLVa:KB] - Checked: 2009-07-05 (RLVa-1.0.0c)
	if (gRlvHandler.hasBehaviour(RLV_BHVR_FLY)) return FALSE;
// [/RLVa:KB]
	if (isGodlike()) return TRUE;

	// <edit>
<<<<<<< HEAD
	static LLCachedControl<bool> ascent_fly_always_enabled("AscentFlyAlwaysEnabled",false);
=======
	static const LLCachedControl<bool> ascent_fly_always_enabled("AscentFlyAlwaysEnabled",false);
>>>>>>> f3578422
	if(ascent_fly_always_enabled) 
		return TRUE;
	// </edit>

	LLViewerRegion* regionp = getRegion();
	if (regionp && regionp->getBlockFly()) return FALSE;
	
	LLParcel* parcel = LLViewerParcelMgr::getInstance()->getAgentParcel();
	if (!parcel) return FALSE;

	// Allow owners to fly on their own land.
	if (LLViewerParcelMgr::isParcelOwnedByAgent(parcel, GP_LAND_ALLOW_FLY))
	{
		return TRUE;
	}

	return parcel->getAllowFly();
}

// Better Set Phantom options ~Charbl
void LLAgent::setPhantom(BOOL phantom)
{
	exlPhantom = phantom;
}

BOOL LLAgent::getPhantom()
{
	return exlPhantom;
}

void LLAgent::resetClientTag()
{
	if (!mAvatarObject.isNull())
	{
		llinfos << "Resetting mClientTag." << llendl;
		mAvatarObject->mClientTag = "";
	}
}
//

//-----------------------------------------------------------------------------
// setFlying()
//-----------------------------------------------------------------------------
void LLAgent::setFlying(BOOL fly)
{
	if (mAvatarObject.notNull())
	{
		if(mAvatarObject->mSignaledAnimations.find(ANIM_AGENT_STANDUP) != mAvatarObject->mSignaledAnimations.end())
		{
			return;
		}

		// don't allow taking off while sitting
		if (fly && mAvatarObject->mIsSitting)
		{
			return;
		}
	}

	if (fly)
	{
// [RLVa:KB] - Checked: 2009-07-05 (RLVa-1.0.0c)
		if (gRlvHandler.hasBehaviour(RLV_BHVR_FLY))
		{
			return;
		}
// [/RLVa:KB]

		BOOL was_flying = getFlying();
		if (!canFly() && !was_flying)
		{
			// parcel doesn't let you start fly
			// gods can always fly
			// and it's OK if you're already flying
			make_ui_sound("UISndBadKeystroke");
			return;
		}
		if( !was_flying )
		{
			LLViewerStats::getInstance()->incStat(LLViewerStats::ST_FLY_COUNT);
		}
		setControlFlags(AGENT_CONTROL_FLY);
		gSavedSettings.setBOOL("FlyBtnState", TRUE);
	}
	else
	{
		clearControlFlags(AGENT_CONTROL_FLY);
		gSavedSettings.setBOOL("FlyBtnState", FALSE);
	}
	mbFlagsDirty = TRUE;
}


// UI based mechanism of setting fly state
//-----------------------------------------------------------------------------
// toggleFlying()
//-----------------------------------------------------------------------------
void LLAgent::toggleFlying()
{
	BOOL fly = !(mControlFlags & AGENT_CONTROL_FLY);

	setFlying( fly );
	resetView();
}

void LLAgent::togglePhantom()
{
	BOOL phan = !(exlPhantom);

	setPhantom( phan );
}

void LLAgent::toggleTPosed()
{
	BOOL posed = !(mForceTPose);

	setTPosed(posed);
}


//-----------------------------------------------------------------------------
// setRegion()
//-----------------------------------------------------------------------------
void LLAgent::setRegion(LLViewerRegion *regionp)
{
	llassert(regionp);
	if (mRegionp != regionp)
	{
		// std::string host_name;
		// host_name = regionp->getHost().getHostName();

		std::string ip = regionp->getHost().getString();
		llinfos << "Moving agent into region: " << regionp->getName()
				<< " located at " << ip << llendl;
		if (mRegionp)
		{
			// We've changed regions, we're now going to change our agent coordinate frame.
			mAgentOriginGlobal = regionp->getOriginGlobal();
			LLVector3d agent_offset_global = mRegionp->getOriginGlobal();

			LLVector3 delta;
			delta.setVec(regionp->getOriginGlobal() - mRegionp->getOriginGlobal());

			setPositionAgent(getPositionAgent() - delta);

			LLVector3 camera_position_agent = LLViewerCamera::getInstance()->getOrigin();
			LLViewerCamera::getInstance()->setOrigin(camera_position_agent - delta);

			// Update all of the regions.
			LLWorld::getInstance()->updateAgentOffset(agent_offset_global);

			// Hack to keep sky in the agent's region, otherwise it may get deleted - DJS 08/02/02
			// *TODO: possibly refactor into gSky->setAgentRegion(regionp)? -Brad
			if (gSky.mVOSkyp)
			{
				gSky.mVOSkyp->setRegion(regionp);
			}
			if (gSky.mVOGroundp)
			{
				gSky.mVOGroundp->setRegion(regionp);
			}

		}
		else
		{
			// First time initialization.
			// We've changed regions, we're now going to change our agent coordinate frame.
			mAgentOriginGlobal = regionp->getOriginGlobal();

			LLVector3 delta;
			delta.setVec(regionp->getOriginGlobal());

			setPositionAgent(getPositionAgent() - delta);
			LLVector3 camera_position_agent = LLViewerCamera::getInstance()->getOrigin();
			LLViewerCamera::getInstance()->setOrigin(camera_position_agent - delta);

			// Update all of the regions.
			LLWorld::getInstance()->updateAgentOffset(mAgentOriginGlobal);
		}
	}
	mRegionp = regionp;

	// Must shift hole-covering water object locations because local
	// coordinate frame changed.
	LLWorld::getInstance()->updateWaterObjects();

	// keep a list of regions we've been too
	// this is just an interesting stat, logged at the dataserver
	// we could trake this at the dataserver side, but that's harder
	U64 handle = regionp->getHandle();
	mRegionsVisited.insert(handle);

	LLSelectMgr::getInstance()->updateSelectionCenter();
}


//-----------------------------------------------------------------------------
// getRegion()
//-----------------------------------------------------------------------------
LLViewerRegion *LLAgent::getRegion() const
{
	return mRegionp;
}


const LLHost& LLAgent::getRegionHost() const
{
	if (mRegionp)
	{
		return mRegionp->getHost();
	}
	else
	{
		return LLHost::invalid;
	}
}

//-----------------------------------------------------------------------------
// getSLURL()
// returns empty() if getRegion() == NULL
//-----------------------------------------------------------------------------
std::string LLAgent::getSLURL() const
{
	std::string slurl;
	LLViewerRegion *regionp = getRegion();
	if (regionp)
	{
		LLVector3d agentPos = getPositionGlobal();
		S32 x = llround( (F32)fmod( agentPos.mdV[VX], (F64)REGION_WIDTH_METERS ) );
		S32 y = llround( (F32)fmod( agentPos.mdV[VY], (F64)REGION_WIDTH_METERS ) );
		S32 z = llround( (F32)agentPos.mdV[VZ] );
		slurl = LLURLDispatcher::buildSLURL(regionp->getName(), x, y, z);
	}
	return slurl;
}

//-----------------------------------------------------------------------------
// inPrelude()
//-----------------------------------------------------------------------------
BOOL LLAgent::inPrelude()
{
	return mRegionp && mRegionp->isPrelude();
}


//-----------------------------------------------------------------------------
// canManageEstate()
//-----------------------------------------------------------------------------

BOOL LLAgent::canManageEstate() const
{
	return mRegionp && mRegionp->canManageEstate();
}

//-----------------------------------------------------------------------------
// sendMessage()
//-----------------------------------------------------------------------------
void LLAgent::sendMessage()
{
	if (gDisconnected)
	{
		llwarns << "Trying to send message when disconnected!" << llendl;
		return;
	}
	if (!mRegionp)
	{
		llerrs << "No region for agent yet!" << llendl;
	}
	gMessageSystem->sendMessage(mRegionp->getHost());
}


//-----------------------------------------------------------------------------
// sendReliableMessage()
//-----------------------------------------------------------------------------
void LLAgent::sendReliableMessage()
{
	if (gDisconnected)
	{
		lldebugs << "Trying to send message when disconnected!" << llendl;
		return;
	}
	if (!mRegionp)
	{
		lldebugs << "LLAgent::sendReliableMessage No region for agent yet, not sending message!" << llendl;
		return;
	}
	gMessageSystem->sendReliable(mRegionp->getHost());
}

//-----------------------------------------------------------------------------
// getVelocity()
//-----------------------------------------------------------------------------
LLVector3 LLAgent::getVelocity() const
{
	if (mAvatarObject.notNull())
	{
		return mAvatarObject->getVelocity();
	}
	else
	{
		return LLVector3::zero;
	}
}


//-----------------------------------------------------------------------------
// setPositionAgent()
//-----------------------------------------------------------------------------
void LLAgent::setPositionAgent(const LLVector3 &pos_agent)
{
	if (!pos_agent.isFinite())
	{
		llerrs << "setPositionAgent is not a number" << llendl;
	}

	if (mAvatarObject.notNull() && mAvatarObject->getParent())
	{
		LLVector3 pos_agent_sitting;
		LLVector3d pos_agent_d;
		LLViewerObject *parent = (LLViewerObject*)mAvatarObject->getParent();

		pos_agent_sitting = mAvatarObject->getPosition() * parent->getRotation() + parent->getPositionAgent();
		pos_agent_d.setVec(pos_agent_sitting);

		mFrameAgent.setOrigin(pos_agent_sitting);
		mPositionGlobal = pos_agent_d + mAgentOriginGlobal;
	}
	else
	{
		mFrameAgent.setOrigin(pos_agent);

		LLVector3d pos_agent_d;
		pos_agent_d.setVec(pos_agent);
		mPositionGlobal = pos_agent_d + mAgentOriginGlobal;
	}
}

//-----------------------------------------------------------------------------
// slamLookAt()
//-----------------------------------------------------------------------------
void LLAgent::slamLookAt(const LLVector3 &look_at)
{
	LLVector3 look_at_norm = look_at;
	look_at_norm.mV[VZ] = 0.f;
	look_at_norm.normalize();
	resetAxes(look_at_norm);
}

//-----------------------------------------------------------------------------
// getPositionGlobal()
//-----------------------------------------------------------------------------
const LLVector3d &LLAgent::getPositionGlobal() const
{
	if (mAvatarObject.notNull() && !mAvatarObject->mDrawable.isNull())
	{
		mPositionGlobal = getPosGlobalFromAgent(mAvatarObject->getRenderPosition());
	}
	else
	{
		mPositionGlobal = getPosGlobalFromAgent(mFrameAgent.getOrigin());
	}

	return mPositionGlobal;
}

//-----------------------------------------------------------------------------
// getPositionAgent()
//-----------------------------------------------------------------------------
const LLVector3 &LLAgent::getPositionAgent()
{
	if(mAvatarObject.notNull() && !mAvatarObject->mDrawable.isNull())
	{
		mFrameAgent.setOrigin(mAvatarObject->getRenderPosition());	
	}

	return mFrameAgent.getOrigin();
}

//-----------------------------------------------------------------------------
// getRegionsVisited()
//-----------------------------------------------------------------------------
S32 LLAgent::getRegionsVisited() const
{
	return mRegionsVisited.size();
}

//-----------------------------------------------------------------------------
// getDistanceTraveled()
//-----------------------------------------------------------------------------
F64 LLAgent::getDistanceTraveled() const
{
	return mDistanceTraveled;
}


//-----------------------------------------------------------------------------
// getPosAgentFromGlobal()
//-----------------------------------------------------------------------------
LLVector3 LLAgent::getPosAgentFromGlobal(const LLVector3d &pos_global) const
{
	LLVector3 pos_agent;
	pos_agent.setVec(pos_global - mAgentOriginGlobal);
	return pos_agent;
}


//-----------------------------------------------------------------------------
// getPosGlobalFromAgent()
//-----------------------------------------------------------------------------
LLVector3d LLAgent::getPosGlobalFromAgent(const LLVector3 &pos_agent) const
{
	LLVector3d pos_agent_d;
	pos_agent_d.setVec(pos_agent);
	return pos_agent_d + mAgentOriginGlobal;
}


//-----------------------------------------------------------------------------
// resetAxes()
//-----------------------------------------------------------------------------
void LLAgent::resetAxes()
{
	mFrameAgent.resetAxes();
}


// Copied from LLCamera::setOriginAndLookAt
// Look_at must be unit vector
//-----------------------------------------------------------------------------
// resetAxes()
//-----------------------------------------------------------------------------
void LLAgent::resetAxes(const LLVector3 &look_at)
{
	LLVector3	skyward = getReferenceUpVector();

	// if look_at has zero length, fail
	// if look_at and skyward are parallel, fail
	//
	// Test both of these conditions with a cross product.
	LLVector3 cross(look_at % skyward);
	if (cross.isNull())
	{
		llinfos << "LLAgent::resetAxes cross-product is zero" << llendl;
		return;
	}

	// Make sure look_at and skyward are not parallel
	// and neither are zero length
	LLVector3 left(skyward % look_at);
	LLVector3 up(look_at % left);

	mFrameAgent.setAxes(look_at, left, up);
}


//-----------------------------------------------------------------------------
// rotate()
//-----------------------------------------------------------------------------
void LLAgent::rotate(F32 angle, const LLVector3 &axis) 
{ 
	mFrameAgent.rotate(angle, axis); 
}


//-----------------------------------------------------------------------------
// rotate()
//-----------------------------------------------------------------------------
void LLAgent::rotate(F32 angle, F32 x, F32 y, F32 z) 
{ 
	mFrameAgent.rotate(angle, x, y, z); 
}


//-----------------------------------------------------------------------------
// rotate()
//-----------------------------------------------------------------------------
void LLAgent::rotate(const LLMatrix3 &matrix) 
{ 
	mFrameAgent.rotate(matrix); 
}


//-----------------------------------------------------------------------------
// rotate()
//-----------------------------------------------------------------------------
void LLAgent::rotate(const LLQuaternion &quaternion) 
{ 
	mFrameAgent.rotate(quaternion); 
}


//-----------------------------------------------------------------------------
// getReferenceUpVector()
//-----------------------------------------------------------------------------
LLVector3 LLAgent::getReferenceUpVector()
{
	// this vector is in the coordinate frame of the avatar's parent object, or the world if none
	LLVector3 up_vector = LLVector3::z_axis;
	if (mAvatarObject.notNull() && 
		mAvatarObject->getParent() &&
		mAvatarObject->mDrawable.notNull())
	{
		U32 camera_mode = mCameraAnimating ? mLastCameraMode : mCameraMode;
		// and in third person...
		if (camera_mode == CAMERA_MODE_THIRD_PERSON)
		{
			// make the up vector point to the absolute +z axis
			up_vector = up_vector * ~((LLViewerObject*)mAvatarObject->getParent())->getRenderRotation();
		}
		else if (camera_mode == CAMERA_MODE_MOUSELOOK)
		{
			// make the up vector point to the avatar's +z axis
			up_vector = up_vector * mAvatarObject->mDrawable->getRotation();
		}
	}

	return up_vector;
}


// Radians, positive is forward into ground
//-----------------------------------------------------------------------------
// pitch()
//-----------------------------------------------------------------------------
void LLAgent::pitch(F32 angle)
{
	// don't let user pitch if pointed almost all the way down or up
	mFrameAgent.pitch(clampPitchToLimits(angle));
}


// Radians, positive is forward into ground
//-----------------------------------------------------------------------------
// clampPitchToLimits()
//-----------------------------------------------------------------------------
F32 LLAgent::clampPitchToLimits(F32 angle)
{
	// A dot B = mag(A) * mag(B) * cos(angle between A and B)
	// so... cos(angle between A and B) = A dot B / mag(A) / mag(B)
	//                                  = A dot B for unit vectors

	LLVector3 skyward = getReferenceUpVector();

	F32			look_down_limit;
	F32			look_up_limit = 10.f * DEG_TO_RAD;

	F32 angle_from_skyward = acos( mFrameAgent.getAtAxis() * skyward );

	if (mAvatarObject.notNull() && mAvatarObject->mIsSitting)
	{
		look_down_limit = 130.f * DEG_TO_RAD;
	}
	else
	{
		look_down_limit = 170.f * DEG_TO_RAD;
	}

	// clamp pitch to limits
	if ((angle >= 0.f) && (angle_from_skyward + angle > look_down_limit))
	{
		angle = look_down_limit - angle_from_skyward;
	}
	else if ((angle < 0.f) && (angle_from_skyward + angle < look_up_limit))
	{
		angle = look_up_limit - angle_from_skyward;
	}
   
    return angle;
}


//-----------------------------------------------------------------------------
// roll()
//-----------------------------------------------------------------------------
void LLAgent::roll(F32 angle)
{
	mFrameAgent.roll(angle);
}


//-----------------------------------------------------------------------------
// yaw()
//-----------------------------------------------------------------------------
void LLAgent::yaw(F32 angle)
{
	if (!rotateGrabbed())
	{
		mFrameAgent.rotate(angle, getReferenceUpVector());
	}
}


// Returns a quat that represents the rotation of the agent in the absolute frame
//-----------------------------------------------------------------------------
// getQuat()
//-----------------------------------------------------------------------------
LLQuaternion LLAgent::getQuat() const
{
	return mFrameAgent.getQuaternion();
}


//-----------------------------------------------------------------------------
// calcFocusOffset()
//-----------------------------------------------------------------------------
LLVector3 LLAgent::calcFocusOffset(LLViewerObject *object, LLVector3 original_focus_point, S32 x, S32 y)
{
	LLMatrix4 obj_matrix = object->getRenderMatrix();
	LLQuaternion obj_rot = object->getRenderRotation();
	LLVector3 obj_pos = object->getRenderPosition();

	BOOL is_avatar = object->isAvatar();
	// if is avatar - don't do any funk heuristics to position the focal point
	// see DEV-30589
	if (is_avatar)
	{
		return original_focus_point - obj_pos;
	}

	
	LLQuaternion inv_obj_rot = ~obj_rot; // get inverse of rotation
	LLVector3 object_extents = object->getScale();
	// make sure they object extents are non-zero
	object_extents.clamp(0.001f, F32_MAX);

	// obj_to_cam_ray is unit vector pointing from object center to camera, in the coordinate frame of the object
	LLVector3 obj_to_cam_ray = obj_pos - LLViewerCamera::getInstance()->getOrigin();
	obj_to_cam_ray.rotVec(inv_obj_rot);
	obj_to_cam_ray.normalize();

	// obj_to_cam_ray_proportions are the (positive) ratios of 
	// the obj_to_cam_ray x,y,z components with the x,y,z object dimensions.
	LLVector3 obj_to_cam_ray_proportions;
	obj_to_cam_ray_proportions.mV[VX] = llabs(obj_to_cam_ray.mV[VX] / object_extents.mV[VX]);
	obj_to_cam_ray_proportions.mV[VY] = llabs(obj_to_cam_ray.mV[VY] / object_extents.mV[VY]);
	obj_to_cam_ray_proportions.mV[VZ] = llabs(obj_to_cam_ray.mV[VZ] / object_extents.mV[VZ]);

	// find the largest ratio stored in obj_to_cam_ray_proportions
	// this corresponds to the object's local axial plane (XY, YZ, XZ) that is *most* facing the camera
	LLVector3 longest_object_axis;
	// is x-axis longest?
	if (obj_to_cam_ray_proportions.mV[VX] > obj_to_cam_ray_proportions.mV[VY] 
		&& obj_to_cam_ray_proportions.mV[VX] > obj_to_cam_ray_proportions.mV[VZ])
	{
		// then grab it
		longest_object_axis.setVec(obj_matrix.getFwdRow4());
	}
	// is y-axis longest?
	else if (obj_to_cam_ray_proportions.mV[VY] > obj_to_cam_ray_proportions.mV[VZ])
	{
		// then grab it
		longest_object_axis.setVec(obj_matrix.getLeftRow4());
	}
	// otherwise, use z axis
	else
	{
		longest_object_axis.setVec(obj_matrix.getUpRow4());
	}

	// Use this axis as the normal to project mouse click on to plane with that normal, at the object center.
	// This generates a point behind the mouse cursor that is approximately in the middle of the object in
	// terms of depth.  
	// We do this to allow the camera rotation tool to "tumble" the object by rotating the camera.
	// If the focus point were the object surface under the mouse, camera rotation would introduce an undesirable
	// eccentricity to the object orientation
	LLVector3 focus_plane_normal(longest_object_axis);
	focus_plane_normal.normalize();

	LLVector3d focus_pt_global;
	gViewerWindow->mousePointOnPlaneGlobal(focus_pt_global, x, y, gAgent.getPosGlobalFromAgent(obj_pos), focus_plane_normal);
	LLVector3 focus_pt = gAgent.getPosAgentFromGlobal(focus_pt_global);

	// find vector from camera to focus point in object space
	LLVector3 camera_to_focus_vec = focus_pt - LLViewerCamera::getInstance()->getOrigin();
	camera_to_focus_vec.rotVec(inv_obj_rot);

	// find vector from object origin to focus point in object coordinates
	LLVector3 focus_offset_from_object_center = focus_pt - obj_pos;
	// convert to object-local space
	focus_offset_from_object_center.rotVec(inv_obj_rot);

	// We need to project the focus point back into the bounding box of the focused object.
	// Do this by calculating the XYZ scale factors needed to get focus offset back in bounds along the camera_focus axis
	LLVector3 clip_fraction;

	// for each axis...
	for (U32 axis = VX; axis <= VZ; axis++)
	{
		//...calculate distance that focus offset sits outside of bounding box along that axis...
		//NOTE: dist_out_of_bounds keeps the sign of focus_offset_from_object_center 
		F32 dist_out_of_bounds;
		if (focus_offset_from_object_center.mV[axis] > 0.f)
		{
			dist_out_of_bounds = llmax(0.f, focus_offset_from_object_center.mV[axis] - (object_extents.mV[axis] * 0.5f));
		}
		else
		{
			dist_out_of_bounds = llmin(0.f, focus_offset_from_object_center.mV[axis] + (object_extents.mV[axis] * 0.5f));
		}

		//...then calculate the scale factor needed to push camera_to_focus_vec back in bounds along current axis
		if (llabs(camera_to_focus_vec.mV[axis]) < 0.0001f)
		{
			// don't divide by very small number
			clip_fraction.mV[axis] = 0.f;
		}
		else
		{
			clip_fraction.mV[axis] = dist_out_of_bounds / camera_to_focus_vec.mV[axis];
		}
	}

	LLVector3 abs_clip_fraction = clip_fraction;
	abs_clip_fraction.abs();

	// find axis of focus offset that is *most* outside the bounding box and use that to
	// rescale focus offset to inside object extents
	if (abs_clip_fraction.mV[VX] > abs_clip_fraction.mV[VY]
		&& abs_clip_fraction.mV[VX] > abs_clip_fraction.mV[VZ])
	{
		focus_offset_from_object_center -= clip_fraction.mV[VX] * camera_to_focus_vec;
	}
	else if (abs_clip_fraction.mV[VY] > abs_clip_fraction.mV[VZ])
	{
		focus_offset_from_object_center -= clip_fraction.mV[VY] * camera_to_focus_vec;
	}
	else
	{
		focus_offset_from_object_center -= clip_fraction.mV[VZ] * camera_to_focus_vec;
	}

	// convert back to world space
	focus_offset_from_object_center.rotVec(obj_rot);
	
	// now, based on distance of camera from object relative to object size
	// push the focus point towards the near surface of the object when (relatively) close to the objcet
	// or keep the focus point in the object middle when (relatively) far
	// NOTE: leave focus point in middle of avatars, since the behavior you want when alt-zooming on avatars
	// is almost always "tumble about middle" and not "spin around surface point"
	if (!is_avatar) 
	{
		LLVector3 obj_rel = original_focus_point - object->getRenderPosition();
		
		//now that we have the object relative position, we should bias toward the center of the object 
		//based on the distance of the camera to the focus point vs. the distance of the camera to the focus

		F32 relDist = llabs(obj_rel * LLViewerCamera::getInstance()->getAtAxis());
		F32 viewDist = dist_vec(obj_pos + obj_rel, LLViewerCamera::getInstance()->getOrigin());


		LLBBox obj_bbox = object->getBoundingBoxAgent();
		F32 bias = 0.f;

		// virtual_camera_pos is the camera position we are simulating by backing the camera off
		// and adjusting the FOV
		LLVector3 virtual_camera_pos = gAgent.getPosAgentFromGlobal(mFocusTargetGlobal + (getCameraPositionGlobal() - mFocusTargetGlobal) / (1.f + mCameraFOVZoomFactor));

		// if the camera is inside the object (large, hollow objects, for example)
		// leave focus point all the way to destination depth, away from object center
		if(!obj_bbox.containsPointAgent(virtual_camera_pos))
		{
			// perform magic number biasing of focus point towards surface vs. planar center
			bias = clamp_rescale(relDist/viewDist, 0.1f, 0.7f, 0.0f, 1.0f);
			obj_rel = lerp(focus_offset_from_object_center, obj_rel, bias);
		}
			
		focus_offset_from_object_center = obj_rel;
	}

	return focus_offset_from_object_center;
}

//-----------------------------------------------------------------------------
// calcCameraMinDistance()
//-----------------------------------------------------------------------------
BOOL LLAgent::calcCameraMinDistance(F32 &obj_min_distance)
{
	/* Emerald:
	We don't care about minimum distances in Emerald. No we don't.
	~Zwag
	*/
	BOOL soft_limit = FALSE; // is the bounding box to be treated literally (volumes) or as an approximation (avatars)

	if (!mFocusObject || mFocusObject->isDead() || gSavedSettings.getBOOL("DisableCameraConstraints"))
	{
		obj_min_distance = 0.f;
		return TRUE;
	}

	if (mFocusObject->mDrawable.isNull())
	{
#ifdef LL_RELEASE_FOR_DOWNLOAD
		llwarns << "Focus object with no drawable!" << llendl;
#else
		mFocusObject->dump();
		llerrs << "Focus object with no drawable!" << llendl;
#endif
		obj_min_distance = 0.f;
		return TRUE;
	}
	
	LLQuaternion inv_object_rot = ~mFocusObject->getRenderRotation();
	LLVector3 target_offset_origin = mFocusObjectOffset;
	LLVector3 camera_offset_target(getCameraPositionAgent() - getPosAgentFromGlobal(mFocusTargetGlobal));

	// convert offsets into object local space
	camera_offset_target.rotVec(inv_object_rot);
	target_offset_origin.rotVec(inv_object_rot);

	// push around object extents based on target offset
	LLVector3 object_extents = mFocusObject->getScale();
	if (mFocusObject->isAvatar())
	{
		// fudge factors that lets you zoom in on avatars a bit more (which don't do FOV zoom)
		object_extents.mV[VX] *= AVATAR_ZOOM_MIN_X_FACTOR;
		object_extents.mV[VY] *= AVATAR_ZOOM_MIN_Y_FACTOR;
		object_extents.mV[VZ] *= AVATAR_ZOOM_MIN_Z_FACTOR;
		soft_limit = TRUE;
	}
	LLVector3 abs_target_offset = target_offset_origin;
	abs_target_offset.abs();

	LLVector3 target_offset_dir = target_offset_origin;
	F32 object_radius = mFocusObject->getVObjRadius();

	BOOL target_outside_object_extents = FALSE;

	for (U32 i = VX; i <= VZ; i++)
	{
		if (abs_target_offset.mV[i] * 2.f > object_extents.mV[i] + OBJECT_EXTENTS_PADDING)
		{
			target_outside_object_extents = TRUE;
		}
		if (camera_offset_target.mV[i] > 0.f)
		{
			object_extents.mV[i] -= target_offset_origin.mV[i] * 2.f;
		}
		else
		{
			object_extents.mV[i] += target_offset_origin.mV[i] * 2.f;
		}
	}

	// don't shrink the object extents so far that the object inverts
	object_extents.clamp(0.001f, F32_MAX);

	// move into first octant
	LLVector3 camera_offset_target_abs_norm = camera_offset_target;
	camera_offset_target_abs_norm.abs();
	// make sure offset is non-zero
	camera_offset_target_abs_norm.clamp(0.001f, F32_MAX);
	camera_offset_target_abs_norm.normalize();

	// find camera position relative to normalized object extents
	LLVector3 camera_offset_target_scaled = camera_offset_target_abs_norm;
	camera_offset_target_scaled.mV[VX] /= object_extents.mV[VX];
	camera_offset_target_scaled.mV[VY] /= object_extents.mV[VY];
	camera_offset_target_scaled.mV[VZ] /= object_extents.mV[VZ];

	if (camera_offset_target_scaled.mV[VX] > camera_offset_target_scaled.mV[VY] && 
		camera_offset_target_scaled.mV[VX] > camera_offset_target_scaled.mV[VZ])
	{
		if (camera_offset_target_abs_norm.mV[VX] < 0.001f)
		{
			obj_min_distance = object_extents.mV[VX] * 0.5f;
		}
		else
		{
			obj_min_distance = object_extents.mV[VX] * 0.5f / camera_offset_target_abs_norm.mV[VX];
		}
	}
	else if (camera_offset_target_scaled.mV[VY] > camera_offset_target_scaled.mV[VZ])
	{
		if (camera_offset_target_abs_norm.mV[VY] < 0.001f)
		{
			obj_min_distance = object_extents.mV[VY] * 0.5f;
		}
		else
		{
			obj_min_distance = object_extents.mV[VY] * 0.5f / camera_offset_target_abs_norm.mV[VY];
		}
	}
	else
	{
		if (camera_offset_target_abs_norm.mV[VZ] < 0.001f)
		{
			obj_min_distance = object_extents.mV[VZ] * 0.5f;
		}
		else
		{
			obj_min_distance = object_extents.mV[VZ] * 0.5f / camera_offset_target_abs_norm.mV[VZ];
		}
	}

	LLVector3 object_split_axis;
	LLVector3 target_offset_scaled = target_offset_origin;
	target_offset_scaled.abs();
	target_offset_scaled.normalize();
	target_offset_scaled.mV[VX] /= object_extents.mV[VX];
	target_offset_scaled.mV[VY] /= object_extents.mV[VY];
	target_offset_scaled.mV[VZ] /= object_extents.mV[VZ];

	if (target_offset_scaled.mV[VX] > target_offset_scaled.mV[VY] && 
		target_offset_scaled.mV[VX] > target_offset_scaled.mV[VZ])
	{
		object_split_axis = LLVector3::x_axis;
	}
	else if (target_offset_scaled.mV[VY] > target_offset_scaled.mV[VZ])
	{
		object_split_axis = LLVector3::y_axis;
	}
	else
	{
		object_split_axis = LLVector3::z_axis;
	}

	LLVector3 camera_offset_object(getCameraPositionAgent() - mFocusObject->getPositionAgent());

	// length projected orthogonal to target offset
	F32 camera_offset_dist = (camera_offset_object - target_offset_dir * (camera_offset_object * target_offset_dir)).magVec();

	// calculate whether the target point would be "visible" if it were outside the bounding box
	// on the opposite of the splitting plane defined by object_split_axis;
	BOOL exterior_target_visible = FALSE;
	if (camera_offset_dist > object_radius)
	{
		// target is visible from camera, so turn off fov zoom
		exterior_target_visible = TRUE;
	}

	F32 camera_offset_clip = camera_offset_object * object_split_axis;
	F32 target_offset_clip = target_offset_dir * object_split_axis;

	// target has moved outside of object extents
	// check to see if camera and target are on same side 
	if (target_outside_object_extents)
	{
		if (camera_offset_clip > 0.f && target_offset_clip > 0.f)
		{
			return FALSE;
		}
		else if (camera_offset_clip < 0.f && target_offset_clip < 0.f)
		{
			return FALSE;
		}
	}

	// clamp obj distance to diagonal of 10 by 10 cube
	obj_min_distance = llmin(obj_min_distance, 10.f * F_SQRT3);

	obj_min_distance += LLViewerCamera::getInstance()->getNear() + (soft_limit ? 0.1f : 0.2f);
	
	return TRUE;
	
}

F32 LLAgent::getCameraZoomFraction()
{
	// 0.f -> camera zoomed all the way out
	// 1.f -> camera zoomed all the way in
	LLObjectSelectionHandle selection = LLSelectMgr::getInstance()->getSelection();
	if (selection->getObjectCount() && selection->getSelectType() == SELECT_TYPE_HUD)
	{
		// already [0,1]
		return mHUDTargetZoom;
	}
	else if (gSavedSettings.getBOOL("AscentDisableMinZoomDist"))
	{
		return mCameraZoomFraction;
	}
	else if (mFocusOnAvatar && cameraThirdPerson())
	{
		return clamp_rescale(mCameraZoomFraction, MIN_ZOOM_FRACTION, MAX_ZOOM_FRACTION, 1.f, 0.f);
	}
	else if (cameraCustomizeAvatar())
	{
		F32 distance = (F32)mCameraFocusOffsetTarget.magVec();
		return clamp_rescale(distance, APPEARANCE_MIN_ZOOM, APPEARANCE_MAX_ZOOM, 1.f, 0.f );
	}
	else
	{
		F32 min_zoom;
		//const F32 DIST_FUDGE = 16.f; // meters
		F32 max_zoom = 65535.f*4.f;//llmin(mDrawDistance - DIST_FUDGE, 
						//		LLWorld::getInstance()->getRegionWidthInMeters() - DIST_FUDGE,
						//		MAX_CAMERA_DISTANCE_FROM_AGENT);

		F32 distance = (F32)mCameraFocusOffsetTarget.magVec();
		if (mFocusObject.notNull())
		{
			if (mFocusObject->isAvatar())
			{
				min_zoom = AVATAR_MIN_ZOOM;
			}
			else
			{
				min_zoom = OBJECT_MIN_ZOOM;
			}
		}
		else
		{
			min_zoom = LAND_MIN_ZOOM;
		}

		return clamp_rescale(distance, min_zoom, max_zoom, 1.f, 0.f);
	}
}

void LLAgent::setCameraZoomFraction(F32 fraction)
{
	// 0.f -> camera zoomed all the way out
	// 1.f -> camera zoomed all the way in
	LLObjectSelectionHandle selection = LLSelectMgr::getInstance()->getSelection();
	BOOL disable_min = gSavedSettings.getBOOL("AscentDisableMinZoomDist");
	if (selection->getObjectCount() && selection->getSelectType() == SELECT_TYPE_HUD)
	{
		mHUDTargetZoom = fraction;
	}
	else if (mFocusOnAvatar && cameraThirdPerson() && !disable_min)
	{
		mCameraZoomFraction = rescale(fraction, 0.f, 1.f, MAX_ZOOM_FRACTION, MIN_ZOOM_FRACTION);
	}
	else if (cameraCustomizeAvatar())
	{
		LLVector3d camera_offset_dir = mCameraFocusOffsetTarget;
		camera_offset_dir.normalize();
		mCameraFocusOffsetTarget = camera_offset_dir * rescale(fraction, 0.f, 1.f, APPEARANCE_MAX_ZOOM, APPEARANCE_MIN_ZOOM);
	}
	else
	{
		F32 min_zoom = LAND_MIN_ZOOM;
		//const F32 DIST_FUDGE = 16.f; // meters
		//F32 max_zoom = llmin(mDrawDistance - DIST_FUDGE, 
		//						LLWorld::getInstance()->getRegionWidthInMeters() - DIST_FUDGE,
		//						MAX_CAMERA_DISTANCE_FROM_AGENT);

		if (!disable_min)
		{
			if (mFocusObject.notNull())
			{
				if (mFocusObject->isAvatar())
				{
					min_zoom = AVATAR_MIN_ZOOM;
				}
				else
				{
					min_zoom = OBJECT_MIN_ZOOM;
				}
			}
		}
		else
		{
			min_zoom = 0.f;
		}
		LLVector3d camera_offset_dir = mCameraFocusOffsetTarget;
		camera_offset_dir.normalize();
		//mCameraFocusOffsetTarget = camera_offset_dir * rescale(fraction, 0.f, 1.f, max_zoom, min_zoom);
		mCameraFocusOffsetTarget = camera_offset_dir * rescale(fraction, 0.f, 65535.*4., 1.f, min_zoom);
	}
	startCameraAnimation();
}


//-----------------------------------------------------------------------------
// cameraOrbitAround()
//-----------------------------------------------------------------------------
void LLAgent::cameraOrbitAround(const F32 radians)
{
	LLObjectSelectionHandle selection = LLSelectMgr::getInstance()->getSelection();
	if (selection->getObjectCount() && selection->getSelectType() == SELECT_TYPE_HUD)
	{
		// do nothing for hud selection
	}
	else if (mFocusOnAvatar && (mCameraMode == CAMERA_MODE_THIRD_PERSON || mCameraMode == CAMERA_MODE_FOLLOW))
	{
		mFrameAgent.rotate(radians, getReferenceUpVector());
	}
	else
	{
		mCameraFocusOffsetTarget.rotVec(radians, 0.f, 0.f, 1.f);
		
		cameraZoomIn(1.f);
	}
}


//-----------------------------------------------------------------------------
// cameraOrbitOver()
//-----------------------------------------------------------------------------
void LLAgent::cameraOrbitOver(const F32 angle)
{
	LLObjectSelectionHandle selection = LLSelectMgr::getInstance()->getSelection();
	if (selection->getObjectCount() && selection->getSelectType() == SELECT_TYPE_HUD)
	{
		// do nothing for hud selection
	}
	else if (mFocusOnAvatar && mCameraMode == CAMERA_MODE_THIRD_PERSON)
	{
		pitch(angle);
	}
	else
	{
		LLVector3 camera_offset_unit(mCameraFocusOffsetTarget);
		camera_offset_unit.normalize();

		F32 angle_from_up = acos( camera_offset_unit * getReferenceUpVector() );

		LLVector3d left_axis;
		left_axis.setVec(LLViewerCamera::getInstance()->getLeftAxis());
		F32 new_angle = llclamp(angle_from_up - angle, 1.f * DEG_TO_RAD, 179.f * DEG_TO_RAD);
		mCameraFocusOffsetTarget.rotVec(angle_from_up - new_angle, left_axis);

		cameraZoomIn(1.f);
	}
}

//-----------------------------------------------------------------------------
// cameraZoomIn()
//-----------------------------------------------------------------------------
void LLAgent::cameraZoomIn(const F32 fraction)
{
	if (gDisconnected)
	{
		return;
	}

	LLObjectSelectionHandle selection = LLSelectMgr::getInstance()->getSelection();
	if (selection->getObjectCount() && selection->getSelectType() == SELECT_TYPE_HUD)
	{
		// just update hud zoom level
		mHUDTargetZoom /= fraction;
		return;
	}


	LLVector3d	camera_offset(mCameraFocusOffsetTarget);
	LLVector3d	camera_offset_unit(mCameraFocusOffsetTarget);
	F32 min_zoom = 0.f;//LAND_MIN_ZOOM;
	F32 current_distance = (F32)camera_offset_unit.normalize();
	F32 new_distance = current_distance * fraction;

	if (!gSavedSettings.getBOOL("AscentDisableMinZoomDist"))
	{
		if (mFocusObject)
		{
			LLVector3 camera_offset_dir((F32)camera_offset_unit.mdV[VX], (F32)camera_offset_unit.mdV[VY], (F32)camera_offset_unit.mdV[VZ]);
			if (mFocusObject->isAvatar())
			{
				calcCameraMinDistance(min_zoom);
			}
			else
			{
				min_zoom = OBJECT_MIN_ZOOM;
			}
		}
		new_distance = llmax(new_distance, min_zoom);
	}

	// Don't zoom too far back
	const F32 DIST_FUDGE = 16.f; // meters
	F32 max_distance = /*llmin(mDrawDistance*/ INT_MAX - DIST_FUDGE//, 
							 /*LLWorld::getInstance()->getRegionWidthInMeters() - DIST_FUDGE )*/;

	if (new_distance > max_distance)
	{
		// <edit> screw cam constraints
		//new_distance = max_distance;
		// </edit>

		/*
		// Unless camera is unlocked
		if (!LLViewerCamera::sDisableCameraConstraints)
		{
			return;
		}
		*/
	}

	mCameraFocusOffsetTarget = new_distance * camera_offset_unit;
}

//-----------------------------------------------------------------------------
// cameraOrbitIn()
//-----------------------------------------------------------------------------
void LLAgent::cameraOrbitIn(const F32 meters)
{
	if (mFocusOnAvatar && mCameraMode == CAMERA_MODE_THIRD_PERSON)
	{
		F32 camera_offset_dist = llmax(0.001f, mCameraOffsetDefault.magVec() * gSavedSettings.getF32("CameraOffsetScale"));
		
		mCameraZoomFraction = (mTargetCameraDistance - meters) / camera_offset_dist;

<<<<<<< HEAD
		static LLCachedControl<bool> freeze_time("FreezeTime",false);
=======
		static const LLCachedControl<bool> freeze_time("FreezeTime",false);
>>>>>>> f3578422
		if (!freeze_time && mCameraZoomFraction < MIN_ZOOM_FRACTION && meters > 0.f)
		{
			// No need to animate, camera is already there.
			changeCameraToMouselook(FALSE);
		}

		mCameraZoomFraction = llclamp(mCameraZoomFraction, MIN_ZOOM_FRACTION, MAX_ZOOM_FRACTION);
	}
	else
	{
		LLVector3d	camera_offset(mCameraFocusOffsetTarget);
		LLVector3d	camera_offset_unit(mCameraFocusOffsetTarget);
		F32 current_distance = (F32)camera_offset_unit.normalize();
		F32 new_distance = current_distance - meters;
		/*
		F32 min_zoom = LAND_MIN_ZOOM;
		
		// Don't move through focus point
		if (mFocusObject.notNull())
		{
			if (mFocusObject->isAvatar())
			{
				min_zoom = AVATAR_MIN_ZOOM;
			}
			else
			{
				min_zoom = OBJECT_MIN_ZOOM;
			}
		}

		new_distance = llmax(new_distance, min_zoom);

		// Don't zoom too far back
		const F32 DIST_FUDGE = 16.f; // meters
		F32 max_distance = llmin(mDrawDistance - DIST_FUDGE, 
								 LLWorld::getInstance()->getRegionWidthInMeters() - DIST_FUDGE );

		if (new_distance > max_distance)
		{
			// Unless camera is unlocked
			if (!gSavedSettings.getBOOL("DisableCameraConstraints"))
			{
				return;
			}
		}

		if( CAMERA_MODE_CUSTOMIZE_AVATAR == getCameraMode() )
		{
			new_distance = llclamp( new_distance, APPEARANCE_MIN_ZOOM, APPEARANCE_MAX_ZOOM );
		}
		*/
		// Compute new camera offset
		mCameraFocusOffsetTarget = new_distance * camera_offset_unit;
		cameraZoomIn(1.f);
	}
}
//-----------------------------------------------------------------------------
// cameraPanIn()
//-----------------------------------------------------------------------------
void LLAgent::cameraPanIn(F32 meters)
{
	LLVector3d at_axis;
	at_axis.setVec(LLViewerCamera::getInstance()->getAtAxis());

	mFocusTargetGlobal += meters * at_axis;
	mFocusGlobal = mFocusTargetGlobal;
	// don't enforce zoom constraints as this is the only way for users to get past them easily
	updateFocusOffset();
	// NOTE: panning movements expect the camera to move exactly with the focus target, not animated behind -Nyx
	mCameraSmoothingLastPositionGlobal = calcCameraPositionTargetGlobal();
}

//-----------------------------------------------------------------------------
// cameraPanLeft()
//-----------------------------------------------------------------------------
void LLAgent::cameraPanLeft(F32 meters)
{
	LLVector3d left_axis;
	left_axis.setVec(LLViewerCamera::getInstance()->getLeftAxis());

	mFocusTargetGlobal += meters * left_axis;
	mFocusGlobal = mFocusTargetGlobal;

	// disable smoothing for camera pan, which causes some residents unhappiness
	mCameraSmoothingStop = TRUE;
	
	cameraZoomIn(1.f);
	updateFocusOffset();
	// NOTE: panning movements expect the camera to move exactly with the focus target, not animated behind - Nyx
	mCameraSmoothingLastPositionGlobal = calcCameraPositionTargetGlobal();
}

//-----------------------------------------------------------------------------
// cameraPanUp()
//-----------------------------------------------------------------------------
void LLAgent::cameraPanUp(F32 meters)
{
	LLVector3d up_axis;
	up_axis.setVec(LLViewerCamera::getInstance()->getUpAxis());

	mFocusTargetGlobal += meters * up_axis;
	mFocusGlobal = mFocusTargetGlobal;

	// disable smoothing for camera pan, which causes some residents unhappiness
	mCameraSmoothingStop = TRUE;

	cameraZoomIn(1.f);
	updateFocusOffset();
	// NOTE: panning movements expect the camera to move exactly with the focus target, not animated behind -Nyx
	mCameraSmoothingLastPositionGlobal = calcCameraPositionTargetGlobal();
}

//-----------------------------------------------------------------------------
// setKey()
//-----------------------------------------------------------------------------
void LLAgent::setKey(const S32 direction, S32 &key)
{
	if (direction > 0)
	{
		key = 1;
	}
	else if (direction < 0)
	{
		key = -1;
	}
	else
	{
		key = 0;
	}
}


//-----------------------------------------------------------------------------
// getControlFlags()
//-----------------------------------------------------------------------------
U32 LLAgent::getControlFlags()
{
/*
	// HACK -- avoids maintenance of control flags when camera mode is turned on or off,
	// only worries about it when the flags are measured
	if (mCameraMode == CAMERA_MODE_MOUSELOOK) 
	{
		if ( !(mControlFlags & AGENT_CONTROL_MOUSELOOK) )
		{
			mControlFlags |= AGENT_CONTROL_MOUSELOOK;
		}
	}
*/
	return mControlFlags;
}

//-----------------------------------------------------------------------------
// setControlFlags()
//-----------------------------------------------------------------------------
void LLAgent::setControlFlags(U32 mask)
{
	mControlFlags |= mask;
	mbFlagsDirty = TRUE;
}


//-----------------------------------------------------------------------------
// clearControlFlags()
//-----------------------------------------------------------------------------
void LLAgent::clearControlFlags(U32 mask)
{
	U32 old_flags = mControlFlags;
	mControlFlags &= ~mask;
	if (old_flags != mControlFlags)
	{
		mbFlagsDirty = TRUE;
	}
}

//-----------------------------------------------------------------------------
// controlFlagsDirty()
//-----------------------------------------------------------------------------
BOOL LLAgent::controlFlagsDirty() const
{
	return mbFlagsDirty;
}

//-----------------------------------------------------------------------------
// enableControlFlagReset()
//-----------------------------------------------------------------------------
void LLAgent::enableControlFlagReset()
{
	mbFlagsNeedReset = TRUE;
}

//-----------------------------------------------------------------------------
// resetControlFlags()
//-----------------------------------------------------------------------------
void LLAgent::resetControlFlags()
{
	if (mbFlagsNeedReset)
	{
		mbFlagsNeedReset = FALSE;
		mbFlagsDirty = FALSE;
		// reset all of the ephemeral flags
		// some flags are managed elsewhere
		mControlFlags &= AGENT_CONTROL_AWAY | AGENT_CONTROL_FLY | AGENT_CONTROL_MOUSELOOK;
	}
}

//-----------------------------------------------------------------------------
// setAFK()
//-----------------------------------------------------------------------------
void LLAgent::setAFK()
{
	// Drones can't go AFK
	if (gNoRender)
	{
		return;
	}

	if (!gAgent.getRegion())
	{
		// Don't set AFK if we're not talking to a region yet.
		return;
	}

	if (!(mControlFlags & AGENT_CONTROL_AWAY))
	{
		sendAnimationRequest(ANIM_AGENT_AWAY, ANIM_REQUEST_START);
		setControlFlags(AGENT_CONTROL_AWAY | AGENT_CONTROL_STOP);
		gAwayTimer.start();
		if (gAFKMenu)
		{
			//*TODO:Translate
			gAFKMenu->setLabel(std::string("Set Not Away"));
		}
	}
}

//-----------------------------------------------------------------------------
// clearAFK()
//-----------------------------------------------------------------------------
void LLAgent::clearAFK()
{
	gAwayTriggerTimer.reset();
	if (!gSavedSettings.controlExists("FakeAway")) gSavedSettings.declareBOOL("FakeAway", FALSE, "", NO_PERSIST);
	if (gSavedSettings.getBOOL("FakeAway") == TRUE) return;

	// Gods can sometimes get into away state (via gestures)
	// without setting the appropriate control flag. JC
	LLVOAvatar* av = mAvatarObject;
	if (mControlFlags & AGENT_CONTROL_AWAY
		|| (av
			&& (av->mSignaledAnimations.find(ANIM_AGENT_AWAY) != av->mSignaledAnimations.end())))
	{
		sendAnimationRequest(ANIM_AGENT_AWAY, ANIM_REQUEST_STOP);
		clearControlFlags(AGENT_CONTROL_AWAY);
		if (gAFKMenu)
		{
			//*TODO:Translate
			gAFKMenu->setLabel(std::string("Set Away"));
		}
	}
}

//-----------------------------------------------------------------------------
// getAFK()
//-----------------------------------------------------------------------------
BOOL LLAgent::getAFK() const
{
	return (mControlFlags & AGENT_CONTROL_AWAY) != 0;
}

//-----------------------------------------------------------------------------
// setBusy()
//-----------------------------------------------------------------------------
void LLAgent::setBusy()
{
	sendAnimationRequest(ANIM_AGENT_BUSY, ANIM_REQUEST_START);
	mIsBusy = TRUE;
	if (gBusyMenu)
	{
		//*TODO:Translate
		gBusyMenu->setLabel(std::string("Set Not Busy"));
	}
	LLFloaterMute::getInstance()->updateButtons();
}

//-----------------------------------------------------------------------------
// clearBusy()
//-----------------------------------------------------------------------------
void LLAgent::clearBusy()
{
	mIsBusy = FALSE;
	sendAnimationRequest(ANIM_AGENT_BUSY, ANIM_REQUEST_STOP);
	if (gBusyMenu)
	{
		//*TODO:Translate
		gBusyMenu->setLabel(std::string("Set Busy"));
	}
	LLFloaterMute::getInstance()->updateButtons();
}

//-----------------------------------------------------------------------------
// getBusy()
//-----------------------------------------------------------------------------
BOOL LLAgent::getBusy() const
{
	return mIsBusy;
}


//-----------------------------------------------------------------------------
// startAutoPilotGlobal()
//-----------------------------------------------------------------------------
void LLAgent::startAutoPilotGlobal(const LLVector3d &target_global, const std::string& behavior_name, const LLQuaternion *target_rotation, void (*finish_callback)(BOOL, void *),  void *callback_data, F32 stop_distance, F32 rot_threshold)
{
	if (!gAgent.getAvatarObject())
	{
		return;
	}
	
	mAutoPilotFinishedCallback = finish_callback;
	mAutoPilotCallbackData = callback_data;
	mAutoPilotRotationThreshold = rot_threshold;
	mAutoPilotBehaviorName = behavior_name;

	LLVector3d delta_pos( target_global );
	delta_pos -= getPositionGlobal();
	F64 distance = delta_pos.magVec();
	LLVector3d trace_target = target_global;

	trace_target.mdV[VZ] -= 10.f;

	LLVector3d intersection;
	LLVector3 normal;
	LLViewerObject *hit_obj;
	F32 heightDelta = LLWorld::getInstance()->resolveStepHeightGlobal(NULL, target_global, trace_target, intersection, normal, &hit_obj);

	if (stop_distance > 0.f)
	{
		mAutoPilotStopDistance = stop_distance;
	}
	else
	{
		// Guess at a reasonable stop distance.
		mAutoPilotStopDistance = fsqrtf( distance );
		if (mAutoPilotStopDistance < 0.5f) 
		{
			mAutoPilotStopDistance = 0.5f;
		}
	}

	mAutoPilotFlyOnStop = getFlying();

	if (distance > 30.0)
	{
		setFlying(TRUE);
	}

	if ( distance > 1.f && heightDelta > (sqrtf(mAutoPilotStopDistance) + 1.f))
	{
		setFlying(TRUE);
		mAutoPilotFlyOnStop = TRUE;
	}

	mAutoPilot = TRUE;
	mAutoPilotTargetGlobal = target_global;

	// trace ray down to find height of destination from ground
	LLVector3d traceEndPt = target_global;
	traceEndPt.mdV[VZ] -= 20.f;

	LLVector3d targetOnGround;
	LLVector3 groundNorm;
	LLViewerObject *obj;

	LLWorld::getInstance()->resolveStepHeightGlobal(NULL, target_global, traceEndPt, targetOnGround, groundNorm, &obj);
	F64 target_height = llmax((F64)gAgent.getAvatarObject()->getPelvisToFoot(), target_global.mdV[VZ] - targetOnGround.mdV[VZ]);

	// clamp z value of target to minimum height above ground
	mAutoPilotTargetGlobal.mdV[VZ] = targetOnGround.mdV[VZ] + target_height;
	mAutoPilotTargetDist = (F32)dist_vec(gAgent.getPositionGlobal(), mAutoPilotTargetGlobal);
	if (target_rotation)
	{
		mAutoPilotUseRotation = TRUE;
		mAutoPilotTargetFacing = LLVector3::x_axis * *target_rotation;
		mAutoPilotTargetFacing.mV[VZ] = 0.f;
		mAutoPilotTargetFacing.normalize();
	}
	else
	{
		mAutoPilotUseRotation = FALSE;
	}

	mAutoPilotNoProgressFrameCount = 0;
}


//-----------------------------------------------------------------------------
// startFollowPilot()
//-----------------------------------------------------------------------------
void LLAgent::startFollowPilot(const LLUUID &leader_id)
{
	if (!mAutoPilot) return;

	mLeaderID = leader_id;
	if ( mLeaderID.isNull() ) return;

	LLViewerObject* object = gObjectList.findObject(mLeaderID);
	if (!object) 
	{
		mLeaderID = LLUUID::null;
		return;
	}

	startAutoPilotGlobal(object->getPositionGlobal());
}


//-----------------------------------------------------------------------------
// stopAutoPilot()
//-----------------------------------------------------------------------------
void LLAgent::stopAutoPilot(BOOL user_cancel)
{
	if (mAutoPilot)
	{
		mAutoPilot = FALSE;
		if (mAutoPilotUseRotation && !user_cancel)
		{
			resetAxes(mAutoPilotTargetFacing);
		}
		//NB: auto pilot can terminate for a reason other than reaching the destination
		if (mAutoPilotFinishedCallback)
		{
			mAutoPilotFinishedCallback(!user_cancel && dist_vec(gAgent.getPositionGlobal(), mAutoPilotTargetGlobal) < mAutoPilotStopDistance, mAutoPilotCallbackData);
		}
		mLeaderID = LLUUID::null;

		// If the user cancelled, don't change the fly state
		if (!user_cancel)
		{
			setFlying(mAutoPilotFlyOnStop);
		}
		setControlFlags(AGENT_CONTROL_STOP);

		if (user_cancel && !mAutoPilotBehaviorName.empty())
		{
			if (mAutoPilotBehaviorName == "Sit")
				LLNotifications::instance().add("CancelledSit");
			else if (mAutoPilotBehaviorName == "Attach")
				LLNotifications::instance().add("CancelledAttach");
			else
				LLNotifications::instance().add("Cancelled");
		}
	}
}


// Returns necessary agent pitch and yaw changes, radians.
//-----------------------------------------------------------------------------
// autoPilot()
//-----------------------------------------------------------------------------
void LLAgent::autoPilot(F32 *delta_yaw)
{
	if (mAutoPilot)
	{
		if (!mLeaderID.isNull())
		{
			LLViewerObject* object = gObjectList.findObject(mLeaderID);
			if (!object) 
			{
				stopAutoPilot();
				return;
			}
			mAutoPilotTargetGlobal = object->getPositionGlobal();
		}
		
		if (mAvatarObject.isNull())
		{
			return;
		}

		if (mAvatarObject->mInAir)
		{
			setFlying(TRUE);
		}
	
		LLVector3 at;
		at.setVec(mFrameAgent.getAtAxis());
		LLVector3 target_agent = getPosAgentFromGlobal(mAutoPilotTargetGlobal);
		LLVector3 direction = target_agent - getPositionAgent();

		F32 target_dist = direction.magVec();

		if (target_dist >= mAutoPilotTargetDist)
		{
			mAutoPilotNoProgressFrameCount++;
			if (mAutoPilotNoProgressFrameCount > AUTOPILOT_MAX_TIME_NO_PROGRESS * gFPSClamped)
			{
				stopAutoPilot();
				return;
			}
		}

		mAutoPilotTargetDist = target_dist;

		// Make this a two-dimensional solution
		at.mV[VZ] = 0.f;
		direction.mV[VZ] = 0.f;

		at.normalize();
		F32 xy_distance = direction.normalize();

		F32 yaw = 0.f;
		if (mAutoPilotTargetDist > mAutoPilotStopDistance)
		{
			yaw = angle_between(mFrameAgent.getAtAxis(), direction);
		}
		else if (mAutoPilotUseRotation)
		{
			// we're close now just aim at target facing
			yaw = angle_between(at, mAutoPilotTargetFacing);
			direction = mAutoPilotTargetFacing;
		}

		yaw = 4.f * yaw / gFPSClamped;

		// figure out which direction to turn
		LLVector3 scratch(at % direction);

		if (scratch.mV[VZ] > 0.f)
		{
			setControlFlags(AGENT_CONTROL_YAW_POS);
		}
		else
		{
			yaw = -yaw;
			setControlFlags(AGENT_CONTROL_YAW_NEG);
		}

		*delta_yaw = yaw;

		// Compute when to start slowing down and when to stop
		F32 stop_distance = mAutoPilotStopDistance;
		F32 slow_distance;
		if (getFlying())
		{
			slow_distance = llmax(6.f, mAutoPilotStopDistance + 5.f);
			stop_distance = llmax(2.f, mAutoPilotStopDistance);
		}
		else
		{
			slow_distance = llmax(3.f, mAutoPilotStopDistance + 2.f);
		}

		// If we're flying, handle autopilot points above or below you.
		if (getFlying() && xy_distance < AUTOPILOT_HEIGHT_ADJUST_DISTANCE)
		{
			if (mAvatarObject.notNull())
			{
				F64 current_height = mAvatarObject->getPositionGlobal().mdV[VZ];
				F32 delta_z = (F32)(mAutoPilotTargetGlobal.mdV[VZ] - current_height);
				F32 slope = delta_z / xy_distance;
				if (slope > 0.45f && delta_z > 6.f)
				{
					setControlFlags(AGENT_CONTROL_FAST_UP | AGENT_CONTROL_UP_POS);
				}
				else if (slope > 0.002f && delta_z > 0.5f)
				{
					setControlFlags(AGENT_CONTROL_UP_POS);
				}
				else if (slope < -0.45f && delta_z < -6.f && current_height > AUTOPILOT_MIN_TARGET_HEIGHT_OFF_GROUND)
				{
					setControlFlags(AGENT_CONTROL_FAST_UP | AGENT_CONTROL_UP_NEG);
				}
				else if (slope < -0.002f && delta_z < -0.5f && current_height > AUTOPILOT_MIN_TARGET_HEIGHT_OFF_GROUND)
				{
					setControlFlags(AGENT_CONTROL_UP_NEG);
				}
			}
		}

		//  calculate delta rotation to target heading
		F32 delta_target_heading = angle_between(mFrameAgent.getAtAxis(), mAutoPilotTargetFacing);

		if (xy_distance > slow_distance && yaw < (F_PI / 10.f))
		{
			// walking/flying fast
			setControlFlags(AGENT_CONTROL_FAST_AT | AGENT_CONTROL_AT_POS);
		}
		else if (mAutoPilotTargetDist > mAutoPilotStopDistance)
		{
			// walking/flying slow
			if (at * direction > 0.9f)
			{
				setControlFlags(AGENT_CONTROL_AT_POS);
			}
			else if (at * direction < -0.9f)
			{
				setControlFlags(AGENT_CONTROL_AT_NEG);
			}
		}

		// check to see if we need to keep rotating to target orientation
		if (mAutoPilotTargetDist < mAutoPilotStopDistance)
		{
			setControlFlags(AGENT_CONTROL_STOP);
			if(!mAutoPilotUseRotation || (delta_target_heading < mAutoPilotRotationThreshold))
			{
				stopAutoPilot();
			}
		}
	}
}


//-----------------------------------------------------------------------------
// propagate()
//-----------------------------------------------------------------------------
void LLAgent::propagate(const F32 dt)
{
	// Update UI based on agent motion
	LLFloaterMove *floater_move = LLFloaterMove::getInstance();
	if (floater_move)
	{
		floater_move->mForwardButton   ->setToggleState( mAtKey > 0 || mWalkKey > 0 );
		floater_move->mBackwardButton  ->setToggleState( mAtKey < 0 || mWalkKey < 0 );
		floater_move->mSlideLeftButton ->setToggleState( mLeftKey > 0 );
		floater_move->mSlideRightButton->setToggleState( mLeftKey < 0 );
		floater_move->mTurnLeftButton  ->setToggleState( mYawKey > 0.f );
		floater_move->mTurnRightButton ->setToggleState( mYawKey < 0.f );
		floater_move->mMoveUpButton    ->setToggleState( mUpKey > 0 );
		floater_move->mMoveDownButton  ->setToggleState( mUpKey < 0 );
	}

	// handle rotation based on keyboard levels
	const F32 YAW_RATE = 90.f * DEG_TO_RAD;				// radians per second
	yaw( YAW_RATE * mYawKey * dt );

	const F32 PITCH_RATE = 90.f * DEG_TO_RAD;			// radians per second
	pitch(PITCH_RATE * (F32) mPitchKey * dt);
	
	// handle auto-land behavior
	if (mAvatarObject.notNull())
	{
		BOOL in_air = mAvatarObject->mInAir;
		LLVector3 land_vel = getVelocity();
		land_vel.mV[VZ] = 0.f;

		if (!in_air 
			&& mUpKey < 0 
			&& land_vel.magVecSquared() < MAX_VELOCITY_AUTO_LAND_SQUARED
			&& gSavedSettings.getBOOL("AutomaticFly"))
		{
			// land automatically
			setFlying(FALSE);
		}
	}

	// clear keys
	mAtKey = 0;
	mWalkKey = 0;
	mLeftKey = 0;
	mUpKey = 0;
	mYawKey = 0.f;
	mPitchKey = 0;
}

//-----------------------------------------------------------------------------
// updateAgentPosition()
//-----------------------------------------------------------------------------
void LLAgent::updateAgentPosition(const F32 dt, const F32 yaw_radians, const S32 mouse_x, const S32 mouse_y)
{
	propagate(dt);

	// static S32 cameraUpdateCount = 0;

	rotate(yaw_radians, 0, 0, 1);
	
	//
	// Check for water and land collision, set underwater flag
	//

	updateLookAt(mouse_x, mouse_y);
}

//-----------------------------------------------------------------------------
// updateLookAt()
//-----------------------------------------------------------------------------
void LLAgent::updateLookAt(const S32 mouse_x, const S32 mouse_y)
{
	static LLVector3 last_at_axis;


	if (mAvatarObject.isNull())
	{
		return;
	}

	LLQuaternion av_inv_rot = ~mAvatarObject->mRoot.getWorldRotation();
	LLVector3 root_at = LLVector3::x_axis * mAvatarObject->mRoot.getWorldRotation();

	if 	((gViewerWindow->getMouseVelocityStat()->getCurrent() < 0.01f) &&
		(root_at * last_at_axis > 0.95f ))
	{
		LLVector3 vel = mAvatarObject->getVelocity();
		if (vel.magVecSquared() > 4.f)
		{
			setLookAt(LOOKAT_TARGET_IDLE, mAvatarObject, vel * av_inv_rot);
		}
		else
		{
			// *FIX: rotate mframeagent by sit object's rotation?
			LLQuaternion look_rotation = mAvatarObject->mIsSitting ? mAvatarObject->getRenderRotation() : mFrameAgent.getQuaternion(); // use camera's current rotation
			LLVector3 look_offset = LLVector3(2.f, 0.f, 0.f) * look_rotation * av_inv_rot;
			setLookAt(LOOKAT_TARGET_IDLE, mAvatarObject, look_offset);
		}
		last_at_axis = root_at;
		return;
	}

	last_at_axis = root_at;
	
	if (CAMERA_MODE_CUSTOMIZE_AVATAR == getCameraMode())
	{
		setLookAt(LOOKAT_TARGET_NONE, mAvatarObject, LLVector3(-2.f, 0.f, 0.f));	
	}
	else
	{
		// Move head based on cursor position
		ELookAtType lookAtType = LOOKAT_TARGET_NONE;
		LLVector3 headLookAxis;
		LLCoordFrame frameCamera = *((LLCoordFrame*)LLViewerCamera::getInstance());

		if (cameraMouselook())
		{
			lookAtType = LOOKAT_TARGET_MOUSELOOK;
		}
		else if (cameraThirdPerson())
		{
			// range from -.5 to .5
			F32 x_from_center = 
				((F32) mouse_x / (F32) gViewerWindow->getWindowWidth() ) - 0.5f;
			F32 y_from_center = 
				((F32) mouse_y / (F32) gViewerWindow->getWindowHeight() ) - 0.5f;

			frameCamera.yaw( - x_from_center * gSavedSettings.getF32("YawFromMousePosition") * DEG_TO_RAD);
			frameCamera.pitch( - y_from_center * gSavedSettings.getF32("PitchFromMousePosition") * DEG_TO_RAD);
			lookAtType = LOOKAT_TARGET_FREELOOK;
		}

		headLookAxis = frameCamera.getAtAxis();
		// RN: we use world-space offset for mouselook and freelook
		//headLookAxis = headLookAxis * av_inv_rot;
		setLookAt(lookAtType, mAvatarObject, headLookAxis);
	}
}

// friends and operators

std::ostream& operator<<(std::ostream &s, const LLAgent &agent)
{
	// This is unfinished, but might never be used. 
	// We'll just leave it for now; we can always delete it.
	s << " { "
	  << "  Frame = " << agent.mFrameAgent << "\n"
	  << " }";
	return s;
}


// ------------------- Beginning of legacy LLCamera hack ----------------------
// This section is included for legacy LLCamera support until
// it is no longer needed.  Some legacy code must exist in 
// non-legacy functions, and is labeled with "// legacy" comments.

//-----------------------------------------------------------------------------
// setAvatarObject()
//-----------------------------------------------------------------------------
void LLAgent::setAvatarObject(LLVOAvatar *avatar)			
{ 
	mAvatarObject = avatar;

	if (!avatar)
	{
		llinfos << "Setting LLAgent::mAvatarObject to NULL" << llendl;
		return;
	}

	if (!mLookAt)
	{
		mLookAt = (LLHUDEffectLookAt *)LLHUDManager::getInstance()->createViewerEffect(LLHUDObject::LL_HUD_EFFECT_LOOKAT);
	}
	if (!mPointAt)
	{
		mPointAt = (LLHUDEffectPointAt *)LLHUDManager::getInstance()->createViewerEffect(LLHUDObject::LL_HUD_EFFECT_POINTAT);
	}
	
	if (!mLookAt.isNull())
	{
		mLookAt->setSourceObject(avatar);
	}
	if (!mPointAt.isNull())
	{
		mPointAt->setSourceObject(avatar);
	}

	sendAgentWearablesRequest();
}

// TRUE if your own avatar needs to be rendered.  Usually only
// in third person and build.
//-----------------------------------------------------------------------------
// needsRenderAvatar()
//-----------------------------------------------------------------------------
BOOL LLAgent::needsRenderAvatar()
{
	if (cameraMouselook() && !LLVOAvatar::sVisibleInFirstPerson)
	{
		return FALSE;
	}

	return mShowAvatar && mGenderChosen;
}

// TRUE if we need to render your own avatar's head.
BOOL LLAgent::needsRenderHead()
{
	return (LLVOAvatar::sVisibleInFirstPerson && LLPipeline::sReflectionRender) || (mShowAvatar && !cameraMouselook());
}

//-----------------------------------------------------------------------------
// startTyping()
//-----------------------------------------------------------------------------
void LLAgent::startTyping()
{
	if (gSavedSettings.getBOOL("FakeAway")) 
		return;
	mTypingTimer.reset();

	if (getRenderState() & AGENT_STATE_TYPING)
	{
		// already typing, don't trigger a different animation
		return;
	}
	setRenderState(AGENT_STATE_TYPING);

	if (mChatTimer.getElapsedTimeF32() < 2.f)
	{
		LLVOAvatar* chatter = gObjectList.findAvatar(mLastChatterID);
		if (chatter)
		{
			gAgent.setLookAt(LOOKAT_TARGET_RESPOND, chatter, LLVector3::zero);
		}
	}

	if (gSavedSettings.getBOOL("PlayTypingAnim"))
	{
		sendAnimationRequest(ANIM_AGENT_TYPE, ANIM_REQUEST_START);
	}
	gChatBar->sendChatFromViewer("", CHAT_TYPE_START, FALSE);
}

//-----------------------------------------------------------------------------
// stopTyping()
//-----------------------------------------------------------------------------
void LLAgent::stopTyping()
{
	if (mRenderState & AGENT_STATE_TYPING)
	{
		clearRenderState(AGENT_STATE_TYPING);
		sendAnimationRequest(ANIM_AGENT_TYPE, ANIM_REQUEST_STOP);
		gChatBar->sendChatFromViewer("", CHAT_TYPE_STOP, FALSE);
	}
}

//-----------------------------------------------------------------------------
// setRenderState()
//-----------------------------------------------------------------------------
void LLAgent::setRenderState(U8 newstate)
{
	mRenderState |= newstate;
}

//-----------------------------------------------------------------------------
// clearRenderState()
//-----------------------------------------------------------------------------
void LLAgent::clearRenderState(U8 clearstate)
{
	mRenderState &= ~clearstate;
}


//-----------------------------------------------------------------------------
// getRenderState()
//-----------------------------------------------------------------------------
U8 LLAgent::getRenderState()
{
	if (gNoRender || gKeyboard == NULL)
	{
		return 0;
	}

	// *FIX: don't do stuff in a getter!  This is infinite loop city!
	if ((mTypingTimer.getElapsedTimeF32() > TYPING_TIMEOUT_SECS) 
		&& (mRenderState & AGENT_STATE_TYPING))
	{
		stopTyping();
	}
	
	if ((!LLSelectMgr::getInstance()->getSelection()->isEmpty() && LLSelectMgr::getInstance()->shouldShowSelection())
		|| LLToolMgr::getInstance()->getCurrentTool()->isEditing() )
	{
		setRenderState(AGENT_STATE_EDITING);
	}
	else
	{
		clearRenderState(AGENT_STATE_EDITING);
	}

	return mRenderState;
}

//-----------------------------------------------------------------------------
//-----------------------------------------------------------------------------

static const LLFloaterView::skip_list_t& get_skip_list()
{
	static LLFloaterView::skip_list_t skip_list;
	skip_list.insert(LLFloaterMap::getInstance());
	return skip_list;
}

//-----------------------------------------------------------------------------
// endAnimationUpdateUI()
//-----------------------------------------------------------------------------
void LLAgent::endAnimationUpdateUI()
{
	if (mCameraMode == mLastCameraMode)
	{
		// We're already done endAnimationUpdateUI for this transition.
		return;
	}

	// clean up UI from mode we're leaving
	if ( mLastCameraMode == CAMERA_MODE_MOUSELOOK )
	{
		// show mouse cursor
		gViewerWindow->showCursor();
		// show menus
		gMenuBarView->setVisible(TRUE);
		gStatusBar->setVisibleForMouselook(true);

		LLToolMgr::getInstance()->setCurrentToolset(gBasicToolset);

		// Only pop if we have pushed...
		if (TRUE == mViewsPushed)
		{
			mViewsPushed = FALSE;
			gFloaterView->popVisibleAll(get_skip_list());
		}

		gAgent.setLookAt(LOOKAT_TARGET_CLEAR);
		if( gMorphView )
		{
			gMorphView->setVisible( FALSE );
		}

		// Disable mouselook-specific animations
		if (mAvatarObject.notNull())
		{
			if( mAvatarObject->isAnyAnimationSignaled(AGENT_GUN_AIM_ANIMS, NUM_AGENT_GUN_AIM_ANIMS) )
			{
				if (mAvatarObject->mSignaledAnimations.find(ANIM_AGENT_AIM_RIFLE_R) != mAvatarObject->mSignaledAnimations.end())
				{
					sendAnimationRequest(ANIM_AGENT_AIM_RIFLE_R, ANIM_REQUEST_STOP);
					sendAnimationRequest(ANIM_AGENT_HOLD_RIFLE_R, ANIM_REQUEST_START);
				}
				if (mAvatarObject->mSignaledAnimations.find(ANIM_AGENT_AIM_HANDGUN_R) != mAvatarObject->mSignaledAnimations.end())
				{
					sendAnimationRequest(ANIM_AGENT_AIM_HANDGUN_R, ANIM_REQUEST_STOP);
					sendAnimationRequest(ANIM_AGENT_HOLD_HANDGUN_R, ANIM_REQUEST_START);
				}
				if (mAvatarObject->mSignaledAnimations.find(ANIM_AGENT_AIM_BAZOOKA_R) != mAvatarObject->mSignaledAnimations.end())
				{
					sendAnimationRequest(ANIM_AGENT_AIM_BAZOOKA_R, ANIM_REQUEST_STOP);
					sendAnimationRequest(ANIM_AGENT_HOLD_BAZOOKA_R, ANIM_REQUEST_START);
				}
				if (mAvatarObject->mSignaledAnimations.find(ANIM_AGENT_AIM_BOW_L) != mAvatarObject->mSignaledAnimations.end())
				{
					sendAnimationRequest(ANIM_AGENT_AIM_BOW_L, ANIM_REQUEST_STOP);
					sendAnimationRequest(ANIM_AGENT_HOLD_BOW_L, ANIM_REQUEST_START);
				}
			}
		}
	}
	else
	if(	mLastCameraMode == CAMERA_MODE_CUSTOMIZE_AVATAR )
	{
		// make sure we ask to save changes

		LLToolMgr::getInstance()->setCurrentToolset(gBasicToolset);

		// HACK: If we're quitting, and we were in customize avatar, don't
		// let the mini-map go visible again. JC
        if (!LLAppViewer::instance()->quitRequested())
		{
			LLFloaterMap::getInstance()->popVisible();
		}

		if( gMorphView )
		{
			gMorphView->setVisible( FALSE );
		}

		if (mAvatarObject.notNull())
		{
			if(mCustomAnim)
			{
				sendAnimationRequest(ANIM_AGENT_CUSTOMIZE, ANIM_REQUEST_STOP);
				sendAnimationRequest(ANIM_AGENT_CUSTOMIZE_DONE, ANIM_REQUEST_START);

				mCustomAnim = FALSE ;
			}
			
		}
		setLookAt(LOOKAT_TARGET_CLEAR);
	}

	//---------------------------------------------------------------------
	// Set up UI for mode we're entering
	//---------------------------------------------------------------------
	if (mCameraMode == CAMERA_MODE_MOUSELOOK)
	{
		// hide menus
		gMenuBarView->setVisible(FALSE);
		gStatusBar->setVisibleForMouselook(false);

		// clear out camera lag effect
		mCameraLag.clearVec();

		// JC - Added for always chat in third person option
		gFocusMgr.setKeyboardFocus(NULL);

		LLToolMgr::getInstance()->setCurrentToolset(gMouselookToolset);

		mViewsPushed = TRUE;

		gFloaterView->pushVisibleAll(FALSE, get_skip_list());

		if( gMorphView )
		{
			gMorphView->setVisible(FALSE);
		}

		gConsole->setVisible( TRUE );

		if (mAvatarObject.notNull())
		{
			// Trigger mouselook-specific animations
			if( mAvatarObject->isAnyAnimationSignaled(AGENT_GUN_HOLD_ANIMS, NUM_AGENT_GUN_HOLD_ANIMS) )
			{
				if (mAvatarObject->mSignaledAnimations.find(ANIM_AGENT_HOLD_RIFLE_R) != mAvatarObject->mSignaledAnimations.end())
				{
					sendAnimationRequest(ANIM_AGENT_HOLD_RIFLE_R, ANIM_REQUEST_STOP);
					sendAnimationRequest(ANIM_AGENT_AIM_RIFLE_R, ANIM_REQUEST_START);
				}
				if (mAvatarObject->mSignaledAnimations.find(ANIM_AGENT_HOLD_HANDGUN_R) != mAvatarObject->mSignaledAnimations.end())
				{
					sendAnimationRequest(ANIM_AGENT_HOLD_HANDGUN_R, ANIM_REQUEST_STOP);
					sendAnimationRequest(ANIM_AGENT_AIM_HANDGUN_R, ANIM_REQUEST_START);
				}
				if (mAvatarObject->mSignaledAnimations.find(ANIM_AGENT_HOLD_BAZOOKA_R) != mAvatarObject->mSignaledAnimations.end())
				{
					sendAnimationRequest(ANIM_AGENT_HOLD_BAZOOKA_R, ANIM_REQUEST_STOP);
					sendAnimationRequest(ANIM_AGENT_AIM_BAZOOKA_R, ANIM_REQUEST_START);
				}
				if (mAvatarObject->mSignaledAnimations.find(ANIM_AGENT_HOLD_BOW_L) != mAvatarObject->mSignaledAnimations.end())
				{
					sendAnimationRequest(ANIM_AGENT_HOLD_BOW_L, ANIM_REQUEST_STOP);
					sendAnimationRequest(ANIM_AGENT_AIM_BOW_L, ANIM_REQUEST_START);
				}
			}
			if (mAvatarObject->getParent())
			{
				LLVector3 at_axis = LLViewerCamera::getInstance()->getAtAxis();
				LLViewerObject* root_object = (LLViewerObject*)mAvatarObject->getRoot();
				if (root_object->flagCameraDecoupled())
				{
					resetAxes(at_axis);
				}
				else
				{
					resetAxes(at_axis * ~((LLViewerObject*)mAvatarObject->getParent())->getRenderRotation());
				}
			}
		}

	}
	else if (mCameraMode == CAMERA_MODE_CUSTOMIZE_AVATAR)
	{
		LLToolMgr::getInstance()->setCurrentToolset(gFaceEditToolset);

		LLFloaterMap::getInstance()->pushVisible(FALSE);
		/*
		LLView *view;
		for (view = gFloaterView->getFirstChild(); view; view = gFloaterView->getNextChild())
		{
			view->pushVisible(FALSE);
		}
		*/

		if( gMorphView )
		{
			gMorphView->setVisible( TRUE );
		}

		// freeze avatar
		if (mAvatarObject.notNull())
		{
			// <edit>
			//mPauseRequest = mAvatarObject->requestPause();
			// </edit>
		}
	}

	if (getAvatarObject())
	{
		getAvatarObject()->updateAttachmentVisibility(mCameraMode);
	}

	gFloaterTools->dirty();

	// Don't let this be called more than once if the camera
	// mode hasn't changed.  --JC
	mLastCameraMode = mCameraMode;

}


//-----------------------------------------------------------------------------
// updateCamera()
//-----------------------------------------------------------------------------
void LLAgent::updateCamera()
{
	//Ventrella - changed camera_skyward to the new global "mCameraUpVector"
	mCameraUpVector = LLVector3::z_axis;
	//LLVector3	camera_skyward(0.f, 0.f, 1.f);
	//end Ventrella

	U32 camera_mode = mCameraAnimating ? mLastCameraMode : mCameraMode;

	validateFocusObject();

	if (mAvatarObject.notNull() && 
		mAvatarObject->mIsSitting &&
		camera_mode == CAMERA_MODE_MOUSELOOK)
	{
		//Ventrella
		//changed camera_skyward to the new global "mCameraUpVector"
		mCameraUpVector = mCameraUpVector * mAvatarObject->getRenderRotation();
		//end Ventrella
	}

	if (cameraThirdPerson() && mFocusOnAvatar && LLFollowCamMgr::getActiveFollowCamParams())
	{
		changeCameraToFollow();
	}

	//Ventrella
	//NOTE - this needs to be integrated into a general upVector system here within llAgent. 
	if ( camera_mode == CAMERA_MODE_FOLLOW && mFocusOnAvatar )
	{
		mCameraUpVector = mFollowCam.getUpVector();
	}
	//end Ventrella

	if (mSitCameraEnabled)
	{
		if (mSitCameraReferenceObject->isDead())
		{
			setSitCamera(LLUUID::null);
		}
	}

	// Update UI with our camera inputs
	LLFloaterCamera::getInstance()->mRotate->setToggleState(
		mOrbitRightKey > 0.f,	// left
		mOrbitUpKey > 0.f,		// top
		mOrbitLeftKey > 0.f,	// right
		mOrbitDownKey > 0.f);	// bottom

	LLFloaterCamera::getInstance()->mZoom->setToggleState( 
		mOrbitInKey > 0.f,		// top
		mOrbitOutKey > 0.f);	// bottom

	LLFloaterCamera::getInstance()->mTrack->setToggleState(
		mPanLeftKey > 0.f,		// left
		mPanUpKey > 0.f,		// top
		mPanRightKey > 0.f,		// right
		mPanDownKey > 0.f);		// bottom

	// Handle camera movement based on keyboard.
	const F32 ORBIT_OVER_RATE = 90.f * DEG_TO_RAD;			// radians per second
	const F32 ORBIT_AROUND_RATE = 90.f * DEG_TO_RAD;		// radians per second
	const F32 PAN_RATE = 5.f;								// meters per second

	if( mOrbitUpKey || mOrbitDownKey )
	{
		F32 input_rate = mOrbitUpKey - mOrbitDownKey;
		cameraOrbitOver( input_rate * ORBIT_OVER_RATE / gFPSClamped );
	}

	if( mOrbitLeftKey || mOrbitRightKey)
	{
		F32 input_rate = mOrbitLeftKey - mOrbitRightKey;
		cameraOrbitAround( input_rate * ORBIT_AROUND_RATE / gFPSClamped );
	}

	if( mOrbitInKey || mOrbitOutKey )
	{
		F32 input_rate = mOrbitInKey - mOrbitOutKey;
		
		LLVector3d to_focus = gAgent.getPosGlobalFromAgent(LLViewerCamera::getInstance()->getOrigin()) - calcFocusPositionTargetGlobal();
		F32 distance_to_focus = (F32)to_focus.magVec();
		// Move at distance (in meters) meters per second
		cameraOrbitIn( input_rate * distance_to_focus / gFPSClamped );
	}

	if( mPanInKey || mPanOutKey )
	{
		F32 input_rate = mPanInKey - mPanOutKey;
		cameraPanIn( input_rate * PAN_RATE / gFPSClamped );
	}

	if( mPanRightKey || mPanLeftKey )
	{
		F32 input_rate = mPanRightKey - mPanLeftKey;
		cameraPanLeft( input_rate * -PAN_RATE / gFPSClamped );
	}

	if( mPanUpKey || mPanDownKey )
	{
		F32 input_rate = mPanUpKey - mPanDownKey;
		cameraPanUp( input_rate * PAN_RATE / gFPSClamped );
	}

	// Clear camera keyboard keys.
	mOrbitLeftKey		= 0.f;
	mOrbitRightKey		= 0.f;
	mOrbitUpKey			= 0.f;
	mOrbitDownKey		= 0.f;
	mOrbitInKey			= 0.f;
	mOrbitOutKey		= 0.f;

	mPanRightKey		= 0.f;
	mPanLeftKey			= 0.f;
	mPanUpKey			= 0.f;
	mPanDownKey			= 0.f;
	mPanInKey			= 0.f;
	mPanOutKey			= 0.f;

	// lerp camera focus offset
	mCameraFocusOffset = lerp(mCameraFocusOffset, mCameraFocusOffsetTarget, LLCriticalDamp::getInterpolant(CAMERA_FOCUS_HALF_LIFE));

	//Ventrella
	if ( mCameraMode == CAMERA_MODE_FOLLOW )
	{
		if ( mAvatarObject.notNull() )
		{
			//--------------------------------------------------------------------------------
			// this is where the avatar's position and rotation are given to followCam, and 
			// where it is updated. All three of its attributes are updated: (1) position, 
			// (2) focus, and (3) upvector. They can then be queried elsewhere in llAgent.
			//--------------------------------------------------------------------------------
			// *TODO: use combined rotation of frameagent and sit object
			LLQuaternion avatarRotationForFollowCam = mAvatarObject->mIsSitting ? mAvatarObject->getRenderRotation() : mFrameAgent.getQuaternion();

			LLFollowCamParams* current_cam = LLFollowCamMgr::getActiveFollowCamParams();
			if (current_cam)
			{
				mFollowCam.copyParams(*current_cam);
				mFollowCam.setSubjectPositionAndRotation( mAvatarObject->getRenderPosition(), avatarRotationForFollowCam );
				mFollowCam.update();
			}
			else
			{
				changeCameraToThirdPerson(TRUE);
			}
		}
	}
	// end Ventrella

	BOOL hit_limit;
	LLVector3d camera_pos_global;
	LLVector3d camera_target_global = calcCameraPositionTargetGlobal(&hit_limit);
	mCameraVirtualPositionAgent = getPosAgentFromGlobal(camera_target_global);
	LLVector3d focus_target_global = calcFocusPositionTargetGlobal();

	// perform field of view correction
	mCameraFOVZoomFactor = calcCameraFOVZoomFactor();
	camera_target_global = focus_target_global + (camera_target_global - focus_target_global) * (1.f + mCameraFOVZoomFactor);

	mShowAvatar = TRUE; // can see avatar by default

	// Adjust position for animation
	if (mCameraAnimating)
	{
		F32 time = mAnimationTimer.getElapsedTimeF32();

		// yet another instance of critically damped motion, hooray!
		// F32 fraction_of_animation = 1.f - pow(2.f, -time / CAMERA_ZOOM_HALF_LIFE);

		// linear interpolation
		F32 fraction_of_animation = time / mAnimationDuration;

		BOOL isfirstPerson = mCameraMode == CAMERA_MODE_MOUSELOOK;
		BOOL wasfirstPerson = mLastCameraMode == CAMERA_MODE_MOUSELOOK;
		F32 fraction_animation_to_skip;

		if (mAnimationCameraStartGlobal == camera_target_global)
		{
			fraction_animation_to_skip = 0.f;
		}
		else
		{
			LLVector3d cam_delta = mAnimationCameraStartGlobal - camera_target_global;
			fraction_animation_to_skip = HEAD_BUFFER_SIZE / (F32)cam_delta.magVec();
		}
		F32 animation_start_fraction = (wasfirstPerson) ? fraction_animation_to_skip : 0.f;
		F32 animation_finish_fraction =  (isfirstPerson) ? (1.f - fraction_animation_to_skip) : 1.f;
	
		if (fraction_of_animation < animation_finish_fraction)
		{
			if (fraction_of_animation < animation_start_fraction || fraction_of_animation > animation_finish_fraction )
			{
				mShowAvatar = FALSE;
			}

			// ...adjust position for animation
			F32 smooth_fraction_of_animation = llsmoothstep(0.0f, 1.0f, fraction_of_animation);
			camera_pos_global = lerp(mAnimationCameraStartGlobal, camera_target_global, smooth_fraction_of_animation);
			mFocusGlobal = lerp(mAnimationFocusStartGlobal, focus_target_global, smooth_fraction_of_animation);
		}
		else
		{
			// ...animation complete
			mCameraAnimating = FALSE;

			camera_pos_global = camera_target_global;
			mFocusGlobal = focus_target_global;

			endAnimationUpdateUI();
			mShowAvatar = TRUE;
		}

		if (getAvatarObject() && mCameraMode != CAMERA_MODE_MOUSELOOK)
		{
			getAvatarObject()->updateAttachmentVisibility(mCameraMode);
		}
	}
	else 
	{
		camera_pos_global = camera_target_global;
		mFocusGlobal = focus_target_global;
		mShowAvatar = TRUE;
	}

	// smoothing
	if (TRUE)
	{
		LLVector3d agent_pos = getPositionGlobal();
		LLVector3d camera_pos_agent = camera_pos_global - agent_pos;
		// Sitting on what you're manipulating can cause camera jitter with smoothing. 
		// This turns off smoothing while editing. -MG
		mCameraSmoothingStop |= (BOOL)LLToolMgr::getInstance()->inBuildMode();
		
		if (cameraThirdPerson() && !mCameraSmoothingStop)
		{
			const F32 SMOOTHING_HALF_LIFE = 0.02f;
			
			F32 smoothing = LLCriticalDamp::getInterpolant(gSavedSettings.getF32("CameraPositionSmoothing") * SMOOTHING_HALF_LIFE, FALSE);
					
			if (!mFocusObject)  // we differentiate on avatar mode 
			{
				// for avatar-relative focus, we smooth in avatar space -
				// the avatar moves too jerkily w/r/t global space to smooth there.

				LLVector3d delta = camera_pos_agent - mCameraSmoothingLastPositionAgent;
				if (delta.magVec() < MAX_CAMERA_SMOOTH_DISTANCE)  // only smooth over short distances please
				{
					camera_pos_agent = lerp(mCameraSmoothingLastPositionAgent, camera_pos_agent, smoothing);
					camera_pos_global = camera_pos_agent + agent_pos;
				}
			}
			else
			{
				LLVector3d delta = camera_pos_global - mCameraSmoothingLastPositionGlobal;
				if (delta.magVec() < MAX_CAMERA_SMOOTH_DISTANCE) // only smooth over short distances please
				{
					camera_pos_global = lerp(mCameraSmoothingLastPositionGlobal, camera_pos_global, smoothing);
				}
			}
		}
								 
		mCameraSmoothingLastPositionGlobal = camera_pos_global;
		mCameraSmoothingLastPositionAgent = camera_pos_agent;
		mCameraSmoothingStop = FALSE;
	}

	
	mCameraCurrentFOVZoomFactor = lerp(mCameraCurrentFOVZoomFactor, mCameraFOVZoomFactor, LLCriticalDamp::getInterpolant(FOV_ZOOM_HALF_LIFE));

//	llinfos << "Current FOV Zoom: " << mCameraCurrentFOVZoomFactor << " Target FOV Zoom: " << mCameraFOVZoomFactor << " Object penetration: " << mFocusObjectDist << llendl;

	F32 ui_offset = 0.f;
	if( CAMERA_MODE_CUSTOMIZE_AVATAR == mCameraMode ) 
	{
		ui_offset = calcCustomizeAvatarUIOffset( camera_pos_global );
	}


	LLVector3 focus_agent = getPosAgentFromGlobal(mFocusGlobal);
	
	mCameraPositionAgent	= getPosAgentFromGlobal(camera_pos_global);

	// Move the camera

	//Ventrella
	LLViewerCamera::getInstance()->updateCameraLocation(mCameraPositionAgent, mCameraUpVector, focus_agent);
	//LLViewerCamera::getInstance()->updateCameraLocation(mCameraPositionAgent, camera_skyward, focus_agent);
	//end Ventrella

	//RN: translate UI offset after camera is oriented properly
	LLViewerCamera::getInstance()->translate(LLViewerCamera::getInstance()->getLeftAxis() * ui_offset);
	
	// Change FOV
	LLViewerCamera::getInstance()->setView(LLViewerCamera::getInstance()->getDefaultFOV() / (1.f + mCameraCurrentFOVZoomFactor));

	// follow camera when in customize mode
	if (cameraCustomizeAvatar())	
	{
		setLookAt(LOOKAT_TARGET_FOCUS, NULL, mCameraPositionAgent);
	}

	// update the travel distance stat
	// this isn't directly related to the camera
	// but this seemed like the best place to do this
	LLVector3d global_pos = getPositionGlobal(); 
	if (! mLastPositionGlobal.isExactlyZero())
	{
		LLVector3d delta = global_pos - mLastPositionGlobal;
		mDistanceTraveled += delta.magVec();
	}
	mLastPositionGlobal = global_pos;
	
	if (LLVOAvatar::sVisibleInFirstPerson && mAvatarObject.notNull() && !mAvatarObject->mIsSitting && cameraMouselook())
	{
		LLVector3 head_pos = mAvatarObject->mHeadp->getWorldPosition() + 
			LLVector3(0.08f, 0.f, 0.05f) * mAvatarObject->mHeadp->getWorldRotation() + 
			LLVector3(0.1f, 0.f, 0.f) * mAvatarObject->mPelvisp->getWorldRotation();
		LLVector3 diff = mCameraPositionAgent - head_pos;
		diff = diff * ~mAvatarObject->mRoot.getWorldRotation();

		LLJoint* torso_joint = mAvatarObject->mTorsop;
		LLJoint* chest_joint = mAvatarObject->mChestp;
		LLVector3 torso_scale = torso_joint->getScale();
		LLVector3 chest_scale = chest_joint->getScale();

		// shorten avatar skeleton to avoid foot interpenetration
		if (!mAvatarObject->mInAir)
		{
			LLVector3 chest_offset = LLVector3(0.f, 0.f, chest_joint->getPosition().mV[VZ]) * torso_joint->getWorldRotation();
			F32 z_compensate = llclamp(-diff.mV[VZ], -0.2f, 1.f);
			F32 scale_factor = llclamp(1.f - ((z_compensate * 0.5f) / chest_offset.mV[VZ]), 0.5f, 1.2f);
			torso_joint->setScale(LLVector3(1.f, 1.f, scale_factor));

			LLJoint* neck_joint = mAvatarObject->mNeckp;
			LLVector3 neck_offset = LLVector3(0.f, 0.f, neck_joint->getPosition().mV[VZ]) * chest_joint->getWorldRotation();
			scale_factor = llclamp(1.f - ((z_compensate * 0.5f) / neck_offset.mV[VZ]), 0.5f, 1.2f);
			chest_joint->setScale(LLVector3(1.f, 1.f, scale_factor));
			diff.mV[VZ] = 0.f;
		}

		mAvatarObject->mPelvisp->setPosition(mAvatarObject->mPelvisp->getPosition() + diff);

		mAvatarObject->mRoot.updateWorldMatrixChildren();

		for (LLVOAvatar::attachment_map_t::iterator iter = mAvatarObject->mAttachmentPoints.begin(); 
			 iter != mAvatarObject->mAttachmentPoints.end(); )
		{
			LLVOAvatar::attachment_map_t::iterator curiter = iter++;
			LLViewerJointAttachment* attachment = curiter->second;
			LLViewerObject *attached_object = attachment->getObject();
			if (attached_object && !attached_object->isDead() && attached_object->mDrawable.notNull())
			{
				// clear any existing "early" movements of attachment
				attached_object->mDrawable->clearState(LLDrawable::EARLY_MOVE);
				gPipeline.updateMoveNormalAsync(attached_object->mDrawable);
				attached_object->updateText();
			}
		}

		torso_joint->setScale(torso_scale);
		chest_joint->setScale(chest_scale);
	}
}

void LLAgent::updateFocusOffset()
{
	validateFocusObject();
	if (mFocusObject.notNull())
	{
		LLVector3d obj_pos = getPosGlobalFromAgent(mFocusObject->getRenderPosition());
		mFocusObjectOffset.setVec(mFocusTargetGlobal - obj_pos);
	}
}

void LLAgent::validateFocusObject()
{
	if (mFocusObject.notNull() && 
		(mFocusObject->isDead()))
	{
		mFocusObjectOffset.clearVec();
		clearFocusObject();
		mCameraFOVZoomFactor = 0.f;
	}
}

//-----------------------------------------------------------------------------
// calcCustomizeAvatarUIOffset()
//-----------------------------------------------------------------------------
F32 LLAgent::calcCustomizeAvatarUIOffset( const LLVector3d& camera_pos_global )
{
	F32 ui_offset = 0.f;

	if( gFloaterCustomize )
	{
		const LLRect& rect = gFloaterCustomize->getRect();

		// Move the camera so that the avatar isn't covered up by this floater.
		F32 fraction_of_fov = 0.5f - (0.5f * (1.f - llmin(1.f, ((F32)rect.getWidth() / (F32)gViewerWindow->getWindowWidth()))));
		F32 apparent_angle = fraction_of_fov * LLViewerCamera::getInstance()->getView() * LLViewerCamera::getInstance()->getAspect();  // radians
		F32 offset = tan(apparent_angle);

		if( rect.mLeft < (gViewerWindow->getWindowWidth() - rect.mRight) )
		{
			// Move the avatar to the right (camera to the left)
			ui_offset = offset;
		}
		else
		{
			// Move the avatar to the left (camera to the right)
			ui_offset = -offset;
		}
	}
	F32 range = (F32)dist_vec(camera_pos_global, gAgent.getFocusGlobal());
	mUIOffset = lerp(mUIOffset, ui_offset, LLCriticalDamp::getInterpolant(0.05f));
	return mUIOffset * range;
}

//-----------------------------------------------------------------------------
// calcFocusPositionTargetGlobal()
//-----------------------------------------------------------------------------
LLVector3d LLAgent::calcFocusPositionTargetGlobal()
{
	if (mFocusObject.notNull() && mFocusObject->isDead())
	{
		clearFocusObject();
	}

	// Ventrella
	if ( mCameraMode == CAMERA_MODE_FOLLOW && mFocusOnAvatar )
	{
		mFocusTargetGlobal = gAgent.getPosGlobalFromAgent(mFollowCam.getSimulatedFocus());
		return mFocusTargetGlobal;
	}// End Ventrella 
	else if (mCameraMode == CAMERA_MODE_MOUSELOOK)
	{
		LLVector3d at_axis(1.0, 0.0, 0.0);
		LLQuaternion agent_rot = mFrameAgent.getQuaternion();
		if (mAvatarObject.notNull() && mAvatarObject->getParent())
		{
			LLViewerObject* root_object = (LLViewerObject*)mAvatarObject->getRoot();
			if (!root_object->flagCameraDecoupled())
			{
				agent_rot *= ((LLViewerObject*)(mAvatarObject->getParent()))->getRenderRotation();
			}
		}
		at_axis = at_axis * agent_rot;
		mFocusTargetGlobal = calcCameraPositionTargetGlobal() + at_axis;
		return mFocusTargetGlobal;
	}
	else if (mCameraMode == CAMERA_MODE_CUSTOMIZE_AVATAR)
	{
		return mFocusTargetGlobal;
	}
	else if (!mFocusOnAvatar)
	{
		if (mFocusObject.notNull() && !mFocusObject->isDead() && mFocusObject->mDrawable.notNull())
		{
			LLDrawable* drawablep = mFocusObject->mDrawable;
			
			if (mTrackFocusObject &&
				drawablep && 
				drawablep->isActive())
			{
				if (!mFocusObject->isAvatar())
				{
					if (mFocusObject->isSelected())
					{
						gPipeline.updateMoveNormalAsync(drawablep);
					}
					else
					{
						if (drawablep->isState(LLDrawable::MOVE_UNDAMPED))
						{
							gPipeline.updateMoveNormalAsync(drawablep);
						}
						else
						{
							gPipeline.updateMoveDampedAsync(drawablep);
						}
					}
				}
			}
			// if not tracking object, update offset based on new object position
			else
			{
				updateFocusOffset();
			}
			LLVector3 focus_agent = mFocusObject->getRenderPosition() + mFocusObjectOffset;
			mFocusTargetGlobal.setVec(getPosGlobalFromAgent(focus_agent));
		}
		return mFocusTargetGlobal;
	}
	else if (mSitCameraEnabled && mAvatarObject.notNull() && mAvatarObject->mIsSitting && mSitCameraReferenceObject.notNull())
	{
		// sit camera
		LLVector3 object_pos = mSitCameraReferenceObject->getRenderPosition();
		LLQuaternion object_rot = mSitCameraReferenceObject->getRenderRotation();

		LLVector3 target_pos = object_pos + (mSitCameraFocus * object_rot);
		return getPosGlobalFromAgent(target_pos);
	}
	else
	{
		return getPositionGlobal() + calcThirdPersonFocusOffset();
	}
}

LLVector3d LLAgent::calcThirdPersonFocusOffset()
{
	// ...offset from avatar
	LLVector3d focus_offset;
	focus_offset.setVec(gSavedSettings.getVector3("FocusOffsetDefault"));

	LLQuaternion agent_rot = mFrameAgent.getQuaternion();
	if (!mAvatarObject.isNull() && mAvatarObject->getParent())
	{
		agent_rot *= ((LLViewerObject*)(mAvatarObject->getParent()))->getRenderRotation();
	}

	focus_offset = focus_offset * agent_rot;
	return focus_offset;
}

void LLAgent::setupSitCamera()
{
	// agent frame entering this function is in world coordinates
	if (mAvatarObject.notNull() && mAvatarObject->getParent())
	{
		LLQuaternion parent_rot = ((LLViewerObject*)mAvatarObject->getParent())->getRenderRotation();
		// slam agent coordinate frame to proper parent local version
		LLVector3 at_axis = mFrameAgent.getAtAxis();
		at_axis.mV[VZ] = 0.f;
		at_axis.normalize();
		resetAxes(at_axis * ~parent_rot);
	}
}

//-----------------------------------------------------------------------------
// getCameraPositionAgent()
//-----------------------------------------------------------------------------
const LLVector3 &LLAgent::getCameraPositionAgent() const
{
	return LLViewerCamera::getInstance()->getOrigin();
}

//-----------------------------------------------------------------------------
// getCameraPositionGlobal()
//-----------------------------------------------------------------------------
LLVector3d LLAgent::getCameraPositionGlobal() const
{
	return getPosGlobalFromAgent(LLViewerCamera::getInstance()->getOrigin());
}

//-----------------------------------------------------------------------------
// calcCameraFOVZoomFactor()
//-----------------------------------------------------------------------------
F32	LLAgent::calcCameraFOVZoomFactor()
{
	LLVector3 camera_offset_dir;
	camera_offset_dir.setVec(mCameraFocusOffset);

	if (mCameraMode == CAMERA_MODE_MOUSELOOK)
	{
		return 0.f;
	}
	else if (mFocusObject.notNull() && !mFocusObject->isAvatar())
	{
		// don't FOV zoom on mostly transparent objects
		LLVector3 focus_offset = mFocusObjectOffset;
		F32 obj_min_dist = 0.f;
		if (!gSavedSettings.getBOOL("AscentDisableMinZoomDist"))
			calcCameraMinDistance(obj_min_dist);
		F32 current_distance = llmax(0.001f, camera_offset_dir.magVec());

		mFocusObjectDist = obj_min_dist - current_distance;

		F32 new_fov_zoom = llclamp(mFocusObjectDist / current_distance, 0.f, 1000.f);
		return new_fov_zoom;
	}
	else // focusing on land or avatar
	{
		// keep old field of view until user changes focus explicitly
		return mCameraFOVZoomFactor;
		//return 0.f;
	}
}

//-----------------------------------------------------------------------------
// calcCameraPositionTargetGlobal()
//-----------------------------------------------------------------------------
LLVector3d LLAgent::calcCameraPositionTargetGlobal(BOOL *hit_limit)
{
	// Compute base camera position and look-at points.
	//F32			camera_land_height;
	LLVector3d	frame_center_global = mAvatarObject.isNull() ? getPositionGlobal() 
															 : getPosGlobalFromAgent(mAvatarObject->mRoot.getWorldPosition());
		
	LLVector3   upAxis = getUpAxis();
	BOOL		isConstrained = FALSE;
	LLVector3d	head_offset;
	head_offset.setVec(mThirdPersonHeadOffset);

	LLVector3d camera_position_global;

	// Ventrella 
	if ( mCameraMode == CAMERA_MODE_FOLLOW && mFocusOnAvatar )
	{
		camera_position_global = gAgent.getPosGlobalFromAgent(mFollowCam.getSimulatedPosition());
	}// End Ventrella
	else if (mCameraMode == CAMERA_MODE_MOUSELOOK)
	{
		if (mAvatarObject.isNull() || mAvatarObject->mDrawable.isNull())
		{
			llwarns << "Null avatar drawable!" << llendl;
			return LLVector3d::zero;
		}
		head_offset.clearVec();
		if (mAvatarObject->mIsSitting && mAvatarObject->getParent())
		{
			mAvatarObject->updateHeadOffset();
			head_offset.mdV[VX] = mAvatarObject->mHeadOffset.mV[VX];
			head_offset.mdV[VY] = mAvatarObject->mHeadOffset.mV[VY];
			head_offset.mdV[VZ] = mAvatarObject->mHeadOffset.mV[VZ] + 0.1f;
			const LLMatrix4& mat = ((LLViewerObject*) mAvatarObject->getParent())->getRenderMatrix();
			camera_position_global = getPosGlobalFromAgent
								((mAvatarObject->getPosition()+
								 LLVector3(head_offset)*mAvatarObject->getRotation()) * mat);
		}
		else
		{
			head_offset.mdV[VZ] = mAvatarObject->mHeadOffset.mV[VZ];
			if (mAvatarObject->mIsSitting)
			{
				head_offset.mdV[VZ] += 0.1;
			}
			camera_position_global = getPosGlobalFromAgent(mAvatarObject->getRenderPosition());//frame_center_global;
			head_offset = head_offset * mAvatarObject->getRenderRotation();
			camera_position_global = camera_position_global + head_offset;
		}
	}
	else if (mCameraMode == CAMERA_MODE_THIRD_PERSON && mFocusOnAvatar)
	{
		LLVector3 local_camera_offset;
		F32 camera_distance = 0.f;

		if (mSitCameraEnabled 
			&& mAvatarObject.notNull() 
			&& mAvatarObject->mIsSitting 
			&& mSitCameraReferenceObject.notNull())
		{
			// sit camera
			LLVector3 object_pos = mSitCameraReferenceObject->getRenderPosition();
			LLQuaternion object_rot = mSitCameraReferenceObject->getRenderRotation();

			LLVector3 target_pos = object_pos + (mSitCameraPos * object_rot);

			camera_position_global = getPosGlobalFromAgent(target_pos);
		}
		else
		{
			local_camera_offset = mCameraZoomFraction * mCameraOffsetDefault * gSavedSettings.getF32("CameraOffsetScale");
			
			// are we sitting down?
			if (mAvatarObject.notNull() && mAvatarObject->getParent())
			{
				LLQuaternion parent_rot = ((LLViewerObject*)mAvatarObject->getParent())->getRenderRotation();
				// slam agent coordinate frame to proper parent local version
				LLVector3 at_axis = mFrameAgent.getAtAxis() * parent_rot;
				at_axis.mV[VZ] = 0.f;
				at_axis.normalize();
				resetAxes(at_axis * ~parent_rot);

				local_camera_offset = local_camera_offset * mFrameAgent.getQuaternion() * parent_rot;
			}
			else
			{
				local_camera_offset = mFrameAgent.rotateToAbsolute( local_camera_offset );
			}

			if (!mCameraCollidePlane.isExactlyZero() && (mAvatarObject.isNull() || !mAvatarObject->mIsSitting))
			{
				LLVector3 plane_normal;
				plane_normal.setVec(mCameraCollidePlane.mV);

				F32 offset_dot_norm = local_camera_offset * plane_normal;
				if (llabs(offset_dot_norm) < 0.001f)
				{
					offset_dot_norm = 0.001f;
				}
				
				camera_distance = local_camera_offset.normalize();

				F32 pos_dot_norm = getPosAgentFromGlobal(frame_center_global + head_offset) * plane_normal;
				
				// if agent is outside the colliding half-plane
				if (pos_dot_norm > mCameraCollidePlane.mV[VW])
				{
					// check to see if camera is on the opposite side (inside) the half-plane
					if (offset_dot_norm + pos_dot_norm < mCameraCollidePlane.mV[VW])
					{
						// diminish offset by factor to push it back outside the half-plane
						camera_distance *= (pos_dot_norm - mCameraCollidePlane.mV[VW] - CAMERA_COLLIDE_EPSILON) / -offset_dot_norm;
					}
				}
				else
				{
					if (offset_dot_norm + pos_dot_norm > mCameraCollidePlane.mV[VW])
					{
						camera_distance *= (mCameraCollidePlane.mV[VW] - pos_dot_norm - CAMERA_COLLIDE_EPSILON) / offset_dot_norm;
					}
				}
			}
			else
			{
				camera_distance = local_camera_offset.normalize();
			}

			mTargetCameraDistance = llmax(camera_distance, MIN_CAMERA_DISTANCE);

			if (mTargetCameraDistance != mCurrentCameraDistance)
			{
				F32 camera_lerp_amt = LLCriticalDamp::getInterpolant(CAMERA_ZOOM_HALF_LIFE);

				mCurrentCameraDistance = lerp(mCurrentCameraDistance, mTargetCameraDistance, camera_lerp_amt);
			}

			// Make the camera distance current
			local_camera_offset *= mCurrentCameraDistance;

			// set the global camera position
			LLVector3d camera_offset;
			
			LLVector3 av_pos = mAvatarObject.isNull() ? LLVector3::zero : mAvatarObject->getRenderPosition();
			camera_offset.setVec( local_camera_offset );
			camera_position_global = frame_center_global + head_offset + camera_offset;

			if (mAvatarObject.notNull())
			{
				LLVector3d camera_lag_d;
				F32 lag_interp = LLCriticalDamp::getInterpolant(CAMERA_LAG_HALF_LIFE);
				LLVector3 target_lag;
				LLVector3 vel = getVelocity();

				// lag by appropriate amount for flying
				F32 time_in_air = mAvatarObject->mTimeInAir.getElapsedTimeF32();
				if(!mCameraAnimating && mAvatarObject->mInAir && time_in_air > GROUND_TO_AIR_CAMERA_TRANSITION_START_TIME)
				{
					LLVector3 frame_at_axis = mFrameAgent.getAtAxis();
					frame_at_axis -= projected_vec(frame_at_axis, getReferenceUpVector());
					frame_at_axis.normalize();

					//transition smoothly in air mode, to avoid camera pop
					F32 u = (time_in_air - GROUND_TO_AIR_CAMERA_TRANSITION_START_TIME) / GROUND_TO_AIR_CAMERA_TRANSITION_TIME;
					u = llclamp(u, 0.f, 1.f);

					lag_interp *= u;

					if (gViewerWindow->getLeftMouseDown() && gViewerWindow->getLastPick().mObjectID == mAvatarObject->getID())
					{
						// disable camera lag when using mouse-directed steering
						target_lag.clearVec();
					}
					else
					{
						target_lag = vel * gSavedSettings.getF32("DynamicCameraStrength") / 30.f;
					}

					mCameraLag = lerp(mCameraLag, target_lag, lag_interp);

					F32 lag_dist = mCameraLag.magVec();
					if (lag_dist > MAX_CAMERA_LAG)
					{
						mCameraLag = mCameraLag * MAX_CAMERA_LAG / lag_dist;
					}

					// clamp camera lag so that avatar is always in front
					F32 dot = (mCameraLag - (frame_at_axis * (MIN_CAMERA_LAG * u))) * frame_at_axis;
					if (dot < -(MIN_CAMERA_LAG * u))
					{
						mCameraLag -= (dot + (MIN_CAMERA_LAG * u)) * frame_at_axis;
					}
				}
				else
				{
					mCameraLag = lerp(mCameraLag, LLVector3::zero, LLCriticalDamp::getInterpolant(0.15f));
				}

				camera_lag_d.setVec(mCameraLag);
				camera_position_global = camera_position_global - camera_lag_d;
			}
		}
	}
	else
	{
		LLVector3d focusPosGlobal = calcFocusPositionTargetGlobal();
		// camera gets pushed out later wrt mCameraFOVZoomFactor...this is "raw" value
		camera_position_global = focusPosGlobal + mCameraFocusOffset;
	}

	if (hit_limit)
	{
		*hit_limit = isConstrained;
	}

	return camera_position_global;
}


//-----------------------------------------------------------------------------
// handleScrollWheel()
//-----------------------------------------------------------------------------
void LLAgent::handleScrollWheel(S32 clicks)
{
	if ( mCameraMode == CAMERA_MODE_FOLLOW && gAgent.getFocusOnAvatar())
	{
		if ( ! mFollowCam.getPositionLocked() ) // not if the followCam position is locked in place
		{
			mFollowCam.zoom( clicks ); 
			if ( mFollowCam.isZoomedToMinimumDistance() )
			{
				changeCameraToMouselook(FALSE);
			}
		}
	}
	else
	{
		LLObjectSelectionHandle selection = LLSelectMgr::getInstance()->getSelection();
		const F32 ROOT_ROOT_TWO = sqrt(F_SQRT2);

		// Block if camera is animating
		if (mCameraAnimating)
		{
			return;
		}

		if (selection->getObjectCount() && selection->getSelectType() == SELECT_TYPE_HUD)
		{
			F32 zoom_factor = (F32)pow(0.8, -clicks);
			cameraZoomIn(zoom_factor);
		}
		else if (mFocusOnAvatar && mCameraMode == CAMERA_MODE_THIRD_PERSON)
		{
			F32 current_zoom_fraction = mTargetCameraDistance / (mCameraOffsetDefault.magVec() * gSavedSettings.getF32("CameraOffsetScale"));
			current_zoom_fraction *= 1.f - pow(ROOT_ROOT_TWO, clicks);
			
			cameraOrbitIn(current_zoom_fraction * mCameraOffsetDefault.magVec() * gSavedSettings.getF32("CameraOffsetScale"));
		}
		else
		{
			F32 current_zoom_fraction = (F32)mCameraFocusOffsetTarget.magVec();
			cameraOrbitIn(current_zoom_fraction * (1.f - pow(ROOT_ROOT_TWO, clicks)));
		}
	}
}


//-----------------------------------------------------------------------------
// getCameraMinOffGround()
//-----------------------------------------------------------------------------
F32 LLAgent::getCameraMinOffGround()
{
	if (mCameraMode == CAMERA_MODE_MOUSELOOK)
	{
		return 0.f;
	}
	else
	{
		if (gSavedSettings.getBOOL("DisableCameraConstraints"))
		{
			return -1000.f;
		}
		else
		{
			return 0.5f;
		}
	}
}


//-----------------------------------------------------------------------------
// resetCamera()
//-----------------------------------------------------------------------------
void LLAgent::resetCamera()
{
	// Remove any pitch from the avatar
	LLVector3 at = mFrameAgent.getAtAxis();
	at.mV[VZ] = 0.f;
	at.normalize();
	gAgent.resetAxes(at);
	// have to explicitly clear field of view zoom now
	mCameraFOVZoomFactor = 0.f;

	updateCamera();
}

//-----------------------------------------------------------------------------
// changeCameraToMouselook()
//-----------------------------------------------------------------------------
void LLAgent::changeCameraToMouselook(BOOL animate)
{
	if (LLViewerJoystick::getInstance()->getOverrideCamera())
	{
		return;
	}

	// visibility changes at end of animation
	gViewerWindow->getWindow()->resetBusyCount();

	// Menus should not remain open on switching to mouselook...
	LLMenuGL::sMenuContainer->hideMenus();
	
	// unpause avatar animation
	mPauseRequest = NULL;

	LLToolMgr::getInstance()->setCurrentToolset(gMouselookToolset);

	gSavedSettings.setBOOL("FirstPersonBtnState",	FALSE);
	gSavedSettings.setBOOL("MouselookBtnState",		TRUE);
	gSavedSettings.setBOOL("ThirdPersonBtnState",	FALSE);
	gSavedSettings.setBOOL("BuildBtnState",			FALSE);

	if (mAvatarObject.notNull())
	{
		mAvatarObject->stopMotion( ANIM_AGENT_BODY_NOISE );
		mAvatarObject->stopMotion( ANIM_AGENT_BREATHE_ROT );
	}

	//gViewerWindow->stopGrab();
	LLSelectMgr::getInstance()->deselectAll();
	gViewerWindow->hideCursor();
	gViewerWindow->moveCursorToCenter();

	if( mCameraMode != CAMERA_MODE_MOUSELOOK )
	{
		gFocusMgr.setKeyboardFocus( NULL );
		
		mLastCameraMode = mCameraMode;
		mCameraMode = CAMERA_MODE_MOUSELOOK;
		U32 old_flags = mControlFlags;
		setControlFlags(AGENT_CONTROL_MOUSELOOK);
		if (old_flags != mControlFlags)
		{
			mbFlagsDirty = TRUE;
		}

		if (animate)
		{
			startCameraAnimation();
		}
		else
		{
			mCameraAnimating = FALSE;
			endAnimationUpdateUI();
		}
	}
}


//-----------------------------------------------------------------------------
// changeCameraToDefault()
//-----------------------------------------------------------------------------
void LLAgent::changeCameraToDefault()
{
	if (LLViewerJoystick::getInstance()->getOverrideCamera())
	{
		return;
	}

	if (LLFollowCamMgr::getActiveFollowCamParams())
	{
		changeCameraToFollow();
	}
	else
	{
		changeCameraToThirdPerson();
	}
}


// Ventrella
//-----------------------------------------------------------------------------
// changeCameraToFollow()
//-----------------------------------------------------------------------------
void LLAgent::changeCameraToFollow(BOOL animate)
{
	if (LLViewerJoystick::getInstance()->getOverrideCamera())
	{
		return;
	}

	if( mCameraMode != CAMERA_MODE_FOLLOW )
	{
		if (mCameraMode == CAMERA_MODE_MOUSELOOK)
		{
			animate = FALSE;
		}
		startCameraAnimation();

		mLastCameraMode = mCameraMode;
		mCameraMode = CAMERA_MODE_FOLLOW;

		// bang-in the current focus, position, and up vector of the follow cam
		mFollowCam.reset( mCameraPositionAgent, LLViewerCamera::getInstance()->getPointOfInterest(), LLVector3::z_axis );
		
		if (gBasicToolset)
		{
			LLToolMgr::getInstance()->setCurrentToolset(gBasicToolset);
		}

		if (mAvatarObject.notNull())
		{
			mAvatarObject->mPelvisp->setPosition(LLVector3::zero);
			mAvatarObject->startMotion( ANIM_AGENT_BODY_NOISE );
			mAvatarObject->startMotion( ANIM_AGENT_BREATHE_ROT );
		}

		gSavedSettings.setBOOL("FirstPersonBtnState",	FALSE);
		gSavedSettings.setBOOL("MouselookBtnState",		FALSE);
		gSavedSettings.setBOOL("ThirdPersonBtnState",	TRUE);
		gSavedSettings.setBOOL("BuildBtnState",			FALSE);

		// unpause avatar animation
		mPauseRequest = NULL;

		U32 old_flags = mControlFlags;
		clearControlFlags(AGENT_CONTROL_MOUSELOOK);
		if (old_flags != mControlFlags)
		{
			mbFlagsDirty = TRUE;
		}

		if (animate)
		{
			startCameraAnimation();
		}
		else
		{
			mCameraAnimating = FALSE;
			endAnimationUpdateUI();
		}
	}
}

//-----------------------------------------------------------------------------
// changeCameraToThirdPerson()
//-----------------------------------------------------------------------------
void LLAgent::changeCameraToThirdPerson(BOOL animate)
{
	if (LLViewerJoystick::getInstance()->getOverrideCamera())
	{
		return;
	}

// [RLVa:KB] - Checked: 2009-07-10 (RLVa-1.0.0g)
	if ( (gRlvHandler.hasBehaviour(RLV_BHVR_UNSIT)) && (mAvatarObject.notNull()) && (mAvatarObject->mIsSitting) )
	{
		return;
	}
// [/RLVa:KB]

	setControlFlags(AGENT_CONTROL_STAND_UP); // force stand up

	gViewerWindow->getWindow()->resetBusyCount();

	mCameraZoomFraction = INITIAL_ZOOM_FRACTION;

	if (mAvatarObject.notNull())
	{
		if (!mAvatarObject->mIsSitting)
		{
			mAvatarObject->mPelvisp->setPosition(LLVector3::zero);
		}
		mAvatarObject->startMotion( ANIM_AGENT_BODY_NOISE );
		mAvatarObject->startMotion( ANIM_AGENT_BREATHE_ROT );
	}

	gSavedSettings.setBOOL("FirstPersonBtnState",	FALSE);
	gSavedSettings.setBOOL("MouselookBtnState",		FALSE);
	gSavedSettings.setBOOL("ThirdPersonBtnState",	TRUE);
	gSavedSettings.setBOOL("BuildBtnState",			FALSE);

	LLVector3 at_axis;

	// unpause avatar animation
	mPauseRequest = NULL;

	if( mCameraMode != CAMERA_MODE_THIRD_PERSON )
	{
		if (gBasicToolset)
		{
			LLToolMgr::getInstance()->setCurrentToolset(gBasicToolset);
		}

		mCameraLag.clearVec();
		if (mCameraMode == CAMERA_MODE_MOUSELOOK)
		{
			mCurrentCameraDistance = MIN_CAMERA_DISTANCE;
			mTargetCameraDistance = MIN_CAMERA_DISTANCE;
			animate = FALSE;
		}
		mLastCameraMode = mCameraMode;
		mCameraMode = CAMERA_MODE_THIRD_PERSON;
		U32 old_flags = mControlFlags;
		clearControlFlags(AGENT_CONTROL_MOUSELOOK);
		if (old_flags != mControlFlags)
		{
			mbFlagsDirty = TRUE;
		}

	}

	// Remove any pitch from the avatar
	if (mAvatarObject.notNull() && mAvatarObject->getParent())
	{
		LLQuaternion obj_rot = ((LLViewerObject*)mAvatarObject->getParent())->getRenderRotation();
		at_axis = LLViewerCamera::getInstance()->getAtAxis();
		at_axis.mV[VZ] = 0.f;
		at_axis.normalize();
		resetAxes(at_axis * ~obj_rot);
	}
	else
	{
		at_axis = mFrameAgent.getAtAxis();
		at_axis.mV[VZ] = 0.f;
		at_axis.normalize();
		resetAxes(at_axis);
	}


	if (animate)
	{
		startCameraAnimation();
	}
	else
	{
		mCameraAnimating = FALSE;
		endAnimationUpdateUI();
	}
}

//-----------------------------------------------------------------------------
// changeCameraToCustomizeAvatar()
//-----------------------------------------------------------------------------
void LLAgent::changeCameraToCustomizeAvatar(BOOL avatar_animate, BOOL camera_animate)
{
	if (LLViewerJoystick::getInstance()->getOverrideCamera())
	{
		return;
	}

	// <edit>
	//setControlFlags(AGENT_CONTROL_STAND_UP); // force stand up
	// </edit>
	gViewerWindow->getWindow()->resetBusyCount();

	if (gFaceEditToolset)
	{
		LLToolMgr::getInstance()->setCurrentToolset(gFaceEditToolset);
	}

	gSavedSettings.setBOOL("FirstPersonBtnState", FALSE);
	gSavedSettings.setBOOL("MouselookBtnState", FALSE);
	gSavedSettings.setBOOL("ThirdPersonBtnState", FALSE);
	gSavedSettings.setBOOL("BuildBtnState", FALSE);

	if (camera_animate)
	{
		// <edit>
		if(gSavedSettings.getBOOL("AppearanceCameraMovement"))
		// </edit>
		startCameraAnimation();
	}

	// Remove any pitch from the avatar
	//LLVector3 at = mFrameAgent.getAtAxis();
	//at.mV[VZ] = 0.f;
	//at.normalize();
	//gAgent.resetAxes(at);

	if( mCameraMode != CAMERA_MODE_CUSTOMIZE_AVATAR )
	{
		mLastCameraMode = mCameraMode;
		mCameraMode = CAMERA_MODE_CUSTOMIZE_AVATAR;
		U32 old_flags = mControlFlags;
		clearControlFlags(AGENT_CONTROL_MOUSELOOK);
		if (old_flags != mControlFlags)
		{
			mbFlagsDirty = TRUE;
		}

		gFocusMgr.setKeyboardFocus( NULL );
		gFocusMgr.setMouseCapture( NULL );

		LLVOAvatar::onCustomizeStart();
	}

	if (mAvatarObject.notNull())
	{
		if(avatar_animate)
		{
				// Remove any pitch from the avatar
			LLVector3 at = mFrameAgent.getAtAxis();
			at.mV[VZ] = 0.f;
			at.normalize();
			gAgent.resetAxes(at);

			sendAnimationRequest(ANIM_AGENT_CUSTOMIZE, ANIM_REQUEST_START);
			mCustomAnim = TRUE ;
			mAvatarObject->startMotion(ANIM_AGENT_CUSTOMIZE);
			LLMotion* turn_motion = mAvatarObject->findMotion(ANIM_AGENT_CUSTOMIZE);

			if (turn_motion)
			{
				mAnimationDuration = turn_motion->getDuration() + CUSTOMIZE_AVATAR_CAMERA_ANIM_SLOP;

			}
			else
			{
				mAnimationDuration = gSavedSettings.getF32("ZoomTime");
			}
		}



		gAgent.setFocusGlobal(LLVector3d::zero);
	}
	else
	{
		mCameraAnimating = FALSE;
		endAnimationUpdateUI();
	}

	// <edit>
	if(!gSavedSettings.getBOOL("AppearanceCameraMovement"))
	{
		//hmm
		mCameraAnimating = FALSE;
		endAnimationUpdateUI();
	}

}


//
// Focus point management
//

//-----------------------------------------------------------------------------
// startCameraAnimation()
//-----------------------------------------------------------------------------
void LLAgent::startCameraAnimation()
{
	mAnimationCameraStartGlobal = getCameraPositionGlobal();
	mAnimationFocusStartGlobal = mFocusGlobal;
	mAnimationTimer.reset();
	mCameraAnimating = TRUE;
	mAnimationDuration = gSavedSettings.getF32("ZoomTime");
}

//-----------------------------------------------------------------------------
// stopCameraAnimation()
//-----------------------------------------------------------------------------
void LLAgent::stopCameraAnimation()
{
	mCameraAnimating = FALSE;
}

void LLAgent::clearFocusObject()
{
	if (mFocusObject.notNull())
	{
		startCameraAnimation();

		setFocusObject(NULL);
		mFocusObjectOffset.clearVec();
	}
}

void LLAgent::setFocusObject(LLViewerObject* object)
{
	mFocusObject = object;
}

// Focus on a point, but try to keep camera position stable.
//-----------------------------------------------------------------------------
// setFocusGlobal()
//-----------------------------------------------------------------------------
void LLAgent::setFocusGlobal(const LLPickInfo& pick)
{
	LLViewerObject* objectp = gObjectList.findObject(pick.mObjectID);

	if (objectp)
	{
		// focus on object plus designated offset
		// which may or may not be same as pick.mPosGlobal
		setFocusGlobal(objectp->getPositionGlobal() + LLVector3d(pick.mObjectOffset), pick.mObjectID);
	}
	else
	{
		// focus directly on point where user clicked
		setFocusGlobal(pick.mPosGlobal, pick.mObjectID);
	}
}


void LLAgent::setFocusGlobal(const LLVector3d& focus, const LLUUID &object_id)
{
	setFocusObject(gObjectList.findObject(object_id));
	LLVector3d old_focus = mFocusTargetGlobal;
	LLViewerObject *focus_obj = mFocusObject;

	// if focus has changed
	if (old_focus != focus)
	{
		if (focus.isExactlyZero())
		{
			if (mAvatarObject.notNull())
			{
				mFocusTargetGlobal = getPosGlobalFromAgent(mAvatarObject->mHeadp->getWorldPosition());
			}
			else
			{
				mFocusTargetGlobal = getPositionGlobal();
			}
			mCameraFocusOffsetTarget = getCameraPositionGlobal() - mFocusTargetGlobal;
			mCameraFocusOffset = mCameraFocusOffsetTarget;
			setLookAt(LOOKAT_TARGET_CLEAR);
		}
		else
		{
			mFocusTargetGlobal = focus;
			if (!focus_obj)
			{
				mCameraFOVZoomFactor = 0.f;
			}

			mCameraFocusOffsetTarget = gAgent.getPosGlobalFromAgent(mCameraVirtualPositionAgent) - mFocusTargetGlobal;

			startCameraAnimation();

			if (focus_obj)
			{
				if (focus_obj->isAvatar())
				{
					setLookAt(LOOKAT_TARGET_FOCUS, focus_obj);
				}
				else
				{
					setLookAt(LOOKAT_TARGET_FOCUS, focus_obj, (getPosAgentFromGlobal(focus) - focus_obj->getRenderPosition()) * ~focus_obj->getRenderRotation());
				}
			}
			else
			{
				setLookAt(LOOKAT_TARGET_FOCUS, NULL, getPosAgentFromGlobal(mFocusTargetGlobal));
			}
		}
	}
	else // focus == mFocusTargetGlobal
	{
		if (focus.isExactlyZero())
		{
			if (mAvatarObject.notNull())
			{
				mFocusTargetGlobal = getPosGlobalFromAgent(mAvatarObject->mHeadp->getWorldPosition());
			}
			else
			{
				mFocusTargetGlobal = getPositionGlobal();
			}
		}
		mCameraFocusOffsetTarget = (getCameraPositionGlobal() - mFocusTargetGlobal) / (1.f + mCameraFOVZoomFactor);;
		mCameraFocusOffset = mCameraFocusOffsetTarget;
	}

	if (mFocusObject.notNull())
	{
		// for attachments, make offset relative to avatar, not the attachment
		if (mFocusObject->isAttachment())
		{
			while (mFocusObject.notNull()		// DEV-29123 - can crash with a messed-up attachment
				&& !mFocusObject->isAvatar())
			{
				mFocusObject = (LLViewerObject*) mFocusObject->getParent();
			}
			setFocusObject((LLViewerObject*)mFocusObject);
		}
		updateFocusOffset();
	}
}

// Used for avatar customization
//-----------------------------------------------------------------------------
// setCameraPosAndFocusGlobal()
//-----------------------------------------------------------------------------
void LLAgent::setCameraPosAndFocusGlobal(const LLVector3d& camera_pos, const LLVector3d& focus, const LLUUID &object_id)
{
	LLVector3d old_focus = mFocusTargetGlobal;

	F64 focus_delta_squared = (old_focus - focus).magVecSquared();
	const F64 ANIM_EPSILON_SQUARED = 0.0001;
	if( focus_delta_squared > ANIM_EPSILON_SQUARED )
	{
		startCameraAnimation();

		if( CAMERA_MODE_CUSTOMIZE_AVATAR == mCameraMode ) 
		{
			// Compensate for the fact that the camera has already been offset to make room for LLFloaterCustomize.
			mAnimationCameraStartGlobal -= LLVector3d(LLViewerCamera::getInstance()->getLeftAxis() * calcCustomizeAvatarUIOffset( mAnimationCameraStartGlobal ));
		}
	}
	
	//LLViewerCamera::getInstance()->setOrigin( gAgent.getPosAgentFromGlobal( camera_pos ) );
	setFocusObject(gObjectList.findObject(object_id));
	mFocusTargetGlobal = focus;
	mCameraFocusOffsetTarget = camera_pos - focus;
	mCameraFocusOffset = mCameraFocusOffsetTarget;

	if (mFocusObject)
	{
		if (mFocusObject->isAvatar())
		{
			setLookAt(LOOKAT_TARGET_FOCUS, mFocusObject);
		}
		else
		{
			setLookAt(LOOKAT_TARGET_FOCUS, mFocusObject, (getPosAgentFromGlobal(focus) - mFocusObject->getRenderPosition()) * ~mFocusObject->getRenderRotation());
		}
	}
	else
	{
		setLookAt(LOOKAT_TARGET_FOCUS, NULL, getPosAgentFromGlobal(mFocusTargetGlobal));
	}

	if( mCameraAnimating )
	{
		const F64 ANIM_METERS_PER_SECOND = 10.0;
		const F64 MIN_ANIM_SECONDS = 0.5;
		F64 anim_duration = llmax( MIN_ANIM_SECONDS, sqrt(focus_delta_squared) / ANIM_METERS_PER_SECOND );
		setAnimationDuration( (F32)anim_duration );
	}

	updateFocusOffset();
}

//-----------------------------------------------------------------------------
// setSitCamera()
//-----------------------------------------------------------------------------
void LLAgent::setSitCamera(const LLUUID &object_id, const LLVector3 &camera_pos, const LLVector3 &camera_focus)
{
	BOOL camera_enabled = !object_id.isNull();

	if (camera_enabled)
	{
		LLViewerObject *reference_object = gObjectList.findObject(object_id);
		if (reference_object)
		{
			//convert to root object relative?
			mSitCameraPos = camera_pos;
			mSitCameraFocus = camera_focus;
			mSitCameraReferenceObject = reference_object;
			mSitCameraEnabled = TRUE;
		}
	}
	else
	{
		mSitCameraPos.clearVec();
		mSitCameraFocus.clearVec();
		mSitCameraReferenceObject = NULL;
		mSitCameraEnabled = FALSE;
	}
}

//-----------------------------------------------------------------------------
// setFocusOnAvatar()
//-----------------------------------------------------------------------------
void LLAgent::setFocusOnAvatar(BOOL focus_on_avatar, BOOL animate)
{
	if (focus_on_avatar != mFocusOnAvatar)
	{
		if (animate)
		{
			startCameraAnimation();
		}
		else
		{
			stopCameraAnimation();
		}
	}
	
	//RN: when focused on the avatar, we're not "looking" at it
	// looking implies intent while focusing on avatar means
	// you're just walking around with a camera on you...eesh.
	if (!mFocusOnAvatar && focus_on_avatar)
	{
		setFocusGlobal(LLVector3d::zero);
		mCameraFOVZoomFactor = 0.f;
		if (mCameraMode == CAMERA_MODE_THIRD_PERSON)
		{
			LLVector3 at_axis;
			if (mAvatarObject.notNull() && mAvatarObject->getParent())
			{
				LLQuaternion obj_rot = ((LLViewerObject*)mAvatarObject->getParent())->getRenderRotation();
				at_axis = LLViewerCamera::getInstance()->getAtAxis();
				at_axis.mV[VZ] = 0.f;
				at_axis.normalize();
				resetAxes(at_axis * ~obj_rot);
			}
			else
			{
				at_axis = LLViewerCamera::getInstance()->getAtAxis();
				at_axis.mV[VZ] = 0.f;
				at_axis.normalize();
				resetAxes(at_axis);
			}
		}
	}
	// unlocking camera from avatar
	else if (mFocusOnAvatar && !focus_on_avatar)
	{
		// keep camera focus point consistent, even though it is now unlocked
		setFocusGlobal(getPositionGlobal() + calcThirdPersonFocusOffset(), gAgent.getID());
	}
	
	mFocusOnAvatar = focus_on_avatar;
}

//-----------------------------------------------------------------------------
// heardChat()
//-----------------------------------------------------------------------------
void LLAgent::heardChat(const LLUUID& id)
{
	// log text and voice chat to speaker mgr
	// for keeping track of active speakers, etc.
	LLLocalSpeakerMgr::getInstance()->speakerChatted(id);

	// don't respond to your own voice
	if (id == getID()) return;
	
	if (ll_rand(2) == 0) 
	{
		LLViewerObject *chatter = gObjectList.findObject(mLastChatterID);
		setLookAt(LOOKAT_TARGET_AUTO_LISTEN, chatter, LLVector3::zero);
	}			

	mLastChatterID = id;
	mChatTimer.reset();
}

//-----------------------------------------------------------------------------
// lookAtLastChat()
//-----------------------------------------------------------------------------
void LLAgent::lookAtLastChat()
{
	// Block if camera is animating or not in normal third person camera mode
	if (mCameraAnimating || !cameraThirdPerson())
	{
		return;
	}

	LLViewerObject *chatter = gObjectList.findObject(mLastChatterID);
	if (chatter)
	{
		LLVector3 delta_pos;
		if (chatter->isAvatar())
		{
			LLVOAvatar *chatter_av = (LLVOAvatar*)chatter;
			if (mAvatarObject.notNull() && chatter_av->mHeadp)
			{
				delta_pos = chatter_av->mHeadp->getWorldPosition() - mAvatarObject->mHeadp->getWorldPosition();
			}
			else
			{
				delta_pos = chatter->getPositionAgent() - getPositionAgent();
			}
			delta_pos.normalize();

			setControlFlags(AGENT_CONTROL_STOP);

			changeCameraToThirdPerson();

			LLVector3 new_camera_pos = mAvatarObject->mHeadp->getWorldPosition();
			LLVector3 left = delta_pos % LLVector3::z_axis;
			left.normalize();
			LLVector3 up = left % delta_pos;
			up.normalize();
			new_camera_pos -= delta_pos * 0.4f;
			new_camera_pos += left * 0.3f;
			new_camera_pos += up * 0.2f;
			if (chatter_av->mHeadp)
			{
				setFocusGlobal(getPosGlobalFromAgent(chatter_av->mHeadp->getWorldPosition()), mLastChatterID);
				mCameraFocusOffsetTarget = getPosGlobalFromAgent(new_camera_pos) - gAgent.getPosGlobalFromAgent(chatter_av->mHeadp->getWorldPosition());
			}
			else
			{
				setFocusGlobal(chatter->getPositionGlobal(), mLastChatterID);
				mCameraFocusOffsetTarget = getPosGlobalFromAgent(new_camera_pos) - chatter->getPositionGlobal();
			}
			setFocusOnAvatar(FALSE, TRUE);
		}
		else
		{
			delta_pos = chatter->getRenderPosition() - getPositionAgent();
			delta_pos.normalize();

			setControlFlags(AGENT_CONTROL_STOP);

			changeCameraToThirdPerson();

			LLVector3 new_camera_pos = mAvatarObject->mHeadp->getWorldPosition();
			LLVector3 left = delta_pos % LLVector3::z_axis;
			left.normalize();
			LLVector3 up = left % delta_pos;
			up.normalize();
			new_camera_pos -= delta_pos * 0.4f;
			new_camera_pos += left * 0.3f;
			new_camera_pos += up * 0.2f;

			setFocusGlobal(chatter->getPositionGlobal(), mLastChatterID);
			mCameraFocusOffsetTarget = getPosGlobalFromAgent(new_camera_pos) - chatter->getPositionGlobal();
			setFocusOnAvatar(FALSE, TRUE);
		}
	}
}

void LLAgent::lookAtObject(LLUUID object_id, ECameraPosition camera_pos)
{
	// Block if camera is animating or not in normal third person camera mode
	if (mCameraAnimating || !cameraThirdPerson())
	{
		return;
	}

	LLViewerObject *chatter = gObjectList.findObject(object_id);
	if (chatter)
	{
		LLVector3 delta_pos;
		if (chatter->isAvatar())
		{
			LLVOAvatar *chatter_av = (LLVOAvatar*)chatter;
			if (!mAvatarObject.isNull() && chatter_av->mHeadp)
			{
				delta_pos = chatter_av->mHeadp->getWorldPosition() - mAvatarObject->mHeadp->getWorldPosition();
			}
			else
			{
				delta_pos = chatter->getPositionAgent() - getPositionAgent();
			}
			delta_pos.normVec();

			setControlFlags(AGENT_CONTROL_STOP);

			changeCameraToThirdPerson();

			LLVector3 new_camera_pos = mAvatarObject->mHeadp->getWorldPosition();
			LLVector3 left = delta_pos % LLVector3::z_axis;
			left.normVec();
			LLVector3 up = left % delta_pos;
			up.normVec();
			new_camera_pos -= delta_pos * 0.4f;
			new_camera_pos += left * 0.3f;
			new_camera_pos += up * 0.2f;

			F32 radius = chatter_av->getVObjRadius();
			LLVector3d view_dist(radius, radius, 0.0f);

			if (chatter_av->mHeadp)
			{
				setFocusGlobal(getPosGlobalFromAgent(chatter_av->mHeadp->getWorldPosition()), object_id);
				mCameraFocusOffsetTarget = getPosGlobalFromAgent(new_camera_pos) - gAgent.getPosGlobalFromAgent(chatter_av->mHeadp->getWorldPosition());

				switch(camera_pos)
				{
					case CAMERA_POSITION_SELF:
						mCameraFocusOffsetTarget = getPosGlobalFromAgent(new_camera_pos) - gAgent.getPosGlobalFromAgent(chatter_av->mHeadp->getWorldPosition());
						break;
					case CAMERA_POSITION_OBJECT:
						mCameraFocusOffsetTarget =  view_dist;
						break;
				}
			}
			else
			{
				setFocusGlobal(chatter->getPositionGlobal(), object_id);
				mCameraFocusOffsetTarget = getPosGlobalFromAgent(new_camera_pos) - chatter->getPositionGlobal();

				switch(camera_pos)
				{
					case CAMERA_POSITION_SELF:
						mCameraFocusOffsetTarget = getPosGlobalFromAgent(new_camera_pos) - chatter->getPositionGlobal();
						break;
					case CAMERA_POSITION_OBJECT:
						mCameraFocusOffsetTarget = view_dist;
						break;
				}
			}
			setFocusOnAvatar(FALSE, TRUE);
		}
		else
		{
			delta_pos = chatter->getRenderPosition() - getPositionAgent();
			delta_pos.normVec();

			setControlFlags(AGENT_CONTROL_STOP);

			changeCameraToThirdPerson();

			LLVector3 new_camera_pos = mAvatarObject->mHeadp->getWorldPosition();
			LLVector3 left = delta_pos % LLVector3::z_axis;
			left.normVec();
			LLVector3 up = left % delta_pos;
			up.normVec();
			new_camera_pos -= delta_pos * 0.4f;
			new_camera_pos += left * 0.3f;
			new_camera_pos += up * 0.2f;

			setFocusGlobal(chatter->getPositionGlobal(), object_id);

			switch(camera_pos)
			{
				case CAMERA_POSITION_SELF:
					mCameraFocusOffsetTarget = getPosGlobalFromAgent(new_camera_pos) - chatter->getPositionGlobal();
					break;
				case CAMERA_POSITION_OBJECT:
					F32 radius = chatter->getVObjRadius();
					LLVector3d view_dist(radius, radius, 0.0f);
					mCameraFocusOffsetTarget = view_dist;
					break;
			}

			setFocusOnAvatar(FALSE, TRUE);
		}
	}
}

const F32 SIT_POINT_EXTENTS = 0.2f;

void LLAgent::setStartPosition( U32 location_id )
{
  LLViewerObject          *object;

  if ( !(gAgentID == LLUUID::null) )
  {
    // we've got an ID for an agent viewerobject
    object = gObjectList.findObject(gAgentID);
    if (object)
    {
      // we've got the viewer object
      // Sometimes the agent can be velocity interpolated off of
      // this simulator.  Clamp it to the region the agent is
      // in, a little bit in on each side.
      const F32 INSET = 0.5f; //meters
      const F32 REGION_WIDTH = LLWorld::getInstance()->getRegionWidthInMeters();

      LLVector3 agent_pos = getPositionAgent();
      LLVector3 agent_look_at = mFrameAgent.getAtAxis();

      if (mAvatarObject.notNull())
      {
	// the z height is at the agent's feet
	agent_pos.mV[VZ] -= 0.5f * mAvatarObject->mBodySize.mV[VZ];
      }

      agent_pos.mV[VX] = llclamp( agent_pos.mV[VX], INSET, REGION_WIDTH - INSET );
      agent_pos.mV[VY] = llclamp( agent_pos.mV[VY], INSET, REGION_WIDTH - INSET );

      // Don't let them go below ground, or too high.
      agent_pos.mV[VZ] = llclamp( agent_pos.mV[VZ],
				  mRegionp->getLandHeightRegion( agent_pos ),
				  LLWorld::getInstance()->getRegionMaxHeight() );
      // Send the CapReq

      LLSD body;

      std::string url = gAgent.getRegion()->getCapability("HomeLocation");
      std::ostringstream strBuffer;
      if( url.empty() )
      {
	LLMessageSystem* msg = gMessageSystem;
	msg->newMessageFast(_PREHASH_SetStartLocationRequest);
	msg->nextBlockFast( _PREHASH_AgentData);
	msg->addUUIDFast(_PREHASH_AgentID, getID());
	msg->addUUIDFast(_PREHASH_SessionID, getSessionID());
	msg->nextBlockFast( _PREHASH_StartLocationData);
	// corrected by sim
	msg->addStringFast(_PREHASH_SimName, "");
	msg->addU32Fast(_PREHASH_LocationID, location_id);
	msg->addVector3Fast(_PREHASH_LocationPos, agent_pos);
	msg->addVector3Fast(_PREHASH_LocationLookAt,mFrameAgent.getAtAxis());
	
	// Reliable only helps when setting home location.  Last
	// location is sent on quit, and we don't have time to ack
	// the packets.
	msg->sendReliable(mRegionp->getHost());

	const U32 HOME_INDEX = 1;
	if( HOME_INDEX == location_id )
	  {
	    setHomePosRegion( mRegionp->getHandle(), getPositionAgent() );
	  }
      }
      else
      {
	strBuffer << location_id;
	body["HomeLocation"]["LocationId"] = strBuffer.str();

	strBuffer.str("");
	strBuffer << agent_pos.mV[VX];
	body["HomeLocation"]["LocationPos"]["X"] = strBuffer.str();

	strBuffer.str("");
	strBuffer << agent_pos.mV[VY];
	body["HomeLocation"]["LocationPos"]["Y"] = strBuffer.str();

	strBuffer.str("");
	strBuffer << agent_pos.mV[VZ];
	body["HomeLocation"]["LocationPos"]["Z"] = strBuffer.str();

	strBuffer.str("");
	strBuffer << agent_look_at.mV[VX];
	body["HomeLocation"]["LocationLookAt"]["X"] = strBuffer.str();

	strBuffer.str("");
	strBuffer << agent_look_at.mV[VY];
	body["HomeLocation"]["LocationLookAt"]["Y"] = strBuffer.str();

	strBuffer.str("");
	strBuffer << agent_look_at.mV[VZ];
	body["HomeLocation"]["LocationLookAt"]["Z"] = strBuffer.str();

	LLHTTPClient::post( url, body, new LLHomeLocationResponder() );
      }
    }
    else
    {
      llinfos << "setStartPosition - Can't find agent viewerobject id " << gAgentID << llendl;
    }
  }
}

void LLAgent::requestStopMotion( LLMotion* motion )
{
	// Notify all avatars that a motion has stopped.
	// This is needed to clear the animation state bits
	LLUUID anim_state = motion->getID();
	onAnimStop(motion->getID());

	// if motion is not looping, it could have stopped by running out of time
	// so we need to tell the server this
//	llinfos << "Sending stop for motion " << motion->getName() << llendl;
	sendAnimationRequest( anim_state, ANIM_REQUEST_STOP );
}

void LLAgent::onAnimStop(const LLUUID& id)
{
	// handle automatic state transitions (based on completion of animation playback)
	if(LLAO::isStand(id))
	{
		// <edit>
		if(LLAO::isEnabled())
			LLAO::mTimer->pause();//Timer only pauses if its not paused, check is inside function.
		// </edit>
		stopFidget();
	}
	else if (id == ANIM_AGENT_AWAY)
	{
		//clearAFK();
// [RLVa:KB] - Checked: 2009-10-19 (RLVa-1.1.0g) | Added: RLVa-1.1.0g
#ifdef RLV_EXTENSION_CMD_ALLOWIDLE
		if (!gRlvHandler.hasBehaviour(RLV_BHVR_ALLOWIDLE))
			clearAFK();
#else
		clearAFK();
#endif // RLV_EXTENSION_CMD_ALLOWIDLE
// [/RLVa:KB]
	}
	else if (id == ANIM_AGENT_STANDUP)
	{
		// send stand up command
		setControlFlags(AGENT_CONTROL_FINISH_ANIM);

		// now trigger dusting self off animation
		if (mAvatarObject.notNull() && !mAvatarObject->mBelowWater && rand() % 3 == 0)
			sendAnimationRequest( ANIM_AGENT_BRUSH, ANIM_REQUEST_START );
	}
	else if (id == ANIM_AGENT_PRE_JUMP || id == ANIM_AGENT_LAND || id == ANIM_AGENT_MEDIUM_LAND)
	{
		setControlFlags(AGENT_CONTROL_FINISH_ANIM);
	}
}

BOOL LLAgent::isGodlike() const
{
	return mAgentAccess.isGodlike();
}

U8 LLAgent::getGodLevel() const
{
	return mAgentAccess.getGodLevel();
}

bool LLAgent::wantsPGOnly() const
{
	return mAgentAccess.wantsPGOnly();
}

bool LLAgent::canAccessMature() const
{
	return mAgentAccess.canAccessMature();
}

bool LLAgent::canAccessAdult() const
{
	return mAgentAccess.canAccessAdult();
}

bool LLAgent::canAccessMaturityInRegion( U64 region_handle ) const
{
	LLViewerRegion *regionp = LLWorld::getInstance()->getRegionFromHandle( region_handle );
	if( regionp )
	{
		switch( regionp->getSimAccess() )
		{
			case SIM_ACCESS_MATURE:
				if( !canAccessMature() )
					return false;
				break;
			case SIM_ACCESS_ADULT:
				if( !canAccessAdult() )
					return false;
				break;
			default:
				// Oh, go on and hear the silly noises.
				break;
		}
	}
	
	return true;
}

bool LLAgent::canAccessMaturityAtGlobal( LLVector3d pos_global ) const
{
	U64 region_handle = to_region_handle_global( pos_global.mdV[0], pos_global.mdV[1] );
	return canAccessMaturityInRegion( region_handle );
}

bool LLAgent::prefersPG() const
{
	return mAgentAccess.prefersPG();
}

bool LLAgent::prefersMature() const
{
	return mAgentAccess.prefersMature();
}
	
bool LLAgent::prefersAdult() const
{
	return mAgentAccess.prefersAdult();
}

bool LLAgent::isTeen() const
{
	return mAgentAccess.isTeen();
}

bool LLAgent::isMature() const
{
	return mAgentAccess.isMature();
}

bool LLAgent::isAdult() const
{
	return mAgentAccess.isAdult();
}

void LLAgent::setTeen(bool teen)
{
	mAgentAccess.setTeen(teen);
}

//static 
int LLAgent::convertTextToMaturity(char text)
{
	return LLAgentAccess::convertTextToMaturity(text);
}

bool LLAgent::sendMaturityPreferenceToServer(int preferredMaturity)
{
	// Update agent access preference on the server
	std::string url = getRegion()->getCapability("UpdateAgentInformation");
	if (!url.empty())
	{
		// Set new access preference
		LLSD access_prefs = LLSD::emptyMap();
		if (preferredMaturity == SIM_ACCESS_PG)
		{
			access_prefs["max"] = "PG";
		}
		else if (preferredMaturity == SIM_ACCESS_MATURE)
		{
			access_prefs["max"] = "M";
		}
		if (preferredMaturity == SIM_ACCESS_ADULT)
		{
			access_prefs["max"] = "A";
		}
		
		LLSD body = LLSD::emptyMap();
		body["access_prefs"] = access_prefs;
		llinfos << "Sending access prefs update to " << (access_prefs["max"].asString()) << " via capability to: "
		<< url << llendl;
		LLHTTPClient::post(url, body, new LLHTTPClient::Responder());    // Ignore response
		return true;
	}
	return false;
}

BOOL LLAgent::getAdminOverride() const	
{ 
	return mAgentAccess.getAdminOverride(); 
}

void LLAgent::setMaturity(char text)
{
	mAgentAccess.setMaturity(text);
}

void LLAgent::setAdminOverride(BOOL b)	
{ 
	mAgentAccess.setAdminOverride(b);
}

void LLAgent::setGodLevel(U8 god_level)	
{ 
	mAgentAccess.setGodLevel(god_level);
}

void LLAgent::setAOTransition()
{
	mAgentAccess.setTransition();
}

const LLAgentAccess& LLAgent::getAgentAccess()
{
	return mAgentAccess;
}


void LLAgent::buildFullname(std::string& name) const
{
	if (mAvatarObject.notNull())
	{
		name = mAvatarObject->getFullname();
	}
}

void LLAgent::buildFullnameAndTitle(std::string& name) const
{
	if (isGroupMember())
	{
		name = mGroupTitle;
		name += ' ';
	}
	else
	{
		name.erase(0, name.length());
	}

	if (mAvatarObject.notNull())
	{
		name += mAvatarObject->getFullname();
	}
}

BOOL LLAgent::isInGroup(const LLUUID& group_id) const
{
	if (isGodlike())
		return true;

	S32 count = mGroups.count();
	for(S32 i = 0; i < count; ++i)
	{
		if(mGroups.get(i).mID == group_id)
		{
			return TRUE;
		}
	}
	return FALSE;
}

// This implementation should mirror LLAgentInfo::hasPowerInGroup
BOOL LLAgent::hasPowerInGroup(const LLUUID& group_id, U64 power) const
{
	if (isGodlike())
		return true;

	// GP_NO_POWERS can also mean no power is enough to grant an ability.
	if (GP_NO_POWERS == power) return FALSE;

	S32 count = mGroups.count();
	for(S32 i = 0; i < count; ++i)
	{
		if(mGroups.get(i).mID == group_id)
		{
			return (BOOL)((mGroups.get(i).mPowers & power) > 0);
		}
	}
	return FALSE;
}

BOOL LLAgent::hasPowerInActiveGroup(U64 power) const
{
	return (mGroupID.notNull() && (hasPowerInGroup(mGroupID, power)));
}

U64 LLAgent::getPowerInGroup(const LLUUID& group_id) const
{
	if (isGodlike())
		return GP_ALL_POWERS;
	
	S32 count = mGroups.count();
	for(S32 i = 0; i < count; ++i)
	{
		if(mGroups.get(i).mID == group_id)
		{
			return (mGroups.get(i).mPowers);
		}
	}

	return GP_NO_POWERS;
}

BOOL LLAgent::getGroupData(const LLUUID& group_id, LLGroupData& data) const
{
	S32 count = mGroups.count();
	for(S32 i = 0; i < count; ++i)
	{
		if(mGroups.get(i).mID == group_id)
		{
			data = mGroups.get(i);
			return TRUE;
		}
	}
	return FALSE;
}

S32 LLAgent::getGroupContribution(const LLUUID& group_id) const
{
	S32 count = mGroups.count();
	for(S32 i = 0; i < count; ++i)
	{
		if(mGroups.get(i).mID == group_id)
		{
			S32 contribution = mGroups.get(i).mContribution;
			return contribution;
		}
	}
	return 0;
}

BOOL LLAgent::setGroupContribution(const LLUUID& group_id, S32 contribution)
{
	S32 count = mGroups.count();
	for(S32 i = 0; i < count; ++i)
	{
		if(mGroups.get(i).mID == group_id)
		{
			mGroups.get(i).mContribution = contribution;
			LLMessageSystem* msg = gMessageSystem;
			msg->newMessage("SetGroupContribution");
			msg->nextBlock("AgentData");
			msg->addUUID("AgentID", gAgentID);
			msg->addUUID("SessionID", gAgentSessionID);
			msg->nextBlock("Data");
			msg->addUUID("GroupID", group_id);
			msg->addS32("Contribution", contribution);
			sendReliableMessage();
			return TRUE;
		}
	}
	return FALSE;
}

BOOL LLAgent::setUserGroupFlags(const LLUUID& group_id, BOOL accept_notices, BOOL list_in_profile)
{
	S32 count = mGroups.count();
	for(S32 i = 0; i < count; ++i)
	{
		if(mGroups.get(i).mID == group_id)
		{
			mGroups.get(i).mAcceptNotices = accept_notices;
			mGroups.get(i).mListInProfile = list_in_profile;
			LLMessageSystem* msg = gMessageSystem;
			msg->newMessage("SetGroupAcceptNotices");
			msg->nextBlock("AgentData");
			msg->addUUID("AgentID", gAgentID);
			msg->addUUID("SessionID", gAgentSessionID);
			msg->nextBlock("Data");
			msg->addUUID("GroupID", group_id);
			msg->addBOOL("AcceptNotices", accept_notices);
			msg->nextBlock("NewData");
			msg->addBOOL("ListInProfile", list_in_profile);
			sendReliableMessage();
			return TRUE;
		}
	}
	return FALSE;
}

// utility to build a location string
void LLAgent::buildLocationString(std::string& str)
{
// [RLVa:KB] - Checked: 2009-07-04 (RLVa-1.0.0a)
	if (gRlvHandler.hasBehaviour(RLV_BHVR_SHOWLOC))
	{
		str = RlvStrings::getString(RLV_STRING_HIDDEN);
		return;
	}
// [/RLVa:KB]

	const LLVector3& agent_pos_region = getPositionAgent();
	S32 pos_x = S32(agent_pos_region.mV[VX]);
	S32 pos_y = S32(agent_pos_region.mV[VY]);
	S32 pos_z = S32(agent_pos_region.mV[VZ]);

	// Round the numbers based on the velocity
	LLVector3 agent_velocity = getVelocity();
	F32 velocity_mag_sq = agent_velocity.magVecSquared();

	const F32 FLY_CUTOFF = 6.f;		// meters/sec
	const F32 FLY_CUTOFF_SQ = FLY_CUTOFF * FLY_CUTOFF;
	const F32 WALK_CUTOFF = 1.5f;	// meters/sec
	const F32 WALK_CUTOFF_SQ = WALK_CUTOFF * WALK_CUTOFF;

	if (velocity_mag_sq > FLY_CUTOFF_SQ)
	{
		pos_x -= pos_x % 4;
		pos_y -= pos_y % 4;
	}
	else if (velocity_mag_sq > WALK_CUTOFF_SQ)
	{
		pos_x -= pos_x % 2;
		pos_y -= pos_y % 2;
	}

	// create a defult name and description for the landmark
	std::string buffer;
	if( LLViewerParcelMgr::getInstance()->getAgentParcelName().empty() )
	{
		// the parcel doesn't have a name
		buffer = llformat("%.32s (%d, %d, %d)",
						  getRegion()->getName().c_str(),
						  pos_x, pos_y, pos_z);
	}
	else
	{
		// the parcel has a name, so include it in the landmark name
		buffer = llformat("%.32s, %.32s (%d, %d, %d)",
						  LLViewerParcelMgr::getInstance()->getAgentParcelName().c_str(),
						  getRegion()->getName().c_str(),
						  pos_x, pos_y, pos_z);
	}
	str = buffer;
}

LLQuaternion LLAgent::getHeadRotation()
{
	if (mAvatarObject.isNull() || !mAvatarObject->mPelvisp || !mAvatarObject->mHeadp)
	{
		return LLQuaternion::DEFAULT;
	}

	if (!gAgent.cameraMouselook())
	{
		return mAvatarObject->getRotation();
	}

	// We must be in mouselook
	LLVector3 look_dir( LLViewerCamera::getInstance()->getAtAxis() );
	LLVector3 up = look_dir % mFrameAgent.getLeftAxis();
	LLVector3 left = up % look_dir;

	LLQuaternion rot(look_dir, left, up);
	if (mAvatarObject->getParent())
	{
		rot = rot * ~mAvatarObject->getParent()->getRotation();
	}

	return rot;
}

void LLAgent::sendAnimationRequests(LLDynamicArray<LLUUID> &anim_ids, EAnimRequest request)
{
	if (gAgentID.isNull())
	{
		return;
	}

	S32 num_valid_anims = 0;

	LLMessageSystem* msg = gMessageSystem;
	msg->newMessageFast(_PREHASH_AgentAnimation);
	msg->nextBlockFast(_PREHASH_AgentData);
	msg->addUUIDFast(_PREHASH_AgentID, getID());
	msg->addUUIDFast(_PREHASH_SessionID, getSessionID());

	for (S32 i = 0; i < anim_ids.count(); i++)
	{
		if (anim_ids[i].isNull())
		{
			continue;
		}
		msg->nextBlockFast(_PREHASH_AnimationList);
		msg->addUUIDFast(_PREHASH_AnimID, (anim_ids[i]) );
		msg->addBOOLFast(_PREHASH_StartAnim, (request == ANIM_REQUEST_START) ? TRUE : FALSE);
		num_valid_anims++;
	}

	msg->nextBlockFast(_PREHASH_PhysicalAvatarEventList);
	msg->addBinaryDataFast(_PREHASH_TypeData, NULL, 0);
	if (num_valid_anims)
	{
		sendReliableMessage();
	}
}

void LLAgent::sendAnimationRequest(const LLUUID &anim_id, EAnimRequest request)
{
	if (gAgentID.isNull() || anim_id.isNull() || !mRegionp)
	{
		return;
	}

	LLMessageSystem* msg = gMessageSystem;
	msg->newMessageFast(_PREHASH_AgentAnimation);
	msg->nextBlockFast(_PREHASH_AgentData);
	msg->addUUIDFast(_PREHASH_AgentID, getID());
	msg->addUUIDFast(_PREHASH_SessionID, getSessionID());

	msg->nextBlockFast(_PREHASH_AnimationList);
	msg->addUUIDFast(_PREHASH_AnimID, (anim_id) );
	msg->addBOOLFast(_PREHASH_StartAnim, (request == ANIM_REQUEST_START) ? TRUE : FALSE);

	msg->nextBlockFast(_PREHASH_PhysicalAvatarEventList);
	msg->addBinaryDataFast(_PREHASH_TypeData, NULL, 0);
	sendReliableMessage();
}

void LLAgent::sendWalkRun(bool running)
{
	LLMessageSystem* msgsys = gMessageSystem;
	if (msgsys)
	{
		msgsys->newMessageFast(_PREHASH_SetAlwaysRun);
		msgsys->nextBlockFast(_PREHASH_AgentData);
		msgsys->addUUIDFast(_PREHASH_AgentID, getID());
		msgsys->addUUIDFast(_PREHASH_SessionID, getSessionID());
		msgsys->addBOOLFast(_PREHASH_AlwaysRun, BOOL(running) );
		sendReliableMessage();
	}
}

void LLAgent::friendsChanged()
{
	LLCollectProxyBuddies collector;
	LLAvatarTracker::instance().applyFunctor(collector);
	mProxyForAgents = collector.mProxy;
}

BOOL LLAgent::isGrantedProxy(const LLPermissions& perm)
{
	return (mProxyForAgents.count(perm.getOwner()) > 0);
}

BOOL LLAgent::allowOperation(PermissionBit op,
							 const LLPermissions& perm,
							 U64 group_proxy_power,
							 U8 god_minimum)
{
	// Check god level.
	if (getGodLevel() >= god_minimum) return TRUE;

	if (!perm.isOwned()) return FALSE;

	// A group member with group_proxy_power can act as owner.
	BOOL is_group_owned;
	LLUUID owner_id;
	perm.getOwnership(owner_id, is_group_owned);
	LLUUID group_id(perm.getGroup());
	LLUUID agent_proxy(getID());

	if (is_group_owned)
	{
		if (hasPowerInGroup(group_id, group_proxy_power))
		{
			// Let the member assume the group's id for permission requests.
			agent_proxy = owner_id;
		}
	}
	else
	{
		// Check for granted mod permissions.
		if ((PERM_OWNER != op) && isGrantedProxy(perm))
		{
			agent_proxy = owner_id;
		}
	}

	// This is the group id to use for permission requests.
	// Only group members may use this field.
	LLUUID group_proxy = LLUUID::null;
	if (group_id.notNull() && isInGroup(group_id))
	{
		group_proxy = group_id;
	}

	// We now have max ownership information.
	if (PERM_OWNER == op)
	{
		// This this was just a check for ownership, we can now return the answer.
		return (agent_proxy == owner_id);
	}

	return perm.allowOperationBy(op, agent_proxy, group_proxy);
}


void LLAgent::getName(std::string& name)
{
	name.clear();

	if (mAvatarObject.notNull())
	{
		LLNameValue *first_nv = mAvatarObject->getNVPair("FirstName");
		LLNameValue *last_nv = mAvatarObject->getNVPair("LastName");
		if (first_nv && last_nv)
		{
			name = first_nv->printData() + " " + last_nv->printData();
		}
		else
		{
			llwarns << "Agent is missing FirstName and/or LastName nv pair." << llendl;
		}
	}
	else
	{
		name = gSavedSettings.getString("FirstName") + " " + gSavedSettings.getString("LastName");
	}
}

const LLColor4 &LLAgent::getEffectColor()
{
	return mEffectColor;
}

void LLAgent::setEffectColor(const LLColor4 &color)
{
	mEffectColor = color;
}

void LLAgent::initOriginGlobal(const LLVector3d &origin_global)
{
	mAgentOriginGlobal = origin_global;
}

void update_group_floaters(const LLUUID& group_id)
{
	LLFloaterGroupInfo::refreshGroup(group_id);

	// update avatar info
	LLFloaterAvatarInfo* fa = LLFloaterAvatarInfo::getInstance(gAgent.getID());
	if(fa)
	{
		fa->resetGroupList();
	}

	if (gIMMgr)
	{
		// update the talk view
		gIMMgr->refresh();
	}

	gAgent.fireEvent(new LLEvent(&gAgent, "new group"), "");
}

// static
void LLAgent::processAgentDropGroup(LLMessageSystem *msg, void **)
{
	LLUUID	agent_id;
	msg->getUUIDFast(_PREHASH_AgentData, _PREHASH_AgentID, agent_id );

	if (agent_id != gAgentID)
	{
		llwarns << "processAgentDropGroup for agent other than me" << llendl;
		return;
	}

	LLUUID	group_id;
	msg->getUUIDFast(_PREHASH_AgentData, _PREHASH_GroupID, group_id );

	// Remove the group if it already exists remove it and add the new data to pick up changes.
	LLGroupData gd;
	gd.mID = group_id;
	S32 index = gAgent.mGroups.find(gd);
	if (index != -1)
	{
		gAgent.mGroups.remove(index);
		if (gAgent.getGroupID() == group_id)
		{
			gAgent.mGroupID.setNull();
			gAgent.mGroupPowers = 0;
			gAgent.mGroupName.clear();
			gAgent.mGroupTitle.clear();
		}
		
		// refresh all group information
		gAgent.sendAgentDataUpdateRequest();

		LLGroupMgr::getInstance()->clearGroupData(group_id);
		// close the floater for this group, if any.
		LLFloaterGroupInfo::closeGroup(group_id);
		// refresh the group panel of the search window, if necessary.
		LLFloaterDirectory::refreshGroup(group_id);
	}
	else
	{
		llwarns << "processAgentDropGroup, agent is not part of group " << group_id << llendl;
	}
}

class LLAgentDropGroupViewerNode : public LLHTTPNode
{
	virtual void post(
		LLHTTPNode::ResponsePtr response,
		const LLSD& context,
		const LLSD& input) const
	{

		if (
			!input.isMap() ||
			!input.has("body") )
		{
			//what to do with badly formed message?
			response->status(400);
			response->result(LLSD("Invalid message parameters"));
		}

		LLSD body = input["body"];
		if ( body.has("body") ) 
		{
			//stupid message system doubles up the "body"s
			body = body["body"];
		}

		if (
			body.has("AgentData") &&
			body["AgentData"].isArray() &&
			body["AgentData"][0].isMap() )
		{
			llinfos << "VALID DROP GROUP" << llendl;

			//there is only one set of data in the AgentData block
			LLSD agent_data = body["AgentData"][0];
			LLUUID agent_id;
			LLUUID group_id;

			agent_id = agent_data["AgentID"].asUUID();
			group_id = agent_data["GroupID"].asUUID();

			if (agent_id != gAgentID)
			{
				llwarns
					<< "AgentDropGroup for agent other than me" << llendl;

				response->notFound();
				return;
			}

			// Remove the group if it already exists remove it
			// and add the new data to pick up changes.
			LLGroupData gd;
			gd.mID = group_id;
			S32 index = gAgent.mGroups.find(gd);
			if (index != -1)
			{
				gAgent.mGroups.remove(index);
				if (gAgent.getGroupID() == group_id)
				{
					gAgent.mGroupID.setNull();
					gAgent.mGroupPowers = 0;
					gAgent.mGroupName.clear();
					gAgent.mGroupTitle.clear();
				}
		
				// refresh all group information
				gAgent.sendAgentDataUpdateRequest();

				LLGroupMgr::getInstance()->clearGroupData(group_id);
				// close the floater for this group, if any.
				LLFloaterGroupInfo::closeGroup(group_id);
				// refresh the group panel of the search window,
				//if necessary.
				LLFloaterDirectory::refreshGroup(group_id);
			}
			else
			{
				llwarns
					<< "AgentDropGroup, agent is not part of group "
					<< group_id << llendl;
			}

			response->result(LLSD());
		}
		else
		{
			//what to do with badly formed message?
			response->status(400);
			response->result(LLSD("Invalid message parameters"));
		}
	}
};

LLHTTPRegistration<LLAgentDropGroupViewerNode>
	gHTTPRegistrationAgentDropGroupViewerNode(
		"/message/AgentDropGroup");

// static
void LLAgent::processAgentGroupDataUpdate(LLMessageSystem *msg, void **)
{
	LLUUID	agent_id;

	msg->getUUIDFast(_PREHASH_AgentData, _PREHASH_AgentID, agent_id );

	if (agent_id != gAgentID)
	{
		llwarns << "processAgentGroupDataUpdate for agent other than me" << llendl;
		return;
	}	
	
	S32 count = msg->getNumberOfBlocksFast(_PREHASH_GroupData);
	LLGroupData group;
	S32 index = -1;
	bool need_floater_update = false;
	for(S32 i = 0; i < count; ++i)
	{
		msg->getUUIDFast(_PREHASH_GroupData, _PREHASH_GroupID, group.mID, i);
		msg->getUUIDFast(_PREHASH_GroupData, _PREHASH_GroupInsigniaID, group.mInsigniaID, i);
		msg->getU64(_PREHASH_GroupData, "GroupPowers", group.mPowers, i);
		msg->getBOOL(_PREHASH_GroupData, "AcceptNotices", group.mAcceptNotices, i);
		msg->getS32(_PREHASH_GroupData, "Contribution", group.mContribution, i);
		msg->getStringFast(_PREHASH_GroupData, _PREHASH_GroupName, group.mName, i);
		
		if(group.mID.notNull())
		{
			need_floater_update = true;
			// Remove the group if it already exists remove it and add the new data to pick up changes.
			index = gAgent.mGroups.find(group);
			if (index != -1)
			{
				gAgent.mGroups.remove(index);
			}
			gAgent.mGroups.put(group);
		}
		if (need_floater_update)
		{
			update_group_floaters(group.mID);
		}
	}

}

class LLAgentGroupDataUpdateViewerNode : public LLHTTPNode
{
	virtual void post(
		LLHTTPNode::ResponsePtr response,
		const LLSD& context,
		const LLSD& input) const
	{
		LLSD body = input["body"];
		if(body.has("body"))
			body = body["body"];
		LLUUID agent_id = body["AgentData"][0]["AgentID"].asUUID();

		if (agent_id != gAgentID)
		{
			llwarns << "processAgentGroupDataUpdate for agent other than me" << llendl;
			return;
		}	

		LLSD group_data = body["GroupData"];

		LLSD::array_iterator iter_group =
			group_data.beginArray();
		LLSD::array_iterator end_group =
			group_data.endArray();
		int group_index = 0;
		for(; iter_group != end_group; ++iter_group)
		{

			LLGroupData group;
			S32 index = -1;
			bool need_floater_update = false;

			group.mID = (*iter_group)["GroupID"].asUUID();
			group.mPowers = ll_U64_from_sd((*iter_group)["GroupPowers"]);
			group.mAcceptNotices = (*iter_group)["AcceptNotices"].asBoolean();
			group.mListInProfile = body["NewGroupData"][group_index]["ListInProfile"].asBoolean();
			group.mInsigniaID = (*iter_group)["GroupInsigniaID"].asUUID();
			group.mName = (*iter_group)["GroupName"].asString();
			group.mContribution = (*iter_group)["Contribution"].asInteger();

			group_index++;

			if(group.mID.notNull())
			{
				need_floater_update = true;
				// Remove the group if it already exists remove it and add the new data to pick up changes.
				index = gAgent.mGroups.find(group);
				if (index != -1)
				{
					gAgent.mGroups.remove(index);
				}
				gAgent.mGroups.put(group);
			}
			if (need_floater_update)
			{
				update_group_floaters(group.mID);
			}
		}
	}
};

LLHTTPRegistration<LLAgentGroupDataUpdateViewerNode >
	gHTTPRegistrationAgentGroupDataUpdateViewerNode ("/message/AgentGroupDataUpdate"); 

// static
void LLAgent::processAgentDataUpdate(LLMessageSystem *msg, void **)
{
	LLUUID	agent_id;

	msg->getUUIDFast(_PREHASH_AgentData, _PREHASH_AgentID, agent_id );

	if (agent_id != gAgentID)
	{
		llwarns << "processAgentDataUpdate for agent other than me" << llendl;
		return;
	}

	msg->getStringFast(_PREHASH_AgentData, _PREHASH_GroupTitle, gAgent.mGroupTitle);
	LLUUID active_id;
	msg->getUUIDFast(_PREHASH_AgentData, _PREHASH_ActiveGroupID, active_id);


	if(active_id.notNull())
	{
		gAgent.mGroupID = active_id;
		msg->getU64(_PREHASH_AgentData, "GroupPowers", gAgent.mGroupPowers);
		msg->getString(_PREHASH_AgentData, _PREHASH_GroupName, gAgent.mGroupName);
	}
	else
	{
		gAgent.mGroupID.setNull();
		gAgent.mGroupPowers = 0;
		gAgent.mGroupName.clear();
	}		

	update_group_floaters(active_id);
}

// static
void LLAgent::processScriptControlChange(LLMessageSystem *msg, void **)
{
	S32 block_count = msg->getNumberOfBlocks("Data");
	for (S32 block_index = 0; block_index < block_count; block_index++)
	{
		BOOL take_controls;
		U32	controls;
		BOOL passon;
		U32 i;
		msg->getBOOL("Data", "TakeControls", take_controls, block_index);
		if (take_controls)
		{
			// take controls
			msg->getU32("Data", "Controls", controls, block_index );
			msg->getBOOL("Data", "PassToAgent", passon, block_index );
			U32 total_count = 0;
			for (i = 0; i < TOTAL_CONTROLS; i++)
			{
				if (controls & ( 1 << i))
				{
					if (passon)
					{
						gAgent.mControlsTakenPassedOnCount[i]++;
					}
					else
					{
						gAgent.mControlsTakenCount[i]++;
					}
					total_count++;
				}
			}
		
			// Any control taken?  If so, might be first time.
			if (total_count > 0)
			{
				LLFirstUse::useOverrideKeys();
			}
		}
		else
		{
			// release controls
			msg->getU32("Data", "Controls", controls, block_index );
			msg->getBOOL("Data", "PassToAgent", passon, block_index );
			for (i = 0; i < TOTAL_CONTROLS; i++)
			{
				if (controls & ( 1 << i))
				{
					if (passon)
					{
						gAgent.mControlsTakenPassedOnCount[i]--;
						if (gAgent.mControlsTakenPassedOnCount[i] < 0)
						{
							gAgent.mControlsTakenPassedOnCount[i] = 0;
						}
					}
					else
					{
						gAgent.mControlsTakenCount[i]--;
						if (gAgent.mControlsTakenCount[i] < 0)
						{
							gAgent.mControlsTakenCount[i] = 0;
						}
					}
				}
			}
		}
	}
}

/*
// static
void LLAgent::processControlTake(LLMessageSystem *msg, void **)
{
	U32	controls;
	msg->getU32("Data", "Controls", controls );
	U32 passon;
	msg->getBOOL("Data", "PassToAgent", passon );

	S32 i;
	S32 total_count = 0;
	for (i = 0; i < TOTAL_CONTROLS; i++)
	{
		if (controls & ( 1 << i))
		{
			if (passon)
			{
				gAgent.mControlsTakenPassedOnCount[i]++;
			}
			else
			{
				gAgent.mControlsTakenCount[i]++;
			}
			total_count++;
		}
	}

	// Any control taken?  If so, might be first time.
	if (total_count > 0)
	{
		LLFirstUse::useOverrideKeys();
	}
}

// static
void LLAgent::processControlRelease(LLMessageSystem *msg, void **)
{
	U32	controls;
	msg->getU32("Data", "Controls", controls );
	U32 passon;
	msg->getBOOL("Data", "PassToAgent", passon );

	S32 i;
	for (i = 0; i < TOTAL_CONTROLS; i++)
	{
		if (controls & ( 1 << i))
		{
			if (passon)
			{
				gAgent.mControlsTakenPassedOnCount[i]--;
				if (gAgent.mControlsTakenPassedOnCount[i] < 0)
				{
					gAgent.mControlsTakenPassedOnCount[i] = 0;
				}
			}
			else
			{
				gAgent.mControlsTakenCount[i]--;
				if (gAgent.mControlsTakenCount[i] < 0)
				{
					gAgent.mControlsTakenCount[i] = 0;
				}
			}
		}
	}
}
*/

//static
void LLAgent::processAgentCachedTextureResponse(LLMessageSystem *mesgsys, void **user_data)
{
	gAgent.mNumPendingQueries--;

	LLVOAvatar* avatarp = gAgent.getAvatarObject();
	if (!avatarp || avatarp->isDead())
	{
		llwarns << "No avatar for user in cached texture update!" << llendl;
		return;
	}

	if (gAgent.cameraCustomizeAvatar())
	{
		// ignore baked textures when in customize mode
		return;
	}

	S32 query_id;
	mesgsys->getS32Fast(_PREHASH_AgentData, _PREHASH_SerialNum, query_id);

	S32 num_texture_blocks = mesgsys->getNumberOfBlocksFast(_PREHASH_WearableData);


	S32 num_results = 0;
	for (S32 texture_block = 0; texture_block < num_texture_blocks; texture_block++)
	{
		LLUUID texture_id;
		U8 texture_index;

		mesgsys->getUUIDFast(_PREHASH_WearableData, _PREHASH_TextureID, texture_id, texture_block);
		mesgsys->getU8Fast(_PREHASH_WearableData, _PREHASH_TextureIndex, texture_index, texture_block);

		if (texture_id.notNull() 
			&& (S32)texture_index < BAKED_NUM_INDICES 
			&& gAgent.mActiveCacheQueries[ texture_index ] == query_id)
		{
			//llinfos << "Received cached texture " << (U32)texture_index << ": " << texture_id << llendl;
			avatarp->setCachedBakedTexture(getTextureIndex((EBakedTextureIndex)texture_index), texture_id);
			//avatarp->setTETexture( LLVOAvatar::sBakedTextureIndices[texture_index], texture_id );
			gAgent.mActiveCacheQueries[ texture_index ] = 0;
			num_results++;
		}
	}

	llinfos << "Received cached texture response for " << num_results << " textures." << llendl;

	avatarp->updateMeshTextures();

	if (gAgent.mNumPendingQueries == 0)
	{
		// RN: not sure why composites are disabled at this point
		avatarp->setCompositeUpdatesEnabled(TRUE);
		gAgent.sendAgentSetAppearance();
	}
}

BOOL LLAgent::anyControlGrabbed() const
{
	U32 i;
	for (i = 0; i < TOTAL_CONTROLS; i++)
	{
		if (gAgent.mControlsTakenCount[i] > 0)
			return TRUE;
		if (gAgent.mControlsTakenPassedOnCount[i] > 0)
			return TRUE;
	}
	return FALSE;
}

BOOL LLAgent::isControlGrabbed(S32 control_index) const
{
	return mControlsTakenCount[control_index] > 0;
}

void LLAgent::forceReleaseControls()
{
	gMessageSystem->newMessage("ForceScriptControlRelease");
	gMessageSystem->nextBlock("AgentData");
	gMessageSystem->addUUID("AgentID", getID());
	gMessageSystem->addUUID("SessionID", getSessionID());
	sendReliableMessage();
}

void LLAgent::setHomePosRegion( const U64& region_handle, const LLVector3& pos_region)
{
	mHaveHomePosition = TRUE;
	mHomeRegionHandle = region_handle;
	mHomePosRegion = pos_region;
}

BOOL LLAgent::getHomePosGlobal( LLVector3d* pos_global )
{
	if(!mHaveHomePosition)
	{
		return FALSE;
	}
	F32 x = 0;
	F32 y = 0;
	from_region_handle( mHomeRegionHandle, &x, &y);
	pos_global->setVec( x + mHomePosRegion.mV[VX], y + mHomePosRegion.mV[VY], mHomePosRegion.mV[VZ] );
	return TRUE;
}

void LLAgent::clearVisualParams(void *data)
{
	LLVOAvatar* avatarp = gAgent.getAvatarObject();
	if (avatarp)
	{
		avatarp->clearVisualParamWeights();
		avatarp->updateVisualParams();
	}
}

//---------------------------------------------------------------------------
// Teleport
//---------------------------------------------------------------------------

// teleportCore() - stuff to do on any teleport
// protected
bool LLAgent::teleportCore(bool is_local)
{
	if(TELEPORT_NONE != mTeleportState)
	{
		llwarns << "Attempt to teleport when already teleporting." << llendl;
		// <edit>
		//return false;
		teleportCancel();
		// </edit>
	}

#if 0
	// This should not exist. It has been added, removed, added, and now removed again.
	// This change needs to come from the simulator. Otherwise, the agent ends up out of
	// sync with other viewers. Discuss in DEV-14145/VWR-6744 before reenabling.

	// Stop all animation before actual teleporting 
	LLVOAvatar* avatarp = gAgent.getAvatarObject();
        if (avatarp)
	{
		for ( LLVOAvatar::AnimIterator anim_it= avatarp->mPlayingAnimations.begin();
		      anim_it != avatarp->mPlayingAnimations.end();
		      ++anim_it)
               {
                       avatarp->stopMotion(anim_it->first);
               }
               avatarp->processAnimationStateChanges();
       }
#endif

	// Don't call LLFirstUse::useTeleport because we don't know
	// yet if the teleport will succeed.  Look in 
	// process_teleport_location_reply

	// close the map and find panels so we can see our destination
	LLFloaterWorldMap::hide(NULL);
	LLFloaterDirectory::hide(NULL);

	// hide land floater too - it'll be out of date
	LLFloaterLand::hideInstance();
	
	LLViewerParcelMgr::getInstance()->deselectLand();
	LLViewerMediaFocus::getInstance()->setFocusFace(false, NULL, 0, NULL);

	// Close all pie menus, deselect land, etc.
	// Don't change the camera until we know teleport succeeded. JC
	// <edit>
	if(gAgent.getFocusOnAvatar())
	// </edit>
	resetView(FALSE);

	// local logic
	LLViewerStats::getInstance()->incStat(LLViewerStats::ST_TELEPORT_COUNT);
	if (is_local)
	{
		gAgent.setTeleportState( LLAgent::TELEPORT_LOCAL );
	}
	else
	{
		gTeleportDisplay = TRUE;
		gAgent.setTeleportState( LLAgent::TELEPORT_START );

		//release geometry from old location
		gPipeline.resetVertexBuffers();

		if (gSavedSettings.getBOOL("SpeedRez"))
		{
			F32 draw_distance = gSavedSettings.getF32("RenderFarClip");
			if (gSavedDrawDistance < draw_distance)
			{
				gSavedDrawDistance = draw_distance;
			}
			gSavedSettings.setF32("SavedRenderFarClip", gSavedDrawDistance);
			gSavedSettings.setF32("RenderFarClip", 32.0f);
		}
		if(gSavedSettings.getBOOL("OptionPlayTpSound"))
			make_ui_sound("UISndTeleportOut");
	}
	
	// MBW -- Let the voice client know a teleport has begun so it can leave the existing channel.
	// This was breaking the case of teleporting within a single sim.  Backing it out for now.
//	gVoiceClient->leaveChannel();
	
	return true;
}

void LLAgent::teleportRequest(
	const U64& region_handle,
	const LLVector3& pos_local,
	bool look_at_from_camera)
{
	LLViewerRegion* regionp = getRegion();
	bool is_local = (region_handle == to_region_handle(getPositionGlobal()));
	if(regionp && teleportCore(is_local))
	{
		llinfos << "TeleportLocationRequest: '" << region_handle << "':" << pos_local
				<< llendl;
		LLMessageSystem* msg = gMessageSystem;
		msg->newMessage("TeleportLocationRequest");
		msg->nextBlockFast(_PREHASH_AgentData);
		msg->addUUIDFast(_PREHASH_AgentID, getID());
		msg->addUUIDFast(_PREHASH_SessionID, getSessionID());
		msg->nextBlockFast(_PREHASH_Info);
		msg->addU64("RegionHandle", region_handle);
		msg->addVector3("Position", pos_local);
		// <edit>
		//LLVector3 look_at(0,1,0);
		LLVector3 look_at = LLViewerCamera::getInstance()->getAtAxis();
		/*if (look_at_from_camera)
		{
			look_at = LLViewerCamera::getInstance()->getAtAxis();
		}*/
		// </edit>
		msg->addVector3("LookAt", look_at);
		sendReliableMessage();
	}
}

// Landmark ID = LLUUID::null means teleport home
void LLAgent::teleportViaLandmark(const LLUUID& landmark_asset_id)
{
// [RLVa:KB] - Checked: 2009-07-07 (RLVa-1.0.0d)
	if ( (rlv_handler_t::isEnabled()) &&
		 ( (gRlvHandler.hasBehaviour(RLV_BHVR_TPLM)) || 
		   ((gRlvHandler.hasBehaviour(RLV_BHVR_UNSIT)) && (mAvatarObject.notNull()) && (mAvatarObject->mIsSitting)) ))
	{
		return;
	}
// [/RLVa:KB]

	LLViewerRegion *regionp = getRegion();
	if(regionp && teleportCore())
	{
		LLMessageSystem* msg = gMessageSystem;
		msg->newMessageFast(_PREHASH_TeleportLandmarkRequest);
		msg->nextBlockFast(_PREHASH_Info);
		msg->addUUIDFast(_PREHASH_AgentID, getID());
		msg->addUUIDFast(_PREHASH_SessionID, getSessionID());
		msg->addUUIDFast(_PREHASH_LandmarkID, landmark_asset_id);
		sendReliableMessage();
	}
}

void LLAgent::teleportViaLure(const LLUUID& lure_id, BOOL godlike)
{
	LLViewerRegion* regionp = getRegion();
	if(regionp && teleportCore())
	{
		U32 teleport_flags = 0x0;
		if (godlike)
		{
			teleport_flags |= TELEPORT_FLAGS_VIA_GODLIKE_LURE;
			teleport_flags |= TELEPORT_FLAGS_DISABLE_CANCEL;
		}
		else
		{
			teleport_flags |= TELEPORT_FLAGS_VIA_LURE;
		}

		// send the message
		LLMessageSystem* msg = gMessageSystem;
		msg->newMessageFast(_PREHASH_TeleportLureRequest);
		msg->nextBlockFast(_PREHASH_Info);
		msg->addUUIDFast(_PREHASH_AgentID, getID());
		msg->addUUIDFast(_PREHASH_SessionID, getSessionID());
		msg->addUUIDFast(_PREHASH_LureID, lure_id);
		// teleport_flags is a legacy field, now derived sim-side:
		msg->addU32("TeleportFlags", teleport_flags);
		sendReliableMessage();
	}	
}


// James Cook, July 28, 2005
void LLAgent::teleportCancel()
{
	LLViewerRegion* regionp = getRegion();
	if(regionp)
	{
		// send the message
		LLMessageSystem* msg = gMessageSystem;
		msg->newMessage("TeleportCancel");
		msg->nextBlockFast(_PREHASH_Info);
		msg->addUUIDFast(_PREHASH_AgentID, getID());
		msg->addUUIDFast(_PREHASH_SessionID, getSessionID());
		sendReliableMessage();
	}	
	gTeleportDisplay = FALSE;
	gAgent.setTeleportState( LLAgent::TELEPORT_NONE );
}


void LLAgent::teleportViaLocation(const LLVector3d& pos_global)
{
// [RLVa:KB] - Alternate: Snowglobe-1.2.4 | Checked: 2010-03-02 (RLVa-1.1.1a) | Modified: RLVa-1.2.0a
	if (rlv_handler_t::isEnabled()) 
	{
		// If we're getting teleported due to @tpto we should disregard any @tploc=n or @unsit=n restrictions from the same object
		if ( (gRlvHandler.hasBehaviourExcept(RLV_BHVR_TPLOC, gRlvHandler.getCurrentObject())) ||
		     ( (mAvatarObject.notNull()) && (mAvatarObject->mIsSitting) && 
			   (gRlvHandler.hasBehaviourExcept(RLV_BHVR_UNSIT, gRlvHandler.getCurrentObject()))) )
		{
			return;
		}

		if ( (gRlvHandler.getCurrentCommand()) && (RLV_BHVR_TPTO == gRlvHandler.getCurrentCommand()->getBehaviourType()) )
		{
			gRlvHandler.setCanCancelTp(false);
		}
	}
// [/RLVa:KB]

	LLViewerRegion* regionp = getRegion();
	U64 handle = to_region_handle(pos_global);
	LLSimInfo* info = LLWorldMap::getInstance()->simInfoFromHandle(handle);
	bool calc = gSavedSettings.getBOOL("OptionOffsetTPByAgentHeight");
	LLVector3 offset = LLVector3(0.f,0.f,0.f);
	if(calc)
		offset += LLVector3(0.f,0.f,gAgent.getAvatarObject()->getScale().mV[2] / 2.0);
	if(regionp && info)
	{
		LLVector3d region_origin = info->getGlobalOrigin();
		LLVector3 pos_local(
			(F32)(pos_global.mdV[VX] - region_origin.mdV[VX]),
			(F32)(pos_global.mdV[VY] - region_origin.mdV[VY]),
			(F32)(pos_global.mdV[VZ]));
		pos_local += offset;
		teleportRequest(handle, pos_local);
	}
	else if(regionp && 
		teleportCore(regionp->getHandle() == to_region_handle_global((F32)pos_global.mdV[VX], (F32)pos_global.mdV[VY])))
	{
		llwarns << "Using deprecated teleportlocationrequest." << llendl; 
		// send the message
		LLMessageSystem* msg = gMessageSystem;
		msg->newMessageFast(_PREHASH_TeleportLocationRequest);
		msg->nextBlockFast(_PREHASH_AgentData);
		msg->addUUIDFast(_PREHASH_AgentID, getID());
		msg->addUUIDFast(_PREHASH_SessionID, getSessionID());

		msg->nextBlockFast(_PREHASH_Info);
		F32 width = regionp->getWidth();
		LLVector3 pos(fmod((F32)pos_global.mdV[VX], width),
					  fmod((F32)pos_global.mdV[VY], width),
					  (F32)pos_global.mdV[VZ]);
		F32 region_x = (F32)(pos_global.mdV[VX]);
		F32 region_y = (F32)(pos_global.mdV[VY]);
		U64 region_handle = to_region_handle_global(region_x, region_y);
		msg->addU64Fast(_PREHASH_RegionHandle, region_handle);
		msg->addVector3Fast(_PREHASH_Position, pos);
		pos.mV[VX] += 1;
		// <edit>
		LLVector3 lookat = LLViewerCamera::getInstance()->getAtAxis();
		//msg->addVector3Fast(_PREHASH_LookAt, pos);
		msg->addVector3Fast(_PREHASH_LookAt, lookat);
		// </edit>
		sendReliableMessage();
	}
}

// Teleport to global position, but keep facing in the same direction 
void LLAgent::teleportViaLocationLookAt(const LLVector3d& pos_global)
{
	mbTeleportKeepsLookAt = true;
	setFocusOnAvatar(FALSE, ANIMATE);	// detach camera form avatar, so it keeps direction
	U64 region_handle = to_region_handle(pos_global);
	LLVector3 pos_local = (LLVector3)(pos_global - from_region_handle(region_handle));
	teleportRequest(region_handle, pos_local, getTeleportKeepsLookAt());
}

void LLAgent::setTeleportState(ETeleportState state)
{
	mTeleportState = state;
<<<<<<< HEAD
	static LLCachedControl<bool> freeze_time("FreezeTime",false);
=======
	static const LLCachedControl<bool> freeze_time("FreezeTime",false);
>>>>>>> f3578422
	if (mTeleportState > TELEPORT_NONE && freeze_time)
	{
		LLFloaterSnapshot::hide(0);
	}
	if (mTeleportState == TELEPORT_NONE)
	{
		mbTeleportKeepsLookAt = false;
	}
	// OGPX : Only compute a 'slurl' in non-OGP mode. In OGP, set it to regionuri in floaterteleport.
	if ((mTeleportState == TELEPORT_MOVING)&& (!gSavedSettings.getBOOL("OpenGridProtocol")))
	{
		// We're outa here. Save "back" slurl.
		mTeleportSourceSLURL = getSLURL();
	}
// [RLVa:KB] - Alternate: Snowglobe-1.2.4 | Version: 1.23.4 | Checked: 2009-07-07 (RLVa-1.0.0d) | Added: RLVa-0.2.0b
	if ( (rlv_handler_t::isEnabled()) && (TELEPORT_NONE == mTeleportState) )
	{
		gRlvHandler.setCanCancelTp(true);
	}
// [/RLVa:KB]
}

void LLAgent::stopCurrentAnimations()
{
	// This function stops all current overriding animations on this
	// avatar, propagating this change back to the server.

	LLVOAvatar* avatarp = gAgent.getAvatarObject();
	if (avatarp)
	{
		for ( LLVOAvatar::AnimIterator anim_it =
			      avatarp->mPlayingAnimations.begin();
		      anim_it != avatarp->mPlayingAnimations.end();
		      anim_it++)
		{
			if (anim_it->first ==
			    ANIM_AGENT_SIT_GROUND_CONSTRAINED)
			{
				// don't cancel a ground-sit anim, as viewers
				// use this animation's status in
				// determining whether we're sitting. ick.
			}
			else
			{
				// stop this animation locally
				avatarp->stopMotion(anim_it->first, TRUE);
				// ...and tell the server to tell everyone.
				sendAnimationRequest(anim_it->first, ANIM_REQUEST_STOP);
			}
		}

		// re-assert at least the default standing animation, because
		// viewers get confused by avs with no associated anims.
		sendAnimationRequest(ANIM_AGENT_STAND,
				     ANIM_REQUEST_START);
	}
}

void LLAgent::fidget()
{
	if (!getAFK())
	{
		F32 curTime = mFidgetTimer.getElapsedTimeF32();
		if (curTime > mNextFidgetTime)
		{
			// pick a random fidget anim here
			S32 oldFidget = mCurrentFidget;

			mCurrentFidget = ll_rand(NUM_AGENT_STAND_ANIMS);

			if (mCurrentFidget != oldFidget)
			{
				//LLAgent::stopFidget();
				// <edit>
				// for the sack of smaller packets, make this cancel the last one only
				if(oldFidget != 0)
					sendAnimationRequest(AGENT_STAND_ANIMS[oldFidget],ANIM_REQUEST_STOP);
				// </edit>
				
				switch(mCurrentFidget)
				{
				case 0:
					mCurrentFidget = 0;
					break;
				case 1:
					sendAnimationRequest(ANIM_AGENT_STAND_1, ANIM_REQUEST_START);
					mCurrentFidget = 1;
					break;
				case 2:
					sendAnimationRequest(ANIM_AGENT_STAND_2, ANIM_REQUEST_START);
					mCurrentFidget = 2;
					break;
				case 3:
					sendAnimationRequest(ANIM_AGENT_STAND_3, ANIM_REQUEST_START);
					mCurrentFidget = 3;
					break;
				case 4:
					sendAnimationRequest(ANIM_AGENT_STAND_4, ANIM_REQUEST_START);
					mCurrentFidget = 4;
					break;
				}
			}

			// calculate next fidget time
			mNextFidgetTime = curTime + ll_frand(MAX_FIDGET_TIME - MIN_FIDGET_TIME) + MIN_FIDGET_TIME;
		}
	}
}

void LLAgent::stopFidget()
{
	LLDynamicArray<LLUUID> anims;
	anims.put(ANIM_AGENT_STAND_1);
	anims.put(ANIM_AGENT_STAND_2);
	anims.put(ANIM_AGENT_STAND_3);
	anims.put(ANIM_AGENT_STAND_4);

	gAgent.sendAnimationRequests(anims, ANIM_REQUEST_STOP);
}


void LLAgent::requestEnterGodMode()
{
	LLMessageSystem* msg = gMessageSystem;
	msg->newMessageFast(_PREHASH_RequestGodlikePowers);
	msg->nextBlockFast(_PREHASH_AgentData);
	msg->addUUIDFast(_PREHASH_AgentID, gAgent.getID());
	msg->addUUIDFast(_PREHASH_SessionID, gAgent.getSessionID());
	msg->nextBlockFast(_PREHASH_RequestBlock);
	msg->addBOOLFast(_PREHASH_Godlike, TRUE);
	msg->addUUIDFast(_PREHASH_Token, LLUUID::null);

	// simulators need to know about your request
	sendReliableMessage();
}

void LLAgent::requestLeaveGodMode()
{
	LLMessageSystem* msg = gMessageSystem;
	msg->newMessageFast(_PREHASH_RequestGodlikePowers);
	msg->nextBlockFast(_PREHASH_AgentData);
	msg->addUUIDFast(_PREHASH_AgentID, gAgent.getID());
	msg->addUUIDFast(_PREHASH_SessionID, gAgent.getSessionID());
	msg->nextBlockFast(_PREHASH_RequestBlock);
	msg->addBOOLFast(_PREHASH_Godlike, FALSE);
	msg->addUUIDFast(_PREHASH_Token, LLUUID::null);

	// simulator needs to know about your request
	sendReliableMessage();
}

// wearables
LLAgent::createStandardWearablesAllDoneCallback::~createStandardWearablesAllDoneCallback()
{
	gAgent.createStandardWearablesAllDone();
}

LLAgent::sendAgentWearablesUpdateCallback::~sendAgentWearablesUpdateCallback()
{
	gAgent.sendAgentWearablesUpdate();
}

LLAgent::addWearableToAgentInventoryCallback::addWearableToAgentInventoryCallback(
	LLPointer<LLRefCount> cb, S32 index, LLWearable* wearable, U32 todo) :
	mIndex(index),
	mWearable(wearable),
	mTodo(todo),
	mCB(cb)
{
}

void LLAgent::addWearableToAgentInventoryCallback::fire(const LLUUID& inv_item)
{
	if (inv_item.isNull())
		return;

	gAgent.addWearabletoAgentInventoryDone(mIndex, inv_item, mWearable);

	if (mTodo & CALL_UPDATE)
	{
		gAgent.sendAgentWearablesUpdate();
	}
	if (mTodo & CALL_RECOVERDONE)
	{
		gAgent.recoverMissingWearableDone();
	}
	/*
	 * Do this for every one in the loop
	 */
	if (mTodo & CALL_CREATESTANDARDDONE)
	{
		gAgent.createStandardWearablesDone(mIndex);
	}
	if (mTodo & CALL_MAKENEWOUTFITDONE)
	{
		gAgent.makeNewOutfitDone(mIndex);
	}
}

void LLAgent::addWearabletoAgentInventoryDone(
	S32 index,
	const LLUUID& item_id,
	LLWearable* wearable)
{
	if (item_id.isNull())
		return;

	LLUUID old_item_id = mWearableEntry[index].mItemID;
	mWearableEntry[index].mItemID = item_id;
	mWearableEntry[index].mWearable = wearable;
	if (old_item_id.notNull())
		gInventory.addChangedMask(LLInventoryObserver::LABEL, old_item_id);
	gInventory.addChangedMask(LLInventoryObserver::LABEL, item_id);
	LLViewerInventoryItem* item = gInventory.getItem(item_id);
	if(item && wearable)
	{
		// We're changing the asset id, so we both need to set it
		// locally via setAssetUUID() and via setTransactionID() which
		// will be decoded on the server. JC
		item->setAssetUUID(wearable->getID());
		item->setTransactionID(wearable->getTransactionID());
		gInventory.addChangedMask(LLInventoryObserver::INTERNAL, item_id);
		item->updateServer(FALSE);
	}
	gInventory.notifyObservers();
}

void LLAgent::sendAgentWearablesUpdate()
{
	// First make sure that we have inventory items for each wearable
	S32 i;
	for(i=0; i < WT_COUNT; ++i)
	{
		LLWearable* wearable = mWearableEntry[ i ].mWearable;
		if (wearable)
		{
			if( mWearableEntry[ i ].mItemID.isNull() )
			{
				LLPointer<LLInventoryCallback> cb =
					new addWearableToAgentInventoryCallback(
						LLPointer<LLRefCount>(NULL),
						i,
						wearable,
						addWearableToAgentInventoryCallback::CALL_NONE);
				addWearableToAgentInventory(cb, wearable);
			}
			else
			{
				gInventory.addChangedMask( LLInventoryObserver::LABEL,
						mWearableEntry[i].mItemID );
			}
		}
	}

	// Then make sure the inventory is in sync with the avatar.
	gInventory.notifyObservers();

	// Send the AgentIsNowWearing 
	gMessageSystem->newMessageFast(_PREHASH_AgentIsNowWearing);

	gMessageSystem->nextBlockFast(_PREHASH_AgentData);
	gMessageSystem->addUUIDFast(_PREHASH_AgentID, getID());
	gMessageSystem->addUUIDFast(_PREHASH_SessionID, getSessionID());

	LL_DEBUGS("Wearables") << "sendAgentWearablesUpdate()" << LL_ENDL;
	for(i=0; i < WT_COUNT; ++i)
	{
		gMessageSystem->nextBlockFast(_PREHASH_WearableData);

		U8 type_u8 = (U8)i;
		gMessageSystem->addU8Fast(_PREHASH_WearableType, type_u8 );

		LLWearable* wearable = mWearableEntry[ i ].mWearable;
		if( wearable )
		{
			LL_DEBUGS("Wearables") << "Sending wearable " << wearable->getName() << " mItemID = " << mWearableEntry[ i ].mItemID << LL_ENDL; 
			gMessageSystem->addUUIDFast(_PREHASH_ItemID, mWearableEntry[ i ].mItemID );
		}
		else
		{
			LL_DEBUGS("Wearables") << "Not wearing wearable type " << LLWearable::typeToTypeName((EWearableType)i) << LL_ENDL;
			gMessageSystem->addUUIDFast(_PREHASH_ItemID, LLUUID::null );
		}

		LL_DEBUGS("Wearables") << "       " << LLWearable::typeToTypeLabel((EWearableType)i) << " : " << (wearable ? wearable->getID() : LLUUID::null) << LL_ENDL;
	}
	gAgent.sendReliableMessage();
}

void LLAgent::saveWearable( EWearableType type, BOOL send_update )
{
	LLWearable* old_wearable = mWearableEntry[(S32)type].mWearable;
	if( old_wearable && (old_wearable->isDirty() || old_wearable->isOldVersion()) )
	{
		LLWearable* new_wearable = gWearableList.createCopyFromAvatar( old_wearable );
		mWearableEntry[(S32)type].mWearable = new_wearable;

		LLInventoryItem* item = gInventory.getItem(mWearableEntry[(S32)type].mItemID);
		if( item )
		{
			// Update existing inventory item
			LLPointer<LLViewerInventoryItem> template_item =
				new LLViewerInventoryItem(item->getUUID(),
										  item->getParentUUID(),
										  item->getPermissions(),
										  new_wearable->getID(),
										  new_wearable->getAssetType(),
										  item->getInventoryType(),
										  item->getName(),
										  item->getDescription(),
										  item->getSaleInfo(),
										  item->getFlags(),
										  item->getCreationDate());
			template_item->setTransactionID(new_wearable->getTransactionID());
			template_item->updateServer(FALSE);
			gInventory.updateItem(template_item);
		}
		else
		{
			// Add a new inventory item (shouldn't ever happen here)
			U32 todo = addWearableToAgentInventoryCallback::CALL_NONE;
			if (send_update)
			{
				todo |= addWearableToAgentInventoryCallback::CALL_UPDATE;
			}
			LLPointer<LLInventoryCallback> cb =
				new addWearableToAgentInventoryCallback(
					LLPointer<LLRefCount>(NULL),
					(S32)type,
					new_wearable,
					todo);
			addWearableToAgentInventory(cb, new_wearable);
			return;
		}
		
		getAvatarObject()->wearableUpdated( type );

		if( send_update )
		{
			sendAgentWearablesUpdate();
		}
	}
}

void LLAgent::saveWearableAs(
	EWearableType type,
	const std::string& new_name,
	BOOL save_in_lost_and_found)
{
	if(!isWearableCopyable(type))
	{
		llwarns << "LLAgent::saveWearableAs() not copyable." << llendl;
		return;
	}
	LLWearable* old_wearable = getWearable(type);
	if(!old_wearable)
	{
		llwarns << "LLAgent::saveWearableAs() no old wearable." << llendl;
		return;
	}
	LLInventoryItem* item = gInventory.getItem(mWearableEntry[type].mItemID);
	if(!item)
	{
		llwarns << "LLAgent::saveWearableAs() no inventory item." << llendl;
		return;
	}
	std::string trunc_name(new_name);
	LLStringUtil::truncate(trunc_name, DB_INV_ITEM_NAME_STR_LEN);
	LLWearable* new_wearable = gWearableList.createCopyFromAvatar(
		old_wearable,
		trunc_name);
	LLPointer<LLInventoryCallback> cb =
		new addWearableToAgentInventoryCallback(
			LLPointer<LLRefCount>(NULL),
			type,
			new_wearable,
			addWearableToAgentInventoryCallback::CALL_UPDATE);
	LLUUID category_id;
	if (save_in_lost_and_found)
	{
		category_id = gInventory.findCategoryUUIDForType(
			LLAssetType::AT_LOST_AND_FOUND);
	}
	else
	{
		// put in same folder as original
		category_id = item->getParentUUID();
	}

	copy_inventory_item(
		gAgent.getID(),
		item->getPermissions().getOwner(),
		item->getUUID(),
		category_id,
		new_name,
		cb);

/*
	LLWearable* old_wearable = getWearable( type );
	if( old_wearable )
	{
		std::string old_name = old_wearable->getName();
		old_wearable->setName( new_name );
		LLWearable* new_wearable = gWearableList.createCopyFromAvatar( old_wearable );
		old_wearable->setName( old_name );
			
		LLUUID category_id;
		LLInventoryItem* item = gInventory.getItem( mWearableEntry[ type ].mItemID );
		if( item )
		{
			new_wearable->setPermissions(item->getPermissions());
			if (save_in_lost_and_found)
			{
				category_id = gInventory.findCategoryUUIDForType(LLAssetType::AT_LOST_AND_FOUND);
			}
			else
			{
				// put in same folder as original
				category_id = item->getParentUUID();
			}
			LLInventoryView* view = LLInventoryView::getActiveInventory();
			if(view)
			{
				view->getPanel()->setSelection(item->getUUID(), TAKE_FOCUS_NO);
			}
		}

		mWearableEntry[ type ].mWearable = new_wearable;
		LLPointer<LLInventoryCallback> cb =
			new addWearableToAgentInventoryCallback(
				LLPointer<LLRefCount>(NULL),
				type,
				addWearableToAgentInventoryCallback::CALL_UPDATE);
		addWearableToAgentInventory(cb, new_wearable, category_id);
	}
*/
}

void LLAgent::revertWearable( EWearableType type )
{
	LLWearable* wearable = mWearableEntry[(S32)type].mWearable;
	if( wearable )
	{
		wearable->writeToAvatar( TRUE );
	}
	sendAgentSetAppearance();
}

void LLAgent::revertAllWearables()
{
	for( S32 i=0; i < WT_COUNT; i++ )
	{
		revertWearable( (EWearableType)i );
	}
}

void LLAgent::saveAllWearables()
{
	//if(!gInventory.isLoaded())
	//{
	//	return;
	//}

	for( S32 i=0; i < WT_COUNT; i++ )
	{
		saveWearable( (EWearableType)i, FALSE );
	}
	sendAgentWearablesUpdate();
}

// Called when the user changes the name of a wearable inventory item that is currenlty being worn.
void LLAgent::setWearableName( const LLUUID& item_id, const std::string& new_name )
{
	for( S32 i=0; i < WT_COUNT; i++ )
	{
		if( mWearableEntry[i].mItemID == item_id )
		{
			LLWearable* old_wearable = mWearableEntry[i].mWearable;
			llassert( old_wearable );

			std::string old_name = old_wearable->getName();
			old_wearable->setName( new_name );
			LLWearable* new_wearable = gWearableList.createCopy( old_wearable );
			LLInventoryItem* item = gInventory.getItem(item_id);
			if(item)
			{
				new_wearable->setPermissions(item->getPermissions());
			}
			old_wearable->setName( old_name );

			mWearableEntry[i].mWearable = new_wearable;
			sendAgentWearablesUpdate();
			break;
		}
	}
}


BOOL LLAgent::isWearableModifiable(EWearableType type)
{
	LLUUID item_id = getWearableItem(type);
	if(!item_id.isNull())
	{
		LLInventoryItem* item = gInventory.getItem(item_id);
		if(item && item->getPermissions().allowModifyBy(gAgent.getID(),
														gAgent.getGroupID()))
		{
			return TRUE;
		}
	}
	return FALSE;
}

BOOL LLAgent::isWearableCopyable(EWearableType type)
{
	LLUUID item_id = getWearableItem(type);
	if(!item_id.isNull())
	{
		LLInventoryItem* item = gInventory.getItem(item_id);
		if(item && item->getPermissions().allowCopyBy(gAgent.getID(),
													  gAgent.getGroupID()))
		{
			return TRUE;
		}
	}
	return FALSE;
}

U32 LLAgent::getWearablePermMask(EWearableType type)
{
	LLUUID item_id = getWearableItem(type);
	if(!item_id.isNull())
	{
		LLInventoryItem* item = gInventory.getItem(item_id);
		if(item)
		{
			return item->getPermissions().getMaskOwner();
		}
	}
	return PERM_NONE;
}

LLInventoryItem* LLAgent::getWearableInventoryItem(EWearableType type)
{
	LLUUID item_id = getWearableItem(type);
	LLInventoryItem* item = NULL;
	if(item_id.notNull())
	{
		 item = gInventory.getItem(item_id);
	}
	return item;
}

LLWearable* LLAgent::getWearableFromWearableItem( const LLUUID& item_id )
{
	for( S32 i=0; i < WT_COUNT; i++ )
	{
		if( mWearableEntry[i].mItemID == item_id )
		{
			return mWearableEntry[i].mWearable;
		}
	}
	return NULL;
}


void LLAgent::sendAgentWearablesRequest()
{
	gMessageSystem->newMessageFast(_PREHASH_AgentWearablesRequest);
	gMessageSystem->nextBlockFast(_PREHASH_AgentData);
	gMessageSystem->addUUIDFast(_PREHASH_AgentID, gAgent.getID() );
	gMessageSystem->addUUIDFast(_PREHASH_SessionID, gAgent.getSessionID() );
	sendReliableMessage();
}

// Used to enable/disable menu items.
// static
BOOL LLAgent::selfHasWearable( void* userdata )
{
	EWearableType type = (EWearableType)(intptr_t)userdata;
	return gAgent.getWearable( type ) != NULL;
}

BOOL LLAgent::isWearingItem( const LLUUID& item_id )
{
	return (getWearableFromWearableItem( item_id ) != NULL);
}

// static
void LLAgent::processAgentInitialWearablesUpdate( LLMessageSystem* mesgsys, void** user_data )
{
	// We should only receive this message a single time.  Ignore subsequent AgentWearablesUpdates
	// that may result from AgentWearablesRequest having been sent more than once. 
	static bool first = true;
	if (!first) return;
	first = false;

	LLUUID agent_id;
	gMessageSystem->getUUIDFast(_PREHASH_AgentData, _PREHASH_AgentID, agent_id );

	LLVOAvatar* avatar = gAgent.getAvatarObject();
	if( avatar && (agent_id == avatar->getID()) )
	{
		gMessageSystem->getU32Fast(_PREHASH_AgentData, _PREHASH_SerialNum, gAgent.mAgentWearablesUpdateSerialNum );
		
		S32 num_wearables = gMessageSystem->getNumberOfBlocksFast(_PREHASH_WearableData);
		if( num_wearables < 4 )
		{
			// Transitional state.  Avatars should always have at least their body parts (hair, eyes, shape and skin).
			// The fact that they don't have any here (only a dummy is sent) implies that this account existed
			// before we had wearables, or that the database has gotten messed up.
			return;
		}
		//else
		//{
		//	 // OGPX HACK: OGP authentication does not pass back login-flags, 
		//   // thus doesn't check for "gendered" flag
		//	 // so this isn't an ideal place for this because the check in idle_startup in STATE_WEARABLES_WAIT
		//	 // is happening *before* this call. That causes the welcomechoosesex dialog to be displayed
		//	 // but I'm torn on removing this commented out code because I'm unsure how the initial wearables 
		//   // code will work out. 
		//	 gAgent.setGenderChosen(TRUE);
		//}

		//lldebugs << "processAgentInitialWearablesUpdate()" << llendl;
		// Add wearables
		LLUUID asset_id_array[ WT_COUNT ];
		S32 i;
		for( i=0; i < num_wearables; i++ )
		{
			U8 type_u8 = 0;
			gMessageSystem->getU8Fast(_PREHASH_WearableData, _PREHASH_WearableType, type_u8, i );
			if( type_u8 >= WT_COUNT )
			{
				continue;
			}
			EWearableType type = (EWearableType) type_u8;

			LLUUID item_id;
			gMessageSystem->getUUIDFast(_PREHASH_WearableData, _PREHASH_ItemID, item_id, i );

			LLUUID asset_id;
			gMessageSystem->getUUIDFast(_PREHASH_WearableData, _PREHASH_AssetID, asset_id, i );
			if( asset_id.isNull() )
			{
				LLWearable::removeFromAvatar( type, FALSE );
			}
			else
			{
				LLAssetType::EType asset_type = LLWearable::typeToAssetType( type );
				if( asset_type == LLAssetType::AT_NONE )
				{
					continue;
				}

				gAgent.mWearableEntry[type].mItemID = item_id;
				asset_id_array[type] = asset_id;
			}

			LL_DEBUGS("Wearables") << "       " << LLWearable::typeToTypeLabel(type) << " " << asset_id << " item id " << gAgent.mWearableEntry[type].mItemID.asString() << LL_ENDL;
		}

		// now that we have the asset ids...request the wearable assets
// [RLVa:KB] - Alternate: Snowglobe-1.2.4 | Checked: 2009-08-08 (RLVa-1.0.1g) | Added: RLVa-1.0.1g
		LLInventoryFetchObserver::item_ref_t rlvItems;
// [/RLVa:KB]
		for( i = 0; i < WT_COUNT; i++ )
		{
			LL_DEBUGS("Wearables") << "      fetching " << asset_id_array[i] << LL_ENDL;
			if( !gAgent.mWearableEntry[i].mItemID.isNull() )
			{
// [RLVa:KB] - Alternate: Snowglobe-1.2.4 | Checked: 2009-08-08 (RLVa-1.0.1g) | Added: RLVa-1.0.1g
				if (rlv_handler_t::isEnabled())
					rlvItems.push_back(gAgent.mWearableEntry[i].mItemID);
// [/RLVa:KB]
				gWearableList.getAsset( 
					asset_id_array[i],
					LLStringUtil::null,
					LLWearable::typeToAssetType( (EWearableType) i ), 
					LLAgent::onInitialWearableAssetArrived, (void*)(intptr_t)i );
			}
		}

// [RLVa:KB] - Alternate: Snowglobe-1.2.4 | Checked: 2009-08-08 (RLVa-1.0.1g) | Added: RLVa-1.0.1g
		// TODO-RLVa: checking that we're in STATE_STARTED is probably not needed, but leave it until we can be absolutely sure
		if ( (rlv_handler_t::isEnabled()) && (LLStartUp::getStartupState() == STATE_STARTED) )
		{
			RlvCurrentlyWorn f;
			f.fetchItems(rlvItems);
		}
// [/RLVa:KB]
	}
}

// A single wearable that the avatar was wearing on start-up has arrived from the database.
// static
void LLAgent::onInitialWearableAssetArrived( LLWearable* wearable, void* userdata )
{
	EWearableType type = (EWearableType)(intptr_t)userdata;

	LLVOAvatar* avatar = gAgent.getAvatarObject();
	if( !avatar )
	{
		return;
	}

	if( wearable )
	{
		llassert( type == wearable->getType() );
		gAgent.mWearableEntry[ type ].mWearable = wearable;

		// disable composites if initial textures are baked
		avatar->setupComposites();
		gAgent.queryWearableCache();

		wearable->writeToAvatar( FALSE );
		avatar->setCompositeUpdatesEnabled(TRUE);
		gInventory.addChangedMask( LLInventoryObserver::LABEL, gAgent.mWearableEntry[type].mItemID );
	}
	else
	{
		// Somehow the asset doesn't exist in the database.
		gAgent.recoverMissingWearable( type );
	}

	gInventory.notifyObservers();

	// Have all the wearables that the avatar was wearing at log-in arrived?
	if( !gAgent.mWearablesLoaded )
	{
		gAgent.mWearablesLoaded = TRUE;
		for( S32 i = 0; i < WT_COUNT; i++ )
		{
			if( !gAgent.mWearableEntry[i].mItemID.isNull() && !gAgent.mWearableEntry[i].mWearable )
			{
				gAgent.mWearablesLoaded = FALSE;
				break;
			}
		}
	}

	if( gAgent.mWearablesLoaded )
	{
		// Make sure that the server's idea of the avatar's wearables actually match the wearables.
		gAgent.sendAgentSetAppearance();

		// Check to see if there are any baked textures that we hadn't uploaded before we logged off last time.
		// If there are any, schedule them to be uploaded as soon as the layer textures they depend on arrive.
		if( !gAgent.cameraCustomizeAvatar() )
		{
			avatar->requestLayerSetUploads();
		}
	}
}

// Normally, all wearables referred to "AgentWearablesUpdate" will correspond to actual assets in the
// database.  If for some reason, we can't load one of those assets, we can try to reconstruct it so that
// the user isn't left without a shape, for example.  (We can do that only after the inventory has loaded.)
void LLAgent::recoverMissingWearable( EWearableType type )
{
	// Try to recover by replacing missing wearable with a new one.
	LLNotifications::instance().add("ReplacedMissingWearable");
	lldebugs << "Wearable " << LLWearable::typeToTypeLabel( type ) << " could not be downloaded.  Replaced inventory item with default wearable." << llendl;
	LLWearable* new_wearable = gWearableList.createNewWearable(type);

	S32 type_s32 = (S32) type;
	mWearableEntry[type_s32].mWearable = new_wearable;
	new_wearable->writeToAvatar( TRUE );

	// Add a new one in the lost and found folder.
	// (We used to overwrite the "not found" one, but that could potentially
	// destory content.) JC
	LLUUID lost_and_found_id = 
		gInventory.findCategoryUUIDForType(LLAssetType::AT_LOST_AND_FOUND);
	LLPointer<LLInventoryCallback> cb =
		new addWearableToAgentInventoryCallback(
			LLPointer<LLRefCount>(NULL),
			type_s32,
			new_wearable,
			addWearableToAgentInventoryCallback::CALL_RECOVERDONE);
	addWearableToAgentInventory( cb, new_wearable, lost_and_found_id, TRUE);
}

void LLAgent::recoverMissingWearableDone()
{
	// Have all the wearables that the avatar was wearing at log-in arrived or been fabricated?
	mWearablesLoaded = TRUE;
	for( S32 i = 0; i < WT_COUNT; i++ )
	{
		if( !mWearableEntry[i].mItemID.isNull() && !mWearableEntry[i].mWearable )
		{
			mWearablesLoaded = FALSE;
			break;
		}
	}

	if( mWearablesLoaded )
	{
		// Make sure that the server's idea of the avatar's wearables actually match the wearables.
		sendAgentSetAppearance();
	}
	else
	{
		gInventory.addChangedMask( LLInventoryObserver::LABEL, LLUUID::null );
		gInventory.notifyObservers();
	}
}

void LLAgent::createStandardWearables(BOOL female)
{
	llwarns << "Creating Standard " << (female ? "female" : "male" )
			<< " Wearables" << llendl;

	if (mAvatarObject.isNull())
	{
		return;
	}

	if(female) mAvatarObject->setSex(SEX_FEMALE);
	else mAvatarObject->setSex(SEX_MALE);

	BOOL create[WT_COUNT] = 
	{
		TRUE,  //WT_SHAPE
		TRUE,  //WT_SKIN
		TRUE,  //WT_HAIR
		TRUE,  //WT_EYES
		TRUE,  //WT_SHIRT
		TRUE,  //WT_PANTS
		TRUE,  //WT_SHOES
		TRUE,  //WT_SOCKS
		FALSE, //WT_JACKET
		FALSE, //WT_GLOVES
		TRUE,  //WT_UNDERSHIRT
		TRUE,  //WT_UNDERPANTS
		FALSE, //WT_SKIRT
		FALSE, //WT_ALPHA
		FALSE  //WT_TATTOO
	};

	for( S32 i=0; i < WT_COUNT; i++ )
	{
		bool once = false;
		LLPointer<LLRefCount> donecb = NULL;
		if( create[i] )
		{
			if (!once)
			{
				once = true;
				donecb = new createStandardWearablesAllDoneCallback;
			}
			llassert( mWearableEntry[i].mWearable == NULL );
			LLWearable* wearable = gWearableList.createNewWearable((EWearableType)i);
			mWearableEntry[i].mWearable = wearable;
			// no need to update here...
			LLPointer<LLInventoryCallback> cb =
				new addWearableToAgentInventoryCallback(
					donecb,
					i,
					wearable,
					addWearableToAgentInventoryCallback::CALL_CREATESTANDARDDONE);
			addWearableToAgentInventory(cb, wearable, LLUUID::null, FALSE);
		}
	}
}
void LLAgent::createStandardWearablesDone(S32 index)
{
	LLWearable* wearable = mWearableEntry[index].mWearable;

	if (wearable)
	{
		wearable->writeToAvatar(TRUE);
	}
}

void LLAgent::createStandardWearablesAllDone()
{
	// ... because sendAgentWearablesUpdate will notify inventory
	// observers.
	mWearablesLoaded = TRUE; 
	sendAgentWearablesUpdate();
	sendAgentSetAppearance();

	// Treat this as the first texture entry message, if none received yet
	mAvatarObject->onFirstTEMessageReceived();
}

void LLAgent::makeNewOutfit( 
	const std::string& new_folder_name,
	const LLDynamicArray<S32>& wearables_to_include,
	const LLDynamicArray<S32>& attachments_to_include,
	BOOL rename_clothing)
{
	if (mAvatarObject.isNull())
	{
		return;
	}

	// First, make a folder in the Clothes directory.
	LLUUID folder_id = gInventory.createNewCategory(
		gInventory.findCategoryUUIDForType(LLAssetType::AT_CLOTHING),
		LLAssetType::AT_NONE,
		new_folder_name);

	bool found_first_item = false;

	///////////////////
	// Wearables

	if( wearables_to_include.count() )
	{
		// Then, iterate though each of the wearables and save copies of them in the folder.
		S32 i;
		S32 count = wearables_to_include.count();
		LLDynamicArray<LLUUID> delete_items;
		LLPointer<LLRefCount> cbdone = NULL;
		for( i = 0; i < count; ++i )
		{
			S32 index = wearables_to_include[i];
			LLWearable* old_wearable = mWearableEntry[ index ].mWearable;
			if( old_wearable )
			{
				std::string new_name;
				LLWearable* new_wearable;
				new_wearable = gWearableList.createCopy(old_wearable);
				if (rename_clothing)
				{
					new_name = new_folder_name;
					new_name.append(" ");
					new_name.append(old_wearable->getTypeLabel());
					LLStringUtil::truncate(new_name, DB_INV_ITEM_NAME_STR_LEN);
					new_wearable->setName(new_name);
				}

				LLViewerInventoryItem* item = gInventory.getItem(mWearableEntry[index].mItemID);
				S32 todo = addWearableToAgentInventoryCallback::CALL_NONE;
				if (!found_first_item)
				{
					found_first_item = true;
					/* set the focus to the first item */
					todo |= addWearableToAgentInventoryCallback::CALL_MAKENEWOUTFITDONE;
					/* send the agent wearables update when done */
					cbdone = new sendAgentWearablesUpdateCallback;
				}
				LLPointer<LLInventoryCallback> cb =
					new addWearableToAgentInventoryCallback(
						cbdone,
						index,
						new_wearable,
						todo);
				if (isWearableCopyable((EWearableType)index))
				{
					copy_inventory_item(
						gAgent.getID(),
						item->getPermissions().getOwner(),
						item->getUUID(),
						folder_id,
						new_name,
						cb);
				}
				else
				{
					move_inventory_item(
						gAgent.getID(),
						gAgent.getSessionID(),
						item->getUUID(),
						folder_id,
						new_name,
						cb);
				}
			}
		}
		gInventory.notifyObservers();
	}


	///////////////////
	// Attachments

	if( attachments_to_include.count() )
	{
		BOOL msg_started = FALSE;
		LLMessageSystem* msg = gMessageSystem;
		for( S32 i = 0; i < attachments_to_include.count(); i++ )
		{
			S32 attachment_pt = attachments_to_include[i];
			LLViewerJointAttachment* attachment = get_if_there(mAvatarObject->mAttachmentPoints, attachment_pt, (LLViewerJointAttachment*)NULL );
			if(!attachment) continue;
			LLViewerObject* attached_object = attachment->getObject();
			if(!attached_object) continue;
			const LLUUID& item_id = attachment->getItemID();
			if(item_id.isNull()) continue;
			LLInventoryItem* item = gInventory.getItem(item_id);
			if(!item) continue;
			if(!msg_started)
			{
				msg_started = TRUE;
				msg->newMessage("CreateNewOutfitAttachments");
				msg->nextBlock("AgentData");
				msg->addUUID("AgentID", getID());
				msg->addUUID("SessionID", getSessionID());
				msg->nextBlock("HeaderData");
				msg->addUUID("NewFolderID", folder_id);
			}
			msg->nextBlock("ObjectData");
			msg->addUUID("OldItemID", item_id);
			msg->addUUID("OldFolderID", item->getParentUUID());
		}

		if( msg_started )
		{
			sendReliableMessage();
		}

	} 
}

void LLAgent::makeNewOutfitDone(S32 index)
{
	LLUUID first_item_id = mWearableEntry[index].mItemID;
	// Open the inventory and select the first item we added.
	if( first_item_id.notNull() )
	{
		LLInventoryView* view = LLInventoryView::getActiveInventory();
		if(view)
		{
			view->getPanel()->setSelection(first_item_id, TAKE_FOCUS_NO);
		}
	}
}


void LLAgent::addWearableToAgentInventory(
	LLPointer<LLInventoryCallback> cb,
	LLWearable* wearable,
	const LLUUID& category_id,
	BOOL notify)
{
	create_inventory_item(
		gAgent.getID(),
		gAgent.getSessionID(),
		category_id,
		wearable->getTransactionID(),
		wearable->getName(),
		wearable->getDescription(),
		wearable->getAssetType(),
		LLInventoryType::IT_WEARABLE,
		wearable->getType(),
		wearable->getPermissions().getMaskNextOwner(),
		cb);
}

//-----------------------------------------------------------------------------
// sendAgentSetAppearance()
//-----------------------------------------------------------------------------
void LLAgent::sendAgentSetAppearance()
{
	if (mAvatarObject.isNull()) return;

	if (mNumPendingQueries > 0 && !gAgent.cameraCustomizeAvatar()) 
	{
		return;
	}


	llinfos << "TAT: Sent AgentSetAppearance: " << mAvatarObject->getBakedStatusForPrintout() << llendl;
	//dumpAvatarTEs( "sendAgentSetAppearance()" );

	LLMessageSystem* msg = gMessageSystem;
	msg->newMessageFast(_PREHASH_AgentSetAppearance);
	msg->nextBlockFast(_PREHASH_AgentData);
	msg->addUUIDFast(_PREHASH_AgentID, getID());
	msg->addUUIDFast(_PREHASH_SessionID, getSessionID());

	// correct for the collision tolerance (to make it look like the 
	// agent is actually walking on the ground/object)
	// NOTE -- when we start correcting all of the other Havok geometry 
	// to compensate for the COLLISION_TOLERANCE ugliness we will have 
	// to tweak this number again
	LLVector3 body_size = mAvatarObject->mBodySize;

	body_size.mV[VX] = body_size.mV[VX] + gSavedSettings.getF32("AscentAvatarXModifier");
	body_size.mV[VY] = body_size.mV[VY] + gSavedSettings.getF32("AscentAvatarYModifier");
	body_size.mV[VZ] = body_size.mV[VZ] + gSavedSettings.getF32("AscentAvatarZModifier");

	msg->addVector3Fast(_PREHASH_Size, body_size);	

	// To guard against out of order packets
	// Note: always start by sending 1.  This resets the server's count. 0 on the server means "uninitialized"
	mAppearanceSerialNum++;
	msg->addU32Fast(_PREHASH_SerialNum, mAppearanceSerialNum );

	// is texture data current relative to wearables?
	// KLW - TAT this will probably need to check the local queue.
	BOOL textures_current = !mAvatarObject->hasPendingBakedUploads() && mWearablesLoaded;

	for(U8 baked_index = 0; baked_index < BAKED_NUM_INDICES; baked_index++ )
	{
		const ETextureIndex texture_index = getTextureIndex((EBakedTextureIndex)baked_index);

		// if we're not wearing a skirt, we don't need the texture to be baked
		if (texture_index == TEX_SKIRT_BAKED && !mAvatarObject->isWearingWearableType(WT_SKIRT))
		{
			continue;
		}

		// IMG_DEFAULT_AVATAR means not baked
		if (!mAvatarObject->isTextureDefined(texture_index))
		{
			textures_current = FALSE;
			break;
		}
	}

	// only update cache entries if we have all our baked textures
	if (textures_current)
	{
		llinfos << "TAT: Sending cached texture data" << llendl;
		for (U8 baked_index = 0; baked_index < BAKED_NUM_INDICES; baked_index++)
		{
			const LLVOAvatarDictionary::WearableDictionaryEntry *wearable_dict = LLVOAvatarDictionary::getInstance()->getWearable((EBakedTextureIndex)baked_index);
			LLUUID hash;
			for (U8 i=0; i < wearable_dict->mWearablesVec.size(); i++)
			{
				// EWearableType wearable_type = gBakedWearableMap[baked_index][wearable_num];
				const EWearableType wearable_type = wearable_dict->mWearablesVec[i];
				const LLWearable* wearable = getWearable(wearable_type);
				if (wearable)
				{
					hash ^= wearable->getID();
				}
			}
			if (hash.notNull())
			{
				hash ^= wearable_dict->mHashID;
			}

			const ETextureIndex texture_index = getTextureIndex((EBakedTextureIndex)baked_index);

			msg->nextBlockFast(_PREHASH_WearableData);
			msg->addUUIDFast(_PREHASH_CacheID, hash);
			msg->addU8Fast(_PREHASH_TextureIndex, (U8)texture_index);
		}
		msg->nextBlockFast(_PREHASH_ObjectData);

		/*if (gSavedSettings.getBOOL("AscentUseCustomTag"))
		{
			LLColor4 color;
			if (!gSavedSettings.getBOOL("AscentStoreSettingsPerAccount"))
			{
<<<<<<< HEAD
				color = gCOASavedSettings->setColor4("AscentCustomTagColor");
=======
				color = gSavedSettings.setColor4("AscentCustomTagColor");
>>>>>>> f3578422
			}
			else
			{
				color = gSavedPerAccountSettings.getColor4("AscentCustomTagColor");
			}
			LLUUID old_teid;
			U8 client_buffer[UUID_BYTES];
			memset(&client_buffer, 0, UUID_BYTES);
			LLTextureEntry* entry = (LLTextureEntry*)mAvatarObject->getTE(0);
			old_teid = entry->getID();
			//You edit this to change the tag in your client. Yes.
			const char* tag_client = "Ascent";
			strncpy((char*)&client_buffer[0], tag_client, UUID_BYTES);
			LLUUID part_a;
			memcpy(&part_a.mData, &client_buffer[0], UUID_BYTES);
			entry->setColor(color);
			//This glow is used to tell if the tag color and name is set or not.
			entry->setGlow(0.1f);
			entry->setID(part_a);
			mAvatarObject->packTEMessage( gMessageSystem, 1, gSavedSettings.getString("AscentReportClientUUID") );
			entry->setID(old_teid);
			
		}
		else
		{*/
			if (gSavedSettings.getBOOL("AscentUseTag"))
				mAvatarObject->packTEMessage( gMessageSystem, 1, gSavedSettings.getString("AscentReportClientUUID"));
			else
				mAvatarObject->packTEMessage( gMessageSystem, 1, "c228d1cf-4b5d-4ba8-84f4-899a0796aa97");
		//}
		resetClientTag();
		
	}
	else
	{
		// If the textures aren't baked, send NULL for texture IDs
		// This means the baked texture IDs on the server will be untouched.
		// Once all textures are baked, another AvatarAppearance message will be sent to update the TEs
		msg->nextBlockFast(_PREHASH_ObjectData);
		gMessageSystem->addBinaryDataFast(_PREHASH_TextureEntry, NULL, 0);
	}


	S32 transmitted_params = 0;
	for (LLViewerVisualParam* param = (LLViewerVisualParam*)mAvatarObject->getFirstVisualParam();
		 param;
		 param = (LLViewerVisualParam*)mAvatarObject->getNextVisualParam())
	{
		if (param->getGroup() == VISUAL_PARAM_GROUP_TWEAKABLE) // do not transmit params of group VISUAL_PARAM_GROUP_TWEAKABLE_NO_TRANSMIT
		{
			msg->nextBlockFast(_PREHASH_VisualParam );
			
			// We don't send the param ids.  Instead, we assume that the receiver has the same params in the same sequence.
			const F32 param_value = param->getWeight();
			const U8 new_weight = F32_to_U8(param_value, param->getMinWeight(), param->getMaxWeight());
			msg->addU8Fast(_PREHASH_ParamValue, new_weight );
			transmitted_params++;
		}
	}

//	llinfos << "Avatar XML num VisualParams transmitted = " << transmitted_params << llendl;
	sendReliableMessage();
}

void LLAgent::sendAgentDataUpdateRequest()
{
	gMessageSystem->newMessageFast(_PREHASH_AgentDataUpdateRequest);
	gMessageSystem->nextBlockFast(_PREHASH_AgentData);
	gMessageSystem->addUUIDFast(_PREHASH_AgentID, gAgent.getID());
	gMessageSystem->addUUIDFast(_PREHASH_SessionID, gAgent.getSessionID());
	sendReliableMessage();
}

void LLAgent::removeWearable( EWearableType type )
{
	LLWearable* old_wearable = mWearableEntry[ type ].mWearable;

	if ( (gAgent.isTeen())
		 && (type == WT_UNDERSHIRT || type == WT_UNDERPANTS))
	{
		// Can't take off underclothing in simple UI mode or on PG accounts
		return;
	}

// [RLVa:KB] - Version: 1.23.4 | Checked: 2009-07-07 (RLVa-1.0.0d)
	if ( (rlv_handler_t::isEnabled()) && (!gRlvHandler.isRemovable(type)) )
	{
		return;
	}
// [/RLVa:KB]

	if( old_wearable )
	{
		if( old_wearable->isDirty() )
		{
			LLSD payload;
			payload["wearable_type"] = (S32)type;
			// Bring up view-modal dialog: Save changes? Yes, No, Cancel
			LLNotifications::instance().add("WearableSave", LLSD(), payload, &LLAgent::onRemoveWearableDialog);
			return;
		}
		else
		{
			removeWearableFinal( type );
		}
	}
}

// static 
bool LLAgent::onRemoveWearableDialog(const LLSD& notification, const LLSD& response )
{
	S32 option = LLNotification::getSelectedOption(notification, response);
	EWearableType type = (EWearableType)notification["payload"]["wearable_type"].asInteger();
	switch( option )
	{
	case 0:  // "Save"
		gAgent.saveWearable( type );
		gAgent.removeWearableFinal( type );
		break;

	case 1:  // "Don't Save"
		gAgent.removeWearableFinal( type );
		break;

	case 2: // "Cancel"
		break;

	default:
		llassert(0);
		break;
	}
	return false;
}

// Called by removeWearable() and onRemoveWearableDialog() to actually do the removal.
void LLAgent::removeWearableFinal( EWearableType type )
{
	LLWearable* old_wearable = mWearableEntry[ type ].mWearable;

	gInventory.addChangedMask( LLInventoryObserver::LABEL, mWearableEntry[type].mItemID );

	mWearableEntry[ type ].mWearable = NULL;
	mWearableEntry[ type ].mItemID.setNull();

	queryWearableCache();

	if( old_wearable )
	{
		old_wearable->removeFromAvatar( TRUE );
	}

	// Update the server
	sendAgentWearablesUpdate(); 
	sendAgentSetAppearance();
	gInventory.notifyObservers();
}

void LLAgent::copyWearableToInventory( EWearableType type )
{
	LLWearable* wearable = mWearableEntry[ type ].mWearable;
	if( wearable )
	{
		// Save the old wearable if it has changed.
		if( wearable->isDirty() )
		{
			wearable = gWearableList.createCopyFromAvatar( wearable );
			mWearableEntry[ type ].mWearable = wearable;
		}

		// Make a new entry in the inventory.  (Put it in the same folder as the original item if possible.)
		LLUUID category_id;
		LLInventoryItem* item = gInventory.getItem( mWearableEntry[ type ].mItemID );
		if( item )
		{
			category_id = item->getParentUUID();
			wearable->setPermissions(item->getPermissions());
		}
		LLPointer<LLInventoryCallback> cb =
			new addWearableToAgentInventoryCallback(
				LLPointer<LLRefCount>(NULL),
				type,
				wearable);
		addWearableToAgentInventory(cb, wearable, category_id);
	}
}


// A little struct to let setWearable() communicate more than one value with onSetWearableDialog().
struct LLSetWearableData
{
	LLSetWearableData( const LLUUID& new_item_id, LLWearable* new_wearable ) :
		mNewItemID( new_item_id ), mNewWearable( new_wearable ) {}
	LLUUID				mNewItemID;
	LLWearable*			mNewWearable;
};

BOOL LLAgent::needsReplacement(EWearableType  wearableType, S32 remove)
{
	return TRUE;
	/*if (remove) return TRUE;
	
	return getWearable(wearableType) ? TRUE : FALSE;*/
}

// Assumes existing wearables are not dirty.
void LLAgent::setWearableOutfit( 
	const LLInventoryItem::item_array_t& items,
	const LLDynamicArray< LLWearable* >& wearables,
	BOOL remove )
{
	lldebugs << "setWearableOutfit() start" << llendl;

	BOOL wearables_to_remove[WT_COUNT];
	wearables_to_remove[WT_SHAPE]		= FALSE;
	wearables_to_remove[WT_SKIN]		= FALSE;
	wearables_to_remove[WT_HAIR]		= FALSE;
	wearables_to_remove[WT_EYES]		= FALSE;
// [RLVa:KB] - Checked: 2009-07-06 (RLVa-1.0.0c) | Added: RLVa-0.2.2a
	wearables_to_remove[WT_SHIRT]		= remove && gRlvHandler.isRemovable(WT_SHIRT);
	wearables_to_remove[WT_PANTS]		= remove && gRlvHandler.isRemovable(WT_PANTS);
	wearables_to_remove[WT_SHOES]		= remove && gRlvHandler.isRemovable(WT_SHOES);
	wearables_to_remove[WT_SOCKS]		= remove && gRlvHandler.isRemovable(WT_SOCKS);
	wearables_to_remove[WT_JACKET]		= remove && gRlvHandler.isRemovable(WT_JACKET);
	wearables_to_remove[WT_GLOVES]		= remove && gRlvHandler.isRemovable(WT_GLOVES);
	wearables_to_remove[WT_UNDERSHIRT]	= (!gAgent.isTeen()) && remove && gRlvHandler.isRemovable(WT_UNDERSHIRT);
	wearables_to_remove[WT_UNDERPANTS]	= (!gAgent.isTeen()) && remove && gRlvHandler.isRemovable(WT_UNDERPANTS);
	wearables_to_remove[WT_SKIRT]		= remove && gRlvHandler.isRemovable(WT_SKIRT);
// [/RLVa:KB]
	wearables_to_remove[WT_ALPHA]		= remove;
	wearables_to_remove[WT_TATTOO]		= remove;

	S32 count = wearables.count();
	llassert( items.count() == count );

	S32 i;
	for( i = 0; i < count; i++ )
	{
		LLWearable* new_wearable = wearables[i];
		LLPointer<LLInventoryItem> new_item = items[i];

		EWearableType type = new_wearable->getType();
		wearables_to_remove[type] = FALSE;

		LLWearable* old_wearable = mWearableEntry[ type ].mWearable;
		if( old_wearable )
		{
			const LLUUID& old_item_id = mWearableEntry[ type ].mItemID;
			if( (old_wearable->getID() == new_wearable->getID()) &&
				(old_item_id == new_item->getUUID()) )
			{
				lldebugs << "No change to wearable asset and item: " << LLWearable::typeToTypeName( type ) << llendl;
				continue;
			}

			gInventory.addChangedMask(LLInventoryObserver::LABEL, old_item_id);

			// Assumes existing wearables are not dirty.
			if( old_wearable->isDirty() )
			{
				llassert(0);
				continue;
			}
		}

		mWearableEntry[ type ].mItemID = new_item->getUUID();
		mWearableEntry[ type ].mWearable = new_wearable;
	}

	std::vector<LLWearable*> wearables_being_removed;

	for( i = 0; i < WT_COUNT; i++ )
	{
		if( wearables_to_remove[i] )
		{
			wearables_being_removed.push_back(mWearableEntry[ i ].mWearable);
			mWearableEntry[ i ].mWearable = NULL;
			
			gInventory.addChangedMask(LLInventoryObserver::LABEL, mWearableEntry[ i ].mItemID);
			mWearableEntry[ i ].mItemID.setNull();
		}
	}

	gInventory.notifyObservers();

	queryWearableCache();

	std::vector<LLWearable*>::iterator wearable_iter;

	for( wearable_iter = wearables_being_removed.begin(); 
		wearable_iter != wearables_being_removed.end();
		++wearable_iter)
	{
		LLWearable* wearablep = *wearable_iter;
		if (wearablep)
		{
			wearablep->removeFromAvatar( TRUE );
		}
	}

	for( i = 0; i < count; i++ )
	{
		wearables[i]->writeToAvatar( TRUE );
	}

	// Start rendering & update the server
	mWearablesLoaded = TRUE; 
	sendAgentWearablesUpdate();
	sendAgentSetAppearance();

	lldebugs << "setWearableOutfit() end" << llendl;
}


// User has picked "wear on avatar" from a menu.
void LLAgent::setWearable( LLInventoryItem* new_item, LLWearable* new_wearable )
{
	EWearableType type = new_wearable->getType();

	LLWearable* old_wearable = mWearableEntry[ type ].mWearable;

// [RLVa:KB] - Checked: 2009-07-07 (RLVa-1.0.0d)
	// Block if: we can't wear on that layer; or we're already wearing something there we can't take off
	if ( (rlv_handler_t::isEnabled()) && ((!gRlvHandler.isWearable(type)) || ((old_wearable) && (!gRlvHandler.isRemovable(type)))) )
	{
		return;
	}
// [/RLVa:KB]

	if( old_wearable )
	{
		const LLUUID& old_item_id = mWearableEntry[ type ].mItemID;
		if( (old_wearable->getID() == new_wearable->getID()) &&
			(old_item_id == new_item->getUUID()) )
		{
			lldebugs << "No change to wearable asset and item: " << LLWearable::typeToTypeName( type ) << llendl;
			return;
		}

		if( old_wearable->isDirty() )
		{
			// Bring up modal dialog: Save changes? Yes, No, Cancel
			LLSD payload;
			payload["item_id"] = new_item->getUUID();
			LLNotifications::instance().add( "WearableSave", LLSD(), payload, boost::bind(LLAgent::onSetWearableDialog, _1, _2, new_wearable));
			return;
		}
	}

	setWearableFinal( new_item, new_wearable );
}

// static 
bool LLAgent::onSetWearableDialog( const LLSD& notification, const LLSD& response, LLWearable* wearable )
{
	S32 option = LLNotification::getSelectedOption(notification, response);
	LLInventoryItem* new_item = gInventory.getItem( notification["payload"]["item_id"].asUUID());
	if( !new_item )
	{
		delete wearable;
		return false;
	}

	switch( option )
	{
	case 0:  // "Save"
		gAgent.saveWearable( wearable->getType() );
		gAgent.setWearableFinal( new_item, wearable );
		break;

	case 1:  // "Don't Save"
		gAgent.setWearableFinal( new_item, wearable );
		break;

	case 2: // "Cancel"
		break;

	default:
		llassert(0);
		break;
	}

	delete wearable;
	return false;
}

// Called from setWearable() and onSetWearableDialog() to actually set the wearable.
void LLAgent::setWearableFinal( LLInventoryItem* new_item, LLWearable* new_wearable )
{
	EWearableType type = new_wearable->getType();

	// Replace the old wearable with a new one.
	llassert( new_item->getAssetUUID() == new_wearable->getID() );
	LLUUID old_item_id = mWearableEntry[ type ].mItemID;
	mWearableEntry[ type ].mItemID = new_item->getUUID();
	mWearableEntry[ type ].mWearable = new_wearable;

	if (old_item_id.notNull())
	{
		gInventory.addChangedMask( LLInventoryObserver::LABEL, old_item_id );
		gInventory.notifyObservers();
	}

	//llinfos << "LLVOAvatar::setWearable()" << llendl;
	queryWearableCache();
	new_wearable->writeToAvatar( TRUE );

	// Update the server
	sendAgentWearablesUpdate();
	sendAgentSetAppearance();
}

void LLAgent::queryWearableCache()
{
	if (!mWearablesLoaded)
	{
		return;
	}

	// Look up affected baked textures.
	// If they exist:
	//		disallow updates for affected layersets (until dataserver responds with cache request.)
	//		If cache miss, turn updates back on and invalidate composite.
	//		If cache hit, modify baked texture entries.
	//
	// Cache requests contain list of hashes for each baked texture entry.
	// Response is list of valid baked texture assets. (same message)

	gMessageSystem->newMessageFast(_PREHASH_AgentCachedTexture);
	gMessageSystem->nextBlockFast(_PREHASH_AgentData);
	gMessageSystem->addUUIDFast(_PREHASH_AgentID, getID());
	gMessageSystem->addUUIDFast(_PREHASH_SessionID, getSessionID());
	gMessageSystem->addS32Fast(_PREHASH_SerialNum, mTextureCacheQueryID);

	S32 num_queries = 0;
	for (U8 baked_index = 0; baked_index < BAKED_NUM_INDICES; baked_index++ )
	{
		const LLVOAvatarDictionary::WearableDictionaryEntry *wearable_dict = LLVOAvatarDictionary::getInstance()->getWearable((EBakedTextureIndex)baked_index);
		LLUUID hash;
		for (U8 i=0; i < wearable_dict->mWearablesVec.size(); i++)
		{
			// EWearableType wearable_type = gBakedWearableMap[baked_index][wearable_num];
			const EWearableType wearable_type = wearable_dict->mWearablesVec[i];
			const LLWearable* wearable = getWearable(wearable_type);
			if (wearable)
			{
				hash ^= wearable->getID();
			}
		}
		if (hash.notNull())
		{
			hash ^= wearable_dict->mHashID;
			num_queries++;
			// *NOTE: make sure at least one request gets packed

			//llinfos << "Requesting texture for hash " << hash << " in baked texture slot " << baked_index << llendl;
			gMessageSystem->nextBlockFast(_PREHASH_WearableData);
			gMessageSystem->addUUIDFast(_PREHASH_ID, hash);
			gMessageSystem->addU8Fast(_PREHASH_TextureIndex, (U8)baked_index);
		}

		mActiveCacheQueries[ baked_index ] = mTextureCacheQueryID;
	}

	llinfos << "Requesting texture cache entry for " << num_queries << " baked textures" << llendl;
	gMessageSystem->sendReliable(getRegion()->getHost());
	mNumPendingQueries++;
	mTextureCacheQueryID++;
}

// User has picked "remove from avatar" from a menu.
// static
void LLAgent::userRemoveWearable( void* userdata )
{
	EWearableType type = (EWearableType)(intptr_t)userdata;
	
	if( !(type==WT_SHAPE || type==WT_SKIN || type==WT_HAIR || type==WT_EYES) ) //&&
		//!((!gAgent.isTeen()) && ( type==WT_UNDERPANTS || type==WT_UNDERSHIRT )) )
	{
		gAgent.removeWearable( type );
	}
}

void LLAgent::userRemoveAllClothes( void* userdata )
{
	// We have to do this up front to avoid having to deal with the case of multiple wearables being dirty.
	if( gFloaterCustomize )
	{
		gFloaterCustomize->askToSaveIfDirty( LLAgent::userRemoveAllClothesStep2, NULL );
	}
	else
	{
		LLAgent::userRemoveAllClothesStep2( TRUE, NULL );
	}
}

void LLAgent::userRemoveAllClothesStep2( BOOL proceed, void* userdata )
{
	if( proceed )
	{
		gAgent.removeWearable( WT_SHIRT );
		gAgent.removeWearable( WT_PANTS );
		gAgent.removeWearable( WT_SHOES );
		gAgent.removeWearable( WT_SOCKS );
		gAgent.removeWearable( WT_JACKET );
		gAgent.removeWearable( WT_GLOVES );
		gAgent.removeWearable( WT_UNDERSHIRT );
		gAgent.removeWearable( WT_UNDERPANTS );
		gAgent.removeWearable( WT_SKIRT );
		gAgent.removeWearable( WT_ALPHA );
		gAgent.removeWearable( WT_TATTOO );
	}
}

void LLAgent::userRemoveAllAttachments( void* userdata )
{
	LLVOAvatar* avatarp = gAgent.getAvatarObject();
	if(!avatarp)
	{
		llwarns << "No avatar found." << llendl;
		return;
	}

// [RLVa:KB] - Checked: 2009-11-24 (RLVa-1.1.0f) | Modified: RLVa-1.1.0e
	std::list<U32> LocalIDs;
	for (LLVOAvatar::attachment_map_t::iterator iter = avatarp->mAttachmentPoints.begin(); iter != avatarp->mAttachmentPoints.end(); )
	{
		LLVOAvatar::attachment_map_t::iterator curiter = iter++;
		LLViewerJointAttachment* attachment = curiter->second;
		LLViewerObject* objectp = attachment->getObject();
		if (objectp)
		{
			if ( (rlv_handler_t::isEnabled()) && (gRlvHandler.isLockedAttachment(curiter->first, RLV_LOCK_REMOVE)) )
				continue;
			LocalIDs.push_back(objectp->getLocalID());
		}
	}

	// Only send the message if we actually have something to detach
	if (LocalIDs.size() > 0)
	{
		gMessageSystem->newMessage("ObjectDetach");
		gMessageSystem->nextBlockFast(_PREHASH_AgentData);
		gMessageSystem->addUUIDFast(_PREHASH_AgentID, gAgent.getID() );
		gMessageSystem->addUUIDFast(_PREHASH_SessionID, gAgent.getSessionID());

		for (std::list<U32>::const_iterator itLocalID = LocalIDs.begin(); itLocalID != LocalIDs.end(); ++itLocalID)
		{
			gMessageSystem->nextBlockFast(_PREHASH_ObjectData);
			gMessageSystem->addU32Fast(_PREHASH_ObjectLocalID, *itLocalID);
		}

		gMessageSystem->sendReliable(gAgent.getRegionHost());
	}
// [/RLVa:KB]
}

void LLAgent::observeFriends()
{
	if(!mFriendObserver)
	{
		mFriendObserver = new LLAgentFriendObserver;
		LLAvatarTracker::instance().addObserver(mFriendObserver);
		friendsChanged();
	}
}

void LLAgent::parseTeleportMessages(const std::string& xml_filename)
{
	LLXMLNodePtr root;
	BOOL success = LLUICtrlFactory::getLayeredXMLNode(xml_filename, root);

	if (!success || !root || !root->hasName( "teleport_messages" ))
	{
		llerrs << "Problem reading teleport string XML file: " 
			   << xml_filename << llendl;
		return;
	}

	for (LLXMLNode* message_set = root->getFirstChild();
		 message_set != NULL;
		 message_set = message_set->getNextSibling())
	{
		if ( !message_set->hasName("message_set") ) continue;

		std::map<std::string, std::string> *teleport_msg_map = NULL;
		std::string message_set_name;

		if ( message_set->getAttributeString("name", message_set_name) )
		{
			//now we loop over all the string in the set and add them
			//to the appropriate set
			if ( message_set_name == "errors" )
			{
				teleport_msg_map = &sTeleportErrorMessages;
			}
			else if ( message_set_name == "progress" )
			{
				teleport_msg_map = &sTeleportProgressMessages;
			}
		}

		if ( !teleport_msg_map ) continue;

		std::string message_name;
		for (LLXMLNode* message_node = message_set->getFirstChild();
			 message_node != NULL;
			 message_node = message_node->getNextSibling())
		{
			if ( message_node->hasName("message") && 
				 message_node->getAttributeString("name", message_name) )
			{
				(*teleport_msg_map)[message_name] =
					message_node->getTextContents();
			} //end if ( message exists and has a name)
		} //end for (all message in set)
	}//end for (all message sets in xml file)
}

// OGPX - This code will change when capabilities get refactored.
// Right now this is used for capabilities that we get from OGP agent domain
void LLAgent::setCapability(const std::string& name, const std::string& url)
{
#if 0 // OGPX : I think (hope?) we don't need this
	  //    but I'm leaving it here commented out because I'm not quite
	  //    sure why the region capabilities code had it wedged in setCap call
	  //    Maybe the agent domain capabilities will need something like this as well

	if (name == "EventQueueGet")
	{
		delete mEventPoll;
		mEventPoll = NULL;
		mEventPoll = new LLEventPoll(url, getHost());
	}
	else if (name == "UntrustedSimulatorMessage")
	{
		LLHTTPSender::setSender(mHost, new LLCapHTTPSender(url));
	}
	else
#endif
	{
		mCapabilities[name] = url;
	}
}

//OGPX : Agent Domain capabilities...  this needs to be refactored
std::string LLAgent::getCapability(const std::string& name) const
{
	CapabilityMap::const_iterator iter = mCapabilities.find(name);
	if (iter == mCapabilities.end())
	{
		return "";
	}
	return iter->second;
}
// <edit>

void LLAgent::showLureDestination(const std::string fromname, const int global_x, const int global_y, const int x, const int y, const int z, const std::string maturity)
{
	const LLVector3d posglobal = LLVector3d(F64(global_x), F64(global_y), F64(0));
	LLSimInfo* siminfo;
	siminfo = LLWorldMap::getInstance()->simInfoFromPosGlobal(posglobal);
	if(siminfo)
	{
		llinfos << fromname << "'s teleport lure is to " << siminfo->getName() << " (" << maturity << ")" << llendl;
		std::string url = LLURLDispatcher::buildSLURL(siminfo->getName(), S32(x), S32(y), S32(z));
		std::string msg;
		msg = llformat("%s's teleport lure is to %s", fromname.c_str(), url.c_str());
		if(maturity != "")
			msg.append(llformat(" (%s)", maturity.c_str()));
		LLChat chat(msg);
		LLFloaterChat::addChat(chat);
	}
	else
	{
		LLAgent::lure_show = TRUE;
		LLAgent::lure_name = fromname;
		LLAgent::lure_posglobal = posglobal;
		LLAgent::lure_global_x = U16(global_x / 256);
		LLAgent::lure_global_y = U16(global_y / 256);
		LLAgent::lure_x = x;
		LLAgent::lure_y = y;
		LLAgent::lure_z = z;
		LLAgent::lure_maturity = maturity;
		LLWorldMapMessage::getInstance()->sendMapBlockRequest(lure_global_x, lure_global_y, lure_global_x, lure_global_y, true);
	}
}

void LLAgent::onFoundLureDestination()
{
	LLAgent::lure_show = FALSE;
	LLSimInfo* siminfo;
	siminfo = LLWorldMap::getInstance()->simInfoFromPosGlobal(LLAgent::lure_posglobal);
	if(siminfo)
	{
		llinfos << LLAgent::lure_name << "'s teleport lure is to " << siminfo->getName() << " (" << LLAgent::lure_maturity << ")" << llendl;
		std::string url = LLURLDispatcher::buildSLURL(siminfo->getName(), S32(LLAgent::lure_x), S32(LLAgent::lure_y), S32(LLAgent::lure_z));
		std::string msg;
		msg = llformat("%s's teleport lure is to %s", LLAgent::lure_name.c_str(), url.c_str());
		if(LLAgent::lure_maturity != "")
			msg.append(llformat(" (%s)", LLAgent::lure_maturity.c_str()));
		LLChat chat(msg);
		LLFloaterChat::addChat(chat);
	}
	else
		llwarns << "Grand scheme failed" << llendl;
}

// </edit>

// EOF
<|MERGE_RESOLUTION|>--- conflicted
+++ resolved
@@ -548,11 +548,7 @@
 		gMenuHolder->hideMenus();
 	}
 
-<<<<<<< HEAD
-	static LLCachedControl<bool> freeze_time("FreezeTime",false);
-=======
 	static const LLCachedControl<bool> freeze_time("FreezeTime",false);
->>>>>>> f3578422
 	if (change_camera && !freeze_time)
 	{
 		changeCameraToDefault();
@@ -798,11 +794,7 @@
 	if (isGodlike()) return TRUE;
 
 	// <edit>
-<<<<<<< HEAD
-	static LLCachedControl<bool> ascent_fly_always_enabled("AscentFlyAlwaysEnabled",false);
-=======
 	static const LLCachedControl<bool> ascent_fly_always_enabled("AscentFlyAlwaysEnabled",false);
->>>>>>> f3578422
 	if(ascent_fly_always_enabled) 
 		return TRUE;
 	// </edit>
@@ -1996,11 +1988,7 @@
 		
 		mCameraZoomFraction = (mTargetCameraDistance - meters) / camera_offset_dist;
 
-<<<<<<< HEAD
-		static LLCachedControl<bool> freeze_time("FreezeTime",false);
-=======
 		static const LLCachedControl<bool> freeze_time("FreezeTime",false);
->>>>>>> f3578422
 		if (!freeze_time && mCameraZoomFraction < MIN_ZOOM_FRACTION && meters > 0.f)
 		{
 			// No need to animate, camera is already there.
@@ -6443,11 +6431,7 @@
 void LLAgent::setTeleportState(ETeleportState state)
 {
 	mTeleportState = state;
-<<<<<<< HEAD
-	static LLCachedControl<bool> freeze_time("FreezeTime",false);
-=======
 	static const LLCachedControl<bool> freeze_time("FreezeTime",false);
->>>>>>> f3578422
 	if (mTeleportState > TELEPORT_NONE && freeze_time)
 	{
 		LLFloaterSnapshot::hide(0);
@@ -7598,11 +7582,7 @@
 			LLColor4 color;
 			if (!gSavedSettings.getBOOL("AscentStoreSettingsPerAccount"))
 			{
-<<<<<<< HEAD
-				color = gCOASavedSettings->setColor4("AscentCustomTagColor");
-=======
 				color = gSavedSettings.setColor4("AscentCustomTagColor");
->>>>>>> f3578422
 			}
 			else
 			{
