--- conflicted
+++ resolved
@@ -2319,14 +2319,10 @@
     // this simulator.  Clamp it to the region the agent is
     // in, a little bit in on each side.
     const F32 INSET = 0.5f; //meters
-<<<<<<< HEAD
 // <FS:CR> Aurora Sim
     //const F32 REGION_WIDTH = LLWorld::getInstance()->getRegionWidthInMeters();
-    const F32 REGION_WIDTH = getRegion()->getWidth();
+	const F32 REGION_WIDTH = getRegion()->getWidth();
 // </FS:CR> Aurora Sim
-=======
-	const F32 REGION_WIDTH = getRegion()->getWidth();
->>>>>>> 36e6946c
 
     LLVector3 agent_pos = getPositionAgent();
 
