--- conflicted
+++ resolved
@@ -4536,17 +4536,12 @@
 	body_size.mV[VX] += x_off;
 	body_size.mV[VY] += y_off;
 // [RLVa:KB] - Checked: 2010-10-11 (RLVa-1.2.0e) | Added: RLVa-1.2.0e
-<<<<<<< HEAD
-	F32 rlvz_off = RlvSettings::getAvatarOffsetZ();
-	body_size.mV[VZ] += fabs(rlvz_off) ? rlvz_off : z_off;
-=======
 	if (rlv_handler_t::isEnabled())
 	{
 		F32 rlvz_off = RlvSettings::getAvatarOffsetZ();
 		body_size.mV[VZ] += fabs(rlvz_off) ? rlvz_off : z_off;
 	}
 	else
->>>>>>> c9ab38d4
 // [/RLVa:KB]
 		body_size.mV[VZ] += z_off;
 
