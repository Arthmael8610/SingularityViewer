--- conflicted
+++ resolved
@@ -172,13 +172,9 @@
 	mNumberOfPatches = mPatchesPerEdge * mPatchesPerEdge;
 	mMetersPerGrid = width / ((F32)(mGridsPerEdge - 1));
 	mMetersPerEdge = mMetersPerGrid * (mGridsPerEdge - 1);
-<<<<<<< HEAD
 // <FS:CR> Aurora Sim
 	sTextureSize = width;
 // </FS:CR> Aurora Sim
-=======
-	sTextureSize = width;
->>>>>>> 36e6946c
 
 	mOriginGlobal.setVec(origin_global);
 
@@ -302,36 +298,11 @@
 		mWaterObjp = (LLVOWater *)gObjectList.createObjectViewer(LLViewerObject::LL_VO_WATER, mRegionp);
 		gPipeline.createObject(mWaterObjp);
 		LLVector3d water_pos_global = from_region_handle(mRegionp->getHandle());
-<<<<<<< HEAD
 // <FS:CR> Aurora Sim
 		//water_pos_global += LLVector3d(128.0, 128.0, DEFAULT_WATER_HEIGHT);		// region doesn't have a valid water height yet
 		water_pos_global += LLVector3d(mRegionp->getWidth()/2, mRegionp->getWidth()/2, DEFAULT_WATER_HEIGHT);
 		mWaterObjp->setPositionGlobal(water_pos_global);
-	}
-}
-
-void LLSurface::rebuildWater()
-{
-	BOOL renderwater = gSavedSettings.getBOOL("RenderWater");
-	BOOL prev_renderwater = !mWaterObjp.isNull();
-
-	if(prev_renderwater && !renderwater)
-	{
-		gObjectList.killObject(mWaterObjp);
-	}
-
-	if (!prev_renderwater && renderwater)
-	{
-		createWaterTexture();
-		mWaterObjp = (LLVOWater *)gObjectList.createObjectViewer(LLViewerObject::LL_VO_WATER, mRegionp);
-		gPipeline.createObject(mWaterObjp);
-		LLVector3d water_pos_global = from_region_handle(mRegionp->getHandle());
-		water_pos_global += LLVector3d(mRegionp->getWidth()/2, mRegionp->getWidth()/2, DEFAULT_WATER_HEIGHT);
-// </FS:CR> Aurora Sim
-=======
-		water_pos_global += LLVector3d(mRegionp->getWidth()/2, mRegionp->getWidth()/2, DEFAULT_WATER_HEIGHT);
->>>>>>> 36e6946c
-		mWaterObjp->setPositionGlobal(water_pos_global);
+// </FS:CR> Aurora Sim
 	}
 }
 
@@ -360,17 +331,12 @@
 	// Hack!
 	if (mWaterObjp.notNull() && mWaterObjp->mDrawable.notNull())
 	{
-<<<<<<< HEAD
 // <FS:CR> Aurora Sim
 		//const F64 x = origin_global.mdV[VX] + 128.0;
 		//const F64 y = origin_global.mdV[VY] + 128.0;
 		const F64 x = origin_global.mdV[VX] + (F64)mRegionp->getWidth()/2;
 		const F64 y = origin_global.mdV[VY] + (F64)mRegionp->getWidth()/2;
 // </FS:CR> Aurora Sim
-=======
-		const F64 x = origin_global.mdV[VX] + (F64)mRegionp->getWidth()/2;
-		const F64 y = origin_global.mdV[VY] + (F64)mRegionp->getWidth()/2;
->>>>>>> 36e6946c
 		const F64 z = mWaterObjp->getPositionGlobal().mdV[VZ];
 
 		LLVector3d water_origin_global(x, y, z);
@@ -408,21 +374,14 @@
 {
 	S32 i;
 	LLSurfacePatch *patchp, *neighbor_patchp;
-<<<<<<< HEAD
 // <FS:CR> Aurora Sim
 	S32 neighborPatchesPerEdge = neighborp->mPatchesPerEdge;
 // </FS:CR> Aurora Sim
-=======
-	S32 neighborPatchesPerEdge = neighborp->mPatchesPerEdge;
->>>>>>> 36e6946c
 
 	mNeighbors[direction] = neighborp;
 	neighborp->mNeighbors[gDirOpposite[direction]] = this;
 
-<<<<<<< HEAD
-// <FS:CR> Aurora Sim
-=======
->>>>>>> 36e6946c
+// <FS:CR> Aurora Sim
 	S32 ppe[2];
 	S32 own_offset[2] = {0, 0};
 	S32 neighbor_offset[2] = {0, 0};
@@ -434,60 +393,37 @@
 	from_region_handle(mRegionp->getHandle(), &own_xpos, &own_ypos);
 	from_region_handle(neighborp->getRegion()->getHandle(), &neighbor_xpos, &neighbor_ypos);
 
-<<<<<<< HEAD
-	if(own_ypos >= neighbor_ypos) {
+	if(own_ypos >= neighbor_ypos)
+	{
 		neighbor_offset[1] = (own_ypos - neighbor_ypos) / mGridsPerPatchEdge;
 		ppe[1] = llmin(mPatchesPerEdge, neighborPatchesPerEdge-neighbor_offset[1]);
 	}
-	else {
-=======
-	if(own_ypos >= neighbor_ypos)
-	{
-		neighbor_offset[1] = (own_ypos - neighbor_ypos) / mGridsPerPatchEdge;
-		ppe[1] = llmin(mPatchesPerEdge, neighborPatchesPerEdge-neighbor_offset[1]);
-	}
 	else
 	{
->>>>>>> 36e6946c
 		own_offset[1] = (neighbor_ypos - own_ypos) / mGridsPerPatchEdge;
 		ppe[1] = llmin(mPatchesPerEdge-own_offset[1], neighborPatchesPerEdge);
 	}
 
-<<<<<<< HEAD
-	if(own_xpos >= neighbor_xpos) {
+	if(own_xpos >= neighbor_xpos)
+	{
 		neighbor_offset[0] = (own_xpos - neighbor_xpos) / mGridsPerPatchEdge;
 		ppe[0] = llmin(mPatchesPerEdge, neighborPatchesPerEdge-neighbor_offset[0]);
 	}
-	else {
+	else
+	{
 		own_offset[0] = (neighbor_xpos - own_xpos) / mGridsPerPatchEdge;
 		ppe[0] = llmin(mPatchesPerEdge-own_offset[0], neighborPatchesPerEdge);
 	}
 // <FS:CR> Aurora Sim
-=======
-	if(own_xpos >= neighbor_xpos)
-	{
-		neighbor_offset[0] = (own_xpos - neighbor_xpos) / mGridsPerPatchEdge;
-		ppe[0] = llmin(mPatchesPerEdge, neighborPatchesPerEdge-neighbor_offset[0]);
-	}
-	else
-	{
-		own_offset[0] = (neighbor_xpos - own_xpos) / mGridsPerPatchEdge;
-		ppe[0] = llmin(mPatchesPerEdge-own_offset[0], neighborPatchesPerEdge);
-	}
->>>>>>> 36e6946c
 
 	// Connect patches
 	if (NORTHEAST == direction)
 	{
 		patchp = getPatch(mPatchesPerEdge - 1, mPatchesPerEdge - 1);
-<<<<<<< HEAD
 // <FS:CR> Aurora Sim
 		//neighbor_patchp = neighborp->getPatch(0, 0);
 		neighbor_patchp = neighborp->getPatch(neighbor_offset[0], neighbor_offset[1]);
 // </FS:CR> Aurora Sim
-=======
-		neighbor_patchp = neighborp->getPatch(neighbor_offset[0], neighbor_offset[1]); //0
->>>>>>> 36e6946c
 
 		patchp->connectNeighbor(neighbor_patchp, direction);
 		neighbor_patchp->connectNeighbor(patchp, gDirOpposite[direction]);
@@ -497,7 +433,6 @@
 	}
 	else if (NORTHWEST == direction)
 	{
-<<<<<<< HEAD
 // <FS:CR> Aurora Sim
 		S32 off = mPatchesPerEdge + neighbor_offset[1] - own_offset[1];
 // </FS:CR> Aurora Sim
@@ -506,12 +441,6 @@
 		//neighbor_patchp = neighborp->getPatch(mPatchesPerEdge - 1, 0);
 		neighbor_patchp = neighborp->getPatch(neighbor_offset[0] - 1, off); //neighborPatchesPerEdge - 1
 // </FS:CR> Aurora Sim
-=======
-		S32 off = mPatchesPerEdge + neighbor_offset[1] - own_offset[1];
-
-		patchp = getPatch(0, mPatchesPerEdge - 1);
-		neighbor_patchp = neighborp->getPatch(neighbor_offset[0] - 1, off); //neighborPatchesPerEdge - 1
->>>>>>> 36e6946c
 
 		patchp->connectNeighbor(neighbor_patchp, direction);
 		neighbor_patchp->connectNeighbor(patchp, gDirOpposite[direction]);
@@ -519,31 +448,22 @@
 	else if (SOUTHWEST == direction)
 	{
 		patchp = getPatch(0, 0);
-<<<<<<< HEAD
 // <FS:CR> Aurora Sim
 		//neighbor_patchp = neighborp->getPatch(mPatchesPerEdge - 1, mPatchesPerEdge - 1);
 		neighbor_patchp = neighborp->getPatch(neighbor_offset[0] - 1, neighbor_offset[1] - 1);
 // </FS:CR> Aurora Sim
-=======
-		neighbor_patchp = neighborp->getPatch(neighbor_offset[0] - 1, neighbor_offset[1] - 1); //neighborPatchesPerEdge - 1
->>>>>>> 36e6946c
 
 		patchp->connectNeighbor(neighbor_patchp, direction);
 		neighbor_patchp->connectNeighbor(patchp, gDirOpposite[direction]);
 
-<<<<<<< HEAD
 // <FS:CR> Aurora Sim
 		//neighbor_patchp->updateNorthEdge(); // Only update one of north or east.
 		neighbor_patchp->updateEastEdge(); // Only update one of north or east.
 // </FS:CR> Aurora Sim
-=======
-		neighbor_patchp->updateEastEdge(); // Only update one of north or east.
->>>>>>> 36e6946c
 		neighbor_patchp->dirtyZ();
 	}
 	else if (SOUTHEAST == direction)
 	{
-<<<<<<< HEAD
 // <FS:CR> Aurora Sim
 		S32 off = mPatchesPerEdge + neighbor_offset[0] - own_offset[0];
 // </FS:CR> Aurora Sim
@@ -553,12 +473,6 @@
 		//neighbor_patchp = neighborp->getPatch(0, mPatchesPerEdge - 1);
 		neighbor_patchp = neighborp->getPatch(off, neighbor_offset[1] - 1); //0
 // </FS:CR> Aurora Sim
-=======
-		S32 off = mPatchesPerEdge + neighbor_offset[0] - own_offset[0];
-
-		patchp = getPatch(mPatchesPerEdge - 1, 0);
-		neighbor_patchp = neighborp->getPatch(off, neighbor_offset[1] - 1); //0
->>>>>>> 36e6946c
 
 		patchp->connectNeighbor(neighbor_patchp, direction);
 		neighbor_patchp->connectNeighbor(patchp, gDirOpposite[direction]);
@@ -566,7 +480,6 @@
 	else if (EAST == direction)
 	{
 		// Do east/west connections, first
-<<<<<<< HEAD
 // <FS:CR> Aurora Sim
 		//for (i = 0; i < (S32)mPatchesPerEdge; i++)
 		for (i = 0; i < ppe[1]; i++)
@@ -578,12 +491,6 @@
 			patchp = getPatch(mPatchesPerEdge - 1, i + own_offset[1]);
 			neighbor_patchp = neighborp->getPatch(0, i + neighbor_offset[1]);
 // </FS:CR> Aurora Sim
-=======
-		for (i = 0; i < ppe[1]; i++)
-		{
-			patchp = getPatch(mPatchesPerEdge - 1, i + own_offset[1]);
-			neighbor_patchp = neighborp->getPatch(0, i + neighbor_offset[1]);
->>>>>>> 36e6946c
 
 			patchp->connectNeighbor(neighbor_patchp, direction);
 			neighbor_patchp->connectNeighbor(patchp, gDirOpposite[direction]);
@@ -593,7 +500,6 @@
 		}
 
 		// Now do northeast/southwest connections
-<<<<<<< HEAD
 // <FS:CR> Aurora Sim
 		//for (i = 0; i < (S32)mPatchesPerEdge - 1; i++)
 		for (i = 0; i < ppe[1] - 1; i++)
@@ -605,18 +511,11 @@
 			patchp = getPatch(mPatchesPerEdge - 1, i + own_offset[1]);
 			neighbor_patchp = neighborp->getPatch(0, i+1 + neighbor_offset[1]);
 // </FS:CR> Aurora Sim
-=======
-		for (i = 0; i < ppe[1] - 1; i++)
-		{
-			patchp = getPatch(mPatchesPerEdge - 1, i + own_offset[1]);
-			neighbor_patchp = neighborp->getPatch(0, i+1 + neighbor_offset[1]);
->>>>>>> 36e6946c
 
 			patchp->connectNeighbor(neighbor_patchp, NORTHEAST);
 			neighbor_patchp->connectNeighbor(patchp, SOUTHWEST);
 		}
 		// Now do southeast/northwest connections
-<<<<<<< HEAD
 // <FS:CR> Aurora Sim
 		//for (i = 1; i < (S32)mPatchesPerEdge; i++)
 		for (i = 1; i < ppe[1]; i++)
@@ -628,12 +527,6 @@
 			patchp = getPatch(mPatchesPerEdge - 1, i + own_offset[1]);
 			neighbor_patchp = neighborp->getPatch(0, i-1 + neighbor_offset[1]);
 // </FS:CR> Aurora Sim
-=======
-		for (i = 1; i < ppe[1]; i++)
-		{
-			patchp = getPatch(mPatchesPerEdge - 1, i + own_offset[1]);
-			neighbor_patchp = neighborp->getPatch(0, i-1 + neighbor_offset[1]);
->>>>>>> 36e6946c
 
 			patchp->connectNeighbor(neighbor_patchp, SOUTHEAST);
 			neighbor_patchp->connectNeighbor(patchp, NORTHWEST);
@@ -642,7 +535,6 @@
 	else if (NORTH == direction)
 	{
 		// Do north/south connections, first
-<<<<<<< HEAD
 // <FS:CR> Aurora Sim
 		//for (i = 0; i < (S32)mPatchesPerEdge; i++)
 		for (i = 0; i < ppe[0]; i++)
@@ -654,12 +546,6 @@
 			patchp = getPatch(i + own_offset[0], mPatchesPerEdge - 1);
 			neighbor_patchp = neighborp->getPatch(i + neighbor_offset[0], 0);
 // </FS:CR> Aurora Sim
-=======
-		for (i = 0; i < ppe[0]; i++)
-		{
-			patchp = getPatch(i + own_offset[0], mPatchesPerEdge - 1);
-			neighbor_patchp = neighborp->getPatch(i + neighbor_offset[0], 0);
->>>>>>> 36e6946c
 
 			patchp->connectNeighbor(neighbor_patchp, direction);
 			neighbor_patchp->connectNeighbor(patchp, gDirOpposite[direction]);
@@ -669,7 +555,6 @@
 		}
 
 		// Do northeast/southwest connections
-<<<<<<< HEAD
 // <FS:CR> Aurora Sim
 		//for (i = 0; i < (S32)mPatchesPerEdge - 1; i++)
 		for (i = 0; i < ppe[0] - 1; i++)
@@ -681,18 +566,11 @@
 			patchp = getPatch(i + own_offset[0], mPatchesPerEdge - 1);
 			neighbor_patchp = neighborp->getPatch(i+1 + neighbor_offset[0], 0);
 // </FS:CR> Aurora Sim
-=======
-		for (i = 0; i < ppe[0] - 1; i++)
-		{
-			patchp = getPatch(i + own_offset[0], mPatchesPerEdge - 1);
-			neighbor_patchp = neighborp->getPatch(i+1 + neighbor_offset[0], 0);
->>>>>>> 36e6946c
 
 			patchp->connectNeighbor(neighbor_patchp, NORTHEAST);
 			neighbor_patchp->connectNeighbor(patchp, SOUTHWEST);
 		}
 		// Do southeast/northwest connections
-<<<<<<< HEAD
 // <FS:CR> Aurora Sim
 		//for (i = 1; i < (S32)mPatchesPerEdge; i++)
 		for (i = 1; i < ppe[0]; i++)
@@ -704,12 +582,6 @@
 			patchp = getPatch(i + own_offset[0], mPatchesPerEdge - 1);
 			neighbor_patchp = neighborp->getPatch(i-1 + neighbor_offset[0], 0);
 // </FS:CR> Aurora Sim
-=======
-		for (i = 1; i < ppe[0]; i++)
-		{
-			patchp = getPatch(i + own_offset[0], mPatchesPerEdge - 1);
-			neighbor_patchp = neighborp->getPatch(i-1 + neighbor_offset[0], 0);
->>>>>>> 36e6946c
 
 			patchp->connectNeighbor(neighbor_patchp, NORTHWEST);
 			neighbor_patchp->connectNeighbor(patchp, SOUTHEAST);
@@ -718,7 +590,6 @@
 	else if (WEST == direction)
 	{
 		// Do east/west connections, first
-<<<<<<< HEAD
 // <FS:CR> Aurora Sim
 		//for (i = 0; i < mPatchesPerEdge; i++)
 		for (i = 0; i < ppe[1]; i++)
@@ -730,12 +601,6 @@
 			patchp = getPatch(0, i + own_offset[1]);
 			neighbor_patchp = neighborp->getPatch(neighborPatchesPerEdge - 1, i + neighbor_offset[1]);
 // </FS:CR> Aurora Sim
-=======
-		for (i = 0; i < ppe[1]; i++)
-		{
-			patchp = getPatch(0, i + own_offset[1]);
-			neighbor_patchp = neighborp->getPatch(neighborPatchesPerEdge - 1, i + neighbor_offset[1]);
->>>>>>> 36e6946c
 
 			patchp->connectNeighbor(neighbor_patchp, direction);
 			neighbor_patchp->connectNeighbor(patchp, gDirOpposite[direction]);
@@ -745,7 +610,6 @@
 		}
 
 		// Now do northeast/southwest connections
-<<<<<<< HEAD
 // <FS:CR> Aurora Sim
 		//for (i = 1; i < mPatchesPerEdge; i++)
 		for (i = 1; i < ppe[1]; i++)
@@ -757,19 +621,12 @@
 			patchp = getPatch(0, i + own_offset[1]);
 			neighbor_patchp = neighborp->getPatch(neighborPatchesPerEdge - 1, i - 1 + neighbor_offset[1]);
 // </FS:CR> Aurora Sim
-=======
-		for (i = 1; i < ppe[1]; i++)
-		{
-			patchp = getPatch(0, i + own_offset[1]);
-			neighbor_patchp = neighborp->getPatch(neighborPatchesPerEdge - 1, i - 1 + neighbor_offset[1]);
->>>>>>> 36e6946c
 
 			patchp->connectNeighbor(neighbor_patchp, SOUTHWEST);
 			neighbor_patchp->connectNeighbor(patchp, NORTHEAST);
 		}
 
 		// Now do northwest/southeast connections
-<<<<<<< HEAD
 // <FS:CR> Aurora Sim
 		//for (i = 0; i < mPatchesPerEdge - 1; i++)
 		for (i = 0; i < ppe[1] - 1; i++)
@@ -781,12 +638,6 @@
 			patchp = getPatch(0, i + own_offset[1]);
 			neighbor_patchp = neighborp->getPatch(neighborPatchesPerEdge - 1, i + 1 + neighbor_offset[1]);
 // </FS:CR> Aurora Sim
-=======
-		for (i = 0; i < ppe[1] - 1; i++)
-		{
-			patchp = getPatch(0, i + own_offset[1]);
-			neighbor_patchp = neighborp->getPatch(neighborPatchesPerEdge - 1, i + 1 + neighbor_offset[1]);
->>>>>>> 36e6946c
 
 			patchp->connectNeighbor(neighbor_patchp, NORTHWEST);
 			neighbor_patchp->connectNeighbor(patchp, SOUTHEAST);
@@ -795,7 +646,6 @@
 	else if (SOUTH == direction)
 	{
 		// Do north/south connections, first
-<<<<<<< HEAD
 // <FS:CR> Aurora Sim
 		//for (i = 0; i < mPatchesPerEdge; i++)
 		for (i = 0; i < ppe[0]; i++)
@@ -807,12 +657,6 @@
 			patchp = getPatch(i + own_offset[0], 0);
 			neighbor_patchp = neighborp->getPatch(i + neighbor_offset[0], neighborPatchesPerEdge - 1);
 // </FS:CR> Aurora Sim
-=======
-		for (i = 0; i < ppe[0]; i++)
-		{
-			patchp = getPatch(i + own_offset[0], 0);
-			neighbor_patchp = neighborp->getPatch(i + neighbor_offset[0], neighborPatchesPerEdge - 1);
->>>>>>> 36e6946c
 
 			patchp->connectNeighbor(neighbor_patchp, direction);
 			neighbor_patchp->connectNeighbor(patchp, gDirOpposite[direction]);
@@ -822,7 +666,6 @@
 		}
 
 		// Now do northeast/southwest connections
-<<<<<<< HEAD
 // <FS:CR> Aurora Sim
 		//for (i = 1; i < mPatchesPerEdge; i++)
 		for (i = 1; i < ppe[0]; i++)
@@ -834,18 +677,11 @@
 			patchp = getPatch(i + own_offset[0], 0);
 			neighbor_patchp = neighborp->getPatch(i - 1 + neighbor_offset[0], neighborPatchesPerEdge - 1);
 // </FS:CR> Aurora Sim
-=======
-		for (i = 1; i < ppe[0]; i++)
-		{
-			patchp = getPatch(i + own_offset[0], 0);
-			neighbor_patchp = neighborp->getPatch(i - 1 + neighbor_offset[0], neighborPatchesPerEdge - 1);
->>>>>>> 36e6946c
 
 			patchp->connectNeighbor(neighbor_patchp, SOUTHWEST);
 			neighbor_patchp->connectNeighbor(patchp, NORTHEAST);
 		}
 		// Now do northeast/southwest connections
-<<<<<<< HEAD
 // <FS:CR> Aurora Sim
 		//for (i = 0; i < mPatchesPerEdge - 1; i++)
 		for (i = 0; i < ppe[0] - 1; i++)
@@ -857,12 +693,6 @@
 			patchp = getPatch(i + own_offset[0], 0);
 			neighbor_patchp = neighborp->getPatch(i + 1 + neighbor_offset[0], neighborPatchesPerEdge - 1);
 // </FS:CR> Aurora Sim
-=======
-		for (i = 0; i < ppe[0] - 1; i++)
-		{
-			patchp = getPatch(i + own_offset[0], 0);
-			neighbor_patchp = neighborp->getPatch(i + 1 + neighbor_offset[0], neighborPatchesPerEdge - 1);
->>>>>>> 36e6946c
 
 			patchp->connectNeighbor(neighbor_patchp, SOUTHEAST);
 			neighbor_patchp->connectNeighbor(patchp, NORTHWEST);
@@ -1024,20 +854,15 @@
 
 	while (1)
 	{
-<<<<<<< HEAD
 // <FS:CR> Aurora Sim
 		//decode_patch_header(bitpack, &ph);
 		decode_patch_header(bitpack, &ph, b_large_patch);
 // </FS:CR> Aurora Sim
-=======
-		decode_patch_header(bitpack, &ph, b_large_patch);
->>>>>>> 36e6946c
 		if (ph.quant_wbits == END_OF_PATCHES)
 		{
 			break;
 		}
 
-<<<<<<< HEAD
 // <FS:CR> Aurora Sim
 		//i = ph.patchids >> 5;
 		//j = ph.patchids & 0x1F;
@@ -1052,18 +877,6 @@
 			j = ph.patchids & 0x1F; //y
 		}
 // </FS:CR> Aurora Sim
-=======
-		if (b_large_patch)
-		{
-			i = ph.patchids >> 16;
-			j = ph.patchids & 0xFFFF;
-		}
-		else
-		{
-			i = ph.patchids >> 5;
-			j = ph.patchids & 0x1F;
-		}
->>>>>>> 36e6946c
 
 		if ((i >= mPatchesPerEdge) || (j >= mPatchesPerEdge))
 		{
@@ -1585,14 +1398,10 @@
 	LLPointer<LLImageRaw> raw = new LLImageRaw(tex_width, tex_height, tex_comps);
 	U8 *rawp = raw->getData();
 
-<<<<<<< HEAD
 // <FS:CR> Aurora Sim
 	//F32 scale = 256.f * getMetersPerGrid() / (F32)tex_width;
 	F32 scale = getRegion()->getWidth() * getMetersPerGrid() / (F32)tex_width;
 // <FS:CR> Aurora Sim
-=======
-	F32 scale = getRegion()->getWidth() * getMetersPerGrid() / (F32)tex_width;
->>>>>>> 36e6946c
 	F32 scale_inv = 1.f / scale;
 
 	S32 x_begin, y_begin, x_end, y_end;
