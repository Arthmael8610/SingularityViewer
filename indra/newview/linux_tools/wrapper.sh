#!/bin/bash

## Here are some configuration options for Linux Client Testers.
## These options are for self-assisted troubleshooting during this beta
## testing phase; you should not usually need to touch them.

## - Avoids using any FMOD Ex audio driver.
#export LL_BAD_FMODEX_DRIVER=x
## - Avoids using any OpenAL audio driver.
#export LL_BAD_OPENAL_DRIVER=x
## - Avoids using any FMOD audio driver.
#export LL_BAD_FMOD_DRIVER=x

## - Avoids using the FMOD Ex PulseAudio audio driver.
#export LL_BAD_FMOD_PULSEAUDIO=x
## - Avoids using the FMOD or FMOD Ex ALSA audio driver.
#export LL_BAD_FMOD_ALSA=x
## - Avoids using the FMOD or FMOD Ex OSS audio driver.
#export LL_BAD_FMOD_OSS=x
## - Avoids using the FMOD or FMOD Ex ESD audio driver.
#export LL_BAD_FMOD_ESD=x

## - Avoids the optional OpenGL extensions which have proven most problematic
##   on some hardware.  Disabling this option may cause BETTER PERFORMANCE but
##   may also cause CRASHES and hangs on some unstable combinations of drivers
##   and hardware.
## NOTE: This is now disabled by default.
#export LL_GL_BASICEXT=x

## - Avoids *all* optional OpenGL extensions.  This is the safest and least-
##   exciting option.  Enable this if you experience stability issues, and
##   report whether it helps in the Linux Client Testers forum.
#export LL_GL_NOEXT=x

## - For advanced troubleshooters, this lets you disable specific GL
##   extensions, each of which is represented by a letter a-o.  If you can
##   narrow down a stability problem on your system to just one or two
##   extensions then please post details of your hardware (and drivers) to
##   the Linux Client Testers forum along with the minimal
##   LL_GL_BLACKLIST which solves your problems.
#export LL_GL_BLACKLIST=abcdefghijklmno

## - Some ATI/Radeon users report random X server crashes when the mouse
##   cursor changes shape.  If you suspect that you are a victim of this
##   driver bug, try enabling this option and report whether it helps:
#export LL_ATI_MOUSE_CURSOR_BUG=x

## - If you experience crashes with streaming video and music, you can
##   disable these by enabling this option:
#export LL_DISABLE_GSTREAMER=x


## Everything below this line is just for advanced troubleshooters.
##-------------------------------------------------------------------

## - For advanced debugging cases, you can run the viewer under the
##   control of another program, such as strace, gdb, or valgrind.  If
##   you're building your own viewer, bear in mind that the executable
##   in the bin directory will be stripped: you should replace it with
##   an unstripped binary before you run.
if [ -n "$ASCENDED_DEVELOPER" ]; then
	if [ "$ASCENDED_DEVELOPER" = "1" ]; then
		export LL_WRAPPER='gdb --args'
	elif [ "$ASCENDED_DEVELOPER" = "2" ]; then
		export LL_WRAPPER='valgrind --smc-check=all --error-limit=no --log-file=secondlife.vg --leak-check=full --suppressions=/usr/lib/valgrind/glibc-2.5.supp --suppressions=secondlife-i686.supp'
	elif [ "$ASCENDED_DEVELOPER" = "3" ]; then
		export LL_WRAPPER='strace -f -ff -o singularity.strace'
	fi
fi

## - This allows one to set an arbitrary value for LD_PRELOAD.
##   It won't work if LL_TCMALLOC is set because that uses it's
##   own value of LD_PRELOAD.
#export AI_PRELOAD='/path/to/libmemleak.so'

## - Avoids an often-buggy X feature that doesn't really benefit us anyway.
export SDL_VIDEO_X11_DGAMOUSE=0

## - Works around a problem with misconfigured 64-bit systems not finding GL
export LIBGL_DRIVERS_PATH="${LIBGL_DRIVERS_PATH}":/usr/lib64/dri:/usr/lib32/dri:/usr/lib/dri

## - The 'scim' GTK IM module widely crashes the viewer.  Avoid it.
if [ "$GTK_IM_MODULE" = "scim" ]; then
    export GTK_IM_MODULE=xim
fi

# Work around for a crash bug when restarting OpenGL after a change in the
# graphic settings (anti-aliasing, VBO, FSAA, full screen mode, UI scale).
# When you enable this work around, you can change the settings without
# crashing, but you will have to restart the viewer after changing them
# because the display still gets corrupted.
export LL_OPENGL_RESTART_CRASH_BUG=x

## - Automatically work around the ATI mouse cursor crash bug:
## (this workaround is disabled as most fglrx users do not see the bug)
#if lsmod | grep fglrx &>/dev/null ; then
#	export LL_ATI_MOUSE_CURSOR_BUG=x
#fi


## Nothing worth editing below this line.
##-------------------------------------------------------------------

SCRIPTSRC=`readlink -f "$0" || echo "$0"`
RUN_PATH=`dirname "${SCRIPTSRC}" || echo .`
echo "Running from ${RUN_PATH}"
cd "${RUN_PATH}"

# Re-register the secondlife:// protocol handler every launch, for now.
./register_secondlifeprotocol.sh

# Re-register the application with the desktop system every launch, for now.
./refresh_desktop_app_entry.sh

## Before we mess with LD_LIBRARY_PATH, save the old one to restore for
##  subprocesses that care.
export SAVED_LD_LIBRARY_PATH="${LD_LIBRARY_PATH}"

SL_ENV=

if [ -n "$AI_PRELOAD" ]; then
    SL_ENV='LD_PRELOAD="$AI_PRELOAD" '
fi

if [ -n "$LL_TCMALLOC" ]; then
    tcmalloc_libs='/usr/lib/libtcmalloc.so.0 /usr/lib/libstacktrace.so.0 /lib/libpthread.so.0'
    all=1
    for f in $tcmalloc_libs; do
        if [ ! -f $f ]; then
	    all=0
	fi
    done
    if [ $all != 1 ]; then
        echo 'Cannot use tcmalloc libraries: components missing' 1>&2
    else
	SL_ENV='LD_PRELOAD="$(echo $tcmalloc_libs | tr '"' '"' :)" '
	if [ -z "$HEAPCHECK" -a -z "$HEAPPROFILE" ]; then
	    export HEAPCHECK=${HEAPCHECK:-normal}
	fi
    fi
fi

export VIEWER_BINARY='singularity-do-not-run-directly'
BINARY_TYPE=$(expr match "$(file -b bin/$VIEWER_BINARY)" '\(.*executable\)' | sed -e 's/  / /g')
if [ "${BINARY_TYPE}" == "ELF 64-bit LSB executable" ]; then
	SL_ENV+='LD_LIBRARY_PATH="`pwd`/lib64:`pwd`/lib32:$LD_LIBRARY_PATH"'
else
	SL_ENV+='LD_LIBRARY_PATH="`pwd`/lib:$LD_LIBRARY_PATH"'
fi
export SL_CMD='$LL_WRAPPER bin/$VIEWER_BINARY'
export SL_OPT="`cat gridargs.dat` $@"

# Run the program.
eval ${SL_ENV} ${SL_CMD} ${SL_OPT} || LL_RUN_ERR=runerr

# Handle any resulting errors
<<<<<<< HEAD
if [ "$LL_RUN_ERR" = "runerr" ]; then
=======
if [ -n "$LL_RUN_ERR" ]; then
>>>>>>> b3448739
	# generic error running the binary
	echo '*** Bad shutdown. ***'
fi<|MERGE_RESOLUTION|>--- conflicted
+++ resolved
@@ -154,11 +154,7 @@
 eval ${SL_ENV} ${SL_CMD} ${SL_OPT} || LL_RUN_ERR=runerr
 
 # Handle any resulting errors
-<<<<<<< HEAD
 if [ "$LL_RUN_ERR" = "runerr" ]; then
-=======
-if [ -n "$LL_RUN_ERR" ]; then
->>>>>>> b3448739
 	# generic error running the binary
 	echo '*** Bad shutdown. ***'
 fi