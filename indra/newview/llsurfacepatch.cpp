--- conflicted
+++ resolved
@@ -36,7 +36,6 @@
 #include "timing.h"
 #include "llsky.h"
 #include "llviewercamera.h"
-#include "llregionhandle.h" // <FS:CR> Aurora Sim
 
 // For getting composition values
 #include "llviewerregion.h"
@@ -250,35 +249,9 @@
 
 	const F32 mpg = mSurfacep->getMetersPerGrid() * stride;
 
-<<<<<<< HEAD
-// <FS:CR> Aurora Sim
+// <FS:CR> Aurora Sim
+// Singu Note: poffsets gets an extra space each for surface stride (tag clutter removed)
 	//S32 poffsets[2][2][2];
-	S32 poffsets[2][2][3];
-// </FS:CR> Aurora Sim
-	poffsets[0][0][0] = x - stride;
-	poffsets[0][0][1] = y - stride;
-// <FS:CR> Aurora Sim
-	poffsets[0][0][2] = surface_stride;
-// </FS:CR> Aurora Sim
-
-	poffsets[0][1][0] = x - stride;
-	poffsets[0][1][1] = y + stride;
-// <FS:CR> Aurora Sim
-	poffsets[0][1][2] = surface_stride;
-// </FS:CR> Aurora Sim
-
-	poffsets[1][0][0] = x + stride;
-	poffsets[1][0][1] = y - stride;
-// <FS:CR> Aurora Sim
-	poffsets[1][0][2] = surface_stride;
-// </FS:CR> Aurora Sim
-
-	poffsets[1][1][0] = x + stride;
-	poffsets[1][1][1] = y + stride;
-// <FS:CR> Aurora Sim
-	poffsets[1][1][2] = surface_stride;
-// </FS:CR> Aurora Sim
-=======
 	S32 poffsets[2][2][3];
 	poffsets[0][0][0] = x - stride;
 	poffsets[0][0][1] = y - stride;
@@ -295,7 +268,7 @@
 	poffsets[1][1][0] = x + stride;
 	poffsets[1][1][1] = y + stride;
 	poffsets[1][1][2] = surface_stride;
->>>>>>> 36e6946c
+// </FS:CR> Aurora Sim
 
 	const LLSurfacePatch *ppatches[2][2];
 
@@ -321,13 +294,9 @@
 				{
 // <FS:CR> Aurora Sim
 					ppatches[i][j] = ppatches[i][j]->getNeighborPatch(WEST);
-<<<<<<< HEAD
 					poffsets[i][j][0] += patch_width;
 					poffsets[i][j][2] = ppatches[i][j]->getSurface()->getGridsPerEdge();
 // </FS:CR> Aurora Sim
-=======
-					poffsets[i][j][2] = ppatches[i][j]->getSurface()->getGridsPerEdge();
->>>>>>> 36e6946c
 				}
 			}
 			if (poffsets[i][j][1] < 0)
@@ -335,18 +304,8 @@
 				if (!ppatches[i][j]->getNeighborPatch(SOUTH))
 				{
 					poffsets[i][j][1] = 0;
-				}
-				else
-				{
-// <FS:CR> Aurora Sim
-					ppatches[i][j] = ppatches[i][j]->getNeighborPatch(SOUTH);
-<<<<<<< HEAD
-					poffsets[i][j][1] += patch_width;
 					poffsets[i][j][2] = ppatches[i][j]->getSurface()->getGridsPerEdge();
 // </FS>CR> Aurora Sim
-=======
-					poffsets[i][j][2] = ppatches[i][j]->getSurface()->getGridsPerEdge();
->>>>>>> 36e6946c
 				}
 			}
 			if (poffsets[i][j][0] >= (S32)patch_width)
@@ -359,13 +318,9 @@
 				{
 // <FS:CR> Aurora Sim
 					ppatches[i][j] = ppatches[i][j]->getNeighborPatch(EAST);
-<<<<<<< HEAD
 					poffsets[i][j][0] -= patch_width;
 					poffsets[i][j][2] = ppatches[i][j]->getSurface()->getGridsPerEdge();
 // </FS:CR> Aurora Sim
-=======
-					poffsets[i][j][2] = ppatches[i][j]->getSurface()->getGridsPerEdge();
->>>>>>> 36e6946c
 				}
 			}
 			if (poffsets[i][j][1] >= (S32)patch_width)
@@ -378,13 +333,9 @@
 				{
 // <FS:CR> Aurora Sim
 					ppatches[i][j] = ppatches[i][j]->getNeighborPatch(NORTH);
-<<<<<<< HEAD
 					poffsets[i][j][1] -= patch_width;
 					poffsets[i][j][2] = ppatches[i][j]->getSurface()->getGridsPerEdge();
 // </FS:CR> Aurora Sim
-=======
-					poffsets[i][j][2] = ppatches[i][j]->getSurface()->getGridsPerEdge();
->>>>>>> 36e6946c
 				}
 			}
 		}
@@ -393,33 +344,8 @@
 	LLVector3 p00(-mpg,-mpg,
 				  *(ppatches[0][0]->mDataZ
 				  + poffsets[0][0][0]
-<<<<<<< HEAD
-// <FS:CR> Aurora Sim
-				  //+ poffsets[0][0][1]*surface_stride));
-				  + poffsets[0][0][1]*poffsets[0][0][2]));
-// </FS:CR> Aurora Sim
-	LLVector3 p01(-mpg,+mpg,
-				  *(ppatches[0][1]->mDataZ
-				  + poffsets[0][1][0]
-// <FS:CR> Aurora Sim
-				  //+ poffsets[0][1][1]*surface_stride));
-				  + poffsets[0][1][1]*poffsets[0][1][2]));
-// </FS:CR> Aurora Sim
-	LLVector3 p10(+mpg,-mpg,
-				  *(ppatches[1][0]->mDataZ
-				  + poffsets[1][0][0]
-// <FS:CR> Aurora Sim
-				  //+ poffsets[1][0][1]*surface_stride));
-				  + poffsets[1][0][1]*poffsets[1][0][2]));
-// </FS:CR> Aurora Sim
-	LLVector3 p11(+mpg,+mpg,
-				  *(ppatches[1][1]->mDataZ
-				  + poffsets[1][1][0]
-// <FS:CR> Aurora Sim
-				  //+ poffsets[1][1][1]*surface_stride));
-				  + poffsets[1][1][1]*poffsets[1][1][2]));
-// </FS:CR> Aurora Sim
-=======
+// <FS:CR> Aurora Sim
+// Singu Note: multiply the y poffsets by its own surface stride (tag clutter removed)
 				  + poffsets[0][0][1]*poffsets[0][0][2]));
 	LLVector3 p01(-mpg,+mpg,
 				  *(ppatches[0][1]->mDataZ
@@ -433,7 +359,7 @@
 				  *(ppatches[1][1]->mDataZ
 				  + poffsets[1][1][0]
 				  + poffsets[1][1][1]*poffsets[1][1][2]));
->>>>>>> 36e6946c
+// </FS:CR> Aurora Sim
 
 	LLVector3 c1 = p11 - p00;
 	LLVector3 c2 = p01 - p10;
@@ -571,18 +497,6 @@
 	// update the north edge
 	if (mNormalsInvalid[NORTHEAST] || mNormalsInvalid[NORTH] || mNormalsInvalid[NORTHWEST])
 	{
-// <FS:CR> Aurora Sim
-		/*
-		if(!getNeighborPatch(EAST) && getNeighborPatch(NORTHEAST))
-		{
-			if(getNeighborPatch(NORTHEAST)->getHasReceivedData())
-			{
-				*(getNeighborPatch(NORTHEAST)->mDataZ) = 100.0f;
-			}
-		}
-		*/
-// </FS:CR> Aurora Sim
-
 		for (i = 0; i <= grids_per_patch_edge; i++)
 		{
 			calcNormal(i, grids_per_patch_edge, 2);
@@ -596,20 +510,12 @@
 	// update the west edge
 	if (mNormalsInvalid[NORTHWEST] || mNormalsInvalid[WEST] || mNormalsInvalid[SOUTHWEST])
 	{
-<<<<<<< HEAD
-// <FS:CR> Aurora Sim
-		if(!getNeighborPatch(NORTH) && getNeighborPatch(NORTHWEST))
-		{
-			if(getNeighborPatch(NORTHWEST)->getHasReceivedData())
-			{
-				*(mDataZ + grids_per_patch_edge*grids_per_edge) = *(getNeighborPatch(NORTHWEST)->mDataZ + grids_per_patch_edge);
-			}
+// <FS:CR> Aurora Sim
+		if (!getNeighborPatch(NORTH) && getNeighborPatch(NORTHWEST) && getNeighborPatch(NORTHWEST)->getHasReceivedData())
+		{
+			*(mDataZ + grids_per_patch_edge*grids_per_edge) = *(getNeighborPatch(NORTHWEST)->mDataZ + grids_per_patch_edge);
 		}
 // </FS:CR> Aurora Sim
-=======
-		if(!getNeighborPatch(NORTH) && getNeighborPatch(NORTHWEST) && getNeighborPatch(NORTHWEST)->getHasReceivedData())
-			*(mDataZ + grids_per_patch_edge*grids_per_edge) = *(getNeighborPatch(NORTHWEST)->mDataZ + grids_per_patch_edge);
->>>>>>> 36e6946c
 
 		for (j = 0; j < grids_per_patch_edge; j++)
 		{
@@ -622,21 +528,12 @@
 	// update the south edge
 	if (mNormalsInvalid[SOUTHWEST] || mNormalsInvalid[SOUTH] || mNormalsInvalid[SOUTHEAST])
 	{
-<<<<<<< HEAD
-// <FS:CR> Aurora Sim
-		if(!getNeighborPatch(EAST) && getNeighborPatch(SOUTHEAST))
-		{
-			if(getNeighborPatch(SOUTHEAST)->getHasReceivedData())
-			{
-				*(mDataZ + grids_per_patch_edge) = 
-				*(getNeighborPatch(SOUTHEAST)->mDataZ + grids_per_patch_edge * getNeighborPatch(SOUTHEAST)->getSurface()->getGridsPerEdge());
-			}
+// <FS:CR> Aurora Sim
+		if (!getNeighborPatch(EAST) && getNeighborPatch(SOUTHEAST) && getNeighborPatch(SOUTHEAST)->getHasReceivedData())
+		{
+			*(mDataZ + grids_per_patch_edge) = *(getNeighborPatch(SOUTHEAST)->mDataZ + grids_per_patch_edge * getNeighborPatch(SOUTHEAST)->getSurface()->getGridsPerEdge());
 		}
 // </FS:CR> Aurora Sim
-=======
-		if(!getNeighborPatch(EAST) && getNeighborPatch(SOUTHEAST) && getNeighborPatch(SOUTHEAST)->getHasReceivedData())
-			*(mDataZ + grids_per_patch_edge) = *(getNeighborPatch(SOUTHEAST)->mDataZ + grids_per_patch_edge * getNeighborPatch(SOUTHEAST)->getSurface()->getGridsPerEdge());
->>>>>>> 36e6946c
 
 		for (i = 0; i < grids_per_patch_edge; i++)
 		{
@@ -666,14 +563,10 @@
 					{
 						// East, but not north.  Pull from your east neighbor's northwest point.
 						*(mDataZ + grids_per_patch_edge + grids_per_patch_edge*grids_per_edge) =
-<<<<<<< HEAD
 // <FS:CR> Aurora Sim
 							//*(getNeighborPatch(EAST)->mDataZ + (grids_per_patch_edge - 1)*grids_per_edge);
 							*(getNeighborPatch(EAST)->mDataZ + (getNeighborPatch(EAST)->getSurface()->getGridsPerPatchEdge() - 1)*getNeighborPatch(EAST)->getSurface()->getGridsPerEdge());
 // </FS:CR> Aurora Sim
-=======
-							*(getNeighborPatch(EAST)->mDataZ + (getNeighborPatch(EAST)->getSurface()->getGridsPerPatchEdge() - 1)*getNeighborPatch(EAST)->getSurface()->getGridsPerEdge());
->>>>>>> 36e6946c
 					}
 					else
 					{
@@ -698,14 +591,10 @@
 					{
 						// North, but not east.  Pull from your north neighbor's southeast corner.
 						*(mDataZ + grids_per_patch_edge + grids_per_patch_edge*grids_per_edge) =
-<<<<<<< HEAD
 // <FS:CR> Aurora Sim
 							//*(getNeighborPatch(NORTH)->mDataZ + (grids_per_patch_edge - 1));
 							*(getNeighborPatch(NORTH)->mDataZ + (getNeighborPatch(NORTH)->getSurface()->getGridsPerPatchEdge() - 1));
 // </FS:CR> Aurora Sim
-=======
-							*(getNeighborPatch(NORTH)->mDataZ + (getNeighborPatch(NORTH)->getSurface()->getGridsPerPatchEdge() - 1));
->>>>>>> 36e6946c
 					}
 					else
 					{
@@ -722,38 +611,19 @@
 				&&
 				(!getNeighborPatch(EAST) || (getNeighborPatch(EAST)->mSurfacep != mSurfacep)))
 			{
-<<<<<<< HEAD
-// <FS:CR> Aurora Sim
-=======
->>>>>>> 36e6946c
+// <FS:CR> Aurora Sim
 				U32 own_xpos, own_ypos, neighbor_xpos, neighbor_ypos;
 				S32 own_offset = 0, neighbor_offset = 0;
 				from_region_handle(mSurfacep->getRegion()->getHandle(), &own_xpos, &own_ypos);
 				from_region_handle(getNeighborPatch(NORTHEAST)->mSurfacep->getRegion()->getHandle(), &neighbor_xpos, &neighbor_ypos);
-<<<<<<< HEAD
-				if(own_ypos >= neighbor_ypos) {
-					neighbor_offset = own_ypos - neighbor_ypos;
-				}
-				else {
-					own_offset = neighbor_ypos - own_ypos;
-				}
-// </FS:CR> Aurora Sim
-
-				*(mDataZ + grids_per_patch_edge + grids_per_patch_edge*grids_per_edge) =
-										*(getNeighborPatch(NORTHEAST)->mDataZ + 
-// <FS:CR> Aurora Sim
-											(grids_per_edge + neighbor_offset - own_offset - 1) * 
-											getNeighborPatch(NORTHEAST)->getSurface()->getGridsPerEdge() );
-// </FS:CR> Aurora Sim
-=======
-				if(own_ypos >= neighbor_ypos)
+				if (own_ypos >= neighbor_ypos)
 					neighbor_offset = own_ypos - neighbor_ypos;
 				else
 					own_offset = neighbor_ypos - own_ypos;
 
 				*(mDataZ + grids_per_patch_edge + grids_per_patch_edge*grids_per_edge) =
 					*(getNeighborPatch(NORTHEAST)->mDataZ + (grids_per_edge + neighbor_offset - own_offset - 1) * getNeighborPatch(NORTHEAST)->getSurface()->getGridsPerEdge());
->>>>>>> 36e6946c
+// </FS:CR> Aurora Sim
 			}
 		}
 		else
@@ -796,18 +666,12 @@
 {
 	U32 grids_per_patch_edge = mSurfacep->getGridsPerPatchEdge();
 	U32 grids_per_edge = mSurfacep->getGridsPerEdge();
-<<<<<<< HEAD
 // <FS:CR> Aurora Sim
 	U32 grids_per_edge_east = grids_per_edge;
 
 	//U32 j, k;
 	U32 j, k, h;
 // <FS:CR> Aurora Sim
-=======
-	U32 grids_per_edge_east = grids_per_edge;
-
-	U32 j, k, h;
->>>>>>> 36e6946c
 	F32 *west_surface, *east_surface;
 
 	if (!getNeighborPatch(EAST))
@@ -819,13 +683,9 @@
 	{
 		west_surface = mDataZ + grids_per_patch_edge;
 		east_surface = getNeighborPatch(EAST)->mDataZ;
-<<<<<<< HEAD
 // <FS:CR> Aurora Sim
 		grids_per_edge_east = getNeighborPatch(EAST)->getSurface()->getGridsPerEdge();
 // <FS:CR> Aurora Sim
-=======
-		grids_per_edge_east = getNeighborPatch(EAST)->getSurface()->getGridsPerEdge();
->>>>>>> 36e6946c
 	}
 	else
 	{
@@ -837,16 +697,11 @@
 	for (j=0; j < grids_per_patch_edge; j++)
 	{
 		k = j * grids_per_edge;
-<<<<<<< HEAD
 // <FS:CR> Aurora Sim
 		h = j * grids_per_edge_east;
 		*(west_surface + k) = *(east_surface + h);	// update buffer Z
 		//*(west_surface + k) = *(east_surface + k);	// update buffer Z
 // </FS:CR> Aurora Sim
-=======
-		h = j * grids_per_edge_east;
-		*(west_surface + k) = *(east_surface + h);	// update buffer Z
->>>>>>> 36e6946c
 	}
 }
 
