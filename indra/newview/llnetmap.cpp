--- conflicted
+++ resolved
@@ -157,14 +157,10 @@
 		F32 height = (F32)(getRect().getHeight());
 		F32 diameter = sqrt(width * width + height * height);
 		F32 region_widths = diameter / mScale;
-<<<<<<< HEAD
 // <FS:CR> Aurora Sim
 		//F32 meters = region_widths * LLWorld::getInstance()->getRegionWidthInMeters();
 		F32 meters = region_widths * REGION_WIDTH_METERS;
 // </FS:CR> Aurora Sim
-=======
-		F32 meters = region_widths * REGION_WIDTH_METERS;
->>>>>>> 36e6946c
 		F32 num_pixels = (F32)mObjectImagep->getWidth();
 		mObjectMapTPM = num_pixels / meters;
 		mObjectMapPixels = diameter;
@@ -265,7 +261,7 @@
 		LLColor4 dead_region_color = gColors.getColor( "NetMapDeadRegion" );
 // <FS:CR> Aurora Sim
 		//S32 region_width = llround(LLWorld::getInstance()->getRegionWidthInMeters());
-		S32 region_width = llround(REGION_WIDTH_METERS);
+		S32 region_width = REGION_WIDTH_UNITS;
 // </FS:CR> Aurora Sim
 
 		for (LLWorld::region_list_t::const_iterator iter = LLWorld::getInstance()->getRegionList().begin();
@@ -281,17 +277,12 @@
 			// background region rectangle
 			F32 bottom =	relative_y;
 			F32 left =		relative_x;
-<<<<<<< HEAD
 // <FS:CR> Aurora Sim
 			//F32 top =		bottom + mScale ;
 			//F32 right =		left + mScale ;
-			F32 top =		bottom + (regionp->getWidth() / region_width) * mScale ;
-			F32 right =		left + (regionp->getWidth() / region_width) * mScale ;
+			F32 top =		bottom + (regionp->getWidth() / REGION_WIDTH_METERS) * mScale ;
+			F32 right =		left + (regionp->getWidth() / REGION_WIDTH_METERS) * mScale ;
 // </FS:CR> Aurora Sim
-=======
-			F32 top =		bottom + region_width/256 * mScale ;
-			F32 right =		left + region_width/256 * mScale ;
->>>>>>> 36e6946c
 
 			gGL.color4fv(regionp == gAgent.getRegion() ? this_region_color.mV : live_region_color.mV);
 			if (!regionp->isAlive())
@@ -360,8 +351,8 @@
 
 		LLVector3 map_center_agent = gAgent.getPosAgentFromGlobal(mObjectImageCenterGlobal);
 		map_center_agent -= gAgentCamera.getCameraPositionAgent();
-		map_center_agent.mV[0] *= mScale/256;
-		map_center_agent.mV[1] *= mScale/256;
+		map_center_agent.mV[0] *= mScale/REGION_WIDTH_METERS;
+		map_center_agent.mV[1] *= mScale/REGION_WIDTH_METERS;
 
 		gGL.getTexUnit(0)->bind(mObjectImagep);
 		F32 image_half_width = 0.5f*mObjectMapPixels;
@@ -498,14 +489,10 @@
 			dot_width);
 
 		// Draw frustum
-<<<<<<< HEAD
 // <FS:CR> Aurora Sim
 		//F32 meters_to_pixels = mScale/ LLWorld::getInstance()->getRegionWidthInMeters();
 		F32 meters_to_pixels = mScale/ REGION_WIDTH_METERS;
 // </FS:CR> Aurora Sim
-=======
-		F32 meters_to_pixels = mScale/ REGION_WIDTH_METERS;
->>>>>>> 36e6946c
 
 		F32 horiz_fov = LLViewerCamera::getInstance()->getView() * LLViewerCamera::getInstance()->getAspect();
 		F32 far_clip_meters = LLViewerCamera::getInstance()->getFar();
@@ -577,13 +564,9 @@
 	LLVector3 pos_local;
 	pos_local.setVec(relative_pos_global);  // convert to floats from doubles
 
-<<<<<<< HEAD
 // <FS:CR> Aurora Sim
 	mPixelsPerMeter = mScale / REGION_WIDTH_METERS;
 // </FS:CR> Aurora Sim
-=======
-	mPixelsPerMeter = mScale / REGION_WIDTH_METERS;
->>>>>>> 36e6946c
 	pos_local.mV[VX] *= mPixelsPerMeter;
 	pos_local.mV[VY] *= mPixelsPerMeter;
 	// leave Z component in meters
@@ -642,14 +625,10 @@
 		pos_local.rotVec( rot );
 	}
 
-<<<<<<< HEAD
 // <FS:CR> Aurora Sim
 	//pos_local *= ( LLWorld::getInstance()->getRegionWidthInMeters() / mScale );
 	pos_local *= ( REGION_WIDTH_METERS / mScale );
 // </FS:CR> Aurora Sim
-=======
-	pos_local *= ( REGION_WIDTH_METERS / mScale );
->>>>>>> 36e6946c
 	
 	LLVector3d pos_global;
 	pos_global.setVec( pos_local );
