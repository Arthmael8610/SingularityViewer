/** 
 * @file llnetmap.cpp
 * @author James Cook
 * @brief Display of surrounding regions, objects, and agents.
 *
 * $LicenseInfo:firstyear=2001&license=viewergpl$
 * 
 * Copyright (c) 2001-2009, Linden Research, Inc.
 * 
 * Second Life Viewer Source Code
 * The source code in this file ("Source Code") is provided by Linden Lab
 * to you under the terms of the GNU General Public License, version 2.0
 * ("GPL"), unless you have obtained a separate licensing agreement
 * ("Other License"), formally executed by you and Linden Lab.  Terms of
 * the GPL can be found in doc/GPL-license.txt in this distribution, or
 * online at http://secondlifegrid.net/programs/open_source/licensing/gplv2
 * 
 * There are special exceptions to the terms and conditions of the GPL as
 * it is applied to this Source Code. View the full text of the exception
 * in the file doc/FLOSS-exception.txt in this software distribution, or
 * online at
 * http://secondlifegrid.net/programs/open_source/licensing/flossexception
 * 
 * By copying, modifying or distributing this software, you acknowledge
 * that you have read and understood your obligations described above,
 * and agree to abide by those obligations.
 * 
 * ALL LINDEN LAB SOURCE CODE IS PROVIDED "AS IS." LINDEN LAB MAKES NO
 * WARRANTIES, EXPRESS, IMPLIED OR OTHERWISE, REGARDING ITS ACCURACY,
 * COMPLETENESS OR PERFORMANCE.
 * $/LicenseInfo$
 */

#include "llviewerprecompiledheaders.h"

#include "llnetmap.h"

#include "llmath.h"
#include "llfocusmgr.h"
#include "lllocalcliprect.h"
#include "llmenugl.h"
#include "llrender.h"
#include "lltextbox.h"
#include "lluictrlfactory.h"

#include "llglheaders.h"

// Viewer includes
#include "llagent.h"
#include "llagentcamera.h"
#include "llappviewer.h" // for gDisconnected
#include "llavataractions.h"
#include "llavatarnamecache.h"
#include "llcallingcard.h"
#include "llcolorscheme.h"
#include "llfloaterworldmap.h"
#include "llframetimer.h"
// [SL:KB] - Patch: World-MinimapOverlay | Checked: 2012-06-20 (Catznip-3.3.0)
#include "llparcel.h"
// [/SL:KB]
#include "lltracker.h"
#include "llsurface.h"
#include "llviewercamera.h"
#include "llviewertexturelist.h"
#include "llviewermenu.h"
#include "llviewerobjectlist.h"
// [SL:KB] - Patch: World-MinimapOverlay | Checked: 2012-06-20 (Catznip-3.3.0)
#include "llviewerparcelmgr.h"
#include "llviewerparceloverlay.h"
// [/SL:KB]
#include "llviewerregion.h"
#include "llviewerwindow.h"
#include "llworld.h"
#include "llworldmapview.h"		// shared draw code

//<edit>
#include "lfsimfeaturehandler.h"
#include "llfloateravatarlist.h"
#include "llmutelist.h"
#include "llvoavatar.h"
//</edit>

// [RLVa:KB]
#include "rlvhandler.h"
// [/RLVa:KB]

using namespace LLOldEvents;

const F32 LLNetMap::MAP_SCALE_MIN = 32;
const F32 LLNetMap::MAP_SCALE_MID = 256;
const F32 LLNetMap::MAP_SCALE_MAX = 4096;

const F32 MAP_SCALE_INCREMENT = 16;
const F32 MAP_SCALE_ZOOM_FACTOR = 1.1f;		// Zoom in factor per click of the scroll wheel (10%)
const F32 MAP_MINOR_DIR_THRESHOLD = 0.08f;
const F32 MIN_DOT_RADIUS = 3.5f;
const F32 DOT_SCALE = 0.75f;
const F32 MIN_PICK_SCALE = 2.f;
const S32 MOUSE_DRAG_SLOP = 2;				// How far the mouse needs to move before we think it's a drag

const F32 WIDTH_PIXELS = 2.f;
const S32 CIRCLE_STEPS = 100;

const F64 COARSEUPDATE_MAX_Z = 1020.0f;

std::map<LLUUID, LLVector3d>	LLNetMap::mClosestAgentsToCursor; // <exodus/>
static std::map<LLUUID, LLVector3d> mClosestAgentsAtLastClick; // <exodus/>

LLNetMap::LLNetMap(const std::string& name) :
	LLPanel(name),
	mScale(128.f),
	mObjectMapTPM(1.f),
	mObjectMapPixels(255.f),
	mPickRadius(gSavedSettings, "ExodusMinimapAreaEffect"), // <exodus/>
	mTargetPan(0.f, 0.f),
	mCurPan(0.f, 0.f),
	mStartPan(0.f, 0.f),
	mMouseDown(0, 0),
	mPanning(false),
//	mUpdateNow( false ),
// [SL:KB] - Patch: World-MinimapOverlay | Checked: 2012-06-20 (Catznip-3.3.0)
	mUpdateObjectImage(false),
	mUpdateParcelImage(false),
// [/SL:KB]
	mObjectImageCenterGlobal( gAgentCamera.getCameraPositionGlobal() ),
	mObjectRawImagep(),
	mObjectImagep(),
// [SL:KB] - Patch: World-MinimapOverlay | Checked: 2012-06-20 (Catznip-3.3.0)
	mParcelImageCenterGlobal( gAgentCamera.getCameraPositionGlobal() ),
	mParcelRawImagep(),
	mParcelImagep(),
// [/SL:KB]
	mClosestAgentToCursor(),
	mPopupMenu(NULL)
{
	mPixelsPerMeter = mScale / REGION_WIDTH_METERS;
	mDotRadius = llmax(DOT_SCALE * mPixelsPerMeter, MIN_DOT_RADIUS);
	setScale(gSavedSettings.getF32("MiniMapScale"));

	LLUICtrlFactory::getInstance()->buildPanel(this, "panel_mini_map.xml");
}

LLNetMap::~LLNetMap()
{
	gSavedSettings.setF32("MiniMapScale", mScale);
}

BOOL LLNetMap::postBuild()
{
	// Register event listeners for popup menu
	(new LLScaleMap())->registerListener(this, "MiniMap.ZoomLevel");
	(new LLCenterMap())->registerListener(this, "MiniMap.Center");
	(new LLCheckCenterMap())->registerListener(this, "MiniMap.CheckCenter");
	(new LLChatRings())->registerListener(this, "MiniMap.ChatRings");
	(new LLCheckChatRings())->registerListener(this, "MiniMap.CheckChatRings");
	(new LLStopTracking())->registerListener(this, "MiniMap.StopTracking");
	(new LLEnableTracking())->registerListener(this, "MiniMap.EnableTracking");
	(new LLShowAgentProfile())->registerListener(this, "MiniMap.ShowProfile");
	(new LLEnableProfile())->registerListener(this, "MiniMap.EnableProfile");
	(new LLCamFollow())->registerListener(this, "MiniMap.CamFollow"); //moymod - add cam follow crap thingie
	(new mmsetred())->registerListener(this, "MiniMap.setred");
	(new mmsetgreen())->registerListener(this, "MiniMap.setgreen");
	(new mmsetblue())->registerListener(this, "MiniMap.setblue");
	(new mmsetyellow())->registerListener(this, "MiniMap.setyellow");
	(new mmsetcustom())->registerListener(this, "MiniMap.setcustom");
	(new mmsetunmark())->registerListener(this, "MiniMap.setunmark");
	(new mmenableunmark())->registerListener(this, "MiniMap.enableunmark");
	(new LLToggleControl())->registerListener(this, "MiniMap.ToggleControl");
	(new OverlayToggle())->registerListener(this, "Minimap.ToggleOverlay");

// [SL:KB] - Patch: World-MinimapOverlay | Checked: 2012-06-20 (Catznip-3.3.0)
	LLViewerParcelMgr::instance().setCollisionUpdateCallback(boost::bind(&LLNetMap::refreshParcelOverlay, this));
	LLViewerParcelOverlay::setUpdateCallback(boost::bind(&LLNetMap::refreshParcelOverlay, this));
// [/SL:KB]

	updateMinorDirections();

	mPopupMenu = LLUICtrlFactory::getInstance()->buildMenu("menu_mini_map.xml", this);
	if (!mPopupMenu) mPopupMenu = new LLMenuGL(LLStringUtil::null);
	mPopupMenu->setVisible(FALSE);
	return TRUE;
}

void LLNetMap::setScale( F32 scale )
{
	scale = llclamp(scale, MAP_SCALE_MIN, MAP_SCALE_MAX);
	mCurPan *= scale / mScale;
	mScale = scale;

	if (mObjectImagep.notNull())
	{
		F32 width = (F32)(getRect().getWidth());
		F32 height = (F32)(getRect().getHeight());
		F32 diameter = sqrt(width * width + height * height);
		F32 region_widths = diameter / mScale;
// <FS:CR> Aurora Sim
		//F32 meters = region_widths * LLWorld::getInstance()->getRegionWidthInMeters();
		F32 meters = region_widths * REGION_WIDTH_METERS;
// </FS:CR> Aurora Sim
		F32 num_pixels = (F32)mObjectImagep->getWidth();
		mObjectMapTPM = num_pixels / meters;
		mObjectMapPixels = diameter;
	}

	mPixelsPerMeter = mScale / REGION_WIDTH_METERS;
	mDotRadius = llmax(DOT_SCALE * mPixelsPerMeter, MIN_DOT_RADIUS);

// [SL:KB] - Patch: World-MinimapOverlay | Checked: 2012-06-20 (Catznip-3.3.0)
	mUpdateObjectImage = true;
	mUpdateParcelImage = true;
// [/SL:KB]
//	mUpdateNow = true;
}


///////////////////////////////////////////////////////////////////////////////////
std::size_t hash_value(const LLUUID& uuid)
{
	return (std::size_t)uuid.getCRC32();
}
boost::unordered_map<const LLUUID,LLColor4> mm_MarkerColors;
bool mm_getMarkerColor(const LLUUID& id, LLColor4& color)
{
	boost::unordered_map<const LLUUID,LLColor4>::const_iterator it = mm_MarkerColors.find(id);
	if (it == mm_MarkerColors.end()) return false;
	color = it->second;
	return true;
}

void LLNetMap::mm_setcolor(LLUUID key,LLColor4 col)
{
	mm_MarkerColors[key] = col;
}
void LLNetMap::draw()
{
	LLViewerRegion* region = gAgent.getRegion();

	if (region == NULL) return;

 	static LLFrameTimer map_timer;
	static LLUIColor map_track_color = gTrackColor;
	static const LLCachedControl<LLColor4> map_frustum_color(gColors, "NetMapFrustum", LLColor4::white);
	static const LLCachedControl<LLColor4> map_frustum_rotating_color(gColors, "NetMapFrustumRotating", LLColor4::white);
// [SL:KB] - Patch: World-MinimapOverlay | Checked: 2012-08-17 (Catznip-3.3.0)
	static const LLCachedControl<LLColor4> map_property_line("MiniMapPropertyLine", LLColor4::white);
// [/SL:KB]
	static const LLCachedControl<LLColor4> map_whisper_ring_color("MiniMapWhisperRingColor", LLColor4(0.f,1.f,0.f,0.5f));
	static const LLCachedControl<LLColor4> map_chat_ring_color("MiniMapChatRingColor", LLColor4(0.f,0.f,1.f,0.5f));
	static const LLCachedControl<LLColor4> map_shout_ring_color("MiniMapShoutRingColor", LLColor4(1.f,0.f,0.f,0.5f));

	if (mObjectImagep.isNull())
	{
		createObjectImage();
	}

// [SL:KB] - Patch: World-MinimapOverlay | Checked: 2012-06-20 (Catznip-3.3.0)
	if (mParcelImagep.isNull())
	{
		createParcelImage();
	}
// [/SL:KB]

	static LLUICachedControl<S32> center("MiniMapCenter");
	if (center != MAP_CENTER_NONE)
	{
		mCurPan = lerp(mCurPan, mTargetPan, LLCriticalDamp::getInterpolant(0.1f));
	}

	// Prepare a scissor region
	F32 rotation = 0;

	gGL.pushMatrix();
	gGL.pushUIMatrix();
	
	LLVector3 offset = gGL.getUITranslation();
	LLVector3 scale = gGL.getUIScale();

	gGL.loadIdentity();
	gGL.loadUIIdentity();
	gGL.scalef(scale.mV[0], scale.mV[1], scale.mV[2]);
	gGL.translatef(offset.mV[0], offset.mV[1], offset.mV[2]);
	{
		LLLocalClipRect clip(getLocalRect());
		{
			gGL.getTexUnit(0)->unbind(LLTexUnit::TT_TEXTURE);
			gGL.matrixMode(LLRender::MM_MODELVIEW);

			// Draw background rectangle.
			if(isBackgroundVisible())
			{
				LLColor4 background_color = isBackgroundOpaque() ? getBackgroundColor().mV : getTransparentColor().mV;
				gGL.color4fv( background_color.mV );
				gl_rect_2d(0, getRect().getHeight(), getRect().getWidth(), 0);
			}
		}

		// Region 0,0 is in the middle.
		S32 center_sw_left = getRect().getWidth() / 2 + llfloor(mCurPan.mV[VX]);
		S32 center_sw_bottom = getRect().getHeight() / 2 + llfloor(mCurPan.mV[VY]);

		gGL.pushMatrix();
		gGL.translatef( (F32) center_sw_left, (F32) center_sw_bottom, 0.f);

		static LLCachedControl<bool> rotate_map("MiniMapRotate", true);
		if (rotate_map)
		{
			// Rotate subsequent draws to agent rotation.
			rotation = atan2( LLViewerCamera::getInstance()->getAtAxis().mV[VX], LLViewerCamera::getInstance()->getAtAxis().mV[VY] );
			gGL.rotatef( rotation * RAD_TO_DEG, 0.f, 0.f, 1.f);
		}

		// Figure out where agent is.
		static const LLCachedControl<LLColor4> this_region_color(gColors, "NetMapThisRegion");
		static const LLCachedControl<LLColor4> live_region_color(gColors, "NetMapLiveRegion");
		static const LLCachedControl<LLColor4> dead_region_color(gColors, "NetMapDeadRegion");
// <FS:CR> Aurora Sim
		//S32 region_width = llround(LLWorld::getInstance()->getRegionWidthInMeters());
		S32 region_width = REGION_WIDTH_UNITS;
// </FS:CR> Aurora Sim

		for (LLWorld::region_list_t::const_iterator iter = LLWorld::getInstance()->getRegionList().begin();
			 iter != LLWorld::getInstance()->getRegionList().end(); ++iter)
		{
			LLViewerRegion* regionp = *iter;

			// Find x and y position relative to camera's center.
			LLVector3 origin_agent = regionp->getOriginAgent();
			LLVector3 rel_region_pos = origin_agent - gAgentCamera.getCameraPositionAgent();
			F32 relative_x = (rel_region_pos.mV[0] / region_width) * mScale;
			F32 relative_y = (rel_region_pos.mV[1] / region_width) * mScale;

			// Background region rectangle.
			F32 bottom =	relative_y;
			F32 left =		relative_x;
// <FS:CR> Aurora Sim
			//F32 top =		bottom + mScale ;
			//F32 right =		left + mScale ;
			F32 top =		bottom + (regionp->getWidth() / REGION_WIDTH_METERS) * mScale ;
			F32 right =		left + (regionp->getWidth() / REGION_WIDTH_METERS) * mScale ;
// </FS:CR> Aurora Sim

			if (regionp == region) gGL.color4fv(this_region_color().mV);
			else if (!regionp->isAlive()) gGL.color4fv(dead_region_color().mV);
			else gGL.color4fv(live_region_color().mV);

// [SL:KB] - Patch: World-MinimapOverlay | Checked: 2012-07-26 (Catznip-3.3)
			static LLCachedControl<bool> s_fUseWorldMapTextures(gSavedSettings, "MiniMapWorldMapTextures");
			bool fRenderTerrain = true;

			if (s_fUseWorldMapTextures)
			{
				LLViewerTexture* pRegionImage = regionp->getWorldMapTile();
				if ( (pRegionImage) && (pRegionImage->hasGLTexture()) )
				{
					gGL.getTexUnit(0)->bind(pRegionImage);
					gGL.begin(LLRender::QUADS);
						gGL.texCoord2f(0.f, 1.f);
						gGL.vertex2f(left, top);
						gGL.texCoord2f(0.f, 0.f);
						gGL.vertex2f(left, bottom);
						gGL.texCoord2f(1.f, 0.f);
						gGL.vertex2f(right, bottom);
						gGL.texCoord2f(1.f, 1.f);
						gGL.vertex2f(right, top);
					gGL.end();

					pRegionImage->setBoostLevel(LLViewerTexture::BOOST_MAP_VISIBLE);
					fRenderTerrain = false;
				}
			}
// [/SL:KB]

// [SL:KB] - Patch: World-MinimapOverlay | Checked: 2012-07-26 (Catznip-3.3)
			if (fRenderTerrain)
			{
// [/SL:KB]
			// Draw using texture.
			gGL.getTexUnit(0)->bind(regionp->getLand().getSTexture());
			gGL.begin(LLRender::QUADS);
				gGL.texCoord2f(0.f, 1.f);
				gGL.vertex2f(left, top);
				gGL.texCoord2f(0.f, 0.f);
				gGL.vertex2f(left, bottom);
				gGL.texCoord2f(1.f, 0.f);
				gGL.vertex2f(right, bottom);
				gGL.texCoord2f(1.f, 1.f);
				gGL.vertex2f(right, top);
			gGL.end();

			// Draw water
			gGL.setAlphaRejectSettings(LLRender::CF_GREATER, ABOVE_WATERLINE_ALPHA / 255.f);
			{
				if (regionp->getLand().getWaterTexture())
				{
					gGL.getTexUnit(0)->bind(regionp->getLand().getWaterTexture());
					gGL.begin(LLRender::QUADS);
						gGL.texCoord2f(0.f, 1.f);
						gGL.vertex2f(left, top);
						gGL.texCoord2f(0.f, 0.f);
						gGL.vertex2f(left, bottom);
						gGL.texCoord2f(1.f, 0.f);
						gGL.vertex2f(right, bottom);
						gGL.texCoord2f(1.f, 1.f);
						gGL.vertex2f(right, top);
					gGL.end();
				}
			}
			gGL.setAlphaRejectSettings(LLRender::CF_DEFAULT);
// [SL:KB] - Patch: World-MinimapOverlay | Checked: 2012-07-26 (Catznip-3.3)
			}
// [/SL:KB]
		}

		// Redraw object layer periodically
//		if (mUpdateNow || (map_timer.getElapsedTimeF32() > 0.5f))
//		{
//			mUpdateNow = false;
// [SL:KB] - Patch: World-MinimapOverlay | Checked: 2012-06-20 (Catznip-3.3.0)
		// Locate the center
		LLVector3 posCenter = globalPosToView(gAgentCamera.getCameraPositionGlobal());
		posCenter.mV[VX] -= mCurPan.mV[VX];
		posCenter.mV[VY] -= mCurPan.mV[VY];
		posCenter.mV[VZ] = 0.f;
		LLVector3d posCenterGlobal = viewPosToGlobal(llfloor(posCenter.mV[VX]), llfloor(posCenter.mV[VY]));

		static LLCachedControl<bool> s_fShowObjects(gSavedSettings, "ShowMiniMapObjects") ;
		if ( (s_fShowObjects) && ((mUpdateObjectImage) || ((map_timer.getElapsedTimeF32() > 0.5f))) )
		{
			mUpdateObjectImage = false;
// [/SL:KB]

//			// Locate the centre of the object layer, accounting for panning
//			LLVector3 new_center = globalPosToView(gAgentCamera.getCameraPositionGlobal());
//			new_center.mV[VX] -= mCurPan.mV[VX];
//			new_center.mV[VY] -= mCurPan.mV[VY];
//			new_center.mV[VZ] = 0.f;
//			mObjectImageCenterGlobal = viewPosToGlobal(llfloor(new_center.mV[VX]), llfloor(new_center.mV[VY]));
// [SL:KB] - Patch: World-MinimapOverlay | Checked: 2012-06-20 (Catznip-3.3.0)
			mObjectImageCenterGlobal = posCenterGlobal;
// [/SL:KB]

			// Create the base texture.
			U8 *default_texture = mObjectRawImagep->getData();
			memset( default_texture, 0, mObjectImagep->getWidth() * mObjectImagep->getHeight() * mObjectImagep->getComponents() );

			// Draw objects
			gObjectList.renderObjectsForMap(*this);

			mObjectImagep->setSubImage(mObjectRawImagep, 0, 0, mObjectImagep->getWidth(), mObjectImagep->getHeight());
			map_timer.reset();
		}

// [SL:KB] - Patch: World-MinimapOverlay | Checked: 2012-06-20 (Catznip-3.3.0)
		static LLCachedControl<bool> s_fShowPropertyLines(gSavedSettings, "MiniMapPropertyLines") ;
		if ( (s_fShowPropertyLines) && ((mUpdateParcelImage) || (dist_vec_squared2D(mParcelImageCenterGlobal, posCenterGlobal) > 9.0f)) )
		{
			mUpdateParcelImage = false;
			mParcelImageCenterGlobal = posCenterGlobal;

			U8* pTextureData = mParcelRawImagep->getData();
			memset(pTextureData, 0, mParcelImagep->getWidth() * mParcelImagep->getHeight() * mParcelImagep->getComponents());

			// Process each region
			for (LLWorld::region_list_t::const_iterator itRegion = LLWorld::getInstance()->getRegionList().begin();
					itRegion != LLWorld::getInstance()->getRegionList().end(); ++itRegion)
			{
				const LLViewerRegion* pRegion = *itRegion; LLColor4U clrOverlay;
				if (pRegion->isAlive())
					clrOverlay = map_property_line.get();
				else
					clrOverlay = LLColor4U(255, 128, 128, 255);
				renderPropertyLinesForRegion(pRegion, clrOverlay);
			}

			mParcelImagep->setSubImage(mParcelRawImagep, 0, 0, mParcelImagep->getWidth(), mParcelImagep->getHeight());
		}
// [/SL:KB]

		LLVector3 map_center_agent = gAgent.getPosAgentFromGlobal(mObjectImageCenterGlobal);
		LLVector3 camera_position = gAgentCamera.getCameraPositionAgent();
		map_center_agent -= camera_position;
		map_center_agent.mV[VX] *= mScale/region_width;
		map_center_agent.mV[VY] *= mScale/region_width;

//		gGL.getTexUnit(0)->bind(mObjectImagep);
		F32 image_half_width = 0.5f*mObjectMapPixels;
		F32 image_half_height = 0.5f*mObjectMapPixels;

// [SL:KB] - Patch: World-MinimapOverlay | Checked: 2012-07-26 (Catznip-3.3)
		if (s_fShowObjects)
		{
			gGL.getTexUnit(0)->bind(mObjectImagep);
// [/SL:KB]
		gGL.begin(LLRender::QUADS);
			gGL.texCoord2f(0.f, 1.f);
			gGL.vertex2f(map_center_agent.mV[VX] - image_half_width, image_half_height + map_center_agent.mV[VY]);
			gGL.texCoord2f(0.f, 0.f);
			gGL.vertex2f(map_center_agent.mV[VX] - image_half_width, map_center_agent.mV[VY] - image_half_height);
			gGL.texCoord2f(1.f, 0.f);
			gGL.vertex2f(image_half_width + map_center_agent.mV[VX], map_center_agent.mV[VY] - image_half_height);
			gGL.texCoord2f(1.f, 1.f);
			gGL.vertex2f(image_half_width + map_center_agent.mV[VX], image_half_height + map_center_agent.mV[VY]);
		gGL.end();
// [SL:KB] - Patch: World-MinimapOverlay | Checked: 2012-07-26 (Catznip-3.3)
		}
// [/SL:KB]

// [SL:KB] - Patch: World-MinimapOverlay | Checked: 2012-06-20 (Catznip-3.3.0)
		if (s_fShowPropertyLines)
		{
			map_center_agent = gAgent.getPosAgentFromGlobal(mParcelImageCenterGlobal) - camera_position;
			map_center_agent.mV[VX] *= mScale / region_width;
			map_center_agent.mV[VY] *= mScale / region_width;

			gGL.getTexUnit(0)->bind(mParcelImagep);
			gGL.begin(LLRender::QUADS);
				gGL.texCoord2f(0.f, 1.f);
				gGL.vertex2f(map_center_agent.mV[VX] - image_half_width, image_half_height + map_center_agent.mV[VY]);
				gGL.texCoord2f(0.f, 0.f);
				gGL.vertex2f(map_center_agent.mV[VX] - image_half_width, map_center_agent.mV[VY] - image_half_height);
				gGL.texCoord2f(1.f, 0.f);
				gGL.vertex2f(image_half_width + map_center_agent.mV[VX], map_center_agent.mV[VY] - image_half_height);
				gGL.texCoord2f(1.f, 1.f);
				gGL.vertex2f(image_half_width + map_center_agent.mV[VX], image_half_height + map_center_agent.mV[VY]);
			gGL.end();
		}
// [/SL:KB]

		gGL.popMatrix();

		// Mouse pointer in local coordinates
		S32 local_mouse_x;
		S32 local_mouse_y;

		LLUI::getMousePositionLocal(this, &local_mouse_x, &local_mouse_y);

		F32 min_pick_dist = mDotRadius * mPickRadius;

		mClosestAgentToCursor.setNull();
		mClosestAgentsToCursor.clear();

		F32 closest_dist_squared = F32_MAX;
		F32 min_pick_dist_squared = (mDotRadius * MIN_PICK_SCALE) * (mDotRadius * MIN_PICK_SCALE);

		LLVector3 pos_map;
// [RLVa:KB] - Version: 1.23.4 | Alternate: Snowglobe-1.2.4 | Checked: 2009-07-08 (RLVa-1.0.0e) | Modified: RLVa-0.2.0b
		bool show_friends = !gRlvHandler.hasBehaviour(RLV_BHVR_SHOWNAMES);
// [/RLVa:KB]
		uuid_vec_t avatar_ids;
		std::vector<LLVector3d> positions;

		LLWorld::getInstance()->getAvatars(&avatar_ids, &positions, gAgentCamera.getCameraPositionGlobal());

		// Get the selected ids from radar now, as they are loop invariant
		uuid_vec_t gmSelected;
		static const LLCachedControl<bool> radar_tracking_circle("MiniMapRadarTrackingCircles");
		if (radar_tracking_circle && LLFloaterAvatarList::instanceVisible())
			gmSelected = LLFloaterAvatarList::instance().getSelectedIDs();

		// Draw avatars
		for(U32 i=0; i<avatar_ids.size(); i++)
		{
			const LLUUID& uuid = avatar_ids[i];
			static const LLCachedControl<LLColor4>	standard_color("MapAvatar",LLColor4(0.f,1.f,0.f,1.f));
			LLColor4 color = standard_color;
			// TODO: it'd be very cool to draw these in sorted order from lowest Z to highest.
			// just be careful to sort the avatar IDs along with the positions. -MG
			pos_map = globalPosToView(positions[i]);
			if (positions[i].mdV[VZ] == 0.f || positions[i].mdV[VZ] == COARSEUPDATE_MAX_Z)
			{
				pos_map.mV[VZ] = 16000.f;
			}

			if (dist_vec(LLVector2(pos_map.mV[VX], pos_map.mV[VY]), LLVector2(local_mouse_x, local_mouse_y)) < min_pick_dist)
			{
				mClosestAgentsToCursor[uuid] = positions[i];
				static const LLCachedControl<LLColor4> map_avatar_rollover_color(gSavedSettings, "ExodusMapRolloverColor", LLColor4::cyan);
				color = map_avatar_rollover_color;
			}
			else
			{

				if(LLMuteList::getInstance()->isMuted(uuid))
				{
					static const LLCachedControl<LLColor4> muted_color("AscentMutedColor",LLColor4(0.7f,0.7f,0.7f,1.f));
					color = muted_color;
				}

				LLViewerRegion* avatar_region = LLWorld::getInstance()->getRegionFromPosGlobal(positions[i]);
				const LLUUID estate_owner = avatar_region ? avatar_region->getOwner() : LLUUID::null;

				// MOYMOD Minimap custom av colors.
				if (mm_getMarkerColor(uuid, color)) {}
				//Lindens are always more Linden than your friend, make that take precedence
				else if (LLMuteList::getInstance()->isLinden(uuid))
				{
					static const LLCachedControl<LLColor4> linden_color("AscentLindenColor",LLColor4(0.f,0.f,1.f,1.f));
					color = linden_color;
				}
				//check if they are an estate owner at their current position
				else if (estate_owner.notNull() && uuid == estate_owner)
				{
					static const LLCachedControl<LLColor4> em_color("AscentEstateOwnerColor",LLColor4(1.f,0.6f,1.f,1.f));
					color = em_color;
				}
				//without these dots, SL would suck.
				else if (show_friends && LLAvatarActions::isFriend(uuid))
				{
					static const LLCachedControl<LLColor4> friend_color("AscentFriendColor",LLColor4(1.f,1.f,0.f,1.f));
					color = friend_color;
				}
			}

			LLWorldMapView::drawAvatar(
				pos_map.mV[VX], pos_map.mV[VY],
				color,
				pos_map.mV[VZ], mDotRadius);

			if (!gmSelected.empty())
			if (uuid.notNull())
			{
				bool selected = false;
				uuid_vec_t::iterator sel_iter = gmSelected.begin();

				for (; sel_iter != gmSelected.end(); sel_iter++)
				{
					if(*sel_iter == uuid)
					{
						selected = true;
						break;
					}
				}

				if (selected)
				{
					if( (pos_map.mV[VX] < 0) ||
						(pos_map.mV[VY] < 0) ||
						(pos_map.mV[VX] >= getRect().getWidth()) ||
						(pos_map.mV[VY] >= getRect().getHeight()) )
					{
						S32 x = llround( pos_map.mV[VX] );
						S32 y = llround( pos_map.mV[VY] );

						LLWorldMapView::drawTrackingCircle( getRect(), x, y, color, 1, 10);
					}
					else LLWorldMapView::drawTrackingDot(pos_map.mV[VX],pos_map.mV[VY],color,0.f);
				}
			}

			F32 dist_to_cursor_squared = dist_vec_squared(LLVector2(pos_map.mV[VX], pos_map.mV[VY]), LLVector2(local_mouse_x,local_mouse_y));
			if (dist_to_cursor_squared < min_pick_dist_squared && dist_to_cursor_squared < closest_dist_squared)
			{
				closest_dist_squared = dist_to_cursor_squared;
				mClosestAgentToCursor = uuid;
			}
		}

		// Draw dot for autopilot target
		if (gAgent.getAutoPilot())
		{
			drawTracking( gAgent.getAutoPilotTargetGlobal(), map_track_color );
		}
		else
		{
			LLTracker::ETrackingStatus tracking_status = LLTracker::getTrackingStatus();
			if (  LLTracker::TRACKING_AVATAR == tracking_status )
			{
				drawTracking( LLAvatarTracker::instance().getGlobalPos(), map_track_color );
			} 
			else if ( LLTracker::TRACKING_LANDMARK == tracking_status ||
					LLTracker::TRACKING_LOCATION == tracking_status )
			{
				drawTracking( LLTracker::getTrackedPositionGlobal(), map_track_color );
			}
		}

		pos_map = globalPosToView(gAgent.getPositionGlobal());
		S32 dot_width = llround(mDotRadius * 2.f);
		LLUIImagePtr you = LLWorldMapView::sAvatarYouLargeImage;

		if (you)
		{
			you->draw(llround(pos_map.mV[VX] - mDotRadius),
					  llround(pos_map.mV[VY] - mDotRadius),
					  dot_width,
					  dot_width);

			F32	dist_to_cursor_squared = dist_vec_squared(LLVector2(pos_map.mV[VX], pos_map.mV[VY]),
										  LLVector2(local_mouse_x,local_mouse_y));

			if (dist_to_cursor_squared < min_pick_dist_squared && dist_to_cursor_squared < closest_dist_squared)
			{
				mClosestAgentToCursor = gAgent.getID();
			}
		}

		// Draw chat range ring(s)
		static LLCachedControl<bool> whisper_ring("MiniMapWhisperRing");
		if(whisper_ring)
			drawRing(LFSimFeatureHandler::getInstance()->whisperRange(), pos_map, map_whisper_ring_color);
		static LLCachedControl<bool> chat_ring("MiniMapChatRing");
		if(chat_ring)
			drawRing(LFSimFeatureHandler::getInstance()->sayRange(), pos_map, map_chat_ring_color);
		static LLCachedControl<bool> shout_ring("MiniMapShoutRing");
		if(shout_ring)
			drawRing(LFSimFeatureHandler::getInstance()->shoutRange(), pos_map, map_shout_ring_color);

		// Draw frustum
// <FS:CR> Aurora Sim
		//F32 meters_to_pixels = mScale/ LLWorld::getInstance()->getRegionWidthInMeters();
		F32 meters_to_pixels = mScale/ REGION_WIDTH_METERS;
// </FS:CR> Aurora Sim

		F32 horiz_fov = LLViewerCamera::getInstance()->getView() * LLViewerCamera::getInstance()->getAspect();
		F32 far_clip_meters = LLViewerCamera::getInstance()->getFar();
		F32 far_clip_pixels = far_clip_meters * meters_to_pixels;

		F32 half_width_meters = far_clip_meters * tan( horiz_fov / 2 );
		F32 half_width_pixels = half_width_meters * meters_to_pixels;
		
		F32 ctr_x = (F32)center_sw_left;
		F32 ctr_y = (F32)center_sw_bottom;


		gGL.getTexUnit(0)->unbind(LLTexUnit::TT_TEXTURE);

		if (rotate_map)
		{
			LLColor4 c = map_frustum_color();

			gGL.begin( LLRender::TRIANGLES  );
				gGL.color4fv(c.mV);
				gGL.vertex2f( ctr_x, ctr_y );
				c.mV[VW] *= .1f;
				gGL.color4fv(c.mV);
				gGL.vertex2f( ctr_x - half_width_pixels, ctr_y + far_clip_pixels );
				gGL.vertex2f( ctr_x + half_width_pixels, ctr_y + far_clip_pixels );
			gGL.end();
		}
		else
		{
<<<<<<< HEAD
			LLColor4 c = map_frustum_rotating_color();
=======
			gGL.color4fv((map_frustum_rotating_color()).mV);
>>>>>>> 7578a27b

			// If we don't rotate the map, we have to rotate the frustum.
			gGL.pushMatrix();
				gGL.translatef( ctr_x, ctr_y, 0 );
				gGL.rotatef( atan2( LLViewerCamera::getInstance()->getAtAxis().mV[VX], LLViewerCamera::getInstance()->getAtAxis().mV[VY] ) * RAD_TO_DEG, 0.f, 0.f, -1.f);
				gGL.begin( LLRender::TRIANGLES  );
<<<<<<< HEAD
					gGL.color4fv(c.mV);
					gGL.vertex2f( 0, 0 );
					c.mV[VW] *= .1f;
					gGL.color4fv(c.mV);
=======
					gGL.vertex2f( 0.f, 0.f );
>>>>>>> 7578a27b
					gGL.vertex2f( -half_width_pixels, far_clip_pixels );
					gGL.vertex2f(  half_width_pixels, far_clip_pixels );
				gGL.end();
			gGL.popMatrix();
		}

		// <exodus> Draw mouse radius
		static const LLCachedControl<LLColor4> map_avatar_rollover_color("ExodusMapRolloverCircleColor");
		gGL.color4fv((map_avatar_rollover_color()).mV);
		// Todo: Detect if over the window and don't render a circle?
		gl_circle_2d(local_mouse_x, local_mouse_y, min_pick_dist, 32, true);
		// </exodus>
	}
	
	gGL.popMatrix();
	gGL.popUIMatrix();

	// Rotation of 0 means that North is up
	setDirectionPos( getChild<LLTextBox>("e_label"), rotation);
	setDirectionPos( getChild<LLTextBox>("n_label"), rotation + F_PI_BY_TWO);
	setDirectionPos( getChild<LLTextBox>("w_label"), rotation + F_PI);
	setDirectionPos( getChild<LLTextBox>("s_label"), rotation + F_PI + F_PI_BY_TWO);

	setDirectionPos( getChild<LLTextBox>("ne_label"), rotation + F_PI_BY_TWO / 2);
	setDirectionPos( getChild<LLTextBox>("nw_label"), rotation + F_PI_BY_TWO + F_PI_BY_TWO / 2);
	setDirectionPos( getChild<LLTextBox>("sw_label"), rotation + F_PI + F_PI_BY_TWO / 2);
	setDirectionPos( getChild<LLTextBox>("se_label"), rotation + F_PI + F_PI_BY_TWO + F_PI_BY_TWO / 2);

	LLUICtrl::draw();
}

void LLNetMap::reshape(S32 width, S32 height, BOOL called_from_parent)
{
	LLPanel::reshape(width, height, called_from_parent);
	createObjectImage();
// [SL:KB] - Patch: World-MinimapOverlay | Checked: 2012-07-28 (Catznip-3.3)
	createParcelImage();
// [/SL:KB]
	updateMinorDirections();
}

LLVector3 LLNetMap::globalPosToView(const LLVector3d& global_pos)
{
	LLVector3d relative_pos_global = global_pos - gAgentCamera.getCameraPositionGlobal();
	LLVector3 pos_local;
	pos_local.setVec(relative_pos_global);  // convert to floats from doubles

// <FS:CR> Aurora Sim
	mPixelsPerMeter = mScale / REGION_WIDTH_METERS;
// </FS:CR> Aurora Sim
	pos_local.mV[VX] *= mPixelsPerMeter;
	pos_local.mV[VY] *= mPixelsPerMeter;
	// leave Z component in meters

	static LLUICachedControl<bool> rotate_map("MiniMapRotate", true);
	if( rotate_map )
	{
		F32 radians = atan2( LLViewerCamera::getInstance()->getAtAxis().mV[VX], LLViewerCamera::getInstance()->getAtAxis().mV[VY] );
		LLQuaternion rot(radians, LLVector3(0.f, 0.f, 1.f));
		pos_local.rotVec( rot );
	}

	pos_local.mV[VX] += getRect().getWidth() / 2 + mCurPan.mV[VX];
	pos_local.mV[VY] += getRect().getHeight() / 2 + mCurPan.mV[VY];

	return pos_local;
}

void LLNetMap::drawRing(const F32 radius, const LLVector3 pos_map, const LLColor4& color)
{
// <FS:CR> Aurora Sim
	F32 meters_to_pixels = mScale / LLWorld::getInstance()->getRegionWidthInMeters();
	//F32 meters_to_pixels = mScale / REGION_WIDTH_METERS;
// </FS:CR> Aurora Sim
	F32 radius_pixels = radius * meters_to_pixels;

	gGL.matrixMode(LLRender::MM_MODELVIEW);
	gGL.pushMatrix();
	gGL.translatef((F32)pos_map.mV[VX], (F32)pos_map.mV[VY], 0.f);
	gl_ring(radius_pixels, WIDTH_PIXELS, color, color, CIRCLE_STEPS, FALSE);
	gGL.popMatrix();
}

void LLNetMap::drawTracking(const LLVector3d& pos_global, const LLColor4& color,
							BOOL draw_arrow )
{
	LLVector3 pos_local = globalPosToView(pos_global);
	if( (pos_local.mV[VX] < 0) ||
		(pos_local.mV[VY] < 0) ||
		(pos_local.mV[VX] >= getRect().getWidth()) ||
		(pos_local.mV[VY] >= getRect().getHeight()) )
	{
		if (draw_arrow)
		{
			S32 x = llround( pos_local.mV[VX] );
			S32 y = llround( pos_local.mV[VY] );
			LLWorldMapView::drawTrackingCircle( getRect(), x, y, color, 1, 10 );
			LLWorldMapView::drawTrackingArrow( getRect(), x, y, color );
		}
	}
	else
	{
		LLWorldMapView::drawTrackingDot(pos_local.mV[VX], 
										pos_local.mV[VY], 
										color,
										pos_local.mV[VZ]);
	}
}

LLVector3d LLNetMap::viewPosToGlobal( S32 x, S32 y )
{
	x -= llround(getRect().getWidth() / 2 + mCurPan.mV[VX]);
	y -= llround(getRect().getHeight() / 2 + mCurPan.mV[VY]);

	LLVector3 pos_local( (F32)x, (F32)y, 0 );

	F32 radians = - atan2( LLViewerCamera::getInstance()->getAtAxis().mV[VX], LLViewerCamera::getInstance()->getAtAxis().mV[VY] );

	static LLUICachedControl<bool> rotate_map("MiniMapRotate", true);
	if( rotate_map )
	{
		LLQuaternion rot(radians, LLVector3(0.f, 0.f, 1.f));
		pos_local.rotVec( rot );
	}

// <FS:CR> Aurora Sim
	//pos_local *= ( LLWorld::getInstance()->getRegionWidthInMeters() / mScale );
	pos_local *= ( REGION_WIDTH_METERS / mScale );
// </FS:CR> Aurora Sim
	
	LLVector3d pos_global;
	pos_global.setVec( pos_local );
	pos_global += gAgentCamera.getCameraPositionGlobal();

	return pos_global;
}

BOOL LLNetMap::handleScrollWheel(S32 x, S32 y, S32 clicks)
{
	// <exodus>
	if (gKeyboard->currentMask(TRUE) & MASK_SHIFT)
	{
		mPickRadius = llclamp(mPickRadius + (2.5f * clicks), 1.f, 64.f);
		return true;
	}
	// </exodus>
	// note that clicks are reversed from what you'd think: i.e. > 0  means zoom out, < 0 means zoom in
	F32 new_scale = mScale * pow(MAP_SCALE_ZOOM_FACTOR, -clicks);
	F32 old_scale = mScale;

	setScale(new_scale);

	static LLUICachedControl<S32> center("MiniMapCenter");
	if (center == MAP_CENTER_NONE)
	{
		// Adjust pan to center the zoom on the mouse pointer
		LLVector2 zoom_offset;
		zoom_offset.mV[VX] = x - getRect().getWidth() / 2;
		zoom_offset.mV[VY] = y - getRect().getHeight() / 2;
		mCurPan -= zoom_offset * mScale / old_scale - zoom_offset;
	}

	return TRUE;
}

BOOL LLNetMap::handleToolTip( S32 x, S32 y, std::string& tool_tip, LLRect* sticky_rect_screen )
{
	if (gDisconnected)
	{
		return FALSE;
	}

	LLRect sticky_rect;
	LLViewerRegion*	region = LLWorld::getInstance()->getRegionFromPosGlobal(viewPosToGlobal(x, y));
	if( region )
	{
		// set sticky_rect
		S32 SLOP = 4;
		localPointToScreen(x - SLOP, y - SLOP, &(sticky_rect.mLeft), &(sticky_rect.mBottom));
		sticky_rect.mRight = sticky_rect.mLeft + 2 * SLOP;
		sticky_rect.mTop = sticky_rect.mBottom + 2 * SLOP;

		tool_tip.assign("");

		if (region->mMapAvatarIDs.count())
		{
			if (mClosestAgentsToCursor.size())
			{
				bool single_agent(mClosestAgentsToCursor.size() == 1); // Singu note: For old look, only add the count if we have more than one
				if (!single_agent)
					tool_tip.append(llformat("Agents under cursor (%d/%d)\n", mClosestAgentsToCursor.size(), region->mMapAvatarIDs.count() + 1));

				LLVector3d myPosition = gAgent.getPositionGlobal();

				std::map<LLUUID, LLVector3d>::iterator current = mClosestAgentsToCursor.begin();
				std::map<LLUUID, LLVector3d>::iterator end = mClosestAgentsToCursor.end();
				for (; current != end; ++current)
				{
					LLUUID targetUUID = (*current).first;
					LLVector3d targetPosition = (*current).second;

					std::string fullName;
					if (targetUUID.notNull() && LLAvatarNameCache::getPNSName(targetUUID, fullName))
					{
						//tool_tip.append(fullName);
// [RLVa:KB] - Version: 1.23.4 | Checked: 2009-07-08 (RLVa-1.0.0e) | Modified: RLVa-0.2.0b
						tool_tip.append( (!gRlvHandler.hasBehaviour(RLV_BHVR_SHOWNAMES)) ? fullName : RlvStrings::getAnonym(fullName) );
// [/RLVa:KB]

						// <singu> Use the radar for positioning, when possible.
						if (LLFloaterAvatarList::instanceExists())
						{
							if (LLAvatarListEntry* ent = LLFloaterAvatarList::getInstance()->getAvatarEntry(targetUUID))
								targetPosition = ent->getPosition();
						}
						// </singu>

						LLVector3d delta = targetPosition - myPosition;
						F32 distance = (F32)delta.magVec();
						if (single_agent)
							tool_tip.append( llformat("\n\n(Distance: %.02fm)\n",distance) );
						else
							tool_tip.append(llformat(" (%.02fm)\n", distance));
					}
				}
				tool_tip.append("\n");
			}
		}
// [RLVa:KB] - Version: 1.23.4 | Checked: 2009-07-04 (RLVa-1.0.0a) | Modified: RLVa-0.2.0b
		tool_tip.append((!gRlvHandler.hasBehaviour(RLV_BHVR_SHOWLOC) ? region->getName() : RlvStrings::getString(RLV_STRING_HIDDEN)));
// [/RLVa:KB]
		//tool_tip.append("\n\n" + region->getName());

		tool_tip.append("\n" + region->getHost().getHostName());
		tool_tip.append("\n" + region->getHost().getString());
		tool_tip.append("\n" + getToolTip());
	}
	else
	{
		return LLPanel::handleToolTip(x, y, tool_tip, sticky_rect_screen);
	}
	*sticky_rect_screen = sticky_rect;
	return TRUE;
}


void LLNetMap::setDirectionPos( LLTextBox* text_box, F32 rotation )
{
	// Rotation is in radians.
	// Rotation of 0 means x = 1, y = 0 on the unit circle.

	F32 half_height = (F32)( (getRect().getHeight() - text_box->getRect().getHeight()) / 2);
	F32 half_width  = (F32)( (getRect().getWidth() - text_box->getRect().getWidth()) / 2);
	F32 radius = llmin( half_height, half_width );

	// Inset by a little to account for position display.
	radius -= 8.f;

	text_box->setOrigin(llround(half_width  + radius * cos( rotation )),
						llround(half_height + radius * sin( rotation )));
}

void LLNetMap::updateMinorDirections()
{
	if (getChild<LLTextBox>("ne_label", TRUE, FALSE) == NULL)
	{
		return;
	}

	// Hide minor directions if they cover too much of the map
	bool show_minors = getChild<LLTextBox>("ne_label")->getRect().getHeight() < MAP_MINOR_DIR_THRESHOLD *
			llmin(getRect().getWidth(), getRect().getHeight());

	getChild<LLTextBox>("ne_label")->setVisible(show_minors);
	getChild<LLTextBox>("nw_label")->setVisible(show_minors);
	getChild<LLTextBox>("sw_label")->setVisible(show_minors);
	getChild<LLTextBox>("se_label")->setVisible(show_minors);
}

void LLNetMap::renderScaledPointGlobal( const LLVector3d& pos, const LLColor4U &color, F32 radius_meters )
{
	LLVector3 local_pos;
	local_pos.setVec( pos - mObjectImageCenterGlobal );

	// DEV-17370 - megaprims of size > 4096 cause lag.  (go figger.)
	const F32 MAX_RADIUS = 256.0f;
	F32 radius_clamped = llmin(radius_meters, MAX_RADIUS);

	S32 diameter_pixels = llround(2 * radius_clamped * mObjectMapTPM);
	renderPoint( local_pos, color, diameter_pixels );
}


void LLNetMap::renderPoint(const LLVector3 &pos_local, const LLColor4U &color, 
						   S32 diameter, S32 relative_height)
{
	if (diameter <= 0)
	{
		return;
	}

	const S32 image_width = (S32)mObjectImagep->getWidth();
	const S32 image_height = (S32)mObjectImagep->getHeight();

	S32 x_offset = llround(pos_local.mV[VX] * mObjectMapTPM + image_width / 2);
	S32 y_offset = llround(pos_local.mV[VY] * mObjectMapTPM + image_height / 2);

	if ((x_offset < 0) || (x_offset >= image_width))
	{
		return;
	}
	if ((y_offset < 0) || (y_offset >= image_height))
	{
		return;
	}

	U8 *datap = mObjectRawImagep->getData();

	S32 neg_radius = diameter / 2;
	S32 pos_radius = diameter - neg_radius;
	S32 x, y;

	if (relative_height > 0)
	{
		// ...point above agent
		S32 px, py;

		// vertical line
		px = x_offset;
		for (y = -neg_radius; y < pos_radius; y++)
		{
			py = y_offset + y;
			if ((py < 0) || (py >= image_height))
			{
				continue;
			}
			S32 offset = px + py * image_width;
			((U32*)datap)[offset] = color.mAll;
		}

		// top line
		py = y_offset + pos_radius - 1;
		for (x = -neg_radius; x < pos_radius; x++)
		{
			px = x_offset + x;
			if ((px < 0) || (px >= image_width))
			{
				continue;
			}
			S32 offset = px + py * image_width;
			((U32*)datap)[offset] = color.mAll;
		}
	}
	else
	{
		// ...point level with agent
		for (x = -neg_radius; x < pos_radius; x++)
		{
			S32 p_x = x_offset + x;
			if ((p_x < 0) || (p_x >= image_width))
			{
				continue;
			}

			for (y = -neg_radius; y < pos_radius; y++)
			{
				S32 p_y = y_offset + y;
				if ((p_y < 0) || (p_y >= image_height))
				{
					continue;
				}
				S32 offset = p_x + p_y * image_width;
				((U32*)datap)[offset] = color.mAll;
			}
		}
	}
}

// [SL:KB] - Patch: World-MinimapOverlay | Checked: 2012-06-20 (Catznip-3.3.0)
void LLNetMap::renderPropertyLinesForRegion(const LLViewerRegion* pRegion, const LLColor4U& clrOverlay)
{
	const S32 imgWidth = (S32)mParcelImagep->getWidth();
	const S32 imgHeight = (S32)mParcelImagep->getHeight();

	const LLVector3 originLocal(pRegion->getOriginGlobal() - mParcelImageCenterGlobal);
	const S32 originX = llround(originLocal.mV[VX] * mObjectMapTPM + imgWidth / 2);
	const S32 originY = llround(originLocal.mV[VY] * mObjectMapTPM + imgHeight / 2);

	U32* pTextureData = (U32*)mParcelRawImagep->getData();

	//
	// Draw the north and east region borders
	//
	const S32 borderY = originY + llround(REGION_WIDTH_METERS * mObjectMapTPM);
	if ( (borderY >= 0) && (borderY < imgHeight) )
	{
		S32 curX = llclamp(originX, 0, imgWidth), endX = llclamp(originX + llround(REGION_WIDTH_METERS * mObjectMapTPM), 0, imgWidth - 1);
		for (; curX <= endX; curX++)
			pTextureData[borderY * imgWidth + curX] = clrOverlay.mAll;
	}
	const S32 borderX = originX + llround(REGION_WIDTH_METERS * mObjectMapTPM);
	if ( (borderX >= 0) && (borderX < imgWidth) )
	{
		S32 curY = llclamp(originY, 0, imgHeight), endY = llclamp(originY + llround(REGION_WIDTH_METERS * mObjectMapTPM), 0, imgHeight - 1);
		for (; curY <= endY; curY++)
			pTextureData[curY * imgWidth + borderX] = clrOverlay.mAll;
	}

	//
	// Render parcel lines
	//
	static const F32 GRID_STEP = PARCEL_GRID_STEP_METERS;
	static const S32 GRIDS_PER_EDGE = REGION_WIDTH_METERS / GRID_STEP;

	const U8* pOwnership = pRegion->getParcelOverlay()->getOwnership();
	const U8* pCollision = (pRegion->getHandle() == LLViewerParcelMgr::instance().getCollisionRegionHandle()) ? LLViewerParcelMgr::instance().getCollisionBitmap() : NULL;
	for (S32 idxRow = 0; idxRow < GRIDS_PER_EDGE; idxRow++)
	{
		for (S32 idxCol = 0; idxCol < GRIDS_PER_EDGE; idxCol++)
		{
			S32 overlay = pOwnership[idxRow * GRIDS_PER_EDGE + idxCol];
			S32 idxCollision = idxRow * GRIDS_PER_EDGE + idxCol;
			bool fForSale = ((overlay & PARCEL_COLOR_MASK) == PARCEL_FOR_SALE);
			bool fCollision = (pCollision) && (pCollision[idxCollision / 8] & (1 << (idxCollision % 8)));
			if ( (!fForSale) && (!fCollision) && (0 == (overlay & (PARCEL_SOUTH_LINE | PARCEL_WEST_LINE))) )
				continue;

			const S32 posX = originX + llround(idxCol * GRID_STEP * mObjectMapTPM);
			const S32 posY = originY + llround(idxRow * GRID_STEP * mObjectMapTPM);

			static LLCachedControl<bool> s_fForSaleParcels(gSavedSettings, "MiniMapForSaleParcels");
			static LLCachedControl<bool> s_fShowCollisionParcels(gSavedSettings, "MiniMapCollisionParcels");
			if ( ((s_fForSaleParcels) && (fForSale)) || ((s_fShowCollisionParcels) && (fCollision)) )
			{
				S32 curY = llclamp(posY, 0, imgHeight), endY = llclamp(posY + llround(GRID_STEP * mObjectMapTPM), 0, imgHeight - 1);
				for (; curY <= endY; curY++)
				{
					S32 curX = llclamp(posX, 0, imgWidth) , endX = llclamp(posX + llround(GRID_STEP * mObjectMapTPM), 0, imgWidth - 1);
					for (; curX <= endX; curX++)
					{
						pTextureData[curY * imgWidth + curX] = (fForSale) ? LLColor4U(255, 255, 128, 192).mAll
						                                                  : LLColor4U(255, 128, 128, 192).mAll;
					}
				}
			}
			if (overlay & PARCEL_SOUTH_LINE)
			{
				if ( (posY >= 0) && (posY < imgHeight) )
				{
					S32 curX = llclamp(posX, 0, imgWidth), endX = llclamp(posX + llround(GRID_STEP * mObjectMapTPM), 0, imgWidth - 1);
					for (; curX <= endX; curX++)
						pTextureData[posY * imgWidth + curX] = clrOverlay.mAll;
				}
			}
			if (overlay & PARCEL_WEST_LINE)
			{
				if ( (posX >= 0) && (posX < imgWidth) )
				{
					S32 curY = llclamp(posY, 0, imgHeight), endY = llclamp(posY + llround(GRID_STEP * mObjectMapTPM), 0, imgHeight - 1);
					for (; curY <= endY; curY++)
						pTextureData[curY * imgWidth + posX] = clrOverlay.mAll;
				}
			}
		}
	}
}
// [/SL:KB]

//void LLNetMap::createObjectImage()
// [SL:KB] - Patch: World-MinimapOverlay | Checked: 2012-06-20 (Catznip-3.3.0)
bool LLNetMap::createImage(LLPointer<LLImageRaw>& rawimagep) const
// [/SL:KB]
{
	// Find the size of the side of a square that surrounds the circle that surrounds getRect().
	// ... which is, the diagonal of the rect.
	F32 width = (F32)getRect().getWidth();
	F32 height = (F32)getRect().getHeight();
	S32 square_size = llround( sqrt(width*width + height*height) );

	// Find the least power of two >= the minimum size.
	const S32 MIN_SIZE = 64;
// [SL:KB] - Patch: World-MinimapOverlay | Checked: 2012-07-28 (Catznip-3.3)
	const S32 MAX_SIZE = 512;
// [/SL:KB]
//	const S32 MAX_SIZE = 256;
	S32 img_size = MIN_SIZE;
	while( (img_size*2 < square_size ) && (img_size < MAX_SIZE) )
	{
		img_size <<= 1;
	}

// [SL:KB] - Patch: World-MinimapOverlay | Checked: 2012-06-20 (Catznip-3.3.0)
	if( rawimagep.isNull() || (rawimagep->getWidth() != img_size) || (rawimagep->getHeight() != img_size) )
	{
		rawimagep = new LLImageRaw(img_size, img_size, 4);
		U8* data = rawimagep->getData();
		memset( data, 0, img_size * img_size * 4 );
		return true;
	}
	return false;
// [/SL:KB]
//	if( mObjectImagep.isNull() ||
//		(mObjectImagep->getWidth() != img_size) ||
//		(mObjectImagep->getHeight() != img_size) )
//	{
//		mObjectRawImagep = new LLImageRaw(img_size, img_size, 4);
//		U8* data = mObjectRawImagep->getData();
//		memset( data, 0, img_size * img_size * 4 );
//		mObjectImagep = LLViewerTextureManager::getLocalTexture( mObjectRawImagep.get(), FALSE);
//	}
//	setScale(mScale);
//	mUpdateNow = true;
}

// [SL:KB] - Patch: World-MinimapOverlay | Checked: 2012-06-20 (Catznip-3.3.0)
void LLNetMap::createObjectImage()
{
	if (createImage(mObjectRawImagep))
		mObjectImagep = LLViewerTextureManager::getLocalTexture( mObjectRawImagep.get(), FALSE);
	setScale(mScale);
	mUpdateObjectImage = true;
}

void LLNetMap::createParcelImage()
{
	if (createImage(mParcelRawImagep))
		mParcelImagep = LLViewerTextureManager::getLocalTexture( mParcelRawImagep.get(), FALSE);
	mUpdateParcelImage = true;
}
// [/SL:KB]

BOOL LLNetMap::handleMouseDown( S32 x, S32 y, MASK mask )
{
	if (!(mask & MASK_SHIFT)) return FALSE;

	// Start panning
	gFocusMgr.setMouseCapture(this);

	mStartPan = mCurPan;
	mMouseDown.mX = x;
	mMouseDown.mY = y;
	return TRUE;
}

BOOL LLNetMap::handleMouseUp( S32 x, S32 y, MASK mask )
{
	if (hasMouseCapture())
	{
		if (mPanning)
		{
			// restore mouse cursor
			S32 local_x, local_y;
			local_x = mMouseDown.mX + llfloor(mCurPan.mV[VX] - mStartPan.mV[VX]);
			local_y = mMouseDown.mY + llfloor(mCurPan.mV[VY] - mStartPan.mV[VY]);
			LLRect clip_rect = getRect();
			clip_rect.stretch(-8);
			clip_rect.clipPointToRect(mMouseDown.mX, mMouseDown.mY, local_x, local_y);
			LLUI::setMousePositionLocal(this, local_x, local_y);

			// finish the pan
			mPanning = false;

			mMouseDown.set(0, 0);

			// auto centre
			mTargetPan.setZero();
		}
		gViewerWindow->showCursor();
		gFocusMgr.setMouseCapture(NULL);
		return TRUE;
	}
	return FALSE;
}

// [SL:KB] - Patch: World-MiniMap | Checked: 2012-07-08 (Catznip-3.3.0)
bool LLNetMap::OverlayToggle::handleEvent(LLPointer<LLEvent> event, const LLSD& sdParam)
{
	// Toggle the setting
	const std::string strControl = sdParam.asString();
	BOOL fCurValue = gSavedSettings.getBOOL(strControl);
	gSavedSettings.setBOOL(strControl, !fCurValue);

	// Force an overlay update
	mPtr->mUpdateParcelImage = true;
	return true;
}
// [/SL:KB]

BOOL LLNetMap::handleRightMouseDown(S32 x, S32 y, MASK mask)
{
	mClosestAgentsAtLastClick = mClosestAgentsToCursor;
	mClosestAgentAtLastRightClick = mClosestAgentToCursor;
	if (mPopupMenu)
	{
		// Singu TODO: It'd be spectacular to address multiple avatars from here.
		mPopupMenu->buildDrawLabels();
		mPopupMenu->updateParent(LLMenuGL::sMenuContainer);
		LLMenuGL::showPopup(this, mPopupMenu, x, y);
	}
	return TRUE;
}

BOOL LLNetMap::handleDoubleClick( S32 x, S32 y, MASK mask )
{
	LLVector3d pos_global = viewPosToGlobal(x, y);

	bool double_click_teleport = gSavedSettings.getBOOL("DoubleClickTeleport");
	bool double_click_show_world_map = gSavedSettings.getBOOL("DoubleClickShowWorldMap");

	bool new_target = false;
	if (double_click_teleport || double_click_show_world_map)
	{
		// If we're not tracking a beacon already, double-click will set one
		if (!LLTracker::isTracking())
		{
			LLFloaterWorldMap* world_map = gFloaterWorldMap;
			if (world_map)
			{
				world_map->trackLocation(pos_global);
				new_target = true;
			}
		}
	}

	if (double_click_teleport)
	{
		// If DoubleClickTeleport is on, double clicking the minimap will teleport there
		gAgent.teleportViaLocationLookAt(pos_global);
	}
	else if (double_click_show_world_map)
	{
		LLFloaterWorldMap::show(new_target);
	}
	return TRUE;
}

// static
bool LLNetMap::outsideSlop( S32 x, S32 y, S32 start_x, S32 start_y, S32 slop )
{
	S32 dx = x - start_x;
	S32 dy = y - start_y;

	return (dx <= -slop || slop <= dx || dy <= -slop || slop <= dy);
}

BOOL LLNetMap::handleHover( S32 x, S32 y, MASK mask )
{
	if (hasMouseCapture())
	{
		if (mPanning || outsideSlop(x, y, mMouseDown.mX, mMouseDown.mY, MOUSE_DRAG_SLOP))
		{
			if (!mPanning)
			{
				// just started panning, so hide cursor
				mPanning = true;
				gViewerWindow->hideCursor();
			}

			LLVector2 delta(static_cast<F32>(gViewerWindow->getCurrentMouseDX()),
							static_cast<F32>(gViewerWindow->getCurrentMouseDY()));

			// Set pan to value at start of drag + offset
			mCurPan += delta;
			mTargetPan = mCurPan;

			gViewerWindow->moveCursorToCenter();
		}

		// Doesn't really matter, cursor should be hidden
		gViewerWindow->setCursor( UI_CURSOR_TOOLPAN );
	}
	else
	{
		if (mask & MASK_SHIFT)
		{
			// If shift is held, change the cursor to hint that the map can be dragged
			gViewerWindow->setCursor( UI_CURSOR_TOOLPAN );
		}
		else 
		{
			gViewerWindow->setCursor( UI_CURSOR_CROSS );
		}
	}
	
	return TRUE;
}

// static
bool LLNetMap::LLScaleMap::handleEvent(LLPointer<LLEvent> event, const LLSD& userdata)
{
	LLNetMap *self = mPtr;

	S32 level = userdata.asInteger();

	switch(level)
	{
	case 0:
		self->setScale(MAP_SCALE_MIN);
		break;
	case 1:
		self->setScale(MAP_SCALE_MID);
		break;
	case 2:
		self->setScale(MAP_SCALE_MAX);
		break;
	default:
		break;
	}

	return true;
}

//moymod - minimap color shit
void markMassAgents(const LLColor4& color)
{
	std::map<LLUUID, LLVector3d>::iterator current = mClosestAgentsAtLastClick.begin();
	std::map<LLUUID, LLVector3d>::iterator end = mClosestAgentsAtLastClick.end();
	for(; current != end; ++current) LLNetMap::mm_setcolor((*current).first, color);
}

bool LLNetMap::mmsetred::handleEvent(LLPointer<LLEvent>, const LLSD&)
{
	markMassAgents(LLColor4::red); return true;
}
bool LLNetMap::mmsetgreen::handleEvent(LLPointer<LLEvent>, const LLSD&)
{
	markMassAgents(LLColor4::green); return true;
}
bool LLNetMap::mmsetblue::handleEvent(LLPointer<LLEvent>, const LLSD&)
{
	markMassAgents(LLColor4::blue); return true;
}
bool LLNetMap::mmsetyellow::handleEvent(LLPointer<LLEvent>, const LLSD&)
{
	markMassAgents(LLColor4::yellow); return true;
}
bool LLNetMap::mmsetcustom::handleEvent(LLPointer<LLEvent>, const LLSD&)
{
	markMassAgents(gSavedSettings.getColor4("MoyMiniMapCustomColor")); return true;
}
bool LLNetMap::mmsetunmark::handleEvent(LLPointer<LLEvent>, const LLSD&)
{
	std::map<LLUUID, LLVector3d>::iterator it = mClosestAgentsAtLastClick.begin();
	std::map<LLUUID, LLVector3d>::iterator end = mClosestAgentsAtLastClick.end();
	for(; it!= end; ++it) mm_MarkerColors.erase((*it).first);
	return true;
}
bool LLNetMap::mmenableunmark::handleEvent(LLPointer<LLEvent>, const LLSD& userdata)
{
	bool enabled(false);
	std::map<LLUUID, LLVector3d>::iterator it = mClosestAgentsAtLastClick.begin();
	std::map<LLUUID, LLVector3d>::iterator end = mClosestAgentsAtLastClick.end();
	for(; it != end && !enabled; ++it) enabled = mm_MarkerColors.find((*it).first) != mm_MarkerColors.end();
	mPtr->findControl(userdata["control"].asString())->setValue(enabled);
	return true;
}

bool LLNetMap::LLCenterMap::handleEvent(LLPointer<LLEvent> event, const LLSD& userdata)
{
	EMiniMapCenter center = (EMiniMapCenter)userdata.asInteger();

	if (gSavedSettings.getS32("MiniMapCenter") == center)
	{
		gSavedSettings.setS32("MiniMapCenter", MAP_CENTER_NONE);
	}
	else
	{
		gSavedSettings.setS32("MiniMapCenter", userdata.asInteger());
	}

	return true;
}

bool LLNetMap::LLCheckCenterMap::handleEvent(LLPointer<LLEvent> event, const LLSD& userdata)
{
	LLNetMap *self = mPtr;
	EMiniMapCenter center = (EMiniMapCenter)userdata["data"].asInteger();
	BOOL enabled = (gSavedSettings.getS32("MiniMapCenter") == center);

	self->findControl(userdata["control"].asString())->setValue(enabled);
	return true;
}

bool LLNetMap::LLChatRings::handleEvent(LLPointer<LLEvent> event, const LLSD& userdata)
{
	BOOL whisper_enabled = gSavedSettings.getBOOL("MiniMapWhisperRing");
	BOOL chat_enabled = gSavedSettings.getBOOL("MiniMapChatRing");
	BOOL shout_enabled = gSavedSettings.getBOOL("MiniMapShoutRing");
	BOOL all_enabled = whisper_enabled && chat_enabled && shout_enabled;

	gSavedSettings.setBOOL("MiniMapWhisperRing", !all_enabled);
	gSavedSettings.setBOOL("MiniMapChatRing", !all_enabled);
	gSavedSettings.setBOOL("MiniMapShoutRing", !all_enabled);

	return true;
}

bool LLNetMap::LLCheckChatRings::handleEvent(LLPointer<LLEvent> event, const LLSD& userdata)
{
	BOOL whisper_enabled = gSavedSettings.getBOOL("MiniMapWhisperRing");
	BOOL chat_enabled = gSavedSettings.getBOOL("MiniMapChatRing");
	BOOL shout_enabled = gSavedSettings.getBOOL("MiniMapShoutRing");
	BOOL all_enabled = whisper_enabled && chat_enabled && shout_enabled;

	LLNetMap *self = mPtr;
	self->findControl(userdata["control"].asString())->setValue(all_enabled);
	return true;
}

bool LLNetMap::LLStopTracking::handleEvent(LLPointer<LLEvent> event, const LLSD& userdata)
{
	LLTracker::stopTracking(false);
	return true;
}

bool LLNetMap::LLEnableTracking::handleEvent(LLPointer<LLEvent> event, const LLSD& userdata)
{
	LLNetMap *self = mPtr;
	self->findControl(userdata["control"].asString())->setValue(LLTracker::isTracking());
	return true;
}


bool LLNetMap::LLCamFollow::handleEvent(LLPointer<LLEvent> event, const LLSD& userdata)
{
	LLNetMap *self = mPtr;
	LLFloaterAvatarList::lookAtAvatar(self->mClosestAgentAtLastRightClick);
	return true;
}


bool LLNetMap::LLShowAgentProfile::handleEvent(LLPointer<LLEvent> event, const LLSD& userdata)
{
	LLNetMap *self = mPtr;
// [RLVa:KB] - Version: 1.23.4 | Checked: 2009-07-08 (RLVa-1.0.0e) | Modified: RLVa-0.2.0b
	if (!gRlvHandler.hasBehaviour(RLV_BHVR_SHOWNAMES))
	{
		LLAvatarActions::showProfile(self->mClosestAgentAtLastRightClick);
	}
// [/RLVa:KB]
	//LLAvatarActions::showProfile(self->mClosestAgentAtLastRightClick);
	return true;
}

bool LLNetMap::LLEnableProfile::handleEvent(LLPointer<LLEvent> event, const LLSD& userdata)
{
	LLNetMap *self = mPtr;
// [RLVa:KB] - Version: 1.23.4 | Checked: 2009-07-08 (RLVa-1.0.0e) | Modified: RLVa-0.2.0b
	self->findControl(userdata["control"].asString())->setValue(
		(self->isAgentUnderCursor()) && (!gRlvHandler.hasBehaviour(RLV_BHVR_SHOWNAMES)) );
// [/RLVa:KB]
	//self->findControl(userdata["control"].asString())->setValue(self->isAgentUnderCursor());
	return true;
}

bool LLNetMap::LLToggleControl::handleEvent(LLPointer<LLEvent> event, const LLSD& userdata)
{
	std::string control_name = userdata.asString();
	gSavedSettings.setBOOL(control_name, !gSavedSettings.getBOOL(control_name));
	return true;
}<|MERGE_RESOLUTION|>--- conflicted
+++ resolved
@@ -739,25 +739,17 @@
 		}
 		else
 		{
-<<<<<<< HEAD
 			LLColor4 c = map_frustum_rotating_color();
-=======
-			gGL.color4fv((map_frustum_rotating_color()).mV);
->>>>>>> 7578a27b
 
 			// If we don't rotate the map, we have to rotate the frustum.
 			gGL.pushMatrix();
 				gGL.translatef( ctr_x, ctr_y, 0 );
 				gGL.rotatef( atan2( LLViewerCamera::getInstance()->getAtAxis().mV[VX], LLViewerCamera::getInstance()->getAtAxis().mV[VY] ) * RAD_TO_DEG, 0.f, 0.f, -1.f);
 				gGL.begin( LLRender::TRIANGLES  );
-<<<<<<< HEAD
 					gGL.color4fv(c.mV);
-					gGL.vertex2f( 0, 0 );
+					gGL.vertex2f( 0.f, 0.f );
 					c.mV[VW] *= .1f;
 					gGL.color4fv(c.mV);
-=======
-					gGL.vertex2f( 0.f, 0.f );
->>>>>>> 7578a27b
 					gGL.vertex2f( -half_width_pixels, far_clip_pixels );
 					gGL.vertex2f(  half_width_pixels, far_clip_pixels );
 				gGL.end();
