--- conflicted
+++ resolved
@@ -314,11 +314,7 @@
 {
 	bool handleEvent(LLPointer<LLEvent> event, const LLSD& userdata)
 	{
-<<<<<<< HEAD
-		start_filepicker(FFLOAD_COLLADA, "dae");
-=======
 		start_filepicker(FFLOAD_COLLADA, "mesh");
->>>>>>> f606477a
 		return true;
 	}
 
