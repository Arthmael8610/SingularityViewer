--- conflicted
+++ resolved
@@ -1688,13 +1688,8 @@
 	LLSnapshotLivePreview* previewp = getPreviewView();
 	if (on)
 	{
-<<<<<<< HEAD
-		// stop all mouse events at fullscreen preview layer
-		sInstance->getParent()->setMouseOpaque(TRUE);
-=======
 		// Stop all mouse events at fullscreen preview layer.
 		gSnapshotFloaterView->setMouseOpaque(TRUE);
->>>>>>> 0eeea376
 
 		// can see and interact with fullscreen preview now
 		if (previewp)
@@ -1721,12 +1716,8 @@
 	}
 	else // turning off freeze frame mode
 	{
-<<<<<<< HEAD
-		sInstance->getParent()->setMouseOpaque(FALSE);
-=======
 		gSnapshotFloaterView->setMouseOpaque(FALSE);
 
->>>>>>> 0eeea376
 		if (previewp)
 		{
 			previewp->setVisible(FALSE);
