/** 
 * @file llfloatersnapshot.cpp
 * @brief Snapshot preview window, allowing saving, e-mailing, etc.
 *
 * $LicenseInfo:firstyear=2004&license=viewergpl$
 * 
 * Copyright (c) 2004-2009, Linden Research, Inc.
 * 
 * Second Life Viewer Source Code
 * The source code in this file ("Source Code") is provided by Linden Lab
 * to you under the terms of the GNU General Public License, version 2.0
 * ("GPL"), unless you have obtained a separate licensing agreement
 * ("Other License"), formally executed by you and Linden Lab.  Terms of
 * the GPL can be found in doc/GPL-license.txt in this distribution, or
 * online at http://secondlifegrid.net/programs/open_source/licensing/gplv2
 * 
 * There are special exceptions to the terms and conditions of the GPL as
 * it is applied to this Source Code. View the full text of the exception
 * in the file doc/FLOSS-exception.txt in this software distribution, or
 * online at
 * http://secondlifegrid.net/programs/open_source/licensing/flossexception
 * 
 * By copying, modifying or distributing this software, you acknowledge
 * that you have read and understood your obligations described above,
 * and agree to abide by those obligations.
 * 
 * ALL LINDEN LAB SOURCE CODE IS PROVIDED "AS IS." LINDEN LAB MAKES NO
 * WARRANTIES, EXPRESS, IMPLIED OR OTHERWISE, REGARDING ITS ACCURACY,
 * COMPLETENESS OR PERFORMANCE.
 * $/LicenseInfo$
 */

#include "llviewerprecompiledheaders.h"

#include "llfloatersnapshot.h"

#include "llfontgl.h"
#include "llsys.h"
#include "llgl.h"
#include "llrender.h"
#include "v3dmath.h"
#include "llmath.h"
#include "lldir.h"
#include "lllocalcliprect.h"
#include "llsdserialize.h"

#include "llagent.h"
#include "llagentcamera.h"
#include "llcallbacklist.h"
#include "llcriticaldamp.h"
#include "llfloaterperms.h"
#include "llui.h"
#include "llviewertexteditor.h"
#include "llfocusmgr.h"
#include "llbutton.h"
#include "llcombobox.h"
#include "lleconomy.h"
#include "llsliderctrl.h"
#include "llspinctrl.h"
#include "llviewercontrol.h"
#include "lluictrlfactory.h"
#include "llviewerstats.h"
#include "llviewercamera.h"
#include "llviewerwindow.h"
#include "llwindow.h"
#include "llviewermenufile.h"	// upload_new_resource()
#include "llresourcedata.h"
#include "llfloaterpostcard.h"
#include "llfloaterfeed.h"
#include "llcheckboxctrl.h"
#include "llradiogroup.h"
#include "lltoolfocus.h"
#include "lltoolmgr.h"
#include "llworld.h"
#include "llagentui.h"
#include "llvoavatar.h"
<<<<<<< HEAD
=======
#include "lluploaddialog.h"
>>>>>>> 11c5e1cf

#include "llgl.h"
#include "llglheaders.h"
#include "llimagejpeg.h"
#include "llimagepng.h"
#include "llimagebmp.h"
#include "llimagej2c.h"
#include "llnotificationsutil.h"
#include "llvfile.h"
#include "llvfs.h"

#include "hippogridmanager.h"

///----------------------------------------------------------------------------
/// Local function declarations, constants, enums, and typedefs
///----------------------------------------------------------------------------
S32 LLFloaterSnapshot::sUIWinHeightLong = 619 ;
S32 LLFloaterSnapshot::sUIWinHeightShort = LLFloaterSnapshot::sUIWinHeightLong - 260 ;
S32 LLFloaterSnapshot::sUIWinWidth = 219 ;
S32 const THUMBHEIGHT = 159;

LLSnapshotFloaterView* gSnapshotFloaterView = NULL;

LLFloaterSnapshot* LLFloaterSnapshot::sInstance = NULL;

const F32 AUTO_SNAPSHOT_TIME_DELAY = 1.f;

F32 SHINE_TIME = 0.5f;
F32 SHINE_WIDTH = 0.6f;
F32 SHINE_OPACITY = 0.3f;
F32 FALL_TIME = 0.6f;
S32 BORDER_WIDTH = 6;

const S32 MAX_POSTCARD_DATASIZE = 1024 * 1024; // one megabyte
const S32 MAX_TEXTURE_SIZE = 512 ; //max upload texture size 512 * 512

///----------------------------------------------------------------------------
/// Class LLSnapshotLivePreview 
///----------------------------------------------------------------------------
class LLSnapshotLivePreview : public LLView
{
public:
	enum ESnapshotType
	{
		SNAPSHOT_FEED,
		SNAPSHOT_POSTCARD,
		SNAPSHOT_TEXTURE,
		SNAPSHOT_LOCAL
	};

	enum EAspectSizeProblem
	{
		ASPECTSIZE_OK,
		CANNOT_CROP_HORIZONTALLY,
		CANNOT_CROP_VERTICALLY,
		SIZE_TOO_LARGE,
		CANNOT_RESIZE,
		DELAYED,
		NO_RAW_IMAGE,
		ENCODING_FAILED
	};

	U32 typeToMask(ESnapshotType type) const { return 1 << type; }
	void addUsedBy(ESnapshotType type) { mUsedBy |= typeToMask(type); }
	void delUsedBy(ESnapshotType type) { mUsedBy &= ~typeToMask(type); }
	bool isUsedBy(ESnapshotType type) const { return (mUsedBy & typeToMask(type)) != 0; }
	bool isUsed(void) const { return mUsedBy; }
	void addManualOverride(ESnapshotType type) { mManualSizeOverride |= typeToMask(type); }
	bool isOverriddenBy(ESnapshotType type) const { return (mManualSizeOverride & typeToMask(type)) != 0; }

	LLSnapshotLivePreview(const LLRect& rect);
	~LLSnapshotLivePreview();

	/*virtual*/ void draw();
	/*virtual*/ void reshape(S32 width, S32 height, BOOL called_from_parent);
	
	void setSize(S32 w, S32 h);
	void getSize(S32& w, S32& h) const;
	void setAspect(F32 a);
	F32 getAspect() const;
	void getRawSize(S32& w, S32& h) const;
	S32 getDataSize() const { return mFormattedDataSize; }
	void setMaxImageSize(S32 size) ;
	S32  getMaxImageSize() {return mMaxImageSize ;}
	
	ESnapshotType getSnapshotType() const { return mSnapshotType; }
	LLFloaterSnapshot::ESnapshotFormat getSnapshotFormat() const { return mSnapshotFormat; }
	BOOL getRawSnapshotUpToDate() const;
	BOOL getSnapshotUpToDate() const;
	BOOL isSnapshotActive() { return mSnapshotActive; }
	LLViewerTexture* getThumbnailImage() const { return mThumbnailImage ; }
	S32  getThumbnailWidth() const { return mThumbnailWidth ; }
	S32  getThumbnailHeight() const { return mThumbnailHeight ; }
	BOOL getThumbnailLock() const { return mThumbnailUpdateLock ; }
	BOOL getThumbnailUpToDate() const { return mThumbnailUpToDate ;}
	bool getShowFreezeFrameSnapshot() const { return mShowFreezeFrameSnapshot; }
	LLViewerTexture* getCurrentImage();
	char const* aspectComboName() const;
	
	void setSnapshotType(ESnapshotType type) { mSnapshotType = type; }
	void setSnapshotFormat(LLFloaterSnapshot::ESnapshotFormat type) { mSnapshotFormat = type; }
	void setSnapshotQuality(S32 quality);
	void setSnapshotBufferType(LLFloaterSnapshot* floater, LLViewerWindow::ESnapshotType type);
	void showFreezeFrameSnapshot(bool show);
	void updateSnapshot(BOOL new_snapshot, BOOL new_thumbnail = FALSE, F32 delay = 0.f);
	LLFloaterFeed* getCaptionAndSaveFeed();
	LLFloaterPostcard* savePostcard();
	void saveTexture();
	static void saveTextureDone(LLUUID const& asset_id, void* user_data, S32 status,  LLExtStat ext_status);
<<<<<<< HEAD
=======
	static void saveTextureDone2(bool success, void* user_data);
>>>>>>> 11c5e1cf
	void saveLocal();
	void saveStart(int index);
	void saveDone(ESnapshotType type, bool success, int index);
	void close(LLFloaterSnapshot* view);
	void doCloseAfterSave();

	BOOL setThumbnailImageSize();
	void generateThumbnailImage();
	EAspectSizeProblem getAspectSizeProblem(S32& width_out, S32& height_out, bool& crop_vertically_out, S32& crop_offset_out);
	EAspectSizeProblem generateFormattedAndFullscreenPreview(bool delayed_formatted = false);
	void drawPreviewRect(S32 offset_x, S32 offset_y) ;

	// Returns TRUE when snapshot generated, FALSE otherwise.
	static BOOL onIdle(LLSnapshotLivePreview* previewp);

private:
	LLColor4					mColor;

	LLPointer<LLViewerTexture>	mFullScreenPreviewTexture;	// Used to represent the scene when the frame is frozen.
	LLRect						mFullScreenImageRect;		// The portion of the screen that is captured (the window size minus any cropping).
	S32							mWidth;						// The target image width.
	S32							mHeight;					// The target image height.
	BOOL						mFullScreenPreviewTextureNeedsScaling;	// True when the actual data in mFullScreenPreviewTexture is smaller than its size.

	// Temporary data for the fall animation (same as the above).
	LLPointer<LLViewerTexture>	mFallFullScreenPreviewTexture;
	LLRect						mFallFullScreenImageRect;
	S32							mFallWidth;
	S32							mFallHeight;
	BOOL						mFallFullScreenPreviewTextureNeedsScaling;

	S32                         mMaxImageSize;
	F32							mAspectRatio;
	
	// Thumbnail image.
	LLPointer<LLViewerTexture>	mThumbnailImage ;
	LLRect                      mThumbnailPreviewRect ;
	S32                         mThumbnailWidth ;
	S32                         mThumbnailHeight ;
	BOOL                        mThumbnailUpdateLock ;
	BOOL                        mThumbnailUpToDate ;

	// The last raw snapshot image.
	LLPointer<LLImageRaw>		mRawSnapshot;
	S32							mRawSnapshotWidth;
	S32							mRawSnapshotHeight;
	F32							mRawSnapshotAspectRatio;
	BOOL						mRawSnapshotRenderUI;
	BOOL						mRawSnapshotRenderHUD;
	LLViewerWindow::ESnapshotType mRawSnapshotBufferType;

	LLPointer<LLImageFormatted>	mFormattedImage;
	S32							mFormattedWidth;
	S32							mFormattedHeight;
	S32							mFormattedRawWidth;
	S32							mFormattedRawHeight;
	S32							mFormattedCropOffset;
	bool						mFormattedCropVertically;
	LLFloaterSnapshot::ESnapshotFormat	mFormattedSnapshotFormat;
	S32							mFormattedSnapshotQuality;
	bool						mFormattedUpToDate;

	LLFrameTimer				mSnapshotDelayTimer;
	U32							mUsedBy;
	U32							mManualSizeOverride;
	S32							mShineCountdown;
	LLFrameTimer				mShineAnimTimer;
	F32							mFlashAlpha;
	BOOL						mNeedsFlash;
	LLVector3d					mPosTakenGlobal;
	S32							mSnapshotQuality;
	S32							mFormattedDataSize;
	ESnapshotType				mSnapshotType;
	LLFloaterSnapshot::ESnapshotFormat	mSnapshotFormat;
	BOOL						mShowFreezeFrameSnapshot;
	LLFrameTimer				mFallAnimTimer;
	LLVector3					mCameraPos;
	LLQuaternion				mCameraRot;
	BOOL						mSnapshotActive;
	LLViewerWindow::ESnapshotType mSnapshotBufferType;

	int							mOutstandingCallbacks;
	int							mSaveFailures;
	LLFloaterSnapshot*			mCloseCalled;
	static int					sSnapshotIndex;

public:
	static std::set<LLSnapshotLivePreview*> sList;
	LLFrameTimer				mFormattedDelayTimer;
};

///----------------------------------------------------------------------------
/// Class LLFloaterSnapshot::Impl
///----------------------------------------------------------------------------
class LLFloaterSnapshot::Impl
{
public:
	Impl()
	:	mAvatarPauseHandles(),
		mLastToolset(NULL)
	{
	}
	~Impl()
	{
		//unpause avatars
		mAvatarPauseHandles.clear();
		mQualityMouseUpConnection.disconnect();
	}
	static void onClickKeep(void* data);
	static void onCommitSave(LLUICtrl* ctrl, void* data);
	static void onClickNewSnapshot(void* data);
	static void onClickFreezeTime(void* data);
	static void onClickAutoSnap(LLUICtrl *ctrl, void* data);
	static void onClickTemporaryImage(LLUICtrl *ctrl, void* data);
	//static void onClickAdvanceSnap(LLUICtrl *ctrl, void* data);
	static void onClickLess(void* data) ;
	static void onClickMore(void* data) ;
	static void onClickUICheck(LLUICtrl *ctrl, void* data);
	static void onClickHUDCheck(LLUICtrl *ctrl, void* data);
	static void onClickKeepOpenCheck(LLUICtrl *ctrl, void* data);
	static void onCommitQuality(LLUICtrl* ctrl, void* data);
	static void onCommitFeedResolution(LLUICtrl* ctrl, void* data);
	static void onCommitPostcardResolution(LLUICtrl* ctrl, void* data);
	static void onCommitTextureResolution(LLUICtrl* ctrl, void* data);
	static void onCommitLocalResolution(LLUICtrl* ctrl, void* data);
	static void onCommitFeedAspect(LLUICtrl* ctrl, void* data);
	static void onCommitPostcardAspect(LLUICtrl* ctrl, void* data);
	static void onCommitTextureAspect(LLUICtrl* ctrl, void* data);
	static void onCommitLocalAspect(LLUICtrl* ctrl, void* data);
	static void updateResolution(LLUICtrl* ctrl, void* data, bool update_controls = true);
	static void updateAspect(LLUICtrl* ctrl, void* data, bool update_controls = true);
	static void onCommitFreezeTime(LLUICtrl* ctrl, void* data);
	static void onCommitLayerTypes(LLUICtrl* ctrl, void*data);
	static void onCommitSnapshotType(LLUICtrl* ctrl, void* data);
	static void onCommitSnapshotFormat(LLUICtrl* ctrl, void* data);
	static void onCommitCustomResolution(LLUICtrl *ctrl, void* data);
	static void onCommitCustomAspect(LLUICtrl *ctrl, void* data);
	static void onQualityMouseUp(void* data);

	static LLSnapshotLivePreview* getPreviewView(void);
	static void setResolution(LLFloaterSnapshot* floater, const std::string& comboname, bool visible, bool update_controls = true);
	static void setAspect(LLFloaterSnapshot* floater, const std::string& comboname, bool update_controls = true);
	static void updateControls(LLFloaterSnapshot* floater, bool delayed_formatted = false);
	static void resetFeedAndPostcardAspect(LLFloaterSnapshot* floater);
	static void updateLayout(LLFloaterSnapshot* floater);
	static void freezeTime(bool on);

	static LLHandle<LLView> sPreviewHandle;
	
private:
	static LLSnapshotLivePreview::ESnapshotType getTypeIndex(LLFloaterSnapshot* floater);
	static ESnapshotFormat getFormatIndex(LLFloaterSnapshot* floater);
	static void comboSetCustom(LLFloaterSnapshot *floater, const std::string& comboname);
	static void checkAutoSnapshot(LLSnapshotLivePreview* floater, BOOL update_thumbnail = FALSE);

public:
	std::vector<LLAnimPauseRequest> mAvatarPauseHandles;

	LLToolset*	mLastToolset;
	boost::signals2::connection mQualityMouseUpConnection;
};

//----------------------------------------------------------------------------
// LLSnapshotLivePreview

//static
int LLSnapshotLivePreview::sSnapshotIndex;

void LLSnapshotLivePreview::setSnapshotBufferType(LLFloaterSnapshot* floater, LLViewerWindow::ESnapshotType type)
{
	mSnapshotBufferType = type;
	switch(type)
	{
	  case LLViewerWindow::SNAPSHOT_TYPE_COLOR:
		floater->childSetValue("layer_types", "colors");
		break;
	  case LLViewerWindow::SNAPSHOT_TYPE_DEPTH:
		floater->childSetValue("layer_types", "depth");
		break;
	}
}

BOOL LLSnapshotLivePreview::getRawSnapshotUpToDate() const
{
	return mRawSnapshotRenderUI == gSavedSettings.getBOOL("RenderUIInSnapshot") &&
		mRawSnapshotRenderHUD == gSavedSettings.getBOOL("RenderHUDInSnapshot") &&
		mRawSnapshotBufferType == mSnapshotBufferType;
}

BOOL LLSnapshotLivePreview::getSnapshotUpToDate() const
{
	return mFormattedUpToDate && getRawSnapshotUpToDate();
}

std::set<LLSnapshotLivePreview*> LLSnapshotLivePreview::sList;

LLSnapshotLivePreview::LLSnapshotLivePreview (const LLRect& rect) : 
	LLView(std::string("snapshot_live_preview"), rect, FALSE), 
	mColor(1.f, 0.f, 0.f, 0.5f), 
	mRawSnapshot(NULL),
	mRawSnapshotWidth(0),
<<<<<<< HEAD
	mRawSnapshotHeight(0),
=======
	mRawSnapshotHeight(1),
>>>>>>> 11c5e1cf
	mRawSnapshotAspectRatio(1.0),
	mRawSnapshotRenderUI(FALSE),
	mRawSnapshotRenderHUD(FALSE),
	mRawSnapshotBufferType(LLViewerWindow::SNAPSHOT_TYPE_COLOR),
	mThumbnailImage(NULL) ,
	mThumbnailWidth(0),
	mThumbnailHeight(0),
	mFormattedImage(NULL),
	mFormattedUpToDate(false),
	mUsedBy(0),
	mManualSizeOverride(0),
	mShineCountdown(0),
	mFlashAlpha(0.f),
	mNeedsFlash(TRUE),
	mSnapshotQuality(gSavedSettings.getS32("SnapshotQuality")),
	mFormattedDataSize(0),
	mSnapshotType(SNAPSHOT_FEED),
	mSnapshotFormat(LLFloaterSnapshot::ESnapshotFormat(gSavedSettings.getS32("SnapshotFormat"))),
	mShowFreezeFrameSnapshot(FALSE),
	mCameraPos(LLViewerCamera::getInstance()->getOrigin()),
	mCameraRot(LLViewerCamera::getInstance()->getQuaternion()),
	mSnapshotActive(FALSE),
	mSnapshotBufferType(LLViewerWindow::SNAPSHOT_TYPE_COLOR),
	mCloseCalled(NULL)
{
<<<<<<< HEAD
	DoutEntering(dc::notice, "LLSnapshotLivePreview() [" << (void*)this << "]");
=======
	DoutEntering(dc::snapshot, "LLSnapshotLivePreview() [" << (void*)this << "]");
>>>>>>> 11c5e1cf
	setSnapshotQuality(gSavedSettings.getS32("SnapshotQuality"));
	mSnapshotDelayTimer.start();
	sList.insert(this);
	setFollowsAll();
	mWidth = gViewerWindow->getWindowDisplayWidth();
	mHeight = gViewerWindow->getWindowDisplayHeight();
	mAspectRatio = (F32)mWidth / mHeight;
	mFallWidth = mWidth;
	mFallHeight = mHeight;
	mFullScreenPreviewTextureNeedsScaling = FALSE;
	mFallFullScreenPreviewTextureNeedsScaling = FALSE;

	mMaxImageSize = MAX_SNAPSHOT_IMAGE_SIZE ;
	mThumbnailUpdateLock = FALSE ;
	mThumbnailUpToDate   = FALSE ;
	updateSnapshot(TRUE,TRUE); //To initialize mImageRect to correct values
}

LLSnapshotLivePreview::~LLSnapshotLivePreview()
{
<<<<<<< HEAD
	DoutEntering(dc::notice, "~LLSnapshotLivePreview() [" << (void*)this << "]");
=======
	DoutEntering(dc::snapshot, "~LLSnapshotLivePreview() [" << (void*)this << "]");
>>>>>>> 11c5e1cf
	sList.erase(this);
	// Stop callbacks from using this object.
	++sSnapshotIndex;
}

void LLSnapshotLivePreview::setMaxImageSize(S32 size) 
{
	if(size < MAX_SNAPSHOT_IMAGE_SIZE)
	{
		mMaxImageSize = size;
	}
	else
	{
		mMaxImageSize = MAX_SNAPSHOT_IMAGE_SIZE ;
	}
}

LLViewerTexture* LLSnapshotLivePreview::getCurrentImage()
{
	return mFullScreenPreviewTexture;
}

void LLSnapshotLivePreview::showFreezeFrameSnapshot(bool show)
{
<<<<<<< HEAD
	DoutEntering(dc::notice, "LLSnapshotLivePreview::showFreezeFrameSnapshot(" << show << ")");
=======
	DoutEntering(dc::snapshot, "LLSnapshotLivePreview::showFreezeFrameSnapshot(" << show << ")");
>>>>>>> 11c5e1cf
	// If we stop to show the fullscreen "freeze frame" snapshot, play the "fall away" animation.
	if (mShowFreezeFrameSnapshot && !show)
	{
		mFallFullScreenPreviewTexture = mFullScreenPreviewTexture;
		mFallFullScreenPreviewTextureNeedsScaling = mFullScreenPreviewTextureNeedsScaling;
		mFallFullScreenImageRect = mFullScreenImageRect;
		mFallWidth = mFormattedWidth;
		mFallHeight = mFormattedHeight;
		mFallAnimTimer.start();		
	}
	mShowFreezeFrameSnapshot = show;
}

void LLSnapshotLivePreview::updateSnapshot(BOOL new_snapshot, BOOL new_thumbnail, F32 delay) 
{
<<<<<<< HEAD
	DoutEntering(dc::notice, "LLSnapshotLivePreview::updateSnapshot(" << new_snapshot << ", " << new_thumbnail << ", " << delay << ")");
=======
	DoutEntering(dc::snapshot, "LLSnapshotLivePreview::updateSnapshot(" << new_snapshot << ", " << new_thumbnail << ", " << delay << ")");
>>>>>>> 11c5e1cf

	LLRect& rect = mFullScreenImageRect;
	rect.set(0, getRect().getHeight(), getRect().getWidth(), 0);

	S32 window_width = gViewerWindow->getWindowWidthRaw() ;
	S32 window_height = gViewerWindow->getWindowHeightRaw() ;
	F32 window_aspect_ratio = ((F32)window_width) / ((F32)window_height);

	if (mAspectRatio > window_aspect_ratio)
	{
		// trim off top and bottom
		S32 height_diff = llround(getRect().getHeight() - (F32)getRect().getWidth() / mAspectRatio);
		S32 half_height_diff = llround((getRect().getHeight() - (F32)getRect().getWidth() / mAspectRatio) * 0.5);
		rect.mBottom += half_height_diff;
		rect.mTop -= height_diff - half_height_diff;
	}
	else if (mAspectRatio < window_aspect_ratio)
	{
		// trim off left and right
		S32 width_diff = llround(getRect().getWidth() - (F32)getRect().getHeight() * mAspectRatio);
		S32 half_width_diff = llround((getRect().getWidth() - (F32)getRect().getHeight() * mAspectRatio) * 0.5f);
		rect.mLeft += half_width_diff;
		rect.mRight -= width_diff - half_width_diff;
	}

	mShineAnimTimer.stop();
	if (new_snapshot)
	{
		mSnapshotDelayTimer.start(delay);
	}
	if(new_thumbnail)
	{
		mThumbnailUpToDate = FALSE ;
	}
	setThumbnailImageSize();
}

void LLSnapshotLivePreview::setSnapshotQuality(S32 quality)
{
	llclamp(quality, 0, 100);
	if (quality != mSnapshotQuality)
	{
		mSnapshotQuality = quality;
		gSavedSettings.setS32("SnapshotQuality", quality);
	}
}

void LLSnapshotLivePreview::drawPreviewRect(S32 offset_x, S32 offset_y)
{
	// Draw two alpha rectangles to cover areas outside of the snapshot image.
	LLColor4 alpha_color(0.5f, 0.5f, 0.5f, 0.8f);
	if (mThumbnailWidth > mThumbnailPreviewRect.getWidth())
	{
		gl_rect_2d(                      offset_x,                        offset_y,
				   mThumbnailPreviewRect.mLeft  + offset_x, mThumbnailHeight     + offset_y,
				   alpha_color, TRUE);
		gl_rect_2d(mThumbnailPreviewRect.mRight + offset_x,                        offset_y,
				   mThumbnailWidth     + offset_x, mThumbnailHeight     + offset_y,
				   alpha_color, TRUE);
	}
	if (mThumbnailHeight > mThumbnailPreviewRect.getHeight())
	{
		gl_rect_2d(                      offset_x,                        offset_y,
				   mThumbnailWidth     + offset_x, mThumbnailPreviewRect.mBottom + offset_y,
				   alpha_color, TRUE);
		gl_rect_2d(                      offset_x, mThumbnailPreviewRect.mTop    + offset_y,
				   mThumbnailWidth     + offset_x, mThumbnailHeight     + offset_y,
				   alpha_color, TRUE);
	}
	// Draw border around captured part.
	F32 line_width; 
	glGetFloatv(GL_LINE_WIDTH, &line_width);
	glLineWidth(2.0f * line_width);
	gl_rect_2d( mThumbnailPreviewRect.mLeft  + offset_x, mThumbnailPreviewRect.mTop    + offset_y,
				mThumbnailPreviewRect.mRight + offset_x, mThumbnailPreviewRect.mBottom + offset_y,
				LLColor4::black, FALSE);
	glLineWidth(line_width);
}

//called when the frame is frozen.
void LLSnapshotLivePreview::draw()
{
	if (mFullScreenPreviewTexture.notNull() &&
	    mShowFreezeFrameSnapshot)
	{
		LLColor4 bg_color(0.f, 0.f, 0.3f, 0.4f);
		gl_rect_2d(getRect(), bg_color);
		LLRect const& rect = mFullScreenImageRect;
		LLRect shadow_rect = mFullScreenImageRect;
		shadow_rect.stretch(BORDER_WIDTH);
		gl_drop_shadow(shadow_rect.mLeft, shadow_rect.mTop, shadow_rect.mRight, shadow_rect.mBottom, LLColor4(0.f, 0.f, 0.f, mNeedsFlash ? 0.f :0.5f), 10);

		LLColor4 image_color(1.f, 1.f, 1.f, 1.f);
		gGL.color4fv(image_color.mV);
		gGL.getTexUnit(0)->bind(mFullScreenPreviewTexture);
		// calculate UV scale
		F32 uv_width = mFullScreenPreviewTextureNeedsScaling ? llmin((F32)mFormattedWidth / (F32)mFullScreenPreviewTexture->getWidth(), 1.f) : 1.f;
		F32 uv_height = mFullScreenPreviewTextureNeedsScaling ? llmin((F32)mFormattedHeight / (F32)mFullScreenPreviewTexture->getHeight(), 1.f) : 1.f;
		gGL.pushMatrix();
		{
			gGL.translatef((F32)rect.mLeft, (F32)rect.mBottom, 0.f);
			gGL.begin(LLRender::QUADS);
			{
				gGL.texCoord2f(uv_width, uv_height);
				gGL.vertex2i(rect.getWidth(), rect.getHeight() );

				gGL.texCoord2f(0.f, uv_height);
				gGL.vertex2i(0, rect.getHeight() );

				gGL.texCoord2f(0.f, 0.f);
				gGL.vertex2i(0, 0);

				gGL.texCoord2f(uv_width, 0.f);
				gGL.vertex2i(rect.getWidth(), 0);
			}
			gGL.end();
		}
		gGL.popMatrix();

		gGL.color4f(1.f, 1.f, 1.f, mFlashAlpha);
		gl_rect_2d(getRect());
		if (mNeedsFlash)
		{
			if (mFlashAlpha < 1.f)
			{
				mFlashAlpha = lerp(mFlashAlpha, 1.f, LLCriticalDamp::getInterpolant(0.02f));
			}
			else
			{
				mNeedsFlash = FALSE;
			}
		}
		else
		{
			mFlashAlpha = lerp(mFlashAlpha, 0.f, LLCriticalDamp::getInterpolant(0.15f));
		}

		if (mShineCountdown > 0)
		{
			mShineCountdown--;
			if (mShineCountdown == 0)
			{
				mShineAnimTimer.start();
			}
		}
		else if (mShineAnimTimer.getStarted())
		{
			//LLDebugVarMessageBox::show("Shine time", &SHINE_TIME, 10.f, 0.1f);
			//LLDebugVarMessageBox::show("Shine width", &SHINE_WIDTH, 2.f, 0.05f);
			//LLDebugVarMessageBox::show("Shine opacity", &SHINE_OPACITY, 1.f, 0.05f);

			F32 shine_interp = llmin(1.f, mShineAnimTimer.getElapsedTimeF32() / SHINE_TIME);
			
			// draw "shine" effect
			LLLocalClipRect clip(getLocalRect());
			{
				// draw diagonal stripe with gradient that passes over screen
				S32 x1 = gViewerWindow->getWindowWidthScaled() * llround((clamp_rescale(shine_interp, 0.f, 1.f, -1.f - SHINE_WIDTH, 1.f)));
				S32 x2 = x1 + llround(gViewerWindow->getWindowWidthScaled() * SHINE_WIDTH);
				S32 x3 = x2 + llround(gViewerWindow->getWindowWidthScaled() * SHINE_WIDTH);
				S32 y1 = 0;
				S32 y2 = gViewerWindow->getWindowHeightScaled();

				gGL.getTexUnit(0)->unbind(LLTexUnit::TT_TEXTURE);
				gGL.begin(LLRender::QUADS);
				{
					gGL.color4f(1.f, 1.f, 1.f, 0.f);
					gGL.vertex2i(x1, y1);
					gGL.vertex2i(x1 + gViewerWindow->getWindowWidthScaled(), y2);
					gGL.color4f(1.f, 1.f, 1.f, SHINE_OPACITY);
					gGL.vertex2i(x2 + gViewerWindow->getWindowWidthScaled(), y2);
					gGL.vertex2i(x2, y1);

					gGL.color4f(1.f, 1.f, 1.f, SHINE_OPACITY);
					gGL.vertex2i(x2, y1);
					gGL.vertex2i(x2 + gViewerWindow->getWindowWidthScaled(), y2);
					gGL.color4f(1.f, 1.f, 1.f, 0.f);
					gGL.vertex2i(x3 + gViewerWindow->getWindowWidthScaled(), y2);
					gGL.vertex2i(x3, y1);
				}
				gGL.end();
			}

			// if we're at the end of the animation, stop
			if (shine_interp >= 1.f)
			{
				mShineAnimTimer.stop();
			}
		}
	}

	// draw framing rectangle
	{
		gGL.getTexUnit(0)->unbind(LLTexUnit::TT_TEXTURE);
		gGL.color4f(1.f, 1.f, 1.f, 1.f);
		LLRect outline_rect = mFullScreenImageRect;
		gGL.begin(LLRender::QUADS);
		{
			gGL.vertex2i(outline_rect.mLeft - BORDER_WIDTH, outline_rect.mTop + BORDER_WIDTH);
			gGL.vertex2i(outline_rect.mRight + BORDER_WIDTH, outline_rect.mTop + BORDER_WIDTH);
			gGL.vertex2i(outline_rect.mRight, outline_rect.mTop);
			gGL.vertex2i(outline_rect.mLeft, outline_rect.mTop);

			gGL.vertex2i(outline_rect.mLeft, outline_rect.mBottom);
			gGL.vertex2i(outline_rect.mRight, outline_rect.mBottom);
			gGL.vertex2i(outline_rect.mRight + BORDER_WIDTH, outline_rect.mBottom - BORDER_WIDTH);
			gGL.vertex2i(outline_rect.mLeft - BORDER_WIDTH, outline_rect.mBottom - BORDER_WIDTH);

			gGL.vertex2i(outline_rect.mLeft, outline_rect.mTop);
			gGL.vertex2i(outline_rect.mLeft, outline_rect.mBottom);
			gGL.vertex2i(outline_rect.mLeft - BORDER_WIDTH, outline_rect.mBottom - BORDER_WIDTH);
			gGL.vertex2i(outline_rect.mLeft - BORDER_WIDTH, outline_rect.mTop + BORDER_WIDTH);

			gGL.vertex2i(outline_rect.mRight, outline_rect.mBottom);
			gGL.vertex2i(outline_rect.mRight, outline_rect.mTop);
			gGL.vertex2i(outline_rect.mRight + BORDER_WIDTH, outline_rect.mTop + BORDER_WIDTH);
			gGL.vertex2i(outline_rect.mRight + BORDER_WIDTH, outline_rect.mBottom - BORDER_WIDTH);
		}
		gGL.end();
	}

	// draw old image dropping away
	if (mFallAnimTimer.getStarted())
	{
		if (mFallFullScreenPreviewTexture.notNull() && mFallAnimTimer.getElapsedTimeF32() < FALL_TIME)
		{
			F32 fall_interp = mFallAnimTimer.getElapsedTimeF32() / FALL_TIME;
			F32 alpha = clamp_rescale(fall_interp, 0.f, 1.f, 0.8f, 0.4f);
			LLColor4 image_color(1.f, 1.f, 1.f, alpha);
			gGL.color4fv(image_color.mV);
			gGL.getTexUnit(0)->bind(mFallFullScreenPreviewTexture);
			// calculate UV scale
			F32 uv_width = mFallFullScreenPreviewTextureNeedsScaling ? llmin((F32)mFallWidth / (F32)mFallFullScreenPreviewTexture->getWidth(), 1.f) : 1.f;
			F32 uv_height = mFallFullScreenPreviewTextureNeedsScaling ? llmin((F32)mFallHeight / (F32)mFallFullScreenPreviewTexture->getHeight(), 1.f) : 1.f;
			gGL.pushMatrix();
			{
				LLRect const& rect = mFallFullScreenImageRect;
				gGL.translatef((F32)rect.mLeft, (F32)rect.mBottom - llround(getRect().getHeight() * 2.f * (fall_interp * fall_interp)), 0.f);
				gGL.rotatef(-45.f * fall_interp, 0.f, 0.f, 1.f);
				gGL.begin(LLRender::QUADS);
				{
					gGL.texCoord2f(uv_width, uv_height);
					gGL.vertex2i(rect.getWidth(), rect.getHeight() );

					gGL.texCoord2f(0.f, uv_height);
					gGL.vertex2i(0, rect.getHeight() );

					gGL.texCoord2f(0.f, 0.f);
					gGL.vertex2i(0, 0);

					gGL.texCoord2f(uv_width, 0.f);
					gGL.vertex2i(rect.getWidth(), 0);
				}
				gGL.end();
			}
			gGL.popMatrix();
		}
	}
}

/*virtual*/ 
void LLSnapshotLivePreview::reshape(S32 width, S32 height, BOOL called_from_parent)
{
	LLRect old_rect = getRect();
	LLView::reshape(width, height, called_from_parent);
	if (old_rect.getWidth() != width || old_rect.getHeight() != height)
	{
		updateSnapshot(FALSE, TRUE);
	}
}

BOOL LLSnapshotLivePreview::setThumbnailImageSize()
{
	if(mWidth < 10 || mHeight < 10)
	{
		return FALSE ;
	}
	S32 window_width = gViewerWindow->getWindowWidthRaw() ;
	S32 window_height = gViewerWindow->getWindowHeightRaw() ;

	F32 window_aspect_ratio = ((F32)window_width) / ((F32)window_height);

	// UI size for thumbnail
	S32 max_width =  THUMBHEIGHT * 4 / 3; // == LLFloaterSnapshot::getUIWinWidth() - 7;
	S32 max_height = THUMBHEIGHT;

	if (window_aspect_ratio > (F32)max_width / max_height)
	{
		// image too wide, shrink to width
		mThumbnailWidth = max_width;
		mThumbnailHeight = llround((F32)max_width / window_aspect_ratio);
	}
	else
	{
		// image too tall, shrink to height
		mThumbnailHeight = max_height;
		mThumbnailWidth = llround((F32)max_height * window_aspect_ratio);
	}
	
	if(mThumbnailWidth > window_width || mThumbnailHeight > window_height)
	{
		return FALSE ;//if the window is too small, ignore thumbnail updating.
	}

	S32 left = 0 , top = mThumbnailHeight, right = mThumbnailWidth, bottom = 0 ;
	F32 ratio = mAspectRatio * window_height / window_width;
	if(ratio > 1.f)
	{
		top = llround(top / ratio);
	}
	else
	{
		right = llround(right * ratio);
	}			
	left = (mThumbnailWidth - right + 1) / 2;
	bottom = (mThumbnailHeight - top + 1) / 2;
	top += bottom ;
	right += left ;
	mThumbnailPreviewRect.set(left - 1, top + 1, right + 1, bottom - 1) ;

	return TRUE ;
}

void LLSnapshotLivePreview::generateThumbnailImage(void)
{	
	if(mThumbnailUpdateLock) //in the process of updating
	{
		return ;
	}
	if(mThumbnailUpToDate)	//already updated
	{
		return ;
	}
	if(mWidth < 10 || mHeight < 10)
	{
		return ;
	}

	////lock updating
	mThumbnailUpdateLock = TRUE ;

	if(!setThumbnailImageSize())
	{
		mThumbnailUpdateLock = FALSE ;
		mThumbnailUpToDate = TRUE ;
		return ;
	}

<<<<<<< HEAD
	Dout(dc::notice, "LLSnapshotLivePreview::generateThumbnailImage: Actually making a new thumbnail!");
=======
	Dout(dc::snapshot, "LLSnapshotLivePreview::generateThumbnailImage: Actually making a new thumbnail!");
>>>>>>> 11c5e1cf

	mThumbnailImage = NULL;

	S32 w , h ;
	// Set w, h to the nearest power of two that is larger or equal to mThumbnailWidth, mThumbnailHeight (but never more than 1024).
	w = get_lower_power_two(mThumbnailWidth - 1, 512) * 2 ;		// -1 so that w becomes mThumbnailWidth if it is a power of 2, instead of 2 * mThumbnailWidth.
	h = get_lower_power_two(mThumbnailHeight - 1, 512) * 2 ;

	LLPointer<LLImageRaw> raw = new LLImageRaw ;
	if(!gViewerWindow->thumbnailSnapshot(raw,
							w, h,
							gSavedSettings.getBOOL("RenderUIInSnapshot"),
							FALSE,
							mSnapshotBufferType) )								
	{
		raw = NULL ;
	}

	if(raw)
	{
		mThumbnailImage = LLViewerTextureManager::getLocalTexture(raw.get(), FALSE); 		
		mThumbnailUpToDate = TRUE ;
<<<<<<< HEAD
		Dout(dc::notice, "thumbnailSnapshot(" << w << ", " << h << ", ...) returns " << raw->getWidth() << ", " << raw->getHeight());
=======
		Dout(dc::snapshot, "thumbnailSnapshot(" << w << ", " << h << ", ...) returns " << raw->getWidth() << ", " << raw->getHeight());
>>>>>>> 11c5e1cf
	}

	//unlock updating
	mThumbnailUpdateLock = FALSE ;		
}


// Called often. Checks whether it's time to grab a new snapshot and if so, does it.
// Returns TRUE if new snapshot generated, FALSE otherwise.
//static 
BOOL LLSnapshotLivePreview::onIdle(LLSnapshotLivePreview* previewp)
{
	LLVector3 new_camera_pos = LLViewerCamera::getInstance()->getOrigin();
	LLQuaternion new_camera_rot = LLViewerCamera::getInstance()->getQuaternion();
	static const LLCachedControl<bool> freeze_time("FreezeTime",false);
	if (freeze_time && 
		(new_camera_pos != previewp->mCameraPos || dot(new_camera_rot, previewp->mCameraRot) < 0.995f))
	{
		previewp->mCameraPos = new_camera_pos;
		previewp->mCameraRot = new_camera_rot;
		previewp->showFreezeFrameSnapshot(false);
		// request a new snapshot whenever the camera moves, with a time delay
		BOOL autosnap = gSavedSettings.getBOOL("AutoSnapshot");
		previewp->updateSnapshot(
			autosnap, // whether a new snapshot is needed or merely invalidate the existing one
			FALSE, // or if 1st arg is false, whether to produce a new thumbnail image.
			autosnap ? AUTO_SNAPSHOT_TIME_DELAY : 0.f); // shutter delay if 1st arg is true.
	}

	// See if it's time yet to snap the shot and bomb out otherwise.
	previewp->mSnapshotActive = 
		(previewp->mSnapshotDelayTimer.getStarted() && previewp->mSnapshotDelayTimer.hasExpired())
		&& !LLToolCamera::getInstance()->hasMouseCapture(); // don't take snapshots while ALT-zoom active
	if (!previewp->mSnapshotActive)
	{
		if (previewp->mFormattedDelayTimer.getStarted() && previewp->mFormattedDelayTimer.hasExpired())
		{
			previewp->mFormattedDelayTimer.stop();
			LLFloaterSnapshot::updateControls();
		}
		return FALSE;
	}

	// Time to produce a snapshot.

	// Reset Feed and Postcard Aspect to Default.
	LLFloaterSnapshot::resetFeedAndPostcardAspect();

	if (!previewp->mRawSnapshot)
	{
		previewp->mRawSnapshot = new LLImageRaw;
	}

	previewp->setVisible(FALSE);
	previewp->setEnabled(FALSE);
	
	previewp->getWindow()->incBusyCount();

	// Grab the raw image and encode it into desired format.
<<<<<<< HEAD
	Dout(dc::notice, "LLSnapshotLivePreview::onIdle: Actually making a new snapshot!");
=======
	Dout(dc::snapshot, "LLSnapshotLivePreview::onIdle: Actually making a new snapshot!");
>>>>>>> 11c5e1cf

	// This should never happen, but well. If it's true then that means that the
	// snapshot floater is disabled. Incrementing sSnapshotIndex will cause the
	// callbacks to be ignored, so we better make sure that the floater is enabled.
	if (previewp->mCloseCalled)
	{
		previewp->mCloseCalled->setEnabled(TRUE);
<<<<<<< HEAD
	}
	previewp->sSnapshotIndex++;
	Dout(dc::notice, "sSnapshotIndex is now " << previewp->sSnapshotIndex << "; mOutstandingCallbacks reset to 0.");
=======
		previewp->mCloseCalled->setVisible(TRUE);
	}
	previewp->sSnapshotIndex++;
	Dout(dc::snapshot, "sSnapshotIndex is now " << previewp->sSnapshotIndex << "; mOutstandingCallbacks reset to 0.");
>>>>>>> 11c5e1cf
	previewp->mOutstandingCallbacks = 0;	// There are no outstanding callbacks for THIS snapshot.
	previewp->mSaveFailures = 0;			// There were no upload failures (or attempts for that matter) for this snapshot.

	previewp->mFormattedImage = NULL;
	previewp->mFormattedUpToDate = false;
	previewp->mUsedBy = 0;					// This snapshot wasn't used yet.
	previewp->mManualSizeOverride = 0;
	previewp->mThumbnailUpToDate = FALSE;

	// Remember with what parameters this snapshot was taken.
	previewp->mRawSnapshotRenderUI = gSavedSettings.getBOOL("RenderUIInSnapshot");
	previewp->mRawSnapshotRenderHUD = gSavedSettings.getBOOL("RenderHUDInSnapshot");
	previewp->mRawSnapshotBufferType = previewp->mSnapshotBufferType;
	previewp->mRawSnapshotAspectRatio = previewp->mAspectRatio;
	// Mark that the those values do not represent the current snapshot (yet).
	previewp->mRawSnapshotWidth = 0;
<<<<<<< HEAD
	previewp->mRawSnapshotHeight = 0;
=======
	previewp->mRawSnapshotHeight = 1;	// Avoid division by zero when calculation an aspect in LLSnapshotLivePreview::getAspectSizeProblem.
>>>>>>> 11c5e1cf

	if (gViewerWindow->rawRawSnapshot(
							previewp->mRawSnapshot,
							previewp->mWidth,
							previewp->mHeight,
							previewp->mRawSnapshotAspectRatio,
							previewp->mRawSnapshotRenderUI,
							FALSE,
							previewp->mRawSnapshotBufferType,
							previewp->getMaxImageSize()))
	{
		// On success, cache the size of the raw snapshot.
		previewp->mRawSnapshotWidth = previewp->mRawSnapshot->getWidth();
		previewp->mRawSnapshotHeight = previewp->mRawSnapshot->getHeight();
<<<<<<< HEAD
		Dout(dc::notice, "Created a new raw snapshot of size " << previewp->mRawSnapshotWidth << "x" << previewp->mRawSnapshotHeight);
=======
		Dout(dc::snapshot, "Created a new raw snapshot of size " << previewp->mRawSnapshotWidth << "x" << previewp->mRawSnapshotHeight);
>>>>>>> 11c5e1cf

		previewp->mPosTakenGlobal = gAgentCamera.getCameraPositionGlobal();
		EAspectSizeProblem ret = previewp->generateFormattedAndFullscreenPreview();
		// If the required size is too large, we might have to scale up one dimension... So that is ok.
		// For example, if the target is 1000x1000 and the aspect is set to 8:1, then the required
		// raw snapshot would be 8000x1000, but since 8000 is too large it would end up being only
		// 6144x768 (since 6144 is the maximum) and we'll have to stretch the 768 to 1000.
		llassert(previewp->mFormattedUpToDate || ret == SIZE_TOO_LARGE || ret == ENCODING_FAILED);
		if (!previewp->mFormattedUpToDate && ret == SIZE_TOO_LARGE)
		{
			// ENCODING_FAILED was already reported.
			LLNotificationsUtil::add("ErrorSizeAspectSnapshot");
		}
    }

	previewp->getWindow()->decBusyCount();

	// Only show fullscreen preview when in freeze frame mode.
	previewp->setVisible(gSavedSettings.getBOOL("FreezeTime"));
	previewp->mSnapshotDelayTimer.stop();
	previewp->mSnapshotActive = FALSE;
	previewp->generateThumbnailImage();

	return TRUE;
}

LLSnapshotLivePreview::EAspectSizeProblem LLSnapshotLivePreview::getAspectSizeProblem(S32& width_out, S32& height_out, bool& crop_vertically_out, S32& crop_offset_out)
{
	S32 const window_width = gViewerWindow->getWindowWidthRaw();
	S32 const window_height = gViewerWindow->getWindowHeightRaw();

	// We need an image with the aspect mAspectRatio (from which mWidth and mHeight were derived).

	// The current aspect ratio of mRawSnapshot is:
	F32 const raw_aspect = (F32)mRawSnapshotWidth / mRawSnapshotHeight;
	// The smaller dimension might have been rounded up to 0.5 up or down. Calculate upper and lower limits.
	F32 lower_raw_aspect;
	F32 upper_raw_aspect;
	if (mRawSnapshotWidth < mRawSnapshotHeight)
	{
		lower_raw_aspect = (mRawSnapshotWidth - 0.5) / mRawSnapshotHeight;
		upper_raw_aspect = (mRawSnapshotWidth + 0.5) / mRawSnapshotHeight;
	}
	else
	{
		lower_raw_aspect = mRawSnapshotWidth / (mRawSnapshotHeight + 0.5);
		upper_raw_aspect = mRawSnapshotWidth / (mRawSnapshotHeight - 0.5);
	}
	// Find out if mRawSnapshot was cropped already.
	bool const allow_vertical_crop = window_height * raw_aspect >= window_width;		// mRawSnapshot was cropped horizontally.
	bool const allow_horizontal_crop = window_width / raw_aspect >= window_height;		// mRawSnapshot was cropped vertically.
	crop_vertically_out = true;			// Prefer this, as it is faster.
	crop_offset_out = 0;				// The number of columns or rows to cut off on the left or bottom.
	// Construct a rectangle size w,h that fits inside mRawSnapshot but has the correct aspect.
	width_out = mRawSnapshotWidth;
	height_out = mRawSnapshotHeight;
	if (mAspectRatio < lower_raw_aspect)
	{
		width_out = llround(width_out * mAspectRatio / raw_aspect);
		if (width_out < mRawSnapshotWidth)
		{
			// Only set this to false when there is actually something to crop.
			crop_vertically_out = false;
			if (!allow_horizontal_crop)
			{
<<<<<<< HEAD
				Dout(dc::notice, "NOT up to date: required aspect " << mAspectRatio <<
=======
				Dout(dc::snapshot, "NOT up to date: required aspect " << mAspectRatio <<
>>>>>>> 11c5e1cf
					" is less than the (lower) raw aspect " << lower_raw_aspect << " which is already vertically cropped.");
				return CANNOT_CROP_HORIZONTALLY;
			}
			crop_offset_out = (mRawSnapshotWidth - width_out) / 2;
		}
	}
	else if (mAspectRatio > upper_raw_aspect)
	{
		height_out = llround(height_out * raw_aspect / mAspectRatio);
		if (height_out < mRawSnapshotHeight)
		{
			if (!allow_vertical_crop)
			{
<<<<<<< HEAD
				Dout(dc::notice, "NOT up to date: required aspect " << mAspectRatio <<
=======
				Dout(dc::snapshot, "NOT up to date: required aspect " << mAspectRatio <<
>>>>>>> 11c5e1cf
					" is larger than the (upper) raw aspect " << upper_raw_aspect << " which is already horizontally cropped.");
				return CANNOT_CROP_VERTICALLY;
			}
			crop_offset_out = (mRawSnapshotHeight - height_out) / 2;
		}
	}
	// Never allow upscaling of the existing snapshot, of course.
	if (mWidth > width_out || mHeight > height_out)
	{
<<<<<<< HEAD
		Dout(dc::notice, "NOT up to date: required target size " << mWidth << "x" << mHeight <<
=======
		Dout(dc::snapshot, "NOT up to date: required target size " << mWidth << "x" << mHeight <<
>>>>>>> 11c5e1cf
			" is larger than (cropped) raw snapshot with size " << width_out << "x" << height_out << "!");
		return SIZE_TOO_LARGE;
	}
	// Do not allow any resizing for target images that are equal or larger than the current window, when the target is the harddisk.
	// If the target size is smaller, than a resize would occur anyway, so in that case we allow resizing whatever we have,
	// unless the aspect is different in which case we have to allow resizing in one direction.
	if (mSnapshotType == SNAPSHOT_LOCAL && (mWidth >= window_width || mHeight >= window_height) && mWidth != width_out && mHeight != height_out)
	{
<<<<<<< HEAD
		Dout(dc::notice, "NOT up to date: required target size " << mWidth << "x" << mHeight <<
=======
		Dout(dc::snapshot, "NOT up to date: required target size " << mWidth << "x" << mHeight <<
>>>>>>> 11c5e1cf
			" is larger or equal the window size (" << window_width << "x" << window_height << ")"
			" but unequal the (cropped) raw snapshot size (" << width_out << "x" << height_out << ")"
			" and target is disk!");
		return CANNOT_RESIZE;
	}
	return ASPECTSIZE_OK;
}

LLSnapshotLivePreview::EAspectSizeProblem LLSnapshotLivePreview::generateFormattedAndFullscreenPreview(bool delayed)
{
<<<<<<< HEAD
	DoutEntering(dc::notice, "LLSnapshotLivePreview::generateFormattedAndFullscreenPreview(" << delayed << ")");
=======
	DoutEntering(dc::snapshot, "LLSnapshotLivePreview::generateFormattedAndFullscreenPreview(" << delayed << ")");
>>>>>>> 11c5e1cf
	mFormattedUpToDate = false;

	S32 w, h, crop_offset;
	bool crop_vertically;
	EAspectSizeProblem ret = getAspectSizeProblem(w, h, crop_vertically, crop_offset);
	if (ret != ASPECTSIZE_OK)
	{
		// Current raw snapshot cannot be used.
		return ret;
	}

	// Determine the required format.
	LLFloaterSnapshot::ESnapshotFormat format;
	switch (mSnapshotType)
	{
	  case SNAPSHOT_FEED:
		// Feeds hardcoded to always use png.
		format = LLFloaterSnapshot::SNAPSHOT_FORMAT_PNG;
		break;
	  case SNAPSHOT_POSTCARD:
		// Postcards hardcoded to always use jpeg.
		format = LLFloaterSnapshot::SNAPSHOT_FORMAT_JPEG;
		break;
	  case SNAPSHOT_TEXTURE:
		format = LLFloaterSnapshot::SNAPSHOT_FORMAT_J2C;
		break;
	  case SNAPSHOT_LOCAL:
		format = mSnapshotFormat;
		break;
	  default:
		format = mSnapshotFormat;
		break;
	}

	if (mFormattedImage &&
		mFormattedWidth == mWidth &&
		mFormattedHeight == mHeight &&
		mFormattedRawWidth == w &&
		mFormattedRawHeight == h &&
		mFormattedCropOffset == crop_offset &&
		mFormattedCropVertically == crop_vertically &&
		mFormattedSnapshotFormat == format &&
		(mFormattedSnapshotQuality == mSnapshotQuality ||
		 format != LLFloaterSnapshot::SNAPSHOT_FORMAT_JPEG))
	{
<<<<<<< HEAD
		Dout(dc::notice, "Already up to date.");
=======
		Dout(dc::snapshot, "Already up to date.");
>>>>>>> 11c5e1cf
		mFormattedUpToDate = true;
		return ret;
	}

#ifdef CWDEBUG
	if (!mFormattedImage)
	{
<<<<<<< HEAD
		Dout(dc::notice, "mFormattedImage == NULL!");
=======
		Dout(dc::snapshot, "mFormattedImage == NULL!");
>>>>>>> 11c5e1cf
	}
	else
	{
		if (mFormattedWidth != mWidth)
<<<<<<< HEAD
		  Dout(dc::notice, "Target width changed from " << mFormattedWidth << " to " << mWidth);
		if (mFormattedHeight != mHeight)
		  Dout(dc::notice, "Target height changed from " << mFormattedHeight << " to " << mHeight);
		if (mFormattedRawWidth != w)
		  Dout(dc::notice, "Cropped (raw) width changed from " << mFormattedRawWidth << " to " << w);
		if (mFormattedRawHeight != h)
		  Dout(dc::notice, "Cropped (raw) height changed from " << mFormattedRawHeight << " to " << h);
		if (mFormattedCropOffset != crop_offset)
		  Dout(dc::notice, "Crop offset changed from " << mFormattedCropOffset << " to " << crop_offset);
		if (mFormattedCropVertically != crop_vertically)
		  Dout(dc::notice, "Crop direction changed from " << (mFormattedCropVertically ? "vertical" : "horizontal") << " to " << (crop_vertically ? "vertical" : "horizontal"));
		if (mFormattedSnapshotFormat != format)
		  Dout(dc::notice, "Format changed from " << mFormattedSnapshotFormat << " to " << format);
		if (!(mFormattedSnapshotQuality == mSnapshotQuality || format != LLFloaterSnapshot::SNAPSHOT_FORMAT_JPEG))
		  Dout(dc::notice, "Format is JPEG and quality changed from " << mFormattedSnapshotQuality << " to " << mSnapshotQuality);
=======
		  Dout(dc::snapshot, "Target width changed from " << mFormattedWidth << " to " << mWidth);
		if (mFormattedHeight != mHeight)
		  Dout(dc::snapshot, "Target height changed from " << mFormattedHeight << " to " << mHeight);
		if (mFormattedRawWidth != w)
		  Dout(dc::snapshot, "Cropped (raw) width changed from " << mFormattedRawWidth << " to " << w);
		if (mFormattedRawHeight != h)
		  Dout(dc::snapshot, "Cropped (raw) height changed from " << mFormattedRawHeight << " to " << h);
		if (mFormattedCropOffset != crop_offset)
		  Dout(dc::snapshot, "Crop offset changed from " << mFormattedCropOffset << " to " << crop_offset);
		if (mFormattedCropVertically != crop_vertically)
		  Dout(dc::snapshot, "Crop direction changed from " << (mFormattedCropVertically ? "vertical" : "horizontal") << " to " << (crop_vertically ? "vertical" : "horizontal"));
		if (mFormattedSnapshotFormat != format)
		  Dout(dc::snapshot, "Format changed from " << mFormattedSnapshotFormat << " to " << format);
		if (!(mFormattedSnapshotQuality == mSnapshotQuality || format != LLFloaterSnapshot::SNAPSHOT_FORMAT_JPEG))
		  Dout(dc::snapshot, "Format is JPEG and quality changed from " << mFormattedSnapshotQuality << " to " << mSnapshotQuality);
>>>>>>> 11c5e1cf
	}
#endif

	if (delayed)
	{
		// Just set mFormattedUpToDate.
<<<<<<< HEAD
		Dout(dc::notice, "NOT up to date, but delayed. Returning.");
=======
		Dout(dc::snapshot, "NOT up to date, but delayed. Returning.");
>>>>>>> 11c5e1cf
		return DELAYED;
	}

	if (!mRawSnapshot)
	{
<<<<<<< HEAD
		Dout(dc::notice, "No raw snapshot exists.");
		return NO_RAW_IMAGE;
	}

	Dout(dc::notice, "Generating a new formatted image!");
=======
		Dout(dc::snapshot, "No raw snapshot exists.");
		return NO_RAW_IMAGE;
	}

	Dout(dc::snapshot, "Generating a new formatted image!");
>>>>>>> 11c5e1cf

	mFormattedWidth = mWidth;
	mFormattedHeight = mHeight;
	mFormattedRawWidth = w;
	mFormattedRawHeight = h;
	mFormattedCropOffset = crop_offset;
	mFormattedCropVertically = crop_vertically;
	mFormattedSnapshotFormat = format;
	mFormattedSnapshotQuality = mSnapshotQuality;

	// Served, so no need to call this again.
	mFormattedDelayTimer.stop();

	// A cropped copy of raw snapshot is put in 'scaled', which then is
	// scaled to the target size (or a close power of two in the case
	// of textures) and then encoded to 'formatted' of the same size.
	LLPointer<LLImageRaw> scaled = new LLImageRaw(mRawSnapshot, w, h, crop_offset, crop_vertically);

	// Subsequently, 'formatted' is decoded into 'decoded' again,
	// to serve the full screen preview.
	LLPointer<LLImageRaw> decoded = new LLImageRaw;

	// Scale 'scaled' and allocate the correct image format.
	if (mSnapshotType == SNAPSHOT_TEXTURE)
	{
		// 'scaled' must be a power of two.
		scaled->biasedScaleToPowerOfTwo(mWidth, mHeight, 512);
	}
	else
	{
		// 'scaled' is just the target size.
		scaled->scale(mWidth, mHeight);
	}

	bool lossless = false;
	switch(format)
	{
	  case LLFloaterSnapshot::SNAPSHOT_FORMAT_PNG:
		mFormattedImage = new LLImagePNG; 
		lossless = true;
		break;
	  case LLFloaterSnapshot::SNAPSHOT_FORMAT_JPEG:
		mFormattedImage = new LLImageJPEG(mSnapshotQuality); 
		break;
	  case LLFloaterSnapshot::SNAPSHOT_FORMAT_BMP:
		mFormattedImage = new LLImageBMP; 
		lossless = true;
		break;
	  case LLFloaterSnapshot::SNAPSHOT_FORMAT_J2C:
		mFormattedImage = new LLImageJ2C;
		break;
	}

	// Encode the scaled snapshot into 'mFormatted' for save/upload.
	if (mFormattedImage->encode(scaled, 0))
	{
		mFormattedDataSize = mFormattedImage->getDataSize();
		if (!lossless)
		{
			// decoded must be pre-allocated.
			decoded->resize(
				mFormattedImage->getWidth(),
				mFormattedImage->getHeight(),
				mFormattedImage->getComponents());
			mFormattedImage->decode(decoded, 0);
		}
	}
	else
	{
		// Mark formatted image size as unknown.
		mFormattedDataSize = 0;
		// Disable upload/save button.
		mFormattedImage = NULL;
		ret = ENCODING_FAILED;
		LLNotificationsUtil::add("ErrorEncodingSnapshot");
	}

	// Generate mFullScreenPreviewTexture

	// Copy 'decoded' into 'scaled'.
	if (!lossless)		// Otherwise scaled is already "decoded".
	{
		scaled = NULL;	// Free memory before allocating new image.
		scaled = new LLImageRaw(
			decoded->getData(),
			decoded->getWidth(),
			decoded->getHeight(),
			decoded->getComponents());
	}
	
	// Generate mFullScreenPreviewTexture from 'scaled'.
	if (!scaled->isBufferInvalid())
	{
		// Leave original image dimensions, just scale up texture buffer.
		if (scaled->getWidth() > 1024 || scaled->getHeight() > 1024)
		{
			// Go ahead and shrink image to appropriate power of two for display.
			scaled->biasedScaleToPowerOfTwo(1024);
			mFullScreenPreviewTextureNeedsScaling = FALSE;
		}
		else
		{
			// Expand image but keep original image data intact.
			scaled->expandToPowerOfTwo(1024, FALSE);
			mFullScreenPreviewTextureNeedsScaling = TRUE;
		}
		mFullScreenPreviewTexture = LLViewerTextureManager::getLocalTexture(scaled.get(), FALSE);
		LLPointer<LLViewerTexture> curr_preview_texture = mFullScreenPreviewTexture;
		gGL.getTexUnit(0)->bind(curr_preview_texture);
		if (mSnapshotType != SNAPSHOT_TEXTURE)
		{
			curr_preview_texture->setFilteringOption(LLTexUnit::TFO_POINT);
		}
		else
		{
			curr_preview_texture->setFilteringOption(LLTexUnit::TFO_ANISOTROPIC);
		}
		curr_preview_texture->setAddressMode(LLTexUnit::TAM_CLAMP);

		showFreezeFrameSnapshot(TRUE);

		mShineCountdown = 4; // wait a few frames to avoid animation glitch due to readback this frame
	}

	// Return success if mFormattedImage was succesfully generated.
	mFormattedUpToDate = mFormattedImage;
	return ret;
}

void LLSnapshotLivePreview::setSize(S32 w, S32 h)
{
	mWidth = w;
	mHeight = h;
}

void LLSnapshotLivePreview::getSize(S32& w, S32& h) const
{
	w = mWidth;
	h = mHeight;
}

void LLSnapshotLivePreview::setAspect(F32 a)
{
	mAspectRatio = a;
}

F32 LLSnapshotLivePreview::getAspect() const
{
	return mAspectRatio;
}

void LLSnapshotLivePreview::getRawSize(S32& w, S32& h) const
{
	w = mRawSnapshotWidth;
	h = mRawSnapshotHeight;
}

LLFloaterFeed* LLSnapshotLivePreview::getCaptionAndSaveFeed()
{
	if (mCloseCalled)
	{
		return NULL;
	}

	++mOutstandingCallbacks;
	mSaveFailures = 0;
	addUsedBy(SNAPSHOT_FEED);
<<<<<<< HEAD
	Dout(dc::notice, "LLSnapshotLivePreview::getCaptionAndSaveFeed: sSnapshotIndex = " << sSnapshotIndex << "; mOutstandingCallbacks = " << mOutstandingCallbacks << ".");
=======
	Dout(dc::snapshot, "LLSnapshotLivePreview::getCaptionAndSaveFeed: sSnapshotIndex = " << sSnapshotIndex << "; mOutstandingCallbacks = " << mOutstandingCallbacks << ".");
>>>>>>> 11c5e1cf

	if (mFullScreenPreviewTexture.isNull())
	{
		// This should never happen!
		llwarns << "The snapshot image has not been generated!" << llendl;
		saveDone(SNAPSHOT_FEED, false, sSnapshotIndex);
		return NULL;
	}

	// Calculate and pass in image scale in case image data only uses portion of viewerimage buffer.
	F32 uv_width = mFullScreenPreviewTextureNeedsScaling ? llmin((F32)mFormattedWidth / (F32)mFullScreenPreviewTexture->getWidth(), 1.f) : 1.f;
	F32 uv_height = mFullScreenPreviewTextureNeedsScaling ? llmin((F32)mFormattedHeight / (F32)mFullScreenPreviewTexture->getHeight(), 1.f) : 1.f;
	LLVector2 image_scale(uv_width, uv_height);

	LLImagePNG* png = dynamic_cast<LLImagePNG*>(mFormattedImage.get());
	if (!png)
	{
		llwarns << "Formatted image not a PNG" << llendl;
		saveDone(SNAPSHOT_FEED, false, sSnapshotIndex);
		return NULL;
	}

	LLFloaterFeed* floater = LLFloaterFeed::showFromSnapshot(png, mFullScreenPreviewTexture, image_scale, sSnapshotIndex);

	return floater;
}

LLFloaterPostcard* LLSnapshotLivePreview::savePostcard()
{
	if (mCloseCalled)
	{
		return NULL;
	}

	++mOutstandingCallbacks;
	mSaveFailures = 0;
	addUsedBy(SNAPSHOT_POSTCARD);
<<<<<<< HEAD
	Dout(dc::notice, "LLSnapshotLivePreview::savePostcard: sSnapshotIndex = " << sSnapshotIndex << "; mOutstandingCallbacks = " << mOutstandingCallbacks << ".");
=======
	Dout(dc::snapshot, "LLSnapshotLivePreview::savePostcard: sSnapshotIndex = " << sSnapshotIndex << "; mOutstandingCallbacks = " << mOutstandingCallbacks << ".");
>>>>>>> 11c5e1cf

	if(mFullScreenPreviewTexture.isNull())
	{
		//this should never happen!!
		llwarns << "The snapshot image has not been generated!" << llendl ;
		saveDone(SNAPSHOT_POSTCARD, false, sSnapshotIndex);
		return NULL ;
	}

	// calculate and pass in image scale in case image data only use portion
	// of viewerimage buffer
	// calculate UV scale
	F32 uv_width = mFullScreenPreviewTextureNeedsScaling ? llmin((F32)mFormattedWidth / (F32)mFullScreenPreviewTexture->getWidth(), 1.f) : 1.f;
	F32 uv_height = mFullScreenPreviewTextureNeedsScaling ? llmin((F32)mFormattedHeight / (F32)mFullScreenPreviewTexture->getHeight(), 1.f) : 1.f;
	LLVector2 image_scale(uv_width, uv_height);

	LLImageJPEG* jpg = dynamic_cast<LLImageJPEG*>(mFormattedImage.get());
	if(!jpg)
	{
		llwarns << "Formatted image not a JPEG" << llendl;
		saveDone(SNAPSHOT_POSTCARD, false, sSnapshotIndex);
		return NULL;
	}
	LLFloaterPostcard* floater = LLFloaterPostcard::showFromSnapshot(jpg, mFullScreenPreviewTexture, image_scale, mPosTakenGlobal, sSnapshotIndex);

	return floater;
}

class saveTextureUserData {
public:
<<<<<<< HEAD
	saveTextureUserData(LLSnapshotLivePreview* self, int index) : mSelf(self), mSnapshotIndex(index) { }
	LLSnapshotLivePreview* mSelf;
	int mSnapshotIndex;
=======
	saveTextureUserData(LLSnapshotLivePreview* self, int index, bool temporary) : mSelf(self), mSnapshotIndex(index), mTemporary(temporary) { }
	LLSnapshotLivePreview* mSelf;
	int mSnapshotIndex;
	bool mTemporary;
>>>>>>> 11c5e1cf
};

void LLSnapshotLivePreview::saveTexture()
{
	if (mCloseCalled)
	{
		return;
	}

	++mOutstandingCallbacks;
	mSaveFailures = 0;
	addUsedBy(SNAPSHOT_TEXTURE);
<<<<<<< HEAD
	Dout(dc::notice, "LLSnapshotLivePreview::saveTexture: sSnapshotIndex = " << sSnapshotIndex << "; mOutstandingCallbacks = " << mOutstandingCallbacks << ".");
=======
	Dout(dc::snapshot, "LLSnapshotLivePreview::saveTexture: sSnapshotIndex = " << sSnapshotIndex << "; mOutstandingCallbacks = " << mOutstandingCallbacks << ".");
>>>>>>> 11c5e1cf
	saveStart(sSnapshotIndex);

	// gen a new uuid for this asset
	LLTransactionID tid;
	tid.generate();
	LLAssetID new_asset_id = tid.makeAssetID(gAgent.getSecureSessionID());
	LLVFile::writeFile(mFormattedImage->getData(), mFormattedImage->getDataSize(), gVFS, new_asset_id, LLAssetType::AT_TEXTURE);
	std::string pos_string;
	LLAgentUI::buildLocationString(pos_string, LLAgentUI::LOCATION_FORMAT_FULL);
	std::string who_took_it;
	LLAgentUI::buildFullname(who_took_it);
	LLAssetStorage::LLStoreAssetCallback callback = &LLSnapshotLivePreview::saveTextureDone;
	S32 expected_upload_cost = LLGlobalEconomy::Singleton::getInstance()->getPriceUpload();
<<<<<<< HEAD
	upload_new_resource(tid,	// tid
=======
	saveTextureUserData* user_data = new saveTextureUserData(this, sSnapshotIndex, gSavedSettings.getBOOL("TemporaryUpload"));
	if (!upload_new_resource(tid,	// tid
>>>>>>> 11c5e1cf
				LLAssetType::AT_TEXTURE,
				"Snapshot : " + pos_string,
				"Taken by " + who_took_it + " at " + pos_string,
				0,
				LLFolderType::FT_SNAPSHOT_CATEGORY,
				LLInventoryType::IT_SNAPSHOT,
				PERM_ALL,  // Note: Snapshots to inventory is a special case of content upload
				LLFloaterPerms::getGroupPerms(), // that is more permissive than other uploads
				LLFloaterPerms::getEveryonePerms(),
				"Snapshot : " + pos_string,
<<<<<<< HEAD
				callback, expected_upload_cost, new saveTextureUserData(this, sSnapshotIndex));
=======
				callback, expected_upload_cost, user_data, &LLSnapshotLivePreview::saveTextureDone2))
	{
		// Something went wrong.
		delete user_data;
		saveDone(SNAPSHOT_TEXTURE, false, sSnapshotIndex);
	}
>>>>>>> 11c5e1cf

	gViewerWindow->playSnapshotAnimAndSound();
	LLViewerStats::getInstance()->incStat(LLViewerStats::ST_SNAPSHOT_COUNT );
}

void LLSnapshotLivePreview::saveLocal()
{
	if (mCloseCalled)
	{
		return;
	}

	++mOutstandingCallbacks;
	mSaveFailures = 0;
	addUsedBy(SNAPSHOT_LOCAL);
<<<<<<< HEAD
	Dout(dc::notice, "LLSnapshotLivePreview::saveLocal: sSnapshotIndex = " << sSnapshotIndex << "; mOutstandingCallbacks = " << mOutstandingCallbacks << ".");
=======
	Dout(dc::snapshot, "LLSnapshotLivePreview::saveLocal: sSnapshotIndex = " << sSnapshotIndex << "; mOutstandingCallbacks = " << mOutstandingCallbacks << ".");
>>>>>>> 11c5e1cf
	saveStart(sSnapshotIndex);

	gViewerWindow->saveImageNumbered(mFormattedImage, sSnapshotIndex);	// This calls saveDone() immediately, or later.
}

void LLSnapshotLivePreview::close(LLFloaterSnapshot* view)
{
<<<<<<< HEAD
	DoutEntering(dc::notice, "LLSnapshotLivePreview::close(" << (void*)view << ") [mOutstandingCallbacks = " << mOutstandingCallbacks << "]");
=======
	DoutEntering(dc::snapshot, "LLSnapshotLivePreview::close(" << (void*)view << ") [mOutstandingCallbacks = " << mOutstandingCallbacks << "]");
>>>>>>> 11c5e1cf
	mCloseCalled = view;
	if (!mOutstandingCallbacks)
	{
		doCloseAfterSave();
	}
	else
	{
<<<<<<< HEAD
=======
		view->setVisible(FALSE);
>>>>>>> 11c5e1cf
		view->setEnabled(FALSE);
	}
}

void LLSnapshotLivePreview::saveStart(int index)
{
	if (index == sSnapshotIndex && gSavedSettings.getBOOL("CloseSnapshotOnKeep") && gSavedSettings.getBOOL("FreezeTime"))
	{
		// Turn off Freeze Time if we're going to close the floater
		// anyway at the *start* of an upload/save attempt.
		//
		// The disadvantage is that if the upload fails then we lost the Frozen Scene.
		// The user can still retry to upload or save the snapshot using the same size
		// (or smaller) to disk.
		//
		// The advantage is that if for some reason the upload takes a long time, then
		// the user can immediately continue with using the viewer instead of ending
		// up with a frozen (haha) interface.

		LLFloaterSnapshot::Impl::freezeTime(false);
	}
}

void LLSnapshotLivePreview::saveDone(ESnapshotType type, bool success, int index)
{
<<<<<<< HEAD
	DoutEntering(dc::notice, "LLSnapshotLivePreview::saveDone(" << type << ", " << success << ", " << index << ")");

	if (sSnapshotIndex != index)
	{
		Dout(dc::notice, "sSnapshotIndex (" << sSnapshotIndex << ") != index (" << index << ")");
=======
	DoutEntering(dc::snapshot, "LLSnapshotLivePreview::saveDone(" << type << ", " << success << ", " << index << ")");

	if (sSnapshotIndex != index)
	{
		Dout(dc::snapshot, "sSnapshotIndex (" << sSnapshotIndex << ") != index (" << index << ")");
>>>>>>> 11c5e1cf

		// The snapshot was already replaced, so this callback has nothing to do with us anymore.
		if (!success)
		{
			llwarns << "Permanent failure to upload or save snapshot" << llendl;
		}
		return;
	}

	--mOutstandingCallbacks;
<<<<<<< HEAD
	Dout(dc::notice, "sSnapshotIndex = " << sSnapshotIndex << "; mOutstandingCallbacks = " << mOutstandingCallbacks << ".");
=======
	Dout(dc::snapshot, "sSnapshotIndex = " << sSnapshotIndex << "; mOutstandingCallbacks = " << mOutstandingCallbacks << ".");
>>>>>>> 11c5e1cf
	if (!success)
	{
		++mSaveFailures;
		// Enable Upload button.
		delUsedBy(type);
		LLFloaterSnapshot::updateControls();
	}
	if (!mOutstandingCallbacks)
	{
		doCloseAfterSave();
	}
}

<<<<<<< HEAD
//static
void LLSnapshotLivePreview::saveTextureDone(LLUUID const& asset_id, void* user_data, S32 status, LLExtStat ext_status)
{
	bool success = status != LL_ERR_NOERR;
=======
// This callback is only used for the *legacy* LLViewerAssetStorage::storeAssetData
// (when the cap NewFileAgentInventory is not available) and temporaries.
// See upload_new_resource.
//static
void LLSnapshotLivePreview::saveTextureDone(LLUUID const& asset_id, void* user_data, S32 status, LLExtStat ext_status)
{
	LLResourceData* resource_data = (LLResourceData*)user_data;

	bool success = status == LL_ERR_NOERR;
>>>>>>> 11c5e1cf
	if (!success)
	{
		LLSD args;
		args["REASON"] = std::string(LLAssetStorage::getErrorString(status));
		LLNotificationsUtil::add("UploadSnapshotFail", args);
	}
<<<<<<< HEAD
=======
	saveTextureUserData* data = (saveTextureUserData*)resource_data->mUserData;
	bool temporary = data->mTemporary;
	data->mSelf->saveDone(SNAPSHOT_TEXTURE, success, data->mSnapshotIndex);
	delete data;

	// Call the default call back.
	LLAssetStorage::LLStoreAssetCallback asset_callback = temporary ? &temp_upload_callback : &upload_done_callback;
	(*asset_callback)(asset_id, user_data, status, ext_status);
}

// This callback used when the capability NewFileAgentInventory is available and it wasn't a temporary.
// See upload_new_resource.
//static
void LLSnapshotLivePreview::saveTextureDone2(bool success, void* user_data)
{
>>>>>>> 11c5e1cf
	saveTextureUserData* data = (saveTextureUserData*)user_data;
	data->mSelf->saveDone(SNAPSHOT_TEXTURE, success, data->mSnapshotIndex);
	delete data;
}

void LLSnapshotLivePreview::doCloseAfterSave()
{
	if (!mCloseCalled)
	{
		return;
	}
	if (!mSaveFailures && gSavedSettings.getBOOL("CloseSnapshotOnKeep"))
	{
		// Relinquish image memory.
		mFormattedImage = NULL;
		mFormattedUpToDate = false;
		mFormattedDataSize = 0;
		updateSnapshot(FALSE, FALSE);
		mCloseCalled->close();
	}
	else
	{
		mCloseCalled->setEnabled(TRUE);
<<<<<<< HEAD
=======
		mCloseCalled->setVisible(TRUE);
		gFloaterView->bringToFront(mCloseCalled);
>>>>>>> 11c5e1cf
		mCloseCalled = NULL;
	}
}

//----------------------------------------------------------------------------
// LLFloaterSnapshot::Impl

// static
LLHandle<LLView> LLFloaterSnapshot::Impl::sPreviewHandle;

// static
LLSnapshotLivePreview* LLFloaterSnapshot::Impl::getPreviewView(void)
{
	LLSnapshotLivePreview* previewp = (LLSnapshotLivePreview*)sPreviewHandle.get();
	return previewp;
}

// static
LLSnapshotLivePreview::ESnapshotType LLFloaterSnapshot::Impl::getTypeIndex(LLFloaterSnapshot* floater)
{
	LLSnapshotLivePreview::ESnapshotType index = LLSnapshotLivePreview::SNAPSHOT_FEED;
	LLSD value = floater->childGetValue("snapshot_type_radio");
	const std::string id = value.asString();
	if (id == "feed")
		index = LLSnapshotLivePreview::SNAPSHOT_FEED;
	else if (id == "postcard")
		index = LLSnapshotLivePreview::SNAPSHOT_POSTCARD;
	else if (id == "texture")
		index = LLSnapshotLivePreview::SNAPSHOT_TEXTURE;
	else if (id == "local")
		index = LLSnapshotLivePreview::SNAPSHOT_LOCAL;
	return index;
}


// static
LLFloaterSnapshot::ESnapshotFormat LLFloaterSnapshot::Impl::getFormatIndex(LLFloaterSnapshot* floater)
{
	ESnapshotFormat index = SNAPSHOT_FORMAT_PNG;
	LLSD value = floater->childGetValue("local_format_combo");
	const std::string id = value.asString();
	if (id == "PNG")
		index = SNAPSHOT_FORMAT_PNG;
	else if (id == "JPEG")
		index = SNAPSHOT_FORMAT_JPEG;
	else if (id == "BMP")
		index = SNAPSHOT_FORMAT_BMP;
	return index;
}

// static
void LLFloaterSnapshot::Impl::setResolution(LLFloaterSnapshot* floater, const std::string& comboname, bool visible, bool update_controls)
{
	LLComboBox* combo = floater->getChild<LLComboBox>(comboname);
	combo->setVisible(visible);
	updateResolution(combo, floater, update_controls);	// to sync spinners with combo
}

// static
void LLFloaterSnapshot::Impl::setAspect(LLFloaterSnapshot* floater, const std::string& comboname, bool update_controls)
{
	LLComboBox* combo = floater->getChild<LLComboBox>(comboname);
	combo->setVisible(TRUE);
	updateAspect(combo, floater, update_controls); 		// to sync spinner with combo
}

//static
void LLFloaterSnapshot::Impl::resetFeedAndPostcardAspect(LLFloaterSnapshot* floaterp)
{
	floaterp->getChild<LLComboBox>("feed_aspect_combo")->setCurrentByIndex(0);		// Default
	gSavedSettings.setS32("SnapshotFeedLastAspect", 0);

	floaterp->getChild<LLComboBox>("postcard_aspect_combo")->setCurrentByIndex(0);	// Default
	gSavedSettings.setS32("SnapshotPostcardLastAspect", 0);
}

//static 
void LLFloaterSnapshot::Impl::updateLayout(LLFloaterSnapshot* floaterp)
{
	S32 delta_height = 0;
	if (!gSavedSettings.getBOOL("AdvanceSnapshot"))
	{
<<<<<<< HEAD
		floaterp->getChild<LLComboBox>("feed_size_combo")->setCurrentByIndex(2);		// 500x375
=======
		floaterp->getChild<LLComboBox>("feed_size_combo")->setCurrentByIndex(2);		// 500x375 (4:3)
>>>>>>> 11c5e1cf
		gSavedSettings.setS32("SnapshotFeedLastResolution", 2);

		floaterp->getChild<LLComboBox>("postcard_size_combo")->setCurrentByIndex(0);	// Current window
		gSavedSettings.setS32("SnapshotPostcardLastResolution", 0);

		resetFeedAndPostcardAspect(floaterp);

		floaterp->getChild<LLComboBox>("texture_size_combo")->setCurrentByIndex(0);		// 512x512 (most likely result for current window).
		gSavedSettings.setS32("SnapshotTextureLastResolution", 0);
		floaterp->getChild<LLComboBox>("texture_aspect_combo")->setCurrentByIndex(0);	// Current window
		gSavedSettings.setS32("SnapshotTextureLastAspect", 0);

		floaterp->getChild<LLComboBox>("local_size_combo")->setCurrentByIndex(0);		// Current window
		gSavedSettings.setS32("SnapshotLocalLastResolution", 0);
		floaterp->getChild<LLComboBox>("local_aspect_combo")->setCurrentByIndex(0);		// Current window
		gSavedSettings.setS32("SnapshotLocalLastAspect", 0);

		updateControls(floaterp);

		delta_height = floaterp->getUIWinHeightShort() - floaterp->getUIWinHeightLong();
	}
	floaterp->reshape(floaterp->getRect().getWidth(), floaterp->getUIWinHeightLong() + delta_height);
}

//static 
void LLFloaterSnapshot::Impl::freezeTime(bool on)
{
	LLSnapshotLivePreview* previewp = getPreviewView();
	if (on)
	{
		// stop all mouse events at fullscreen preview layer
		sInstance->getParent()->setMouseOpaque(TRUE);

		// can see and interact with fullscreen preview now
		if (previewp)
		{
			previewp->setEnabled(TRUE);
			previewp->setVisible(TRUE);
		}

		// Freeze all avatars.
		for (std::vector<LLCharacter*>::iterator iter = LLCharacter::sInstances.begin();
			iter != LLCharacter::sInstances.end(); ++iter)
		{
			sInstance->impl.mAvatarPauseHandles.push_back((*iter)->requestPause());
		}

		// Freeze everything else.
		gSavedSettings.setBOOL("FreezeTime", TRUE);

		if (LLToolMgr::getInstance()->getCurrentToolset() != gCameraToolset)
		{
			sInstance->impl.mLastToolset = LLToolMgr::getInstance()->getCurrentToolset();
			LLToolMgr::getInstance()->setCurrentToolset(gCameraToolset);
		}
	}
	else // turning off freeze frame mode
	{
		sInstance->getParent()->setMouseOpaque(FALSE);
		if (previewp)
		{
			previewp->setVisible(FALSE);
			previewp->setEnabled(FALSE);
		}

		// Thaw everything except avatars.
		gSavedSettings.setBOOL("FreezeTime", FALSE);

		// Thaw all avatars.
		LLVOAvatar* avatarp;
		for (std::vector<LLCharacter*>::iterator iter = LLCharacter::sInstances.begin(); iter != LLCharacter::sInstances.end(); ++iter)
		{
			avatarp = static_cast<LLVOAvatar*>(*iter);
			avatarp->resetFreezeTime();
		}
		sInstance->impl.mAvatarPauseHandles.clear();

		// restore last tool (e.g. pie menu, etc)
		if (sInstance->impl.mLastToolset)
		{
			LLToolMgr::getInstance()->setCurrentToolset(sInstance->impl.mLastToolset);
		}
	}
}

// This is the main function that keeps all the GUI controls in sync with the saved settings.
// It should be called anytime a setting is changed that could affect the controls.
// No other methods should be changing any of the controls directly except for helpers called by this method.
// The basic pattern for programmatically changing the GUI settings is to first set the
// appropriate saved settings and then call this method to sync the GUI with them.
// static
void LLFloaterSnapshot::Impl::updateControls(LLFloaterSnapshot* floater, bool delayed_formatted)
{
<<<<<<< HEAD
	DoutEntering(dc::notice, "LLFloaterSnapshot::Impl::updateControls()");
=======
	DoutEntering(dc::snapshot, "LLFloaterSnapshot::Impl::updateControls()");
>>>>>>> 11c5e1cf
	std::string fee = gHippoGridManager->getConnectedGrid()->getUploadFee();
	if (gSavedSettings.getBOOL("TemporaryUpload"))
	{
		fee = fee.substr(0, fee.find_first_of("0123456789")) + "0";
	}
	floater->childSetLabelArg("upload_btn", "[UPLOADFEE]", fee);

	LLSnapshotLivePreview::ESnapshotType shot_type = (LLSnapshotLivePreview::ESnapshotType)gSavedSettings.getS32("LastSnapshotType");
	LLRadioGroup* snapshot_type_radio = floater->getChild<LLRadioGroup>("snapshot_type_radio");
	if (snapshot_type_radio) 
	{
		snapshot_type_radio->setSelectedIndex(shot_type);

		const child_list_t *childs = snapshot_type_radio->getChildList();
		if (childs) 
		{
			child_list_t::const_iterator it, end=childs->end();
			for (it=childs->begin(); it!=end; ++it) 
			{
				LLRadioCtrl *ctrl = dynamic_cast<LLRadioCtrl*>(*it);
				if (ctrl && (ctrl->getName() == "texture"))
				{
					ctrl->setLabelArg("[UPLOADFEE]", fee);
				}
			}
		}
	}
	ESnapshotFormat shot_format = (ESnapshotFormat)gSavedSettings.getS32("SnapshotFormat");

	floater->childSetVisible("feed_size_combo", FALSE);
	floater->childSetVisible("feed_aspect_combo", FALSE);
	floater->childSetVisible("postcard_size_combo", FALSE);
	floater->childSetVisible("postcard_aspect_combo", FALSE);
	floater->childSetVisible("texture_size_combo", FALSE);
	floater->childSetVisible("texture_aspect_combo", FALSE);
	floater->childSetVisible("local_size_combo", FALSE);
	floater->childSetVisible("local_aspect_combo", FALSE);

	LLSnapshotLivePreview* previewp = getPreviewView();
	if (previewp)
	{
		previewp->setSnapshotType(shot_type);
		LLViewerWindow::ESnapshotType layer_type =
			(shot_type == LLSnapshotLivePreview::SNAPSHOT_LOCAL) ?
			(LLViewerWindow::ESnapshotType)gSavedSettings.getS32("SnapshotLayerType") :
			LLViewerWindow::SNAPSHOT_TYPE_COLOR;
		// Do this before calling setResolution().
		previewp->setSnapshotBufferType(floater, layer_type);
	}
	BOOL is_advance = gSavedSettings.getBOOL("AdvanceSnapshot");
	switch(shot_type)
	{
	  case LLSnapshotLivePreview::SNAPSHOT_FEED:
		setResolution(floater, "feed_size_combo", is_advance, false);
		break;
	  case LLSnapshotLivePreview::SNAPSHOT_POSTCARD:
		setResolution(floater, "postcard_size_combo", is_advance, false);
		break;
	  case LLSnapshotLivePreview::SNAPSHOT_TEXTURE:
		setResolution(floater, "texture_size_combo", is_advance, false);
		break;
	  case  LLSnapshotLivePreview::SNAPSHOT_LOCAL:
		setResolution(floater, "local_size_combo", is_advance, false);
		break;
	}
	floater->getChild<LLComboBox>("local_format_combo")->selectNthItem(shot_format);

	floater->childSetVisible("upload_btn",			shot_type == LLSnapshotLivePreview::SNAPSHOT_TEXTURE);
	floater->childSetVisible("send_btn",			shot_type == LLSnapshotLivePreview::SNAPSHOT_POSTCARD);
	floater->childSetVisible("feed_btn",			shot_type == LLSnapshotLivePreview::SNAPSHOT_FEED);
	floater->childSetVisible("save_btn",			shot_type == LLSnapshotLivePreview::SNAPSHOT_LOCAL);
	floater->childSetEnabled("layer_types",			shot_type == LLSnapshotLivePreview::SNAPSHOT_LOCAL);

	BOOL is_local = shot_type == LLSnapshotLivePreview::SNAPSHOT_LOCAL;
	BOOL show_slider =
		shot_type == LLSnapshotLivePreview::SNAPSHOT_POSTCARD ||
		(is_local && shot_format == LLFloaterSnapshot::SNAPSHOT_FORMAT_JPEG);

	floater->getChild<LLComboBox>(previewp->aspectComboName())->setVisible(is_advance);
	floater->childSetVisible("more_btn", !is_advance); // the only item hidden in advanced mode
	floater->childSetVisible("less_btn",				is_advance);
	floater->childSetVisible("type_label2",				is_advance);
	floater->childSetVisible("type_label3",				is_advance);
	floater->childSetVisible("format_label",			is_advance && is_local);
	floater->childSetVisible("local_format_combo",		is_local);
	floater->childSetVisible("layer_types",				is_advance);
	floater->childSetVisible("layer_type_label",		is_advance);
	floater->childSetVisible("aspect_one_label",		is_advance);
	floater->childSetVisible("snapshot_width",			is_advance);
	floater->childSetVisible("snapshot_height",			is_advance);
	floater->childSetVisible("aspect_ratio",			is_advance);
	floater->childSetVisible("ui_check",				is_advance);
	floater->childSetVisible("hud_check",				is_advance);
	floater->childSetVisible("keep_open_check",			is_advance);
	floater->childSetVisible("freeze_time_check",		is_advance);
	floater->childSetVisible("auto_snapshot_check",		is_advance);
	floater->childSetVisible("image_quality_slider",	show_slider);
	floater->childSetVisible("temp_check",				is_advance);

	BOOL got_bytes = previewp && previewp->getDataSize() > 0;
	BOOL is_texture = shot_type == LLSnapshotLivePreview::SNAPSHOT_TEXTURE;

	if (previewp)
	{
		previewp->setSnapshotFormat(shot_format);
		if (previewp->getRawSnapshotUpToDate())
		{
			if (delayed_formatted)
			{
				previewp->mFormattedDelayTimer.start(0.5);
			}
			previewp->generateFormattedAndFullscreenPreview(delayed_formatted);
		}
		else
		{
			previewp->mFormattedDelayTimer.stop();
		}
	}

	LLLocale locale(LLLocale::USER_LOCALE);
	std::string bytes_string;
	if (got_bytes)
	{
		LLResMgr::getInstance()->getIntegerString(bytes_string, (previewp->getDataSize()) >> 10 );
	}
	else
	{
		bytes_string = floater->getString("unknown");
	}
	S32 upload_cost = LLGlobalEconomy::Singleton::getInstance()->getPriceUpload();
	floater->childSetLabelArg("texture", "[AMOUNT]", llformat("%d",upload_cost));
	floater->childSetLabelArg("upload_btn", "[AMOUNT]", llformat("%d",upload_cost));
	floater->childSetTextArg("file_size_label", "[SIZE]", bytes_string);
	floater->childSetColor("file_size_label", 
		shot_type == LLSnapshotLivePreview::SNAPSHOT_POSTCARD 
		&& got_bytes
		&& previewp->getDataSize() > MAX_POSTCARD_DATASIZE ? LLColor4::red : gColors.getColor( "LabelTextColor" ));

	bool up_to_date = previewp && previewp->getSnapshotUpToDate();
	bool can_upload = up_to_date && !previewp->isUsedBy(shot_type);
	floater->childSetEnabled("feed_btn",   shot_type == LLSnapshotLivePreview::SNAPSHOT_FEED     && can_upload);
	floater->childSetEnabled("send_btn",   shot_type == LLSnapshotLivePreview::SNAPSHOT_POSTCARD && can_upload && previewp->getDataSize() <= MAX_POSTCARD_DATASIZE);
	floater->childSetEnabled("upload_btn", shot_type == LLSnapshotLivePreview::SNAPSHOT_TEXTURE  && can_upload);
	floater->childSetEnabled("save_btn",   shot_type == LLSnapshotLivePreview::SNAPSHOT_LOCAL    && can_upload);
	floater->childSetEnabled("temp_check", is_advance && is_texture);

	if (previewp)
	{
		previewp->showFreezeFrameSnapshot(up_to_date);
	}
}

// static
void LLFloaterSnapshot::Impl::checkAutoSnapshot(LLSnapshotLivePreview* previewp, BOOL update_thumbnail)
{
	if (previewp)
	{
		BOOL autosnap = gSavedSettings.getBOOL("AutoSnapshot");
		previewp->updateSnapshot(autosnap, update_thumbnail, autosnap ? AUTO_SNAPSHOT_TIME_DELAY : 0.f);
	}
}

// static
void LLFloaterSnapshot::Impl::onCommitFeedResolution(LLUICtrl* ctrl, void* data)
{
	LLComboBox* combobox = (LLComboBox*)ctrl;
	gSavedSettings.setS32("SnapshotFeedLastResolution", combobox->getCurrentIndex());
	LLSnapshotLivePreview* previewp = getPreviewView();
	if (previewp && previewp->isUsed())
	{
		previewp->addManualOverride(LLSnapshotLivePreview::SNAPSHOT_FEED);
	}
	updateResolution(ctrl, data);
}

// static
void LLFloaterSnapshot::Impl::onCommitPostcardResolution(LLUICtrl* ctrl, void* data)
{
	LLComboBox* combobox = (LLComboBox*)ctrl;
	gSavedSettings.setS32("SnapshotPostcardLastResolution", combobox->getCurrentIndex());
	LLSnapshotLivePreview* previewp = getPreviewView();
	if (previewp && previewp->isUsed())
	{
		previewp->addManualOverride(LLSnapshotLivePreview::SNAPSHOT_POSTCARD);
	}
	updateResolution(ctrl, data);
}

// static
void LLFloaterSnapshot::Impl::onCommitTextureResolution(LLUICtrl* ctrl, void* data)
{
	LLComboBox* combobox = (LLComboBox*)ctrl;
	gSavedSettings.setS32("SnapshotTextureLastResolution", combobox->getCurrentIndex());
	LLSnapshotLivePreview* previewp = getPreviewView();
	if (previewp && previewp->isUsed())
	{
		previewp->addManualOverride(LLSnapshotLivePreview::SNAPSHOT_TEXTURE);
	}
	updateResolution(ctrl, data);
}

// static
void LLFloaterSnapshot::Impl::onCommitLocalResolution(LLUICtrl* ctrl, void* data)
{
	LLComboBox* combobox = (LLComboBox*)ctrl;
	gSavedSettings.setS32("SnapshotLocalLastResolution", combobox->getCurrentIndex());
	LLSnapshotLivePreview* previewp = getPreviewView();
	if (previewp && previewp->isUsed())
	{
		previewp->addManualOverride(LLSnapshotLivePreview::SNAPSHOT_LOCAL);
	}
	updateResolution(ctrl, data);
}

// static
void LLFloaterSnapshot::Impl::onCommitFeedAspect(LLUICtrl* ctrl, void* data)
{
	LLComboBox* combobox = (LLComboBox*)ctrl;
	gSavedSettings.setS32("SnapshotFeedLastAspect", combobox->getCurrentIndex());
	LLSnapshotLivePreview* previewp = getPreviewView();
	if (previewp && previewp->isUsed())
<<<<<<< HEAD
	{
		previewp->addManualOverride(LLSnapshotLivePreview::SNAPSHOT_FEED);
=======
	{
		previewp->addManualOverride(LLSnapshotLivePreview::SNAPSHOT_FEED);
	}
	updateAspect(ctrl, data);
}

// static
void LLFloaterSnapshot::Impl::onCommitPostcardAspect(LLUICtrl* ctrl, void* data)
{
	LLComboBox* combobox = (LLComboBox*)ctrl;
	gSavedSettings.setS32("SnapshotPostcardLastAspect", combobox->getCurrentIndex());
	LLSnapshotLivePreview* previewp = getPreviewView();
	if (previewp && previewp->isUsed())
	{
		previewp->addManualOverride(LLSnapshotLivePreview::SNAPSHOT_POSTCARD);
>>>>>>> 11c5e1cf
	}
	updateAspect(ctrl, data);
}

// static
<<<<<<< HEAD
void LLFloaterSnapshot::Impl::onCommitPostcardAspect(LLUICtrl* ctrl, void* data)
{
	LLComboBox* combobox = (LLComboBox*)ctrl;
	gSavedSettings.setS32("SnapshotPostcardLastAspect", combobox->getCurrentIndex());
	LLSnapshotLivePreview* previewp = getPreviewView();
	if (previewp && previewp->isUsed())
	{
		previewp->addManualOverride(LLSnapshotLivePreview::SNAPSHOT_POSTCARD);
	}
	updateAspect(ctrl, data);
}

// static
=======
>>>>>>> 11c5e1cf
void LLFloaterSnapshot::Impl::onCommitTextureAspect(LLUICtrl* ctrl, void* data)
{
	LLComboBox* combobox = (LLComboBox*)ctrl;
	gSavedSettings.setS32("SnapshotTextureLastAspect", combobox->getCurrentIndex());
	LLSnapshotLivePreview* previewp = getPreviewView();
	if (previewp && previewp->isUsed())
	{
		previewp->addManualOverride(LLSnapshotLivePreview::SNAPSHOT_TEXTURE);
	}
	updateAspect(ctrl, data);
}

// static
void LLFloaterSnapshot::Impl::onCommitLocalAspect(LLUICtrl* ctrl, void* data)
{
	LLComboBox* combobox = (LLComboBox*)ctrl;
	gSavedSettings.setS32("SnapshotLocalLastAspect", combobox->getCurrentIndex());
	LLSnapshotLivePreview* previewp = getPreviewView();
	if (previewp && previewp->isUsed())
	{
		previewp->addManualOverride(LLSnapshotLivePreview::SNAPSHOT_LOCAL);
	}
	updateAspect(ctrl, data);
}

// static
void LLFloaterSnapshot::Impl::onCommitSave(LLUICtrl* ctrl, void* data)
{
	if (ctrl->getValue().asString() == "saveas")
	{
		gViewerWindow->resetSnapshotLoc();
	}
	onClickKeep(data);
}

//static
void LLFloaterSnapshot::saveStart(int index)
{
	LLSnapshotLivePreview* previewp = LLFloaterSnapshot::Impl::getPreviewView();
	if (previewp)
	{
		previewp->saveStart(index);
	}
}

// Called from LLViewerWindow::saveImageNumbered, LLViewerWindow::saveImageNumbered_continued1 and LLViewerWindow::saveImageNumbered_continued2.
//static
void LLFloaterSnapshot::saveLocalDone(bool success, int index)
{
	LLSnapshotLivePreview* previewp = LLFloaterSnapshot::Impl::getPreviewView();
	if (previewp)
	{
		previewp->saveDone(LLSnapshotLivePreview::SNAPSHOT_LOCAL, success, index);
	}
}

//static
void LLFloaterSnapshot::saveFeedDone(bool success, int index)
{
<<<<<<< HEAD
=======
	LLUploadDialog::modalUploadFinished();
>>>>>>> 11c5e1cf
	LLSnapshotLivePreview* previewp = LLFloaterSnapshot::Impl::getPreviewView();
	if (previewp)
	{
		previewp->saveDone(LLSnapshotLivePreview::SNAPSHOT_FEED, success, index);
	}
}

//static
void LLFloaterSnapshot::savePostcardDone(bool success, int index)
{
<<<<<<< HEAD
=======
	LLUploadDialog::modalUploadFinished();
>>>>>>> 11c5e1cf
	LLSnapshotLivePreview* previewp = LLFloaterSnapshot::Impl::getPreviewView();
	if (previewp)
	{
		previewp->saveDone(LLSnapshotLivePreview::SNAPSHOT_POSTCARD, success, index);
	}
}

// static
void LLFloaterSnapshot::Impl::onClickKeep(void* data)
{
	LLFloaterSnapshot* floater = (LLFloaterSnapshot *)data;
	LLSnapshotLivePreview* previewp = getPreviewView();
	
	if (previewp)
	{
		if (previewp->getSnapshotType() == LLSnapshotLivePreview::SNAPSHOT_FEED)
		{
			LLFloaterFeed* floater = previewp->getCaptionAndSaveFeed();
			if (floater)
			{
				// Make sure that the new floater is in front of gSnapshotFloaterView.
				// So that the structure is:
				// "root" -->
				//     "Snapshot Floater View" -->
				//         "floater_snapshot_profile"
				//         "Snapshot" floater
				//    ["snapshot_live_preview"]
				// and "floater_snapshot_profile" (floater) is a child of "Snapshot Floater View" (gSnapshotFloaterView),
				// and therefore in front of "snapshot_live_preview", if it exists.
				gSnapshotFloaterView->addChild(floater);
			}
		}
		else if (previewp->getSnapshotType() == LLSnapshotLivePreview::SNAPSHOT_POSTCARD)
		{
			LLFloaterPostcard* floater = previewp->savePostcard();
			if (floater)
			{
				// Same as above, but for the "Postcard" floater.
				gSnapshotFloaterView->addChild(floater);
			}
		}
		else if (previewp->getSnapshotType() == LLSnapshotLivePreview::SNAPSHOT_TEXTURE)
		{
			previewp->saveTexture();
		}
		else
		{
			previewp->saveLocal();
		}

		if (gSavedSettings.getBOOL("CloseSnapshotOnKeep"))
		{
			previewp->close(floater);
		}
		else
		{
			checkAutoSnapshot(previewp);
		}

		updateControls(floater);
	}
}

// static
void LLFloaterSnapshot::Impl::onClickNewSnapshot(void* data)
{
	LLSnapshotLivePreview* previewp = getPreviewView();
	if (previewp)
	{
		previewp->updateSnapshot(TRUE);
	}
}

// static
void LLFloaterSnapshot::Impl::onClickFreezeTime(void*)
{
	LLSnapshotLivePreview* previewp = getPreviewView();
	if (previewp)
	{
		freezeTime(true);
	}
}

// static
void LLFloaterSnapshot::Impl::onClickAutoSnap(LLUICtrl *ctrl, void* data)
{
	LLCheckBoxCtrl *check = (LLCheckBoxCtrl *)ctrl;
	gSavedSettings.setBOOL( "AutoSnapshot", check->get() );
	
	LLFloaterSnapshot* floater = (LLFloaterSnapshot*)data;		
	if (floater)
	{
		checkAutoSnapshot(getPreviewView());
		updateControls(floater);
	}
}

// static
void LLFloaterSnapshot::Impl::onClickTemporaryImage(LLUICtrl *ctrl, void* data)
{
	LLFloaterSnapshot *view = (LLFloaterSnapshot *)data;		
	if (view)
	{
		updateControls(view);
	}
}

void LLFloaterSnapshot::Impl::onClickMore(void* data)
{
	gSavedSettings.setBOOL( "AdvanceSnapshot", TRUE );
	
	LLFloaterSnapshot *view = (LLFloaterSnapshot *)data;		
	if (view)
	{
		view->translate( 0, view->getUIWinHeightShort() - view->getUIWinHeightLong() );
		view->reshape(view->getRect().getWidth(), view->getUIWinHeightLong());
		updateControls(view) ;
		updateLayout(view) ;
		if (getPreviewView())
		{
			getPreviewView()->setThumbnailImageSize() ;
		}
	}
}
void LLFloaterSnapshot::Impl::onClickLess(void* data)
{
	gSavedSettings.setBOOL( "AdvanceSnapshot", FALSE );
	
	LLFloaterSnapshot *view = (LLFloaterSnapshot *)data;		
	if (view)
	{
		view->translate( 0, view->getUIWinHeightLong() - view->getUIWinHeightShort() );
		view->reshape(view->getRect().getWidth(), view->getUIWinHeightShort());
		updateControls(view) ;
		updateLayout(view) ;
		if (getPreviewView())
		{
			getPreviewView()->setThumbnailImageSize();
		}
	}
}

// static
void LLFloaterSnapshot::Impl::onClickUICheck(LLUICtrl *ctrl, void* data)
{
	LLCheckBoxCtrl *check = (LLCheckBoxCtrl *)ctrl;
	gSavedSettings.setBOOL( "RenderUIInSnapshot", check->get() );
	
	LLFloaterSnapshot *view = (LLFloaterSnapshot *)data;
	if (view)
	{
		checkAutoSnapshot(getPreviewView(), TRUE);
		updateControls(view);
	}
}

// static
void LLFloaterSnapshot::Impl::onClickHUDCheck(LLUICtrl *ctrl, void* data)
{
	LLCheckBoxCtrl *check = (LLCheckBoxCtrl *)ctrl;
	gSavedSettings.setBOOL( "RenderHUDInSnapshot", check->get() );
	
	LLFloaterSnapshot *view = (LLFloaterSnapshot *)data;
	if (view)
	{
		checkAutoSnapshot(getPreviewView(), TRUE);
		updateControls(view);
	}
}

// static
void LLFloaterSnapshot::Impl::onClickKeepOpenCheck(LLUICtrl* ctrl, void* data)
{
	LLCheckBoxCtrl *check = (LLCheckBoxCtrl *)ctrl;

	gSavedSettings.setBOOL( "CloseSnapshotOnKeep", !check->get() );
}

// static
void LLFloaterSnapshot::Impl::onCommitQuality(LLUICtrl* ctrl, void* data)
{
	LLSliderCtrl* slider = (LLSliderCtrl*)ctrl;
	S32 quality_val = llfloor((F32)slider->getValue().asReal());

	LLSnapshotLivePreview* previewp = getPreviewView();
	if (previewp)
	{
		previewp->setSnapshotQuality(quality_val);
		checkAutoSnapshot(previewp, TRUE);
	}
}

//static
void LLFloaterSnapshot::Impl::onQualityMouseUp(void* data)
{
<<<<<<< HEAD
	Dout(dc::notice, "Calling LLFloaterSnapshot::Impl::QualityMouseUp()");
=======
	Dout(dc::snapshot, "Calling LLFloaterSnapshot::Impl::QualityMouseUp()");
>>>>>>> 11c5e1cf
	LLFloaterSnapshot* view = (LLFloaterSnapshot *)data;
	updateControls(view);
}

// static
void LLFloaterSnapshot::Impl::onCommitFreezeTime(LLUICtrl* ctrl, void* data)
{
	LLCheckBoxCtrl* check_box = (LLCheckBoxCtrl*)ctrl;
	LLFloaterSnapshot *view = (LLFloaterSnapshot *)data;
		
	if (!view || !check_box)
	{
		return;
	}

	gSavedSettings.setBOOL("SnapshotOpenFreezeTime", check_box->get());
}

static std::string lastSnapshotWidthName()
{
	switch(gSavedSettings.getS32("LastSnapshotType"))
	{
	case LLSnapshotLivePreview::SNAPSHOT_FEED:     return "LastSnapshotToFeedWidth";
	case LLSnapshotLivePreview::SNAPSHOT_POSTCARD: return "LastSnapshotToEmailWidth";
	case LLSnapshotLivePreview::SNAPSHOT_TEXTURE:  return "LastSnapshotToInventoryWidth";
	default:                                       return "LastSnapshotToDiskWidth";
	}
}

static std::string lastSnapshotHeightName()
{
	switch(gSavedSettings.getS32("LastSnapshotType"))
	{
	case LLSnapshotLivePreview::SNAPSHOT_FEED:     return "LastSnapshotToFeedHeight";
	case LLSnapshotLivePreview::SNAPSHOT_POSTCARD: return "LastSnapshotToEmailHeight";
	case LLSnapshotLivePreview::SNAPSHOT_TEXTURE:  return "LastSnapshotToInventoryHeight";
	default:                                       return "LastSnapshotToDiskHeight";
	}
}

static std::string lastSnapshotAspectName()
{
	switch(gSavedSettings.getS32("LastSnapshotType"))
	{
	case LLSnapshotLivePreview::SNAPSHOT_FEED:     return "LastSnapshotToFeedAspect";
	case LLSnapshotLivePreview::SNAPSHOT_POSTCARD: return "LastSnapshotToEmailAspect";
	case LLSnapshotLivePreview::SNAPSHOT_TEXTURE:  return "LastSnapshotToInventoryAspect";
	default:                                       return "LastSnapshotToDiskAspect";
	}
}

// static
void LLFloaterSnapshot::Impl::updateResolution(LLUICtrl* ctrl, void* data, bool update_controls)
{
	LLComboBox* combobox = (LLComboBox*)ctrl;
	LLFloaterSnapshot *view = (LLFloaterSnapshot *)data;
		
	if (!view || !combobox)
	{
		return;
	}

	S32 new_width = 0;
	S32 new_height = 0;
	F32 new_aspect = 0;
	LLSnapshotLivePreview* previewp = getPreviewView();
#if 0 // Broken -- not doing this for now.
	LLSnapshotLivePreview::ESnapshotType shot_type = (LLSnapshotLivePreview::ESnapshotType)gSavedSettings.getS32("LastSnapshotType");

	// Is the snapshot was already used (saved or uploaded) and no manual changes
	// have been made since to the current destination type, and the raw snapshot
	// is still up to date with regard to visibility of UI, HUD and BufferType etc?
	if (previewp && previewp->isUsed() && !previewp->isOverriddenBy(shot_type) && previewp->getRawSnapshotUpToDate())
	{
		previewp->getSize(new_width, new_height);
		new_aspect = previewp->getAspect();
		S32 const old_width = new_width;
		S32 const old_height = new_height;
		F32 const old_aspect = new_aspect;
		S32 raw_width;
		S32 raw_height;
		previewp->getRawSize(raw_width, raw_height);
		F32 const raw_aspect = (F32)raw_width / raw_height;
		bool fixed_crop = false;
		bool fixed_size = false;
		bool fixed_scale = false;
		bool done = false;
		bool fail = false;
		while (!done)
<<<<<<< HEAD
		{
			// Attempt to change the size and aspect so the raw snapshot can also be used for this new destination.
			S32 w, h, crop_offset;
			bool crop_vertically;
			previewp->setSize(new_width, new_height);
			previewp->setAspect(new_aspect);
			LLSnapshotLivePreview::EAspectSizeProblem ret = previewp->getAspectSizeProblem(w, h, crop_vertically, crop_offset);
			switch(ret)
			{
			  case LLSnapshotLivePreview::ASPECTSIZE_OK:
				done = true;			// Don't change anything (else) if the current settings are usable.
				break;
			  case LLSnapshotLivePreview::CANNOT_CROP_HORIZONTALLY:
			  case LLSnapshotLivePreview::CANNOT_CROP_VERTICALLY:
				if (fixed_crop)
				{
					done = fail = true;
				}
				else
				{
					// Set target aspect to aspect of the raw snapshot we have (no reason to crop anything).
					new_aspect = raw_aspect;
					fixed_crop = true;
				}
				break;
			  case LLSnapshotLivePreview::SIZE_TOO_LARGE:
				if (fixed_size)
				{
					done = fail = true;
				}
				else
				{
					if (new_width > w)
					{
						new_width = w;
						new_height = llround(new_width / new_aspect);
					}
					if (new_height > h)
					{
						new_width = llmin(w, llround(h * new_aspect));
						new_height = llmin(h, llround(new_width / new_aspect));
					}
					fixed_size = true;
				}
				break;
			  case LLSnapshotLivePreview::CANNOT_RESIZE:
				if (fixed_scale)
				{
					done = fail = true;
				}
				else
				{
					F32 ratio = llmin((F32)w / new_width, (F32)h / new_height);
					new_width = llround(new_width * ratio);
					new_height = llround(new_height * ratio);
					fixed_scale = true;
				}
				break;
			}
		}
		previewp->setAspect(old_aspect);
		previewp->setSize(old_width, old_height);
		if (fail)
		{
			new_aspect = 0;
			new_width = new_height = 0;
		}
		else
		{
=======
		{
			// Attempt to change the size and aspect so the raw snapshot can also be used for this new destination.
			S32 w, h, crop_offset;
			bool crop_vertically;
			previewp->setSize(new_width, new_height);
			previewp->setAspect(new_aspect);
			LLSnapshotLivePreview::EAspectSizeProblem ret = previewp->getAspectSizeProblem(w, h, crop_vertically, crop_offset);
			switch(ret)
			{
			  case LLSnapshotLivePreview::ASPECTSIZE_OK:
				done = true;			// Don't change anything (else) if the current settings are usable.
				break;
			  case LLSnapshotLivePreview::CANNOT_CROP_HORIZONTALLY:
			  case LLSnapshotLivePreview::CANNOT_CROP_VERTICALLY:
				if (fixed_crop)
				{
					done = fail = true;
				}
				else
				{
					// Set target aspect to aspect of the raw snapshot we have (no reason to crop anything).
					new_aspect = raw_aspect;
					fixed_crop = true;
				}
				break;
			  case LLSnapshotLivePreview::SIZE_TOO_LARGE:
				if (fixed_size)
				{
					done = fail = true;
				}
				else
				{
					if (new_width > w)
					{
						new_width = w;
						new_height = llround(new_width / new_aspect);
					}
					if (new_height > h)
					{
						new_width = llmin(w, llround(h * new_aspect));
						new_height = llmin(h, llround(new_width / new_aspect));
					}
					fixed_size = true;
				}
				break;
			  case LLSnapshotLivePreview::CANNOT_RESIZE:
				if (fixed_scale)
				{
					done = fail = true;
				}
				else
				{
					F32 ratio = llmin((F32)w / new_width, (F32)h / new_height);
					new_width = llround(new_width * ratio);
					new_height = llround(new_height * ratio);
					fixed_scale = true;
				}
				break;
			}
		}
		previewp->setAspect(old_aspect);
		previewp->setSize(old_width, old_height);
		if (fail)
		{
			new_aspect = 0;
			new_width = new_height = 0;
		}
		else
		{
>>>>>>> 11c5e1cf
			LLComboBox* size_combo_box = NULL;
			LLComboBox* aspect_combo_box = NULL;
			switch(shot_type)
			{
				case LLSnapshotLivePreview::SNAPSHOT_FEED:
					size_combo_box = view->getChild<LLComboBox>("feed_size_combo");
					aspect_combo_box = view->getChild<LLComboBox>("feed_aspect_combo");
					break;
				case LLSnapshotLivePreview::SNAPSHOT_POSTCARD:
					size_combo_box = view->getChild<LLComboBox>("postcard_size_combo");
					aspect_combo_box = view->getChild<LLComboBox>("postcard_aspect_combo");
					break;
				case LLSnapshotLivePreview::SNAPSHOT_TEXTURE:
					size_combo_box = view->getChild<LLComboBox>("texture_size_combo");
					aspect_combo_box = view->getChild<LLComboBox>("texture_aspect_combo");
					break;
				case LLSnapshotLivePreview::SNAPSHOT_LOCAL:
					size_combo_box = view->getChild<LLComboBox>("local_size_combo");
					aspect_combo_box = view->getChild<LLComboBox>("local_aspect_combo");
					break;
			}
			S32 index = 0;
			S32 const size_custom = size_combo_box->getItemCount() - (shot_type == LLSnapshotLivePreview::SNAPSHOT_TEXTURE ? 0 : 1);	// Texture does not end on 'Custom'.
			while (index < size_custom)
			{
				size_combo_box->setCurrentByIndex(index);
				std::string sdstring = size_combo_box->getSelectedValue();
				LLSD sdres;
				std::stringstream sstream(sdstring);
				LLSDSerialize::fromNotation(sdres, sstream, sdstring.size());
				S32 width = sdres[0];
				S32 height = sdres[1];
				if (width == 0 || height == 0)
				{
					width = gViewerWindow->getWindowDisplayWidth();
					height = gViewerWindow->getWindowDisplayHeight();
				}
				if (width == new_width && height == new_height)
				{
					break;
				}
				++index;
			}
			if (index == size_custom && shot_type != LLSnapshotLivePreview::SNAPSHOT_TEXTURE)
<<<<<<< HEAD
			{
				size_combo_box->setCurrentByIndex(index);
			}
			index = 0;
			S32 const aspect_custom = aspect_combo_box->getItemCount() - 1;
			while (index < aspect_custom)
			{
				aspect_combo_box->setCurrentByIndex(index);
				std::string sdstring = aspect_combo_box->getSelectedValue();
				std::stringstream sstream;
				sstream << sdstring;
				F32 aspect;
				sstream >> aspect;
				if (aspect == -2)		// Default
				{
					aspect = (F32)new_width / new_height;
				}
				if (aspect == 0)		// Current window
				{
					aspect = (F32)gViewerWindow->getWindowDisplayWidth() / gViewerWindow->getWindowDisplayHeight();
				}
				if (llabs(aspect - new_aspect) < 0.0001)
				{
					break;
				}
				++index;
			}
			if (index == aspect_custom)
			{
=======
			{
				size_combo_box->setCurrentByIndex(index);
			}
			index = 0;
			S32 const aspect_custom = aspect_combo_box->getItemCount() - 1;
			while (index < aspect_custom)
			{
				aspect_combo_box->setCurrentByIndex(index);
				std::string sdstring = aspect_combo_box->getSelectedValue();
				std::stringstream sstream;
				sstream << sdstring;
				F32 aspect;
				sstream >> aspect;
				if (aspect == -2)		// Default
				{
					aspect = (F32)new_width / new_height;
				}
				if (aspect == 0)		// Current window
				{
					aspect = (F32)gViewerWindow->getWindowDisplayWidth() / gViewerWindow->getWindowDisplayHeight();
				}
				if (llabs(aspect - new_aspect) < 0.0001)
				{
					break;
				}
				++index;
			}
			if (index == aspect_custom)
			{
>>>>>>> 11c5e1cf
				aspect_combo_box->setCurrentByIndex(index);
				setAspect(view, previewp->aspectComboName(), update_controls);
			}
		}
	}
	else
#endif
	{
		view->getChild<LLComboBox>("feed_size_combo")->selectNthItem(gSavedSettings.getS32("SnapshotFeedLastResolution"));
		view->getChild<LLComboBox>("feed_aspect_combo")->selectNthItem(gSavedSettings.getS32("SnapshotFeedLastAspect"));
		view->getChild<LLComboBox>("postcard_size_combo")->selectNthItem(gSavedSettings.getS32("SnapshotPostcardLastResolution"));
		view->getChild<LLComboBox>("postcard_aspect_combo")->selectNthItem(gSavedSettings.getS32("SnapshotPostcardLastAspect"));
		view->getChild<LLComboBox>("texture_size_combo")->selectNthItem(gSavedSettings.getS32("SnapshotTextureLastResolution"));
		view->getChild<LLComboBox>("texture_aspect_combo")->selectNthItem(gSavedSettings.getS32("SnapshotTextureLastAspect"));
		view->getChild<LLComboBox>("local_size_combo")->selectNthItem(gSavedSettings.getS32("SnapshotLocalLastResolution"));
		view->getChild<LLComboBox>("local_aspect_combo")->selectNthItem(gSavedSettings.getS32("SnapshotLocalLastAspect"));
	}

	std::string sdstring = combobox->getSelectedValue();
	LLSD sdres;
	std::stringstream sstream(sdstring);
	LLSDSerialize::fromNotation(sdres, sstream, sdstring.size());
		
	S32 width = sdres[0];
	S32 height = sdres[1];
	
	if (previewp && combobox->getCurrentIndex() >= 0)
	{
		S32 original_width = 0 , original_height = 0 ;
		previewp->getSize(original_width, original_height) ;
		if (width == 0 || height == 0 || gSavedSettings.getBOOL("RenderUIInSnapshot") || gSavedSettings.getBOOL("RenderHUDInSnapshot"))
		{
			// take resolution from current window size
			previewp->setSize(gViewerWindow->getWindowDisplayWidth(), gViewerWindow->getWindowDisplayHeight());
		}
		else if (width == -1 || height == -1)
		{
			if (previewp->isUsed() && new_width != 0 && new_height != 0)
			{
				previewp->setSize(new_width, new_height);
			}
			else
			{
				// load last custom value
				previewp->setSize(gSavedSettings.getS32(lastSnapshotWidthName()), gSavedSettings.getS32(lastSnapshotHeightName()));
			}
<<<<<<< HEAD
=======
		}
		else if (height == -2)
		{
		  // The size is actually the source aspect now, encoded in the width.
		  F32 source_aspect = width / 630.f;
		  // Use the size of the current window, cropped to the required aspect.
		  width = llmin(gViewerWindow->getWindowDisplayWidth(), llround(gViewerWindow->getWindowDisplayHeight() * source_aspect));
		  height = llmin(gViewerWindow->getWindowDisplayHeight(), llround(gViewerWindow->getWindowDisplayWidth() / source_aspect));
		  previewp->setSize(width, height);
>>>>>>> 11c5e1cf
		}
		else
		{
			// use the resolution from the selected pre-canned drop-down choice
			previewp->setSize(width, height);
		}

		previewp->getSize(width, height);
	
		if(view->childGetValue("snapshot_width").asInteger() != width || view->childGetValue("snapshot_height").asInteger() != height)
		{
			view->childSetValue("snapshot_width", width);
			view->childSetValue("snapshot_height", height);
		}
	}

	// Set whether or not the spinners can be changed.

	LLSpinCtrl* width_spinner = view->getChild<LLSpinCtrl>("snapshot_width");
	LLSpinCtrl* height_spinner = view->getChild<LLSpinCtrl>("snapshot_height");

	if (gSavedSettings.getS32("LastSnapshotType") == LLSnapshotLivePreview::SNAPSHOT_TEXTURE ||
		gSavedSettings.getBOOL("RenderUIInSnapshot") ||
		gSavedSettings.getBOOL("RenderHUDInSnapshot"))
	{
		// Disable without making label gray.
		width_spinner->setAllowEdit(FALSE);
		width_spinner->setIncrement(0);
		height_spinner->setAllowEdit(FALSE);
		height_spinner->setIncrement(0);
	}
	else
	{
		width_spinner->setAllowEdit(TRUE);
		width_spinner->setIncrement(32);
		height_spinner->setAllowEdit(TRUE);
		height_spinner->setIncrement(32);
	}

	if (previewp)
	{
		if (new_aspect == 0)
		{
			// In case the aspect is 'Default', need to update aspect (which will call updateControls, if necessary).
			setAspect(view, previewp->aspectComboName(), update_controls);
		}
		else
		{
			LLSpinCtrl* aspect_spinner = view->getChild<LLSpinCtrl>("aspect_ratio");
			aspect_spinner->set(new_aspect);
			previewp->setAspect(new_aspect);
		}
	}
}

// static
void LLFloaterSnapshot::Impl::updateAspect(LLUICtrl* ctrl, void* data, bool update_controls)
{
	LLComboBox* combobox = (LLComboBox*)ctrl;
	LLFloaterSnapshot *view = (LLFloaterSnapshot *)data;
		
	if (!view || !combobox)
	{
		return;
	}

	LLSnapshotLivePreview* previewp = getPreviewView();

	view->getChild<LLComboBox>("feed_aspect_combo")->selectNthItem(gSavedSettings.getS32("SnapshotFeedLastAspect"));
	view->getChild<LLComboBox>("postcard_aspect_combo")->selectNthItem(gSavedSettings.getS32("SnapshotPostcardLastAspect"));
	view->getChild<LLComboBox>("texture_aspect_combo")->selectNthItem(gSavedSettings.getS32("SnapshotTextureLastAspect"));
	view->getChild<LLComboBox>("local_aspect_combo")->selectNthItem(gSavedSettings.getS32("SnapshotLocalLastAspect"));

	std::string sdstring = combobox->getSelectedValue();
	std::stringstream sstream;
	sstream << sdstring;
	F32 aspect;
	sstream >> aspect;

	if (aspect == -2)		// Default
	{
		S32 width, height;
		previewp->getSize(width, height);
		aspect = (F32)width / height;
	}
	else if (aspect == -1)	// Custom
	{
		aspect = gSavedSettings.getF32(lastSnapshotAspectName());
	}
	if (aspect == 0)		// Current window
	{
		aspect = (F32)gViewerWindow->getWindowDisplayWidth() / gViewerWindow->getWindowDisplayHeight();
	}

	LLSpinCtrl* aspect_spinner = view->getChild<LLSpinCtrl>("aspect_ratio");

	// Set whether or not the spinners can be changed.
	if (gSavedSettings.getBOOL("RenderUIInSnapshot") ||
		gSavedSettings.getBOOL("RenderHUDInSnapshot"))
	{
		aspect = (F32)gViewerWindow->getWindowDisplayWidth() / gViewerWindow->getWindowDisplayHeight();
		// Disable without making label gray.
		aspect_spinner->setAllowEdit(FALSE);
		aspect_spinner->setIncrement(0);
	}
	else
	{
		aspect_spinner->setAllowEdit(TRUE);
		aspect_spinner->setIncrement(llmax(0.01f, lltrunc(aspect) / 100.0f));
	}

	// Sync the spinner and cache value.
	aspect_spinner->set(aspect);
	if (previewp)
	{
		F32 old_aspect = previewp->getAspect();
		previewp->setAspect(aspect);
		if (old_aspect != aspect)
		{
			checkAutoSnapshot(previewp, TRUE);
		}
	}
	if (update_controls)
	{
		// In case getSnapshotUpToDate() changed.
		updateControls(view);
	}
}

// static
void LLFloaterSnapshot::Impl::onCommitLayerTypes(LLUICtrl* ctrl, void*data)
{
	LLFloaterSnapshot *view = (LLFloaterSnapshot *)data;
	if (view)
	{
		LLComboBox* combobox = (LLComboBox*)ctrl;
		gSavedSettings.setS32("SnapshotLayerType", combobox->getCurrentIndex());
		updateControls(view);
	}
}

//static 
void LLFloaterSnapshot::Impl::onCommitSnapshotType(LLUICtrl* ctrl, void* data)
{
	LLFloaterSnapshot *view = (LLFloaterSnapshot *)data;		
	if (view)
	{
		gSavedSettings.setS32("LastSnapshotType", getTypeIndex(view));
		updateControls(view);
	}
}


//static 
void LLFloaterSnapshot::Impl::onCommitSnapshotFormat(LLUICtrl* ctrl, void* data)
{
	LLFloaterSnapshot *view = (LLFloaterSnapshot *)data;		
	if (view)
	{
		gSavedSettings.setS32("SnapshotFormat", getFormatIndex(view));
		updateControls(view);
	}
}



// Sets the named size combo to "custom" mode.
// static
void LLFloaterSnapshot::Impl::comboSetCustom(LLFloaterSnapshot* floater, const std::string& comboname)
{
	LLComboBox* combo = floater->getChild<LLComboBox>(comboname);

	combo->setCurrentByIndex(combo->getItemCount() - 1); // "custom" is always the last index

	if(comboname == "feed_size_combo") 
	{
		gSavedSettings.setS32("SnapshotFeedLastResolution", combo->getCurrentIndex());
	}
	else if(comboname == "postcard_size_combo") 
	{
		gSavedSettings.setS32("SnapshotPostcardLastResolution", combo->getCurrentIndex());
	}
	else if(comboname == "local_size_combo") 
	{
		gSavedSettings.setS32("SnapshotLocalLastResolution", combo->getCurrentIndex());
	}
	else if(comboname == "feed_aspect_combo")
	{
		gSavedSettings.setS32("SnapshotFeedLastAspect", combo->getCurrentIndex());
	}
	else if(comboname == "postcard_aspect_combo") 
	{
		gSavedSettings.setS32("SnapshotPostcardLastAspect", combo->getCurrentIndex());
	}
	else if(comboname == "texture_aspect_combo") 
	{
		gSavedSettings.setS32("SnapshotTextureLastAspect", combo->getCurrentIndex());
	}
	else if(comboname == "local_aspect_combo") 
	{
		gSavedSettings.setS32("SnapshotLocalLastAspect", combo->getCurrentIndex());
	}
}

//static
void LLFloaterSnapshot::Impl::onCommitCustomResolution(LLUICtrl *ctrl, void* data)
{
	LLFloaterSnapshot *view = (LLFloaterSnapshot *)data;		
	if (view)
	{
		S32 w = llround(view->childGetValue("snapshot_width").asReal(), 1.0);
		S32 h = llround(view->childGetValue("snapshot_height").asReal(), 1.0);

		LLSnapshotLivePreview* previewp = getPreviewView();
		if (previewp)
		{
			S32 curw,curh;
			previewp->getSize(curw, curh);
			
			if (w != curw || h != curh)
			{
				previewp->setMaxImageSize((S32)((LLSpinCtrl *)ctrl)->getMaxValue()) ;
				previewp->setSize(w,h);
				checkAutoSnapshot(previewp, FALSE);
				previewp->updateSnapshot(FALSE, TRUE);
				comboSetCustom(view, "feed_size_combo");
				comboSetCustom(view, "postcard_size_combo");
				comboSetCustom(view, "local_size_combo");
			}
		}

		gSavedSettings.setS32(lastSnapshotWidthName(), w);
		gSavedSettings.setS32(lastSnapshotHeightName(), h);

		updateControls(view, true);
	}
}

char const* LLSnapshotLivePreview::aspectComboName() const
{
	char const* result;
	switch(mSnapshotType)
	{
		case SNAPSHOT_FEED:
			result = "feed_aspect_combo";
			break;
		case SNAPSHOT_POSTCARD:
			result = "postcard_aspect_combo";
			break;
		case SNAPSHOT_TEXTURE:
			result = "texture_aspect_combo";
			break;
		case SNAPSHOT_LOCAL:
			result = "local_aspect_combo";
			break;
		default:
			result= "";
			break;
	}
	return result;
}

//static
void LLFloaterSnapshot::Impl::onCommitCustomAspect(LLUICtrl *ctrl, void* data)
{
	LLFloaterSnapshot *view = (LLFloaterSnapshot *)data;		
	if (view)
	{
		F32 a = view->childGetValue("aspect_ratio").asReal();

		LLSnapshotLivePreview* previewp = getPreviewView();
		if (previewp)
		{
			F32 cura = previewp->getAspect();
			
			if (a != cura)
			{
				previewp->setAspect(a);
				previewp->updateSnapshot(FALSE, TRUE);
				comboSetCustom(view, previewp->aspectComboName());
			}
		}

		gSavedSettings.setF32(lastSnapshotAspectName(), a);

		updateControls(view, true);
	}
}

///----------------------------------------------------------------------------
/// Class LLFloaterSnapshot
///----------------------------------------------------------------------------

// Default constructor
LLFloaterSnapshot::LLFloaterSnapshot()
	: LLFloater(std::string("Snapshot Floater")),
	  impl (*(new Impl))
{
}

// Destroys the object
LLFloaterSnapshot::~LLFloaterSnapshot()
{
	if (sInstance == this)
	{
		LLView::deleteViewByHandle(Impl::sPreviewHandle);
		Impl::sPreviewHandle = LLHandle<LLView>();
		sInstance = NULL;
	}

	//unfreeze everything else
	gSavedSettings.setBOOL("FreezeTime", FALSE);

	if (impl.mLastToolset)
	{
		LLToolMgr::getInstance()->setCurrentToolset(impl.mLastToolset);
	}

	delete &impl;
}


BOOL LLFloaterSnapshot::postBuild()
{
	childSetCommitCallback("snapshot_type_radio", Impl::onCommitSnapshotType, this);
	childSetCommitCallback("local_format_combo", Impl::onCommitSnapshotFormat, this);
	
	childSetAction("new_snapshot_btn", Impl::onClickNewSnapshot, this);
	childSetAction("freeze_time_btn", Impl::onClickFreezeTime, this);

	childSetAction("more_btn", Impl::onClickMore, this);
	childSetAction("less_btn", Impl::onClickLess, this);

	childSetAction("upload_btn", Impl::onClickKeep, this);
	childSetAction("send_btn", Impl::onClickKeep, this);
	childSetAction("feed_btn", Impl::onClickKeep, this);
	childSetCommitCallback("save_btn", Impl::onCommitSave, this);

	childSetCommitCallback("image_quality_slider", Impl::onCommitQuality, this);
	childSetValue("image_quality_slider", gSavedSettings.getS32("SnapshotQuality"));
	impl.mQualityMouseUpConnection = getChild<LLSliderCtrl>("image_quality_slider")->setSliderMouseUpCallback(boost::bind(&Impl::onQualityMouseUp, this));

	childSetCommitCallback("snapshot_width", Impl::onCommitCustomResolution, this);
	childSetCommitCallback("snapshot_height", Impl::onCommitCustomResolution, this);

	childSetCommitCallback("aspect_ratio", Impl::onCommitCustomAspect, this);

	childSetCommitCallback("ui_check", Impl::onClickUICheck, this);
	childSetValue("ui_check", gSavedSettings.getBOOL("RenderUIInSnapshot"));

	childSetCommitCallback("hud_check", Impl::onClickHUDCheck, this);
	childSetValue("hud_check", gSavedSettings.getBOOL("RenderHUDInSnapshot"));

	childSetCommitCallback("keep_open_check", Impl::onClickKeepOpenCheck, this);
	childSetValue("keep_open_check", !gSavedSettings.getBOOL("CloseSnapshotOnKeep"));

	childSetCommitCallback("layer_types", Impl::onCommitLayerTypes, this);
	childSetValue("layer_types", "colors");
	childSetEnabled("layer_types", FALSE);

	childSetValue("snapshot_width", gSavedSettings.getS32(lastSnapshotWidthName()));
	childSetValue("snapshot_height", gSavedSettings.getS32(lastSnapshotHeightName()));

	childSetValue("freeze_time_check", gSavedSettings.getBOOL("SnapshotOpenFreezeTime"));
	childSetCommitCallback("freeze_time_check", Impl::onCommitFreezeTime, this);

	childSetValue("auto_snapshot_check", gSavedSettings.getBOOL("AutoSnapshot"));
	childSetCommitCallback("auto_snapshot_check", Impl::onClickAutoSnap, this);
	childSetCommitCallback("temp_check", Impl::onClickTemporaryImage, this);

	childSetCommitCallback("feed_size_combo", Impl::onCommitFeedResolution, this);
	childSetCommitCallback("postcard_size_combo", Impl::onCommitPostcardResolution, this);
	childSetCommitCallback("texture_size_combo", Impl::onCommitTextureResolution, this);
	childSetCommitCallback("local_size_combo", Impl::onCommitLocalResolution, this);

	childSetCommitCallback("feed_aspect_combo", Impl::onCommitFeedAspect, this);
	childSetCommitCallback("postcard_aspect_combo", Impl::onCommitPostcardAspect, this);
	childSetCommitCallback("texture_aspect_combo", Impl::onCommitTextureAspect, this);
	childSetCommitCallback("local_aspect_combo", Impl::onCommitLocalAspect, this);

	// create preview window
	LLRect full_screen_rect = sInstance->getRootView()->getRect();
	LLSnapshotLivePreview* previewp = new LLSnapshotLivePreview(full_screen_rect);
	// Make sure preview is below snapshot floater.
	// "root" --> (first child is hit first):
	//   "Snapshot Floater View"
	//   "snapshot_live_preview"
	//   ...
	sInstance->getRootView()->addChild(previewp);				// Note that addChild is actually 'moveChild'.
	sInstance->getRootView()->addChild(gSnapshotFloaterView);	// The last added child becomes the first child; the one up front.

	gSavedSettings.setBOOL("TemporaryUpload",FALSE);
	childSetValue("temp_check",FALSE);

	Impl::sPreviewHandle = previewp->getHandle();

	impl.updateControls(this);
	impl.freezeTime(gSavedSettings.getBOOL("SnapshotOpenFreezeTime"));

	return TRUE;
}

LLRect LLFloaterSnapshot::getThumbnailAreaRect()
{
	// getRect() includes shadows and the title bar, therefore the real corners are as follows:
	return LLRect(1, getRect().getHeight() - 17, getRect().getWidth() - 1, getRect().getHeight() - 17 - THUMBHEIGHT);
}

void LLFloaterSnapshot::draw()
{
	LLSnapshotLivePreview* previewp = impl.getPreviewView();

	if (previewp && (previewp->isSnapshotActive() || previewp->getThumbnailLock()))
	{
		// don't render snapshot window in snapshot, even if "show ui" is turned on
		return;
	}

	LLFloater::draw();

	if (previewp)
	{		
		if(previewp->getThumbnailImage())
		{
			LLRect const thumb_area = getThumbnailAreaRect();
			// The offset needed to center the thumbnail is: center - thumbnailSize/2 =
			S32 offset_x = (thumb_area.mLeft + thumb_area.mRight - previewp->getThumbnailWidth()) / 2;
			S32 offset_y = (thumb_area.mBottom + thumb_area.mTop - previewp->getThumbnailHeight()) / 2;

			gGL.matrixMode(LLRender::MM_MODELVIEW);
			gl_rect_2d(thumb_area, LLColor4::grey4, true);
			gl_draw_scaled_image(offset_x, offset_y, 
					previewp->getThumbnailWidth(), previewp->getThumbnailHeight(), 
					previewp->getThumbnailImage(), LLColor4::white);	

			previewp->drawPreviewRect(offset_x, offset_y) ;
		}
	}
}

void LLFloaterSnapshot::onOpen()
{
	gSavedSettings.setBOOL("SnapshotBtnState", TRUE);
}

void LLFloaterSnapshot::onClose(bool app_quitting)
{
	// Set invisible so it doesn't eat tooltips. JC
	gSnapshotFloaterView->setVisible(FALSE);
	gSnapshotFloaterView->setEnabled(FALSE);
	gSavedSettings.setBOOL("SnapshotBtnState", FALSE);
	impl.freezeTime(false);
	destroy();
}

// static
void LLFloaterSnapshot::show(void*)
{
	if (!sInstance)
	{
		sInstance = new LLFloaterSnapshot();
		LLUICtrlFactory::getInstance()->buildFloater(sInstance, "floater_snapshot.xml", NULL, FALSE);	// "Snapshot" floater.
		// Make snapshot floater a child of (full screen) gSnapshotFloaterView.
		// So that the structure is:
		// "root" -->
		//     "Snapshot Floater View" -->
		//         "Snapshot" floater
		//        ["floater_snapshot_profile"]
		//        ["Postcard"]
		//    ["snapshot_live_preview"]
		// and the "Snapshot" floater (sInstance) is a child of "Snapshot Floater View" (gSnapshotFloaterView),
		// and therefore in front of "snapshot_live_preview", if it exists.
		gSnapshotFloaterView->addChild(sInstance);

		sInstance->impl.updateLayout(sInstance);
	}
	
	sInstance->open();		/* Flawfinder: ignore */
	sInstance->focusFirstItem(FALSE);
	sInstance->setEnabled(TRUE);
	sInstance->setVisible(TRUE);
	gSnapshotFloaterView->setEnabled(TRUE);
	gSnapshotFloaterView->setVisible(TRUE);
	gSnapshotFloaterView->adjustToFitScreen(sInstance, FALSE);
}

void LLFloaterSnapshot::hide(void*)
{
	if (sInstance && !sInstance->isDead())
	{
		sInstance->close();
	}
}

//static 
void LLFloaterSnapshot::update()
{
	BOOL changed = FALSE;
	for (std::set<LLSnapshotLivePreview*>::iterator iter = LLSnapshotLivePreview::sList.begin();
		 iter != LLSnapshotLivePreview::sList.end(); ++iter)
	{
		changed |= LLSnapshotLivePreview::onIdle(*iter);
	}
	if(changed)
	{
		sInstance->impl.updateControls(sInstance);
	}
}

//static 
void LLFloaterSnapshot::updateControls()
{
	Impl::updateControls(sInstance);
}

//static 
void LLFloaterSnapshot::resetFeedAndPostcardAspect()
{
	Impl::resetFeedAndPostcardAspect(sInstance);
}

BOOL LLFloaterSnapshot::handleKeyHere(KEY key, MASK mask)
{
	static const LLCachedControl<bool> freeze_time("FreezeTime",false);
	if (freeze_time && key == KEY_ESCAPE && mask == MASK_NONE)
	{
		// Ignore trying to defocus the snapshot floater in Freeze Time mode.
		// However, if we're showing the fullscreen frozen preview, drop out of it;
		// otherwise leave Freeze Time (so the next ESC press DOES defocus
		// the floater and only the fourth will finally reset the cam).
		LLSnapshotLivePreview* previewp = LLFloaterSnapshot::Impl::getPreviewView();
		if (previewp && previewp->getShowFreezeFrameSnapshot())
		{
			previewp->showFreezeFrameSnapshot(false);
		}
		else
		{
			impl.freezeTime(false);
		}
		return TRUE;
	}
	else if (key == 'Q' && mask == MASK_CONTROL)
	{
		// Allow users to quit with ctrl-Q.
		LLSnapshotLivePreview* previewp = LLFloaterSnapshot::Impl::getPreviewView();
		if (previewp && previewp->getShowFreezeFrameSnapshot())
		{
			previewp->showFreezeFrameSnapshot(false);
		}
		impl.freezeTime(false);
		gFocusMgr.removeKeyboardFocusWithoutCallback(gFocusMgr.getKeyboardFocus());
		return FALSE;
	}
	return LLFloater::handleKeyHere(key, mask);
}

BOOL LLFloaterSnapshot::handleMouseDown(S32 x, S32 y, MASK mask)
{
	if (mask == MASK_NONE)
	{
		LLRect thumb_area = getThumbnailAreaRect();
		if (thumb_area.pointInRect(x, y))
		{
			return TRUE;
		}
	}
	return LLFloater::handleMouseDown(x, y, mask);
}

BOOL LLFloaterSnapshot::handleMouseUp(S32 x, S32 y, MASK mask)
{
	if (mask == MASK_NONE)
	{
		// In FreezeTime mode, show preview again (after user pressed ESC) when
		// clicking on the thumbnail area.
		LLRect thumb_area = getThumbnailAreaRect();
		if (thumb_area.pointInRect(x, y))
		{
			impl.updateControls(this);
			return TRUE;
		}
	}
	return LLFloater::handleMouseUp(x, y, mask);
}

///----------------------------------------------------------------------------
/// Class LLSnapshotFloaterView
///----------------------------------------------------------------------------

LLSnapshotFloaterView::LLSnapshotFloaterView( const std::string& name, const LLRect& rect ) : LLFloaterView(name, rect)
{
	setMouseOpaque(FALSE);
	setEnabled(FALSE);
}

LLSnapshotFloaterView::~LLSnapshotFloaterView()
{
}

BOOL LLSnapshotFloaterView::handleKey(KEY key, MASK mask, BOOL called_from_parent)
{
	// use default handler when not in freeze-frame mode
	static const LLCachedControl<bool> freeze_time("FreezeTime",false);
	if(!freeze_time)
	{
		return LLFloaterView::handleKey(key, mask, called_from_parent);
	}

	if (called_from_parent)
	{
		// pass all keystrokes down
		LLFloaterView::handleKey(key, mask, called_from_parent);
	}
	else
	{
		// bounce keystrokes back down
		LLFloaterView::handleKey(key, mask, TRUE);
	}
	return TRUE;
}

BOOL LLSnapshotFloaterView::handleMouseDown(S32 x, S32 y, MASK mask)
{
	// use default handler when not in freeze-frame mode
	static const LLCachedControl<bool> freeze_time("FreezeTime",false);
	if(!freeze_time)
	{
		return LLFloaterView::handleMouseDown(x, y, mask);
	}
	// give floater a change to handle mouse, else camera tool
	if (childrenHandleMouseDown(x, y, mask) == NULL)
	{
		LLToolMgr::getInstance()->getCurrentTool()->handleMouseDown( x, y, mask );
	}
	return TRUE;
}

BOOL LLSnapshotFloaterView::handleMouseUp(S32 x, S32 y, MASK mask)
{
	// use default handler when not in freeze-frame mode
	static const LLCachedControl<bool> freeze_time("FreezeTime",false);
	if(!freeze_time)
	{
		return LLFloaterView::handleMouseUp(x, y, mask);
	}
	// give floater a change to handle mouse, else camera tool
	if (childrenHandleMouseUp(x, y, mask) == NULL)
	{
		LLToolMgr::getInstance()->getCurrentTool()->handleMouseUp( x, y, mask );
	}
	return TRUE;
}

BOOL LLSnapshotFloaterView::handleHover(S32 x, S32 y, MASK mask)
{
	// use default handler when not in freeze-frame mode
	static const LLCachedControl<bool> freeze_time("FreezeTime",false);
	if(!freeze_time)
	{
		return LLFloaterView::handleHover(x, y, mask);
	}	
	// give floater a change to handle mouse, else camera tool
	if (childrenHandleHover(x, y, mask) == NULL)
	{
		LLToolMgr::getInstance()->getCurrentTool()->handleHover( x, y, mask );
	}
	return TRUE;
}<|MERGE_RESOLUTION|>--- conflicted
+++ resolved
@@ -74,10 +74,7 @@
 #include "llworld.h"
 #include "llagentui.h"
 #include "llvoavatar.h"
-<<<<<<< HEAD
-=======
 #include "lluploaddialog.h"
->>>>>>> 11c5e1cf
 
 #include "llgl.h"
 #include "llglheaders.h"
@@ -187,10 +184,7 @@
 	LLFloaterPostcard* savePostcard();
 	void saveTexture();
 	static void saveTextureDone(LLUUID const& asset_id, void* user_data, S32 status,  LLExtStat ext_status);
-<<<<<<< HEAD
-=======
 	static void saveTextureDone2(bool success, void* user_data);
->>>>>>> 11c5e1cf
 	void saveLocal();
 	void saveStart(int index);
 	void saveDone(ESnapshotType type, bool success, int index);
@@ -392,11 +386,7 @@
 	mColor(1.f, 0.f, 0.f, 0.5f), 
 	mRawSnapshot(NULL),
 	mRawSnapshotWidth(0),
-<<<<<<< HEAD
-	mRawSnapshotHeight(0),
-=======
 	mRawSnapshotHeight(1),
->>>>>>> 11c5e1cf
 	mRawSnapshotAspectRatio(1.0),
 	mRawSnapshotRenderUI(FALSE),
 	mRawSnapshotRenderHUD(FALSE),
@@ -422,11 +412,7 @@
 	mSnapshotBufferType(LLViewerWindow::SNAPSHOT_TYPE_COLOR),
 	mCloseCalled(NULL)
 {
-<<<<<<< HEAD
-	DoutEntering(dc::notice, "LLSnapshotLivePreview() [" << (void*)this << "]");
-=======
 	DoutEntering(dc::snapshot, "LLSnapshotLivePreview() [" << (void*)this << "]");
->>>>>>> 11c5e1cf
 	setSnapshotQuality(gSavedSettings.getS32("SnapshotQuality"));
 	mSnapshotDelayTimer.start();
 	sList.insert(this);
@@ -447,11 +433,7 @@
 
 LLSnapshotLivePreview::~LLSnapshotLivePreview()
 {
-<<<<<<< HEAD
-	DoutEntering(dc::notice, "~LLSnapshotLivePreview() [" << (void*)this << "]");
-=======
 	DoutEntering(dc::snapshot, "~LLSnapshotLivePreview() [" << (void*)this << "]");
->>>>>>> 11c5e1cf
 	sList.erase(this);
 	// Stop callbacks from using this object.
 	++sSnapshotIndex;
@@ -476,11 +458,7 @@
 
 void LLSnapshotLivePreview::showFreezeFrameSnapshot(bool show)
 {
-<<<<<<< HEAD
-	DoutEntering(dc::notice, "LLSnapshotLivePreview::showFreezeFrameSnapshot(" << show << ")");
-=======
 	DoutEntering(dc::snapshot, "LLSnapshotLivePreview::showFreezeFrameSnapshot(" << show << ")");
->>>>>>> 11c5e1cf
 	// If we stop to show the fullscreen "freeze frame" snapshot, play the "fall away" animation.
 	if (mShowFreezeFrameSnapshot && !show)
 	{
@@ -496,11 +474,7 @@
 
 void LLSnapshotLivePreview::updateSnapshot(BOOL new_snapshot, BOOL new_thumbnail, F32 delay) 
 {
-<<<<<<< HEAD
-	DoutEntering(dc::notice, "LLSnapshotLivePreview::updateSnapshot(" << new_snapshot << ", " << new_thumbnail << ", " << delay << ")");
-=======
 	DoutEntering(dc::snapshot, "LLSnapshotLivePreview::updateSnapshot(" << new_snapshot << ", " << new_thumbnail << ", " << delay << ")");
->>>>>>> 11c5e1cf
 
 	LLRect& rect = mFullScreenImageRect;
 	rect.set(0, getRect().getHeight(), getRect().getWidth(), 0);
@@ -849,11 +823,7 @@
 		return ;
 	}
 
-<<<<<<< HEAD
-	Dout(dc::notice, "LLSnapshotLivePreview::generateThumbnailImage: Actually making a new thumbnail!");
-=======
 	Dout(dc::snapshot, "LLSnapshotLivePreview::generateThumbnailImage: Actually making a new thumbnail!");
->>>>>>> 11c5e1cf
 
 	mThumbnailImage = NULL;
 
@@ -876,11 +846,7 @@
 	{
 		mThumbnailImage = LLViewerTextureManager::getLocalTexture(raw.get(), FALSE); 		
 		mThumbnailUpToDate = TRUE ;
-<<<<<<< HEAD
-		Dout(dc::notice, "thumbnailSnapshot(" << w << ", " << h << ", ...) returns " << raw->getWidth() << ", " << raw->getHeight());
-=======
 		Dout(dc::snapshot, "thumbnailSnapshot(" << w << ", " << h << ", ...) returns " << raw->getWidth() << ", " << raw->getHeight());
->>>>>>> 11c5e1cf
 	}
 
 	//unlock updating
@@ -940,11 +906,7 @@
 	previewp->getWindow()->incBusyCount();
 
 	// Grab the raw image and encode it into desired format.
-<<<<<<< HEAD
-	Dout(dc::notice, "LLSnapshotLivePreview::onIdle: Actually making a new snapshot!");
-=======
 	Dout(dc::snapshot, "LLSnapshotLivePreview::onIdle: Actually making a new snapshot!");
->>>>>>> 11c5e1cf
 
 	// This should never happen, but well. If it's true then that means that the
 	// snapshot floater is disabled. Incrementing sSnapshotIndex will cause the
@@ -952,16 +914,10 @@
 	if (previewp->mCloseCalled)
 	{
 		previewp->mCloseCalled->setEnabled(TRUE);
-<<<<<<< HEAD
-	}
-	previewp->sSnapshotIndex++;
-	Dout(dc::notice, "sSnapshotIndex is now " << previewp->sSnapshotIndex << "; mOutstandingCallbacks reset to 0.");
-=======
 		previewp->mCloseCalled->setVisible(TRUE);
 	}
 	previewp->sSnapshotIndex++;
 	Dout(dc::snapshot, "sSnapshotIndex is now " << previewp->sSnapshotIndex << "; mOutstandingCallbacks reset to 0.");
->>>>>>> 11c5e1cf
 	previewp->mOutstandingCallbacks = 0;	// There are no outstanding callbacks for THIS snapshot.
 	previewp->mSaveFailures = 0;			// There were no upload failures (or attempts for that matter) for this snapshot.
 
@@ -978,11 +934,7 @@
 	previewp->mRawSnapshotAspectRatio = previewp->mAspectRatio;
 	// Mark that the those values do not represent the current snapshot (yet).
 	previewp->mRawSnapshotWidth = 0;
-<<<<<<< HEAD
-	previewp->mRawSnapshotHeight = 0;
-=======
 	previewp->mRawSnapshotHeight = 1;	// Avoid division by zero when calculation an aspect in LLSnapshotLivePreview::getAspectSizeProblem.
->>>>>>> 11c5e1cf
 
 	if (gViewerWindow->rawRawSnapshot(
 							previewp->mRawSnapshot,
@@ -997,11 +949,7 @@
 		// On success, cache the size of the raw snapshot.
 		previewp->mRawSnapshotWidth = previewp->mRawSnapshot->getWidth();
 		previewp->mRawSnapshotHeight = previewp->mRawSnapshot->getHeight();
-<<<<<<< HEAD
-		Dout(dc::notice, "Created a new raw snapshot of size " << previewp->mRawSnapshotWidth << "x" << previewp->mRawSnapshotHeight);
-=======
 		Dout(dc::snapshot, "Created a new raw snapshot of size " << previewp->mRawSnapshotWidth << "x" << previewp->mRawSnapshotHeight);
->>>>>>> 11c5e1cf
 
 		previewp->mPosTakenGlobal = gAgentCamera.getCameraPositionGlobal();
 		EAspectSizeProblem ret = previewp->generateFormattedAndFullscreenPreview();
@@ -1067,11 +1015,7 @@
 			crop_vertically_out = false;
 			if (!allow_horizontal_crop)
 			{
-<<<<<<< HEAD
-				Dout(dc::notice, "NOT up to date: required aspect " << mAspectRatio <<
-=======
 				Dout(dc::snapshot, "NOT up to date: required aspect " << mAspectRatio <<
->>>>>>> 11c5e1cf
 					" is less than the (lower) raw aspect " << lower_raw_aspect << " which is already vertically cropped.");
 				return CANNOT_CROP_HORIZONTALLY;
 			}
@@ -1085,11 +1029,7 @@
 		{
 			if (!allow_vertical_crop)
 			{
-<<<<<<< HEAD
-				Dout(dc::notice, "NOT up to date: required aspect " << mAspectRatio <<
-=======
 				Dout(dc::snapshot, "NOT up to date: required aspect " << mAspectRatio <<
->>>>>>> 11c5e1cf
 					" is larger than the (upper) raw aspect " << upper_raw_aspect << " which is already horizontally cropped.");
 				return CANNOT_CROP_VERTICALLY;
 			}
@@ -1099,11 +1039,7 @@
 	// Never allow upscaling of the existing snapshot, of course.
 	if (mWidth > width_out || mHeight > height_out)
 	{
-<<<<<<< HEAD
-		Dout(dc::notice, "NOT up to date: required target size " << mWidth << "x" << mHeight <<
-=======
 		Dout(dc::snapshot, "NOT up to date: required target size " << mWidth << "x" << mHeight <<
->>>>>>> 11c5e1cf
 			" is larger than (cropped) raw snapshot with size " << width_out << "x" << height_out << "!");
 		return SIZE_TOO_LARGE;
 	}
@@ -1112,11 +1048,7 @@
 	// unless the aspect is different in which case we have to allow resizing in one direction.
 	if (mSnapshotType == SNAPSHOT_LOCAL && (mWidth >= window_width || mHeight >= window_height) && mWidth != width_out && mHeight != height_out)
 	{
-<<<<<<< HEAD
-		Dout(dc::notice, "NOT up to date: required target size " << mWidth << "x" << mHeight <<
-=======
 		Dout(dc::snapshot, "NOT up to date: required target size " << mWidth << "x" << mHeight <<
->>>>>>> 11c5e1cf
 			" is larger or equal the window size (" << window_width << "x" << window_height << ")"
 			" but unequal the (cropped) raw snapshot size (" << width_out << "x" << height_out << ")"
 			" and target is disk!");
@@ -1127,11 +1059,7 @@
 
 LLSnapshotLivePreview::EAspectSizeProblem LLSnapshotLivePreview::generateFormattedAndFullscreenPreview(bool delayed)
 {
-<<<<<<< HEAD
-	DoutEntering(dc::notice, "LLSnapshotLivePreview::generateFormattedAndFullscreenPreview(" << delayed << ")");
-=======
 	DoutEntering(dc::snapshot, "LLSnapshotLivePreview::generateFormattedAndFullscreenPreview(" << delayed << ")");
->>>>>>> 11c5e1cf
 	mFormattedUpToDate = false;
 
 	S32 w, h, crop_offset;
@@ -1177,11 +1105,7 @@
 		(mFormattedSnapshotQuality == mSnapshotQuality ||
 		 format != LLFloaterSnapshot::SNAPSHOT_FORMAT_JPEG))
 	{
-<<<<<<< HEAD
-		Dout(dc::notice, "Already up to date.");
-=======
 		Dout(dc::snapshot, "Already up to date.");
->>>>>>> 11c5e1cf
 		mFormattedUpToDate = true;
 		return ret;
 	}
@@ -1189,32 +1113,11 @@
 #ifdef CWDEBUG
 	if (!mFormattedImage)
 	{
-<<<<<<< HEAD
-		Dout(dc::notice, "mFormattedImage == NULL!");
-=======
 		Dout(dc::snapshot, "mFormattedImage == NULL!");
->>>>>>> 11c5e1cf
 	}
 	else
 	{
 		if (mFormattedWidth != mWidth)
-<<<<<<< HEAD
-		  Dout(dc::notice, "Target width changed from " << mFormattedWidth << " to " << mWidth);
-		if (mFormattedHeight != mHeight)
-		  Dout(dc::notice, "Target height changed from " << mFormattedHeight << " to " << mHeight);
-		if (mFormattedRawWidth != w)
-		  Dout(dc::notice, "Cropped (raw) width changed from " << mFormattedRawWidth << " to " << w);
-		if (mFormattedRawHeight != h)
-		  Dout(dc::notice, "Cropped (raw) height changed from " << mFormattedRawHeight << " to " << h);
-		if (mFormattedCropOffset != crop_offset)
-		  Dout(dc::notice, "Crop offset changed from " << mFormattedCropOffset << " to " << crop_offset);
-		if (mFormattedCropVertically != crop_vertically)
-		  Dout(dc::notice, "Crop direction changed from " << (mFormattedCropVertically ? "vertical" : "horizontal") << " to " << (crop_vertically ? "vertical" : "horizontal"));
-		if (mFormattedSnapshotFormat != format)
-		  Dout(dc::notice, "Format changed from " << mFormattedSnapshotFormat << " to " << format);
-		if (!(mFormattedSnapshotQuality == mSnapshotQuality || format != LLFloaterSnapshot::SNAPSHOT_FORMAT_JPEG))
-		  Dout(dc::notice, "Format is JPEG and quality changed from " << mFormattedSnapshotQuality << " to " << mSnapshotQuality);
-=======
 		  Dout(dc::snapshot, "Target width changed from " << mFormattedWidth << " to " << mWidth);
 		if (mFormattedHeight != mHeight)
 		  Dout(dc::snapshot, "Target height changed from " << mFormattedHeight << " to " << mHeight);
@@ -1230,36 +1133,23 @@
 		  Dout(dc::snapshot, "Format changed from " << mFormattedSnapshotFormat << " to " << format);
 		if (!(mFormattedSnapshotQuality == mSnapshotQuality || format != LLFloaterSnapshot::SNAPSHOT_FORMAT_JPEG))
 		  Dout(dc::snapshot, "Format is JPEG and quality changed from " << mFormattedSnapshotQuality << " to " << mSnapshotQuality);
->>>>>>> 11c5e1cf
 	}
 #endif
 
 	if (delayed)
 	{
 		// Just set mFormattedUpToDate.
-<<<<<<< HEAD
-		Dout(dc::notice, "NOT up to date, but delayed. Returning.");
-=======
 		Dout(dc::snapshot, "NOT up to date, but delayed. Returning.");
->>>>>>> 11c5e1cf
 		return DELAYED;
 	}
 
 	if (!mRawSnapshot)
 	{
-<<<<<<< HEAD
-		Dout(dc::notice, "No raw snapshot exists.");
-		return NO_RAW_IMAGE;
-	}
-
-	Dout(dc::notice, "Generating a new formatted image!");
-=======
 		Dout(dc::snapshot, "No raw snapshot exists.");
 		return NO_RAW_IMAGE;
 	}
 
 	Dout(dc::snapshot, "Generating a new formatted image!");
->>>>>>> 11c5e1cf
 
 	mFormattedWidth = mWidth;
 	mFormattedHeight = mHeight;
@@ -1427,11 +1317,7 @@
 	++mOutstandingCallbacks;
 	mSaveFailures = 0;
 	addUsedBy(SNAPSHOT_FEED);
-<<<<<<< HEAD
-	Dout(dc::notice, "LLSnapshotLivePreview::getCaptionAndSaveFeed: sSnapshotIndex = " << sSnapshotIndex << "; mOutstandingCallbacks = " << mOutstandingCallbacks << ".");
-=======
 	Dout(dc::snapshot, "LLSnapshotLivePreview::getCaptionAndSaveFeed: sSnapshotIndex = " << sSnapshotIndex << "; mOutstandingCallbacks = " << mOutstandingCallbacks << ".");
->>>>>>> 11c5e1cf
 
 	if (mFullScreenPreviewTexture.isNull())
 	{
@@ -1469,11 +1355,7 @@
 	++mOutstandingCallbacks;
 	mSaveFailures = 0;
 	addUsedBy(SNAPSHOT_POSTCARD);
-<<<<<<< HEAD
-	Dout(dc::notice, "LLSnapshotLivePreview::savePostcard: sSnapshotIndex = " << sSnapshotIndex << "; mOutstandingCallbacks = " << mOutstandingCallbacks << ".");
-=======
 	Dout(dc::snapshot, "LLSnapshotLivePreview::savePostcard: sSnapshotIndex = " << sSnapshotIndex << "; mOutstandingCallbacks = " << mOutstandingCallbacks << ".");
->>>>>>> 11c5e1cf
 
 	if(mFullScreenPreviewTexture.isNull())
 	{
@@ -1504,16 +1386,10 @@
 
 class saveTextureUserData {
 public:
-<<<<<<< HEAD
-	saveTextureUserData(LLSnapshotLivePreview* self, int index) : mSelf(self), mSnapshotIndex(index) { }
-	LLSnapshotLivePreview* mSelf;
-	int mSnapshotIndex;
-=======
 	saveTextureUserData(LLSnapshotLivePreview* self, int index, bool temporary) : mSelf(self), mSnapshotIndex(index), mTemporary(temporary) { }
 	LLSnapshotLivePreview* mSelf;
 	int mSnapshotIndex;
 	bool mTemporary;
->>>>>>> 11c5e1cf
 };
 
 void LLSnapshotLivePreview::saveTexture()
@@ -1526,11 +1402,7 @@
 	++mOutstandingCallbacks;
 	mSaveFailures = 0;
 	addUsedBy(SNAPSHOT_TEXTURE);
-<<<<<<< HEAD
-	Dout(dc::notice, "LLSnapshotLivePreview::saveTexture: sSnapshotIndex = " << sSnapshotIndex << "; mOutstandingCallbacks = " << mOutstandingCallbacks << ".");
-=======
 	Dout(dc::snapshot, "LLSnapshotLivePreview::saveTexture: sSnapshotIndex = " << sSnapshotIndex << "; mOutstandingCallbacks = " << mOutstandingCallbacks << ".");
->>>>>>> 11c5e1cf
 	saveStart(sSnapshotIndex);
 
 	// gen a new uuid for this asset
@@ -1544,12 +1416,8 @@
 	LLAgentUI::buildFullname(who_took_it);
 	LLAssetStorage::LLStoreAssetCallback callback = &LLSnapshotLivePreview::saveTextureDone;
 	S32 expected_upload_cost = LLGlobalEconomy::Singleton::getInstance()->getPriceUpload();
-<<<<<<< HEAD
-	upload_new_resource(tid,	// tid
-=======
 	saveTextureUserData* user_data = new saveTextureUserData(this, sSnapshotIndex, gSavedSettings.getBOOL("TemporaryUpload"));
 	if (!upload_new_resource(tid,	// tid
->>>>>>> 11c5e1cf
 				LLAssetType::AT_TEXTURE,
 				"Snapshot : " + pos_string,
 				"Taken by " + who_took_it + " at " + pos_string,
@@ -1560,16 +1428,12 @@
 				LLFloaterPerms::getGroupPerms(), // that is more permissive than other uploads
 				LLFloaterPerms::getEveryonePerms(),
 				"Snapshot : " + pos_string,
-<<<<<<< HEAD
-				callback, expected_upload_cost, new saveTextureUserData(this, sSnapshotIndex));
-=======
 				callback, expected_upload_cost, user_data, &LLSnapshotLivePreview::saveTextureDone2))
 	{
 		// Something went wrong.
 		delete user_data;
 		saveDone(SNAPSHOT_TEXTURE, false, sSnapshotIndex);
 	}
->>>>>>> 11c5e1cf
 
 	gViewerWindow->playSnapshotAnimAndSound();
 	LLViewerStats::getInstance()->incStat(LLViewerStats::ST_SNAPSHOT_COUNT );
@@ -1585,11 +1449,7 @@
 	++mOutstandingCallbacks;
 	mSaveFailures = 0;
 	addUsedBy(SNAPSHOT_LOCAL);
-<<<<<<< HEAD
-	Dout(dc::notice, "LLSnapshotLivePreview::saveLocal: sSnapshotIndex = " << sSnapshotIndex << "; mOutstandingCallbacks = " << mOutstandingCallbacks << ".");
-=======
 	Dout(dc::snapshot, "LLSnapshotLivePreview::saveLocal: sSnapshotIndex = " << sSnapshotIndex << "; mOutstandingCallbacks = " << mOutstandingCallbacks << ".");
->>>>>>> 11c5e1cf
 	saveStart(sSnapshotIndex);
 
 	gViewerWindow->saveImageNumbered(mFormattedImage, sSnapshotIndex);	// This calls saveDone() immediately, or later.
@@ -1597,11 +1457,7 @@
 
 void LLSnapshotLivePreview::close(LLFloaterSnapshot* view)
 {
-<<<<<<< HEAD
-	DoutEntering(dc::notice, "LLSnapshotLivePreview::close(" << (void*)view << ") [mOutstandingCallbacks = " << mOutstandingCallbacks << "]");
-=======
 	DoutEntering(dc::snapshot, "LLSnapshotLivePreview::close(" << (void*)view << ") [mOutstandingCallbacks = " << mOutstandingCallbacks << "]");
->>>>>>> 11c5e1cf
 	mCloseCalled = view;
 	if (!mOutstandingCallbacks)
 	{
@@ -1609,10 +1465,7 @@
 	}
 	else
 	{
-<<<<<<< HEAD
-=======
 		view->setVisible(FALSE);
->>>>>>> 11c5e1cf
 		view->setEnabled(FALSE);
 	}
 }
@@ -1638,19 +1491,11 @@
 
 void LLSnapshotLivePreview::saveDone(ESnapshotType type, bool success, int index)
 {
-<<<<<<< HEAD
-	DoutEntering(dc::notice, "LLSnapshotLivePreview::saveDone(" << type << ", " << success << ", " << index << ")");
+	DoutEntering(dc::snapshot, "LLSnapshotLivePreview::saveDone(" << type << ", " << success << ", " << index << ")");
 
 	if (sSnapshotIndex != index)
 	{
-		Dout(dc::notice, "sSnapshotIndex (" << sSnapshotIndex << ") != index (" << index << ")");
-=======
-	DoutEntering(dc::snapshot, "LLSnapshotLivePreview::saveDone(" << type << ", " << success << ", " << index << ")");
-
-	if (sSnapshotIndex != index)
-	{
 		Dout(dc::snapshot, "sSnapshotIndex (" << sSnapshotIndex << ") != index (" << index << ")");
->>>>>>> 11c5e1cf
 
 		// The snapshot was already replaced, so this callback has nothing to do with us anymore.
 		if (!success)
@@ -1661,11 +1506,7 @@
 	}
 
 	--mOutstandingCallbacks;
-<<<<<<< HEAD
-	Dout(dc::notice, "sSnapshotIndex = " << sSnapshotIndex << "; mOutstandingCallbacks = " << mOutstandingCallbacks << ".");
-=======
 	Dout(dc::snapshot, "sSnapshotIndex = " << sSnapshotIndex << "; mOutstandingCallbacks = " << mOutstandingCallbacks << ".");
->>>>>>> 11c5e1cf
 	if (!success)
 	{
 		++mSaveFailures;
@@ -1679,12 +1520,6 @@
 	}
 }
 
-<<<<<<< HEAD
-//static
-void LLSnapshotLivePreview::saveTextureDone(LLUUID const& asset_id, void* user_data, S32 status, LLExtStat ext_status)
-{
-	bool success = status != LL_ERR_NOERR;
-=======
 // This callback is only used for the *legacy* LLViewerAssetStorage::storeAssetData
 // (when the cap NewFileAgentInventory is not available) and temporaries.
 // See upload_new_resource.
@@ -1694,15 +1529,12 @@
 	LLResourceData* resource_data = (LLResourceData*)user_data;
 
 	bool success = status == LL_ERR_NOERR;
->>>>>>> 11c5e1cf
 	if (!success)
 	{
 		LLSD args;
 		args["REASON"] = std::string(LLAssetStorage::getErrorString(status));
 		LLNotificationsUtil::add("UploadSnapshotFail", args);
 	}
-<<<<<<< HEAD
-=======
 	saveTextureUserData* data = (saveTextureUserData*)resource_data->mUserData;
 	bool temporary = data->mTemporary;
 	data->mSelf->saveDone(SNAPSHOT_TEXTURE, success, data->mSnapshotIndex);
@@ -1718,7 +1550,6 @@
 //static
 void LLSnapshotLivePreview::saveTextureDone2(bool success, void* user_data)
 {
->>>>>>> 11c5e1cf
 	saveTextureUserData* data = (saveTextureUserData*)user_data;
 	data->mSelf->saveDone(SNAPSHOT_TEXTURE, success, data->mSnapshotIndex);
 	delete data;
@@ -1742,11 +1573,8 @@
 	else
 	{
 		mCloseCalled->setEnabled(TRUE);
-<<<<<<< HEAD
-=======
 		mCloseCalled->setVisible(TRUE);
 		gFloaterView->bringToFront(mCloseCalled);
->>>>>>> 11c5e1cf
 		mCloseCalled = NULL;
 	}
 }
@@ -1829,11 +1657,7 @@
 	S32 delta_height = 0;
 	if (!gSavedSettings.getBOOL("AdvanceSnapshot"))
 	{
-<<<<<<< HEAD
-		floaterp->getChild<LLComboBox>("feed_size_combo")->setCurrentByIndex(2);		// 500x375
-=======
 		floaterp->getChild<LLComboBox>("feed_size_combo")->setCurrentByIndex(2);		// 500x375 (4:3)
->>>>>>> 11c5e1cf
 		gSavedSettings.setS32("SnapshotFeedLastResolution", 2);
 
 		floaterp->getChild<LLComboBox>("postcard_size_combo")->setCurrentByIndex(0);	// Current window
@@ -1927,11 +1751,7 @@
 // static
 void LLFloaterSnapshot::Impl::updateControls(LLFloaterSnapshot* floater, bool delayed_formatted)
 {
-<<<<<<< HEAD
-	DoutEntering(dc::notice, "LLFloaterSnapshot::Impl::updateControls()");
-=======
 	DoutEntering(dc::snapshot, "LLFloaterSnapshot::Impl::updateControls()");
->>>>>>> 11c5e1cf
 	std::string fee = gHippoGridManager->getConnectedGrid()->getUploadFee();
 	if (gSavedSettings.getBOOL("TemporaryUpload"))
 	{
@@ -2153,10 +1973,6 @@
 	gSavedSettings.setS32("SnapshotFeedLastAspect", combobox->getCurrentIndex());
 	LLSnapshotLivePreview* previewp = getPreviewView();
 	if (previewp && previewp->isUsed())
-<<<<<<< HEAD
-	{
-		previewp->addManualOverride(LLSnapshotLivePreview::SNAPSHOT_FEED);
-=======
 	{
 		previewp->addManualOverride(LLSnapshotLivePreview::SNAPSHOT_FEED);
 	}
@@ -2172,28 +1988,11 @@
 	if (previewp && previewp->isUsed())
 	{
 		previewp->addManualOverride(LLSnapshotLivePreview::SNAPSHOT_POSTCARD);
->>>>>>> 11c5e1cf
 	}
 	updateAspect(ctrl, data);
 }
 
 // static
-<<<<<<< HEAD
-void LLFloaterSnapshot::Impl::onCommitPostcardAspect(LLUICtrl* ctrl, void* data)
-{
-	LLComboBox* combobox = (LLComboBox*)ctrl;
-	gSavedSettings.setS32("SnapshotPostcardLastAspect", combobox->getCurrentIndex());
-	LLSnapshotLivePreview* previewp = getPreviewView();
-	if (previewp && previewp->isUsed())
-	{
-		previewp->addManualOverride(LLSnapshotLivePreview::SNAPSHOT_POSTCARD);
-	}
-	updateAspect(ctrl, data);
-}
-
-// static
-=======
->>>>>>> 11c5e1cf
 void LLFloaterSnapshot::Impl::onCommitTextureAspect(LLUICtrl* ctrl, void* data)
 {
 	LLComboBox* combobox = (LLComboBox*)ctrl;
@@ -2253,10 +2052,7 @@
 //static
 void LLFloaterSnapshot::saveFeedDone(bool success, int index)
 {
-<<<<<<< HEAD
-=======
 	LLUploadDialog::modalUploadFinished();
->>>>>>> 11c5e1cf
 	LLSnapshotLivePreview* previewp = LLFloaterSnapshot::Impl::getPreviewView();
 	if (previewp)
 	{
@@ -2267,10 +2063,7 @@
 //static
 void LLFloaterSnapshot::savePostcardDone(bool success, int index)
 {
-<<<<<<< HEAD
-=======
 	LLUploadDialog::modalUploadFinished();
->>>>>>> 11c5e1cf
 	LLSnapshotLivePreview* previewp = LLFloaterSnapshot::Impl::getPreviewView();
 	if (previewp)
 	{
@@ -2466,11 +2259,7 @@
 //static
 void LLFloaterSnapshot::Impl::onQualityMouseUp(void* data)
 {
-<<<<<<< HEAD
-	Dout(dc::notice, "Calling LLFloaterSnapshot::Impl::QualityMouseUp()");
-=======
 	Dout(dc::snapshot, "Calling LLFloaterSnapshot::Impl::QualityMouseUp()");
->>>>>>> 11c5e1cf
 	LLFloaterSnapshot* view = (LLFloaterSnapshot *)data;
 	updateControls(view);
 }
@@ -2560,7 +2349,6 @@
 		bool done = false;
 		bool fail = false;
 		while (!done)
-<<<<<<< HEAD
 		{
 			// Attempt to change the size and aspect so the raw snapshot can also be used for this new destination.
 			S32 w, h, crop_offset;
@@ -2630,77 +2418,6 @@
 		}
 		else
 		{
-=======
-		{
-			// Attempt to change the size and aspect so the raw snapshot can also be used for this new destination.
-			S32 w, h, crop_offset;
-			bool crop_vertically;
-			previewp->setSize(new_width, new_height);
-			previewp->setAspect(new_aspect);
-			LLSnapshotLivePreview::EAspectSizeProblem ret = previewp->getAspectSizeProblem(w, h, crop_vertically, crop_offset);
-			switch(ret)
-			{
-			  case LLSnapshotLivePreview::ASPECTSIZE_OK:
-				done = true;			// Don't change anything (else) if the current settings are usable.
-				break;
-			  case LLSnapshotLivePreview::CANNOT_CROP_HORIZONTALLY:
-			  case LLSnapshotLivePreview::CANNOT_CROP_VERTICALLY:
-				if (fixed_crop)
-				{
-					done = fail = true;
-				}
-				else
-				{
-					// Set target aspect to aspect of the raw snapshot we have (no reason to crop anything).
-					new_aspect = raw_aspect;
-					fixed_crop = true;
-				}
-				break;
-			  case LLSnapshotLivePreview::SIZE_TOO_LARGE:
-				if (fixed_size)
-				{
-					done = fail = true;
-				}
-				else
-				{
-					if (new_width > w)
-					{
-						new_width = w;
-						new_height = llround(new_width / new_aspect);
-					}
-					if (new_height > h)
-					{
-						new_width = llmin(w, llround(h * new_aspect));
-						new_height = llmin(h, llround(new_width / new_aspect));
-					}
-					fixed_size = true;
-				}
-				break;
-			  case LLSnapshotLivePreview::CANNOT_RESIZE:
-				if (fixed_scale)
-				{
-					done = fail = true;
-				}
-				else
-				{
-					F32 ratio = llmin((F32)w / new_width, (F32)h / new_height);
-					new_width = llround(new_width * ratio);
-					new_height = llround(new_height * ratio);
-					fixed_scale = true;
-				}
-				break;
-			}
-		}
-		previewp->setAspect(old_aspect);
-		previewp->setSize(old_width, old_height);
-		if (fail)
-		{
-			new_aspect = 0;
-			new_width = new_height = 0;
-		}
-		else
-		{
->>>>>>> 11c5e1cf
 			LLComboBox* size_combo_box = NULL;
 			LLComboBox* aspect_combo_box = NULL;
 			switch(shot_type)
@@ -2745,7 +2462,6 @@
 				++index;
 			}
 			if (index == size_custom && shot_type != LLSnapshotLivePreview::SNAPSHOT_TEXTURE)
-<<<<<<< HEAD
 			{
 				size_combo_box->setCurrentByIndex(index);
 			}
@@ -2775,37 +2491,6 @@
 			}
 			if (index == aspect_custom)
 			{
-=======
-			{
-				size_combo_box->setCurrentByIndex(index);
-			}
-			index = 0;
-			S32 const aspect_custom = aspect_combo_box->getItemCount() - 1;
-			while (index < aspect_custom)
-			{
-				aspect_combo_box->setCurrentByIndex(index);
-				std::string sdstring = aspect_combo_box->getSelectedValue();
-				std::stringstream sstream;
-				sstream << sdstring;
-				F32 aspect;
-				sstream >> aspect;
-				if (aspect == -2)		// Default
-				{
-					aspect = (F32)new_width / new_height;
-				}
-				if (aspect == 0)		// Current window
-				{
-					aspect = (F32)gViewerWindow->getWindowDisplayWidth() / gViewerWindow->getWindowDisplayHeight();
-				}
-				if (llabs(aspect - new_aspect) < 0.0001)
-				{
-					break;
-				}
-				++index;
-			}
-			if (index == aspect_custom)
-			{
->>>>>>> 11c5e1cf
 				aspect_combo_box->setCurrentByIndex(index);
 				setAspect(view, previewp->aspectComboName(), update_controls);
 			}
@@ -2852,8 +2537,6 @@
 				// load last custom value
 				previewp->setSize(gSavedSettings.getS32(lastSnapshotWidthName()), gSavedSettings.getS32(lastSnapshotHeightName()));
 			}
-<<<<<<< HEAD
-=======
 		}
 		else if (height == -2)
 		{
@@ -2863,7 +2546,6 @@
 		  width = llmin(gViewerWindow->getWindowDisplayWidth(), llround(gViewerWindow->getWindowDisplayHeight() * source_aspect));
 		  height = llmin(gViewerWindow->getWindowDisplayHeight(), llround(gViewerWindow->getWindowDisplayWidth() / source_aspect));
 		  previewp->setSize(width, height);
->>>>>>> 11c5e1cf
 		}
 		else
 		{
