/** 
 * @file llstartup.cpp
 * @brief startup routines.
 *
 * $LicenseInfo:firstyear=2004&license=viewergpl$
 * 
 * Copyright (c) 2004-2009, Linden Research, Inc.
 * 
 * Second Life Viewer Source Code
 * The source code in this file ("Source Code") is provided by Linden Lab
 * to you under the terms of the GNU General Public License, version 2.0
 * ("GPL"), unless you have obtained a separate licensing agreement
 * ("Other License"), formally executed by you and Linden Lab.  Terms of
 * the GPL can be found in doc/GPL-license.txt in this distribution, or
 * online at http://secondlifegrid.net/programs/open_source/licensing/gplv2
 * 
 * There are special exceptions to the terms and conditions of the GPL as
 * it is applied to this Source Code. View the full text of the exception
 * in the file doc/FLOSS-exception.txt in this software distribution, or
 * online at
 * http://secondlifegrid.net/programs/open_source/licensing/flossexception
 * 
 * By copying, modifying or distributing this software, you acknowledge
 * that you have read and understood your obligations described above,
 * and agree to abide by those obligations.
 * 
 * ALL LINDEN LAB SOURCE CODE IS PROVIDED "AS IS." LINDEN LAB MAKES NO
 * WARRANTIES, EXPRESS, IMPLIED OR OTHERWISE, REGARDING ITS ACCURACY,
 * COMPLETENESS OR PERFORMANCE.
 * $/LicenseInfo$
 */

#include "llviewerprecompiledheaders.h"

#include <boost/algorithm/string.hpp>
#include "llstartup.h"

#if LL_WINDOWS
#	include <process.h>		// _spawnl()
#else
#	include <sys/stat.h>		// mkdir()
#endif

#include "llviewermedia_streamingaudio.h"
#include "llaudioengine.h"

#if LL_FMODEX
# include "llaudioengine_fmodex.h"
#endif

#if LL_FMOD
# include "llaudioengine_fmod.h"
#endif

#ifdef LL_OPENAL
#include "llaudioengine_openal.h"
#endif

#include "hippogridmanager.h"
#include "hippolimits.h"
#include "floaterao.h"
#include "statemachine/aifilepicker.h"

#include "llares.h"
#include "llavatarnamecache.h"
#include "lllandmark.h"
#include "llcachename.h"
#include "lldir.h"
#include "llerrorcontrol.h"
#include "llfiltersd2xmlrpc.h"
#include "llfocusmgr.h"
#include "llhttpsender.h"
#include "llimageworker.h"

#include "llloginflags.h"
#include "llmd5.h"
#include "llmemorystream.h"
#include "llmessageconfig.h"
#include "llmoveview.h"
#include "llnotifications.h"
#include "llnotificationsutil.h"
#include "llregionhandle.h"
#include "llsd.h"
#include "llsdserialize.h"
#include "llsdutil_math.h"
#include "llsecondlifeurls.h"
#include "llstring.h"
#include "lltexteditor.h"
#include "llurlentry.h"
#include "lluserrelations.h"
#include "sgversion.h"
#include "llviewercontrol.h"
#include "llvfs.h"
#include "llxorcipher.h"	// saved password, MAC address
#include "imageids.h"
#include "message.h"
#include "v3math.h"

#include "llagent.h"
#include "llagentcamera.h"
#include "llagentwearables.h"
#include "llagentpilot.h"
#include "llfloateravatarlist.h"
#include "llfloateravatarpicker.h"
#include "llcallbacklist.h"
#include "llcallingcard.h"
#include "llcolorscheme.h"
#include "llconsole.h"
#include "llcontainerview.h"
#include "llfloaterstats.h"
#include "lldebugview.h"
#include "lldrawable.h"
#include "lleventnotifier.h"
#include "llface.h"
#include "llfeaturemanager.h"
#include "llfirstuse.h"
#include "llfloateractivespeakers.h"
#include "llfloaterbeacons.h"
#include "llfloatercamera.h"
#include "llfloaterchat.h"
#include "llfloatergesture.h"
#include "llfloaterhud.h"
#include "llfloaterinventory.h"
#include "llfloaterland.h"
#include "llfloatertopobjects.h"
#include "llfloatertos.h"
#include "llfloaterworldmap.h"
#include "llframestats.h"
#include "llframestatview.h"
#include "llgesturemgr.h"
#include "llgroupmgr.h"
#include "llhudeffecttrail.h"
#include "llhudmanager.h"
#include "llhttpclient.h"
#include "llimagebmp.h"
#include "llimview.h" // for gIMMgr
#include "llinventoryfunctions.h"
#include "llinventorymodelbackgroundfetch.h"
#include "llinventorypanel.h"
#include "llkeyboard.h"
#include "llloginhandler.h"			// gLoginHandler, SLURL support
#include "llpanellogin.h"
#include "llmutelist.h"
#include "llnotify.h"
#include "llpanelavatar.h"
#include "llpaneldirbrowser.h"
#include "llpaneldirland.h"
#include "llpanelevent.h"
#include "llpanelclassified.h"
#include "llpanelpick.h"
#include "llpanelgrouplandmoney.h"
#include "llpanelgroupnotices.h"
#include "llpreview.h"
#include "llpreviewscript.h"
#include "llproxy.h"
#include "llproductinforequest.h"
#include "llremoteparcelrequest.h"
#include "llsecondlifeurls.h"
#include "llselectmgr.h"
#include "llsky.h"
#include "llstatview.h"
#include "llstatusbar.h"		// sendMoneyBalanceRequest(), owns L$ balance
#include "llsurface.h"
#include "lltexturecache.h"
#include "lltexturefetch.h"
#include "lltoolmgr.h"
#include "lltrans.h"
#include "llui.h"
#include "llurldispatcher.h"
#include "llurlhistory.h"
#include "llurlwhitelist.h"
#include "lluserauth.h"
#include "llvieweraudio.h"
#include "llviewerassetstorage.h"
#include "llviewercamera.h"
#include "llviewerdisplay.h"
#include "llviewergenericmessage.h"
#include "llviewergesture.h"
#include "llviewertexturelist.h"
#include "llviewermedia.h"
#include "llviewermenu.h"
#include "llviewermessage.h"
#include "llviewernetwork.h"
#include "llviewerobjectlist.h"
#include "llviewerparcelmedia.h"
#include "llviewerparcelmgr.h"
#include "llviewerregion.h"
#include "llviewerstats.h"
#include "llviewerthrottle.h"
#include "llviewerwindow.h"
#include "llvoavatarself.h"
#include "llvoclouds.h"
#include "llweb.h"
#include "llwind.h"
#include "llworld.h"
#include "llworldmap.h"
#include "llworldmapmessage.h"
#include "llxfermanager.h"
#include "pipeline.h"
#include "llappviewer.h"
#include "llfasttimerview.h"
#include "llfloatermap.h"
#include "llweb.h"
#include "llvoiceclient.h"
#include "llnamelistctrl.h"
#include "llnamebox.h"
#include "llnameeditor.h"
#include "llwlparammanager.h"
#include "llwaterparammanager.h"
#include "llagentlanguage.h"
#include "llwearable.h"
#include "llinventorybridge.h"
#include "llappearancemgr.h"
#include "llvoicechannel.h"
#include "jcfloaterareasearch.h"
#include "generichandlers.h"

// <edit>
#include "llpanellogin.h"
//#include "llfloateravatars.h"
//#include "llactivation.h"
#include "wlfPanel_AdvSettings.h" //Lower right Windlight and Rendering options
#include "lldaycyclemanager.h"
#include "llfloaterblacklist.h"
#include "shfloatermediaticker.h"
#include "llpacketring.h"
// </edit>

#include "llpathfindingmanager.h"
#include "llevents.h"

#include "lgghunspell_wrapper.h"

// [RLVa:KB]
#include "rlvhandler.h"
// [/RLVa:KB]

#if LL_WINDOWS
#include "llwindebug.h"
#include "lldxhardware.h"
#endif

#include "NACLantispam.h"    // for NaCl Antispam Registry

//
// exported globals
//
bool gAgentMovementCompleted = false;

std::string SCREEN_HOME_FILENAME = "screen_home.bmp";
std::string SCREEN_LAST_FILENAME = "screen_last.bmp";

LLPointer<LLViewerTexture> gStartTexture;

//
// Imported globals
//
extern S32 gStartImageWidth;
extern S32 gStartImageHeight;

//
// local globals
//

static LLHost gAgentSimHost;
//static BOOL gSkipOptionalUpdate = FALSE;

static bool gGotUseCircuitCodeAck = false;
static std::string sInitialOutfit;
static std::string sInitialOutfitGender;	// "male" or "female"
static boost::signals2::connection sWearablesLoadedCon;

static bool gUseCircuitCallbackCalled = false;

EStartupState LLStartUp::gStartupState = STATE_FIRST;
LLSLURL LLStartUp::sStartSLURL;


static U64 gFirstSimHandle = 0;
static LLHost gFirstSim;
static std::string gFirstSimSeedCap;
static LLVector3 gAgentStartLookAt(1.0f, 0.f, 0.f);
static std::string gAgentStartLocation = "safe";


boost::scoped_ptr<LLEventPump> LLStartUp::sStateWatcher(new LLEventStream("StartupState"));
boost::scoped_ptr<LLViewerStats::PhaseMap> LLStartUp::sPhases(new LLViewerStats::PhaseMap);

//
// local function declaration
//

void login_show(LLSavedLogins const& saved_logins);
void login_callback(S32 option, void* userdata);
void show_first_run_dialog();
bool first_run_dialog_callback(const LLSD& notification, const LLSD& response);
void set_startup_status(const F32 frac, const std::string& string, const std::string& msg);
bool login_alert_status(const LLSD& notification, const LLSD& response);
//void update_app(BOOL mandatory, const std::string& message);
bool update_dialog_callback(const LLSD& notification, const LLSD& response);
void login_packet_failed(void**, S32 result);
void use_circuit_callback(void**, S32 result);
void register_viewer_callbacks(LLMessageSystem* msg);
void init_stat_view();
void asset_callback_nothing(LLVFS*, const LLUUID&, LLAssetType::EType, void*, S32);
bool callback_choose_gender(const LLSD& notification, const LLSD& response);
void init_start_screen(S32 location_id);
void release_start_screen();
void reset_login();
void apply_udp_blacklist(const std::string& csv);
bool process_login_success_response(std::string &password);
void transition_back_to_login_panel(const std::string& emsg);

void callback_cache_name(const LLUUID& id, const std::string& full_name, bool is_group)
{
	LLNameBox::refreshAll(id, full_name, is_group);
	LLNameEditor::refreshAll(id, full_name, is_group);

	// TODO: Actually be intelligent about the refresh.
	// For now, just brute force refresh the dialogs.
	dialog_refresh_all();
}

//
// exported functionality
//

//
// local classes
//

namespace
{
	class LLNullHTTPSender : public LLHTTPSender
	{
		virtual void send(const LLHost& host, 
						  const std::string& message, const LLSD& body, 
						  LLHTTPClient::ResponderPtr response) const
		{
			LL_WARNS("AppInit") << " attemped to send " << message << " to " << host
					<< " with null sender" << LL_ENDL;
		}
	};
}

class LLGestureInventoryFetchObserver : public LLInventoryFetchItemsObserver
{
public:
	LLGestureInventoryFetchObserver(const uuid_vec_t& item_ids) : LLInventoryFetchItemsObserver(item_ids) {}
	virtual void done()
	{
		// we've downloaded all the items, so repaint the dialog
		LLFloaterGesture::refreshAll();

		gInventory.removeObserver(this);
		delete this;
	}
};

void update_texture_fetch()
{
	LLAppViewer::getTextureCache()->update(1); // unpauses the texture cache thread
	LLAppViewer::getImageDecodeThread()->update(1); // unpauses the image thread
	LLAppViewer::getTextureFetch()->update(1); // unpauses the texture fetch thread
	gTextureList.updateImages(0.10f);
}

void hooked_process_sound_trigger(LLMessageSystem *msg, void **)
{
	process_sound_trigger(msg,NULL);
	LLFloaterAvatarList::sound_trigger_hook(msg,NULL);
}

// Returns false to skip other idle processing. Should only return
// true when all initialization done.
bool idle_startup()
{
	const F32 PRECACHING_DELAY = gSavedSettings.getF32("PrecachingDelay");
	const F32 TIMEOUT_SECONDS = 5.f;
	const S32 MAX_TIMEOUT_COUNT = 3;
	static LLTimer timeout;

	static LLTimer login_time;

	// until this is encapsulated, this little hack for the
	// auth/transform loop will do.
	static F32 progress = 0.10f;

	static std::string auth_method;
	static std::string auth_desc;
	static std::string auth_message;
	static std::string firstname;
	static std::string lastname;
	static LLUUID web_login_key;
	static std::string password;
	static std::vector<const char*> requested_options;
<<<<<<< HEAD
	static std::string redirect_uri; 
=======
	static std::string redirect_uri;
>>>>>>> 72c186f0

	static LLVector3 initial_sun_direction(1.f, 0.f, 0.f);
	static LLVector3 agent_start_position_region(10.f, 10.f, 10.f);		// default for when no space server

	// last location by default
	static S32  agent_location_id = START_LOCATION_ID_LAST;

	static bool show_connect_box = true;

	// HACK: These are things from the main loop that usually aren't done
	// until initialization is complete, but need to be done here for things
	// to work.
	gIdleCallbacks.callFunctions();
	gViewerWindow->updateUI();
	LLMortician::updateClass();

	if (gNoRender)
	{
		// HACK, skip optional updates if you're running drones
		//gSkipOptionalUpdate = TRUE;
	}
	else
	{
		// Update images?
		gTextureList.updateImages(0.01f);
	}

	if ( STATE_FIRST == LLStartUp::getStartupState() )
	{
		static bool first_call = true;
		if (first_call)
		{
			// Other phases get handled when startup state changes,
			// need to capture the initial state as well.
			LLStartUp::getPhases().startPhase(LLStartUp::getStartupStateString());
			first_call = false;
		}

		gViewerWindow->showCursor();
		gViewerWindow->getWindow()->setCursor(UI_CURSOR_WAIT);

		/////////////////////////////////////////////////
		//
		// Initialize stuff that doesn't need data from simulators
		//
		glggHunSpell->initSettings();

// [RLVa:KB] - Version: 1.23.4 | Checked: 2009-07-10 (RLVa-1.0.0g) | Modified: RLVa-0.2.1d
		if ( (gSavedSettings.controlExists(RLV_SETTING_MAIN)) && (gSavedSettings.getBOOL(RLV_SETTING_MAIN)) )
			rlv_handler_t::setEnabled(TRUE);
// [/RLVa:KB]

		if (LLFeatureManager::getInstance()->isSafe())
		{
			LLNotificationsUtil::add("DisplaySetToSafe");
		}
		else if ((gSavedSettings.getS32("LastFeatureVersion") < LLFeatureManager::getInstance()->getVersion()) &&
				 (gSavedSettings.getS32("LastFeatureVersion") != 0))
		{
			LLNotificationsUtil::add("DisplaySetToRecommended");
		}
		else if (!gViewerWindow->getInitAlert().empty())
		{
			LLNotifications::instance().add(gViewerWindow->getInitAlert());
		}
		
		//-------------------------------------------------
		// Init the SOCKS 5 proxy if the user has configured
		// one. We need to do this early in case the user
		// is using SOCKS for HTTP so we get the login
		// screen and HTTP tables via SOCKS.
		//-------------------------------------------------
		LLStartUp::startLLProxy();

		gSavedSettings.setS32("LastFeatureVersion", LLFeatureManager::getInstance()->getVersion());

		std::string xml_file = LLUI::locateSkin("xui_version.xml");
		LLXMLNodePtr root;
		bool xml_ok = false;
		if (LLXMLNode::parseFile(xml_file, root, NULL))
		{
			if( (root->hasName("xui_version") ) )
			{
				std::string value = root->getValue();
				F32 version = 0.0f;
				LLStringUtil::convertToF32(value, version);
				if (version >= 1.0f)
				{
					xml_ok = true;
				}
			}
		}
		if (!xml_ok)
		{
			// If XML is bad, there's a good possibility that notifications.xml is ALSO bad.
			// If that's so, then we'll get a fatal error on attempting to load it, 
			// which will display a nontranslatable error message that says so.
			// Otherwise, we'll display a reasonable error message that IS translatable.
			LLAppViewer::instance()->earlyExit("BadInstallation");
		}
		//
		// Statistics stuff
		//

		// Load autopilot and stats stuff
		gAgentPilot.load(gSavedSettings.getString("StatsPilotFile"));
		gFrameStats.setFilename(gSavedSettings.getString("StatsFile"));
		gFrameStats.setSummaryFilename(gSavedSettings.getString("StatsSummaryFile"));

		//gErrorStream.setTime(gSavedSettings.getBOOL("LogTimestamps"));

		// Load the throttle settings
		gViewerThrottle.load();

		if (ll_init_ares() == NULL || !gAres->isInitialized())
		{
			std::string diagnostic = "Could not start address resolution system";
			LL_WARNS("AppInit") << diagnostic << LL_ENDL;
			LLAppViewer::instance()->earlyExit("LoginFailedNoNetwork", LLSD().with("DIAGNOSTIC", diagnostic));
		}
		
		//
		// Initialize messaging system
		//
		LL_DEBUGS("AppInit") << "Initializing messaging system..." << LL_ENDL;

		std::string message_template_path = gDirUtilp->getExpandedFilename(LL_PATH_APP_SETTINGS,"message_template.msg");

		LLFILE* found_template = NULL;
		found_template = LLFile::fopen(message_template_path, "r");		/* Flawfinder: ignore */
		
		#if LL_WINDOWS
			// On the windows dev builds, unpackaged, the message_template.msg 
			// file will be located in:
			// indra/build-vc**/newview/<config>/app_settings.
			if (!found_template)
			{
				message_template_path = gDirUtilp->getExpandedFilename(LL_PATH_EXECUTABLE, "app_settings", "message_template.msg");
				found_template = LLFile::fopen(message_template_path.c_str(), "r");		/* Flawfinder: ignore */
			}	
		#endif

		if (found_template)
		{
			fclose(found_template);

			U32 port = gSavedSettings.getU32("UserConnectionPort");

			if ((NET_USE_OS_ASSIGNED_PORT == port) &&   // if nothing specified on command line (-port)
			    (gSavedSettings.getBOOL("ConnectionPortEnabled")))
			  {
			    port = gSavedSettings.getU32("ConnectionPort");
			  }

			LLHTTPSender::setDefaultSender(new LLNullHTTPSender());

			// TODO parameterize 
			const F32 circuit_heartbeat_interval = 5;
			const F32 circuit_timeout = 100;

			const LLUseCircuitCodeResponder* responder = NULL;
			bool failure_is_fatal = true;
			
			if(!start_messaging_system(
				   message_template_path,
				   port,
				   gVersionMajor,
				   gVersionMinor,
				   gVersionPatch,
				   FALSE,
				   std::string(),
				   responder,
				   failure_is_fatal,
				   circuit_heartbeat_interval,
				   circuit_timeout))
			{
				std::string diagnostic = llformat(" Error: %d", gMessageSystem->getErrorCode());
				LL_WARNS("AppInit") << diagnostic << LL_ENDL;
				LLAppViewer::instance()->earlyExit("LoginFailedNoNetwork", LLSD().with("DIAGNOSTIC", diagnostic));
			}

			#if LL_WINDOWS
				// On the windows dev builds, unpackaged, the message.xml file will 
				// be located in indra/build-vc**/newview/<config>/app_settings.
				std::string message_path = gDirUtilp->getExpandedFilename(LL_PATH_APP_SETTINGS,"message.xml");
							
				if (!LLFile::isfile(message_path.c_str())) 
				{
					LLMessageConfig::initClass("viewer", gDirUtilp->getExpandedFilename(LL_PATH_EXECUTABLE, "app_settings", ""));
				}
				else
				{
					LLMessageConfig::initClass("viewer", gDirUtilp->getExpandedFilename(LL_PATH_APP_SETTINGS, ""));
				}
			#else			
				LLMessageConfig::initClass("viewer", gDirUtilp->getExpandedFilename(LL_PATH_APP_SETTINGS, ""));
			#endif

		}
		else
		{
			LLAppViewer::instance()->earlyExit("MessageTemplateNotFound", LLSD().with("PATH", message_template_path));
		}

		if(gMessageSystem && gMessageSystem->isOK())
		{
			// Initialize all of the callbacks in case of bad message
			// system data
			LLMessageSystem* msg = gMessageSystem;
			msg->setExceptionFunc(MX_UNREGISTERED_MESSAGE,
								  invalid_message_callback,
								  NULL);
			msg->setExceptionFunc(MX_PACKET_TOO_SHORT,
								  invalid_message_callback,
								  NULL);

			// running off end of a packet is now valid in the case
			// when a reader has a newer message template than
			// the sender
			/*msg->setExceptionFunc(MX_RAN_OFF_END_OF_PACKET,
								  invalid_message_callback,
								  NULL);*/
			msg->setExceptionFunc(MX_WROTE_PAST_BUFFER_SIZE,
								  invalid_message_callback,
								  NULL);

			if (gSavedSettings.getBOOL("LogMessages"))
			{
				LL_DEBUGS("AppInit") << "Message logging activated!" << LL_ENDL;
				msg->startLogging();
			}

			// start the xfer system. by default, choke the downloads
			// a lot...
			const S32 VIEWER_MAX_XFER = 3;
			start_xfer_manager(gVFS);
			gXferManager->setMaxIncomingXfers(VIEWER_MAX_XFER);
			F32 xfer_throttle_bps = gSavedSettings.getF32("XferThrottle");
			if (xfer_throttle_bps > 1.f)
			{
				gXferManager->setUseAckThrottling(TRUE);
				gXferManager->setAckThrottleBPS(xfer_throttle_bps);
			}
			gAssetStorage = new LLViewerAssetStorage(msg, gXferManager, gVFS, gStaticVFS);


			F32 dropPercent = gSavedSettings.getF32("PacketDropPercentage");
			msg->mPacketRing->setDropPercentage(dropPercent);

            F32 inBandwidth = gSavedSettings.getF32("InBandwidth"); 
            F32 outBandwidth = gSavedSettings.getF32("OutBandwidth"); 
			if (inBandwidth != 0.f)
			{
				LL_DEBUGS("AppInit") << "Setting packetring incoming bandwidth to " << inBandwidth << LL_ENDL;
				msg->mPacketRing->setUseInThrottle(TRUE);
				msg->mPacketRing->setInBandwidth(inBandwidth);
			}
			if (outBandwidth != 0.f)
			{
				LL_DEBUGS("AppInit") << "Setting packetring outgoing bandwidth to " << outBandwidth << LL_ENDL;
				msg->mPacketRing->setUseOutThrottle(TRUE);
				msg->mPacketRing->setOutBandwidth(outBandwidth);
			}
		}

		LL_INFOS("AppInit") << "Message System Initialized." << LL_ENDL;
		
		//-------------------------------------------------
		// Load file- and dirpicker {context, default path} map.
		//-------------------------------------------------

		AIFilePicker::loadFile("filepicker_contexts.xml");

		//-------------------------------------------------
		// Init audio, which may be needed for prefs dialog
		// or audio cues in connection UI.
		//-------------------------------------------------

		if (FALSE == gSavedSettings.getBOOL("NoAudio"))
		{
			gAudiop = NULL;

#ifdef LL_FMODEX		
			if (!gAudiop
#if !LL_WINDOWS
			    && NULL == getenv("LL_BAD_FMODEX_DRIVER")
#endif // !LL_WINDOWS
			    )
			{
				gAudiop = (LLAudioEngine *) new LLAudioEngine_FMODEX(gSavedSettings.getBOOL("SHEnableFMODExProfiler"),gSavedSettings.getBOOL("SHEnableFMODEXVerboseDebugging"));
			}
#endif

#ifdef LL_OPENAL
			if (!gAudiop
#if !LL_WINDOWS
			    && NULL == getenv("LL_BAD_OPENAL_DRIVER")
#endif // !LL_WINDOWS
			    )
			{
				gAudiop = (LLAudioEngine *) new LLAudioEngine_OpenAL();
			}
#endif

#ifdef LL_FMOD			
			if (!gAudiop
#if !LL_WINDOWS
			    && NULL == getenv("LL_BAD_FMOD_DRIVER")
#endif // !LL_WINDOWS
			    )
			{
				gAudiop = (LLAudioEngine *) new LLAudioEngine_FMOD();
			}
#endif

			if (gAudiop)
			{
#if LL_WINDOWS
				// FMOD on Windows needs the window handle to stop playing audio
				// when window is minimized. JC
				void* window_handle = (HWND)gViewerWindow->getPlatformWindow();
#else
				void* window_handle = NULL;
#endif
				bool init = gAudiop->init(kAUDIO_NUM_SOURCES, window_handle);
				if(init)
				{
					gAudiop->setMuted(TRUE);
					if(gSavedSettings.getBOOL("AllowLargeSounds"))
						gAudiop->setAllowLargeSounds(true);
				}
				else
				{
					LL_WARNS("AppInit") << "Unable to initialize audio engine" << LL_ENDL;
					delete gAudiop;
					gAudiop = NULL;
				}

				if (gAudiop)
				{
					// if the audio engine hasn't set up its own preferred handler for streaming audio then set up the generic streaming audio implementation which uses media plugins
					if (NULL == gAudiop->getStreamingAudioImpl())
					{
						LL_INFOS("AppInit") << "Using media plugins to render streaming audio" << LL_ENDL;
						gAudiop->setStreamingAudioImpl(new LLStreamingAudio_MediaPlugins());
					}
				}
			}
		}
		
		LL_INFOS("AppInit") << "Audio Engine Initialized." << LL_ENDL;
		
		if (LLTimer::knownBadTimer())
		{
			LL_WARNS("AppInit") << "Unreliable timers detected (may be bad PCI chipset)!!" << LL_ENDL;
		}

		//
		// Log on to system
		//
		/*if (!LLStartUp::sSLURLCommand.empty())
		{
			// this might be a secondlife:///app/login URL
			gLoginHandler.parseDirectLogin(LLStartUp::sSLURLCommand);
		}*/
		if (!gLoginHandler.getFirstName().empty()
			|| !gLoginHandler.getLastName().empty()
			|| !gLoginHandler.getWebLoginKey().isNull() )
		{
			// We have at least some login information on a SLURL
			firstname = gLoginHandler.getFirstName();
			lastname = gLoginHandler.getLastName();
			web_login_key = gLoginHandler.getWebLoginKey();

			// Show the login screen if we don't have everything
			show_connect_box = 
				firstname.empty() || lastname.empty() || web_login_key.isNull();
		}
        else if(gSavedSettings.getLLSD("UserLoginInfo").size() == 3)
        {
            LLSD cmd_line_login = gSavedSettings.getLLSD("UserLoginInfo");
			firstname = cmd_line_login[0].asString();
			lastname = cmd_line_login[1].asString();

			LLMD5 pass((unsigned char*)cmd_line_login[2].asString().c_str());
			char md5pass[33];               /* Flawfinder: ignore */
			pass.hex_digest(md5pass);
			password = md5pass;
			
			show_connect_box = false;

			gSavedSettings.setBOOL("AutoLogin", TRUE);
        }
		else if (gSavedSettings.getBOOL("AutoLogin"))
		{
			firstname = gSavedSettings.getString("FirstName");
			lastname = gSavedSettings.getString("LastName");
			password = LLStartUp::loadPasswordFromDisk();
			gSavedSettings.setBOOL("RememberPassword", TRUE);
			
			show_connect_box = false;
		}
		else
		{
			// if not automatically logging in, display login dialog
			// a valid grid is selected
			firstname = gSavedSettings.getString("FirstName");
			lastname = gSavedSettings.getString("LastName");
			password = LLStartUp::loadPasswordFromDisk();
			show_connect_box = true;
		}


		// Go to the next startup state
		LLStartUp::setStartupState( STATE_BROWSER_INIT );
		return FALSE;
	}

	
	if (STATE_BROWSER_INIT == LLStartUp::getStartupState())
	{
		LL_DEBUGS("AppInit") << "STATE_BROWSER_INIT" << LL_ENDL;
		std::string msg = LLTrans::getString("LoginInitializingBrowser");
		set_startup_status(0.03f, msg.c_str(), gAgent.mMOTD.c_str());
		display_startup();
		// LLViewerMedia::initBrowser();
		LLStartUp::setStartupState( STATE_LOGIN_SHOW );
		return FALSE;
	}


	if (STATE_LOGIN_SHOW == LLStartUp::getStartupState())
	{
		LL_DEBUGS("AppInit") << "Initializing Window" << LL_ENDL;
		
		gViewerWindow->getWindow()->setCursor(UI_CURSOR_ARROW);

		// *NOTE: This is where LLViewerParcelMgr::getInstance() used to get allocated before becoming LLViewerParcelMgr::getInstance().

		// *NOTE: This is where gHUDManager used to bet allocated before becoming LLHUDManager::getInstance().

		// *NOTE: This is where gMuteList used to get allocated before becoming LLMuteList::getInstance().

		gGenericHandlers = new GenericHandlers();

		// Initialize UI
		if (!gNoRender)
		{
			// Initialize all our tools.  Must be done after saved settings loaded.
			// NOTE: This also is where gToolMgr used to be instantiated before being turned into a singleton.
			display_startup();
			LLToolMgr::getInstance()->initTools();

			display_startup();
			// Quickly get something onscreen to look at.
			gViewerWindow->initWorldUI();
			display_startup();
		}

		if (show_connect_box)
		{
			LL_DEBUGS("AppInit") << "show_connect_box on" << LL_ENDL;
			// Load all the name information out of the login view
			// NOTE: Hits "Attempted getFields with no login view shown" warning, since we don't
			// show the login view until login_show() is called below.  
			// LLPanelLogin::getFields(firstname, lastname, password);

			if (gNoRender)
			{
				LL_ERRS("AppInit") << "Need to autologin or use command line with norender!" << LL_ENDL;
			}
			// Make sure the process dialog doesn't hide things
			display_startup();
			gViewerWindow->setShowProgress(FALSE);
			display_startup();
			
			// Load login history
			std::string login_hist_filepath = gDirUtilp->getExpandedFilename(LL_PATH_USER_SETTINGS, "saved_logins_sg2.xml");
			LLSavedLogins login_history = LLSavedLogins::loadFile(login_hist_filepath);
			display_startup();
			
			// Show the login dialog.
			login_show(login_history);
			display_startup();
			if (login_history.size() > 0)
			{
				LLPanelLogin::setFields(*login_history.getEntries().rbegin());
				display_startup();
			}
			else
			{
				LLPanelLogin::setFields(firstname, lastname, password);
				display_startup();
				LLPanelLogin::giveFocus();
			}
			

			gSavedSettings.setBOOL("FirstRunThisInstall", FALSE);

			LLStartUp::setStartupState( STATE_LOGIN_WAIT );		// Wait for user input
		}
		else
		{
			LL_DEBUGS("AppInit") << "show_connect_box off, skipping to STATE_LOGIN_CLEANUP" << LL_ENDL;
			// skip directly to message template verification
			LLStartUp::setStartupState( STATE_LOGIN_CLEANUP );
		}

		display_startup();
		gViewerWindow->setNormalControlsVisible( FALSE );	
		display_startup();
		gLoginMenuBarView->setVisible( TRUE );
		display_startup();
		gLoginMenuBarView->setEnabled( TRUE );
		display_startup();

		// Push our window frontmost
		gViewerWindow->getWindow()->show();
		display_startup();

		// DEV-16927.  The following code removes errant keystrokes that happen while the window is being 
		// first made visible.
#ifdef _WIN32
		MSG msg;
		while( PeekMessage( &msg, /*All hWnds owned by this thread */ NULL, WM_KEYFIRST, WM_KEYLAST, PM_REMOVE ) )
		{
			display_startup();
		}
#endif
		timeout.reset();
		return FALSE;
	}

	if (STATE_LOGIN_WAIT == LLStartUp::getStartupState())
	{
		// Don't do anything.  Wait for the login view to call the login_callback,
		// which will push us to the next state.
		display_startup();
		// Sleep so we don't spin the CPU
		ms_sleep(1);
		return FALSE;
	}

	if (STATE_LOGIN_CLEANUP == LLStartUp::getStartupState())
	{
		// Post login screen, we should see if any settings have changed that may
		// require us to either start/stop or change the socks proxy. As various communications
		// past this point may require the proxy to be up.
		if (!LLStartUp::startLLProxy())
		{
			// Proxy start up failed, we should now bail the state machine
			// startLLProxy() will have reported an error to the user
			// already, so we just go back to the login screen. The user
			// could then change the preferences to fix the issue.

			LLStartUp::setStartupState(STATE_LOGIN_SHOW);
			return FALSE;
		}

		//reset the values that could have come in from a slurl
		if (!gLoginHandler.getWebLoginKey().isNull())
		{
			firstname = gLoginHandler.getFirstName();
			lastname = gLoginHandler.getLastName();
			web_login_key = gLoginHandler.getWebLoginKey();
		}
				
		if (show_connect_box)
		{
			// TODO if not use viewer auth
			// Load all the name information out of the login view
			LLPanelLogin::getFields(&firstname, &lastname, &password);
			// end TODO
	 
			// HACK: Try to make not jump on login
			gKeyboard->resetKeys();
		}

		if (!firstname.empty() && !lastname.empty())
		{
			gSavedSettings.setString("FirstName", firstname);
			gSavedSettings.setString("LastName", lastname);
			if (!gSavedSettings.controlExists("RememberLogin")) gSavedSettings.declareBOOL("RememberLogin", false, "Remember login", false);
			gSavedSettings.setBOOL("RememberLogin", LLPanelLogin::getRememberLogin());

			LL_INFOS("AppInit") << "Attempting login as: " << firstname << " " << lastname << LL_ENDL;
			gDebugInfo["LoginName"] = firstname + " " + lastname;	
		}
		else
		{
			// User tried to login on a non-SecondLife grid with an empty lastname.
			LLSD subs;
			subs["GRIDNAME"] = gHippoGridManager->getConnectedGrid()->getGridName();
			LLNotificationsUtil::add(firstname.empty() ? "EmptyFirstNameMessage" : "EmptyLastNameMessage", subs);
			LLStartUp::setStartupState(STATE_LOGIN_SHOW);
			return FALSE;
		}

		LLScriptEdCore::parseFunctions("lsl_functions_sl.xml");	//Singu Note: This parsing function essentially replaces the entirety of the lscript_library library
		
		gHippoGridManager->setCurrentGridAsConnected();
		gHippoLimits->setLimits();
		if(!gHippoGridManager->getConnectedGrid()->isSecondLife())
		{
			LLTrans::setDefaultArg("[CURRENCY]",gHippoGridManager->getConnectedGrid()->getCurrencySymbol());	//replace [CURRENCY] with OS$, not L$ for instance.
			LLTrans::setDefaultArg("[CURRENCY_TEXT]",gHippoGridManager->getConnectedGrid()->getCurrencyText());	//replace [CURRENCYTEXT] with OS DOllars, not Linden Dollars for instance.
			LLTrans::setDefaultArg("[SECOND_LIFE]", gHippoGridManager->getConnectedGrid()->getGridName());
			LLTrans::setDefaultArg("[SECOND_LIFE_GRID]", gHippoGridManager->getConnectedGrid()->getGridName() + " Grid");
			LLTrans::setDefaultArg("[GRID_OWNER]", gHippoGridManager->getConnectedGrid()->getGridOwner());
			LLScriptEdCore::parseFunctions("lsl_functions_os.xml"); //Singu Note: This appends to the base functions parsed from lsl_functions_sl.xml
		}
		// Avination doesn't want the viewer to do bandwidth throttling (it is done serverside, taking UDP into account too).
		AIPerService::setNoHTTPBandwidthThrottling(gHippoGridManager->getConnectedGrid()->isAvination());

		// create necessary directories
		// *FIX: these mkdir's should error check
		if (gHippoGridManager->getCurrentGrid()->isSecondLife()) 
		{
			gDirUtilp->setLindenUserDir(LLStringUtil::null, firstname, lastname);
		}
		else
		{
			gDirUtilp->setLindenUserDir(gHippoGridManager->getConnectedGrid()->getGridNick(), firstname, lastname);
		}
    	LLFile::mkdir(gDirUtilp->getLindenUserDir());

        // Set PerAccountSettingsFile to the default value.
		gSavedSettings.setString("PerAccountSettingsFile",
			gDirUtilp->getExpandedFilename(LL_PATH_PER_SL_ACCOUNT, 
				LLAppViewer::instance()->getSettingsFilename("Default", "PerAccount")));

		// Note: can't store warnings files per account because some come up before login
		
		// Overwrite default user settings with user settings								 
		LLAppViewer::instance()->loadSettingsFromDirectory(AIReadAccess<settings_map_type>(gSettings), "Account");

		// Need to set the LastLogoff time here if we don't have one.  LastLogoff is used for "Recent Items" calculation
		// and startup time is close enough if we don't have a real value.
		if (gSavedPerAccountSettings.getU32("LastLogoff") == 0)
		{
			gSavedPerAccountSettings.setU32("LastLogoff", time_corrected());
		}

		//Default the path if one isn't set.
		if (gSavedPerAccountSettings.getString("InstantMessageLogPath").empty())
		{
			const std::string dir = gSavedSettings.getString("InstantMessageLogPathAnyAccount");
			gDirUtilp->setChatLogsDir(dir.empty() ? gDirUtilp->getOSUserAppDir() : dir);
			gSavedPerAccountSettings.setString("InstantMessageLogPath",gDirUtilp->getChatLogsDir());
		}
		else
		{
			gDirUtilp->setChatLogsDir(gSavedPerAccountSettings.getString("InstantMessageLogPath"));		
		}

		//Get these logs out of my newview root directory, PLEASE.
		if (gHippoGridManager->getCurrentGrid()->isSecondLife())
		{
			gDirUtilp->setPerAccountChatLogsDir(LLStringUtil::null, 
				gSavedSettings.getString("FirstName"), gSavedSettings.getString("LastName") );
		}
		else
		{
			gDirUtilp->setPerAccountChatLogsDir(gHippoGridManager->getConnectedGrid()->getGridNick(), 
				gSavedSettings.getString("FirstName"), gSavedSettings.getString("LastName") );
		}
		LLFile::mkdir(gDirUtilp->getChatLogsDir());
		LLFile::mkdir(gDirUtilp->getPerAccountChatLogsDir());

        // NaCl - Antispam
        U32 antispam_time = gSavedSettings.getU32("_NACL_AntiSpamTime");
        U32 antispam_amount = gSavedSettings.getU32("_NACL_AntiSpamAmount");
        NACLAntiSpamRegistry::registerQueues(antispam_time, antispam_amount);
		gSavedSettings.getControl("_NACL_AntiSpamGlobalQueue")->getSignal()->connect(boost::bind(&NACLAntiSpamRegistry::handleNaclAntiSpamGlobalQueueChanged, _2));
		gSavedSettings.getControl("_NACL_AntiSpamTime")->getSignal()->connect(boost::bind(&NACLAntiSpamRegistry::handleNaclAntiSpamTimeChanged, _2));
		gSavedSettings.getControl("_NACL_AntiSpamAmount")->getSignal()->connect(boost::bind(&NACLAntiSpamRegistry::handleNaclAntiSpamAmountChanged, _2));
        // NaCl End

		//good a place as any to create user windlight directories
		std::string user_windlight_path_name(gDirUtilp->getExpandedFilename( LL_PATH_USER_SETTINGS , "windlight", ""));
		LLFile::mkdir(user_windlight_path_name.c_str());		

		std::string user_windlight_skies_path_name(gDirUtilp->getExpandedFilename( LL_PATH_USER_SETTINGS , "windlight/skies", ""));
		LLFile::mkdir(user_windlight_skies_path_name.c_str());

		std::string user_windlight_water_path_name(gDirUtilp->getExpandedFilename( LL_PATH_USER_SETTINGS , "windlight/water", ""));
		LLFile::mkdir(user_windlight_water_path_name.c_str());

		std::string user_windlight_days_path_name(gDirUtilp->getExpandedFilename( LL_PATH_USER_SETTINGS , "windlight/days", ""));
		LLFile::mkdir(user_windlight_days_path_name.c_str());
		
		// <edit>
		LLFloaterBlacklist::loadFromSave();
		// </edit>

		if (show_connect_box)
		{
			/*std::string location;
			LLPanelLogin::getLocation( location );
			LLURLSimString::setString( location );
			*/
			// END TODO
			LLPanelLogin::close();
		}

		//For HTML parsing in text boxes.
		LLTextEditor::setLinkColor( gSavedSettings.getColor4("HTMLLinkColor") );

		// Load URL History File
		LLURLHistory::loadFile("url_history.xml");
		// Load media plugin cookies
		LLViewerMedia::loadCookieFile();
				
		//-------------------------------------------------
		// Handle startup progress screen
		//-------------------------------------------------

		// on startup the user can request to go to their home,
		// their last location, or some URL "-url //sim/x/y[/z]"
		// All accounts have both a home and a last location, and we don't support
		// more locations than that.  Choose the appropriate one.  JC
// [RLVa:KB] - Checked: 2009-07-08 (RLVa-1.0.0e) | Modified: RLVa-0.2.1d
		#ifndef RLV_EXTENSION_STARTLOCATION
		if (rlv_handler_t::isEnabled())
		#else
		if ( (rlv_handler_t::isEnabled()) && (RlvSettings::getLoginLastLocation()) )
		#endif // RLV_EXTENSION_STARTLOCATION
		{
			// Force login at the last location
			LLStartUp::setStartSLURL(LLSLURL(LLSLURL::SIM_LOCATION_LAST));
		}
// [/RLVa:KB]
		switch (LLStartUp::getStartSLURL().getType())
		  {
		  case LLSLURL::LOCATION:
		    agent_location_id = START_LOCATION_ID_URL;
		    break;
		  case LLSLURL::LAST_LOCATION:
		    agent_location_id = START_LOCATION_ID_LAST;
		    break;
		  default:
		    agent_location_id = START_LOCATION_ID_HOME;
		    break;
		  }

		gViewerWindow->getWindow()->setCursor(UI_CURSOR_WAIT);

		if (!gNoRender)
		{
			init_start_screen(agent_location_id);
		}

		// Display the startup progress bar.
		gViewerWindow->setShowProgress(!gSavedSettings.getBOOL("AscentDisableLogoutScreens"));
		gViewerWindow->setProgressCancelButtonVisible(TRUE, LLTrans::getString("Quit"));

		// Poke the VFS, which could potentially block for a while if
		// Windows XP is acting up
		set_startup_status(0.07f, LLTrans::getString("LoginVerifyingCache"), LLStringUtil::null);
		display_startup();

		gVFS->pokeFiles();

		// color init must be after saved settings loaded
		init_colors();

		if (gSavedSettings.getBOOL("VivoxLicenseAccepted"))
		{
			// skipping over STATE_LOGIN_VOICE_LICENSE since we don't need it
			// skipping over STATE_UPDATE_CHECK because that just waits for input
			LLStartUp::setStartupState( STATE_LOGIN_AUTH_INIT );
		}
		else
		{
			LLStartUp::setStartupState(STATE_LOGIN_VOICE_LICENSE);
			LLFirstUse::voiceLicenseAgreement();
		}

		return FALSE;
	}

	if (STATE_LOGIN_VOICE_LICENSE == LLStartUp::getStartupState())
	{
		LL_DEBUGS("AppInitStartupState") << "STATE_LOGIN_VOICE_LICENSE" << LL_ENDL;
		// prompt the user to agree to the voice license before enabling voice.
		// only send users here on first login, otherwise continue
		// on to STATE_LOGIN_AUTH_INIT
		return FALSE;
	}

	if (STATE_UPDATE_CHECK == LLStartUp::getStartupState())
	{
		// wait for user to give input via dialog box
		return FALSE;
	}

	if(STATE_LOGIN_AUTH_INIT == LLStartUp::getStartupState())
	{
//#define LL_MINIMIAL_REQUESTED_OPTIONS
		gDebugInfo["GridName"] = LLViewerLogin::getInstance()->getGridLabel();

		// *Note: this is where gUserAuth used to be created.
		requested_options.clear();
		requested_options.push_back("inventory-root");
		requested_options.push_back("inventory-skeleton");
		//requested_options.push_back("inventory-meat");
		//requested_options.push_back("inventory-skel-targets");
#if (!defined LL_MINIMIAL_REQUESTED_OPTIONS)
		if(FALSE == gSavedSettings.getBOOL("NoInventoryLibrary"))
		{
			requested_options.push_back("inventory-lib-root");
			requested_options.push_back("inventory-lib-owner");
			requested_options.push_back("inventory-skel-lib");
		//	requested_options.push_back("inventory-meat-lib");
		}

		requested_options.push_back("initial-outfit");
		requested_options.push_back("gestures");
		requested_options.push_back("event_categories");
		requested_options.push_back("event_notifications");
		requested_options.push_back("classified_categories");
		requested_options.push_back("adult_compliant");
		//requested_options.push_back("inventory-targets");
		requested_options.push_back("buddy-list");
		requested_options.push_back("ui-config");
#endif
		requested_options.push_back("max_groups");				
		requested_options.push_back("max-agent-groups");		
		requested_options.push_back("map-server-url");
		requested_options.push_back("tutorial_setting");
		requested_options.push_back("login-flags");
		requested_options.push_back("global-textures");
		if(gSavedSettings.getBOOL("ConnectAsGod"))
		{
			gSavedSettings.setBOOL("UseDebugMenus", TRUE);
			requested_options.push_back("god-connect");
		}
		auth_method = "login_to_simulator";
		
		auth_desc = LLTrans::getString("LoginInProgress");
		set_startup_status(progress, auth_desc, auth_message);
		LLStartUp::setStartupState( STATE_XMLRPC_LEGACY_LOGIN ); // XMLRPC
	}

<<<<<<< HEAD
	// OGPX : Note that this uses existing STATE_LOGIN_AUTHENTICATE in viewer, 
	// and also inserts two new states for LEGACY (where Legacy in this case
	// was LLSD HTTP Post in OGP9, and not XML-RPC). 
	//
	// The OGP login daisy chains together several POSTs that must complete successfully 
	// in order for startup state to finally get set to STATE_LOGIN_PROCESS_RESPONSE. 
	//

	if (STATE_LOGIN_AUTHENTICATE == LLStartUp::getStartupState())
	{
		redirect_uri.clear();

		LL_DEBUGS("AppInit") << "STATE_LOGIN_AUTHENTICATE" << LL_ENDL;
		set_startup_status(progress, auth_desc, auth_message);
		
		LLSD args;
		LLSD identifier;
		LLSD authenticator;

		identifier["type"] = "agent";
		identifier["first_name"] = firstname;
		identifier["last_name"] = lastname;
		authenticator["type"] = "hash";
		authenticator["algorithm"] = "md5";
		authenticator["secret"] = password;
		args["identifier"] = identifier;
		args["authenticator"] = authenticator;
	

		//args["firstname"] = firstname;
		//args["lastname"] = lastname;
		//args["md5-password"] = password;
		
		// allows you to 'suggest' which agent service you'd like to use
		std::string	agenturi = gSavedSettings.getString("CmdLineAgentURI");
		if (!agenturi.empty())
		{
			 args["agent_url"] = agenturi;
		}

		char hashed_mac_string[MD5HEX_STR_SIZE];		/* Flawfinder: ignore */
		LLMD5 hashed_mac;
		hashed_mac.update( gMACAddress, MAC_ADDRESS_BYTES );
		hashed_mac.finalize();
		hashed_mac.hex_digest(hashed_mac_string);
		args["mac_address"] = hashed_mac_string;

		args["id0"] = LLAppViewer::instance()->getSerialNumber();

		args["agree_to_tos"] = gAcceptTOS;
		args["read_critical"] = gAcceptCriticalMessage;

		LLViewerLogin* vl = LLViewerLogin::getInstance();
		std::string grid_uri = vl->getCurrentGridURI();

		gAcceptTOS = FALSE;
		gAcceptCriticalMessage = FALSE;

		LLStartUp::setStartupState(STATE_WAIT_LEGACY_LOGIN);
		return FALSE;
	}
	
=======
>>>>>>> 72c186f0
	if (STATE_XMLRPC_LEGACY_LOGIN == LLStartUp::getStartupState())
	{
		lldebugs << "STATE_XMLRPC_LEGACY_LOGIN" << llendl;
		progress += 0.02f;
		display_startup();
		
		LLSLURL start_slurl = LLStartUp::getStartSLURL();
		std::stringstream start;
		LLSLURL::SLURL_TYPE start_slurl_type = start_slurl.getType();
		switch ( start_slurl_type )
		{
		case LLSLURL::LOCATION:
			{
			// a startup URL was specified
			std::stringstream unescaped_start;
			unescaped_start << "uri:" 
							<< start_slurl.getRegion() << "&" 
							<< start_slurl.getPosition().mV[VX] << "&" 
							<< start_slurl.getPosition().mV[VY] << "&" 
							<< start_slurl.getPosition().mV[VZ];
			start << xml_escape_string(unescaped_start.str());
			}
			break;
		case LLSLURL::HOME_LOCATION:
			start << "home";
			break;
		case LLSLURL::LAST_LOCATION:
			start << "last";
			break;
		default:
			break;
		}

		char hashed_mac_string[MD5HEX_STR_SIZE];		/* Flawfinder: ignore */
		LLMD5 hashed_mac;
		hashed_mac.update( gMACAddress, MAC_ADDRESS_BYTES );
		hashed_mac.finalize();
		hashed_mac.hex_digest(hashed_mac_string);

		LLViewerLogin* vl = LLViewerLogin::getInstance();
		std::string grid_uri = vl->getCurrentGridURI();
		if(!redirect_uri.empty())
			grid_uri = redirect_uri;
<<<<<<< HEAD
		//redirect_uri.clear();	//Should this be cleared immediately after consumption? Doing this will break retrying on http error.
=======
		redirect_uri.clear();
>>>>>>> 72c186f0

		llinfos << "Authenticating with " << grid_uri << llendl;

		// Always write curl I/O debug info for the login attempt.
		Debug(gCurlIo = dc::curl.is_on() && !dc::curlio.is_on(); if (gCurlIo) dc::curlio.on());

		// TODO if statement here to use web_login_key
	    // OGPX : which routine would this end up in? the LLSD or XMLRPC, or ....?
		LLUserAuth::getInstance()->authenticate(
			grid_uri,
			auth_method,
			firstname,
			lastname,			
			password, // web_login_key,
			start.str(),
			//gSkipOptionalUpdate,
			true,
			gAcceptTOS,
			gAcceptCriticalMessage,
			gLastExecEvent,
			requested_options,
			hashed_mac_string,
			LLAppViewer::instance()->getSerialNumber());

		gAuthString = hashed_mac_string;

		// reset globals
		gAcceptTOS = FALSE;
		gAcceptCriticalMessage = FALSE;
		/*std::string temp_uri = sAuthUris[sAuthUriNum];
		LLStringUtil::toLower(temp_uri);
		// detect SecondLife and force platform setting
		if (temp_uri.find("aditi") != std::string::npos ||
			temp_uri.find("agni") != std::string::npos ||
			temp_uri.find("://216.82.") != std::string::npos)
				gHippoGridManager->getCurrentGrid()->setPlatform(HippoGridInfo::PLATFORM_SECONDLIFE);
				*/
		LLStartUp::setStartupState( STATE_LOGIN_NO_DATA_YET );
		return FALSE;
	}

	if(STATE_LOGIN_NO_DATA_YET == LLStartUp::getStartupState())
	{
		LL_DEBUGS("AppInit") << "STATE_LOGIN_NO_DATA_YET" << LL_ENDL;
		// If we get here we have gotten past the potential stall
		// in curl, so take "may appear frozen" out of progress bar. JC
		auth_desc = LLTrans::getString("LoginInProgressNoFrozen");
		set_startup_status(progress, auth_desc, auth_message);
		// Process messages to keep from dropping circuit.
		LLMessageSystem* msg = gMessageSystem;
		while (msg->checkAllMessages(gFrameCount, gServicePump))
		{
		}
		msg->processAcks();
		LLUserAuth::UserAuthcode error = LLUserAuth::getInstance()->authResponse();
		if(LLUserAuth::E_NO_RESPONSE_YET == error)
		{
			LL_DEBUGS("AppInit") << "waiting..." << LL_ENDL;
			return FALSE;
		}
		LLStartUp::setStartupState( STATE_LOGIN_DOWNLOADING );
		progress += 0.01f;
		set_startup_status(progress, auth_desc, auth_message);
		return FALSE;
	}

	if(STATE_LOGIN_DOWNLOADING == LLStartUp::getStartupState())
	{
		LL_DEBUGS("AppInit") << "STATE_LOGIN_DOWNLOADING" << LL_ENDL;
		// Process messages to keep from dropping circuit.
		LLMessageSystem* msg = gMessageSystem;
		while (msg->checkAllMessages(gFrameCount, gServicePump))
		{
		}
		msg->processAcks();
		LLUserAuth::UserAuthcode error = LLUserAuth::getInstance()->authResponse();
		if(LLUserAuth::E_DOWNLOADING == error)
		{
			LL_DEBUGS("AppInit") << "downloading..." << LL_ENDL;
			return FALSE;
		}
		LLStartUp::setStartupState( STATE_LOGIN_PROCESS_RESPONSE );
		progress += 0.01f;
		set_startup_status(progress, LLTrans::getString("LoginProcessingResponse"), auth_message);
		return FALSE;
	}

	if(STATE_LOGIN_PROCESS_RESPONSE == LLStartUp::getStartupState())
	{
		LL_DEBUGS("AppInit") << "STATE_LOGIN_PROCESS_RESPONSE" << LL_ENDL;
		std::ostringstream emsg;
		bool quit = false;
		//bool update = false;
		bool successful_login = false;
		LLUserAuth::UserAuthcode error = LLUserAuth::getInstance()->authResponse();
		// reset globals
		gAcceptTOS = FALSE;
		gAcceptCriticalMessage = FALSE;
		std::string login_response;
		std::string reason_response;
		std::string message_response;
		std::string message_id;
		LLSD response;

		switch(error)
		{
		case LLUserAuth::E_OK:
			response = LLUserAuth::getInstance()->getResponse();
			login_response = response["login"].asString();
			reason_response = response["reason"].asString();
			message_response = response["message"].asString();
			message_id = response["message_id"].asString();
			{
			std::stringstream dump_str;
			dump_str << response;
			llinfos << dump_str.str() << llendl;
			}
			
			if(login_response == "true")
			{
				// Yay, login!
				successful_login = true;
				Debug(if (gCurlIo) dc::curlio.off());		// Login succeeded: restore dc::curlio to original state.
			}
			else if(login_response == "indeterminate")
			{
				progress += 0.01f;
				auth_message = message_response;
<<<<<<< HEAD
				auth_method = response["next_method"].asString();
				redirect_uri = response["next_url"].asString();
				if(auth_method.substr(0, 5) == "login")
				{
					auth_desc = LLTrans::getString("LoginAuthenticating");
				}
				else
				{
					auth_desc = LLTrans::getString("LoginMaintenance");
				}
				set_startup_status(progress, auth_desc, auth_message);
=======
				set_startup_status(progress, auth_desc, auth_message);

				auth_method = response["next_method"].asString();
				redirect_uri = response["next_url"].asString();
>>>>>>> 72c186f0
				LLStartUp::setStartupState(STATE_XMLRPC_LEGACY_LOGIN );
				return false;
			}
			else
			{
				
				emsg << LLTrans::getString("LoginFailed") + "\n";

				if (!message_response.empty())
				{
					// XUI: fix translation for strings returned during login
					// We need a generic table for translations
					std::string big_reason = LLAgent::sTeleportErrorMessages[ message_response ];
					if ( big_reason.size() == 0 )
					{
						emsg << message_response;
					}
					else
					{
						emsg << big_reason;
					}
				}

				if(reason_response == "tos")
				{
					if (show_connect_box)
					{
						LL_DEBUGS("AppInit") << "Need tos agreement" << LL_ENDL;

						LLStartUp::setStartupState( STATE_UPDATE_CHECK );
						LLFloaterTOS* tos_dialog = LLFloaterTOS::show(LLFloaterTOS::TOS_TOS,
																	message_response);
						tos_dialog->startModal();
						// LLFloaterTOS deletes itself.
						return false;
					}
					else
					{
						quit = true;
					}
				}
				if(reason_response == "critical")
				{
					if (show_connect_box)
					{
						LL_DEBUGS("AppInit") << "Need critical message" << LL_ENDL;
						LLStartUp::setStartupState( STATE_UPDATE_CHECK );
						LLFloaterTOS* tos_dialog = LLFloaterTOS::show(LLFloaterTOS::TOS_CRITICAL_MESSAGE,
																	message_response);
						tos_dialog->startModal();
						// LLFloaterTOS deletes itself.
						return false;
					}
					else
					{
						quit = true;
					}
				}
				if(reason_response == "key")
				{
					// Couldn't login because user/password is wrong
					// Clear the password
					password = "";
				}
				/*if(reason_response == "update")
				{
					auth_message = message_response;
					update = true;
				}
				if(reason_response == "optional")
				{
					LL_DEBUGS("AppInit") << "Login got optional update" << LL_ENDL;
					auth_message = message_response;
					if (show_connect_box)
					{
						update_app(FALSE, auth_message);
						LLStartUp::setStartupState( STATE_UPDATE_CHECK );
						gSkipOptionalUpdate = TRUE;
						return false;
					}
				}*/
			}
			break;
		default:
		  {
			static int http_failures = 0;
			http_failures = (error == LLUserAuth::E_HTTP_SERVER_ERROR) ? http_failures + 1 : 0;
			if ((error == LLUserAuth::E_HTTP_SERVER_ERROR && http_failures <= 3) ||
				LLViewerLogin::getInstance()->tryNextURI())
			{
				static int login_attempt_number = 0;
				std::ostringstream s;
				LLStringUtil::format_map_t args;
				args["[NUMBER]"] = llformat("%d", ++login_attempt_number);
				auth_desc = LLTrans::getString("LoginAttempt", args);
				LLStartUp::setStartupState( STATE_XMLRPC_LEGACY_LOGIN );
				return FALSE;
			}
			else
			{
				emsg << "Unable to connect to " << gHippoGridManager->getCurrentGrid()->getGridName() << ".\n";
				emsg << LLUserAuth::getInstance()->errorMessage();
			}
		  }
			break;
		}

		// Version update and we're not showing the dialog
		if(quit)
		{
			LLUserAuth::getInstance()->reset();
			LLAppViewer::instance()->forceQuit();
			return false;
		}

		// XML-RPC successful login path here
		if (successful_login)
		{
			// unpack login data needed by the application
			if(process_login_success_response(password))
			{
				std::string name = firstname;
				if (!gHippoGridManager->getCurrentGrid()->isSecondLife() ||
					!boost::algorithm::iequals(lastname, "Resident"))
				{
					name += " " + lastname;
				}
				gViewerWindow->getWindow()->setTitle(LLAppViewer::instance()->getWindowTitle() + "- " + name);
				// Pass the user information to the voice chat server interface.
				LLVoiceClient::getInstance()->userAuthorized(name, gAgentID);
				// create the default proximal channel
				LLVoiceChannel::initClass();
				LLStartUp::setStartupState( STATE_WORLD_INIT );
			}
			else
			{
				if (gNoRender)
				{
					LL_WARNS("AppInit") << "Bad login - missing return values" << LL_ENDL;
					LL_WARNS("AppInit") << emsg << LL_ENDL;
					exit(0);
				}
				// Bounce back to the login screen.
				LLSD args;
				args["ERROR_MESSAGE"] = emsg.str();
				LLNotificationsUtil::add("ErrorMessage", args, LLSD(), login_alert_done);
				transition_back_to_login_panel(emsg.str());
				show_connect_box = true;
			}
		}
		else // if(!successful_login)
		{
			if (gNoRender)
			{
				LL_WARNS("AppInit") << "Failed to login!" << LL_ENDL;
				LL_WARNS("AppInit") << emsg << LL_ENDL;
				exit(0);
			}
			// Bounce back to the login screen.
			LLSD args;
			args["ERROR_MESSAGE"] = emsg.str();
			LL_INFOS("LLStartup") << "Notification: " << args << LL_ENDL;
			LLNotificationsUtil::add("ErrorMessage", args, LLSD(), login_alert_done);
			transition_back_to_login_panel(emsg.str());
			show_connect_box = true;
			return FALSE;
		}
		return FALSE;
	}

	//---------------------------------------------------------------------
	// World Init
	//---------------------------------------------------------------------
	if (STATE_WORLD_INIT == LLStartUp::getStartupState())
	{
		set_startup_status(0.40f, LLTrans::getString("LoginInitializingWorld"), gAgent.mMOTD);

		// Initialize the rest of the world.
		gViewerWindow->initWorldUI_postLogin();

		display_startup();
		// We should have an agent id by this point.
		llassert(!(gAgentID == LLUUID::null));

		// Finish agent initialization.  (Requires gSavedSettings, builds camera)
		gAgent.init();
		display_startup();
		gAgentCamera.init();
		display_startup();
		set_underclothes_menu_options();
		display_startup();

		// Since we connected, save off the settings so the user doesn't have to
		// type the name/password again if we crash.
		gSavedSettings.saveToFile(gSavedSettings.getString("ClientSettingsFile"), TRUE);

		//
		// Initialize classes w/graphics stuff.
		//
		gTextureList.doPrefetchImages();		
		display_startup();

		LLSurface::initClasses();
		display_startup();


		LLFace::initClass();
		display_startup();

		LLDrawable::initClass();
		display_startup();

		// init the shader managers

		LLAvatarAppearance::initClass();
		display_startup();

		//LLDayCycleManager::initClass();
		//display_startup();

		// RN: don't initialize VO classes in drone mode, they are too closely tied to rendering
		LLViewerObject::initVOClasses();
		display_startup();

		// This is where we used to initialize gWorldp. Original comment said:
		// World initialization must be done after above window init

		// User might have overridden far clip
		LLWorld::getInstance()->setLandFarClip( gAgentCamera.mDrawDistance );
		display_startup();
		// Before we create the first region, we need to set the agent's mOriginGlobal
		// This is necessary because creating objects before this is set will result in a
		// bad mPositionAgent cache.

		gAgent.initOriginGlobal(from_region_handle(gFirstSimHandle));
		display_startup();

		LLWorld::getInstance()->addRegion(gFirstSimHandle, gFirstSim);
		display_startup();

		LLViewerRegion *regionp = LLWorld::getInstance()->getRegionFromHandle(gFirstSimHandle);
		LL_INFOS("AppInit") << "Adding initial simulator " << regionp->getOriginGlobal() << LL_ENDL;
		
		regionp->setSeedCapability(gFirstSimSeedCap);
		LL_DEBUGS("AppInit") << "Waiting for seed grant ...." << LL_ENDL;
		display_startup();
		// Set agent's initial region to be the one we just created.
		gAgent.setRegion(regionp);
		display_startup();
		// Set agent's initial position, which will be read by LLVOAvatar when the avatar
		// object is created.  I think this must be done after setting the region.  JC
		gAgent.setPositionAgent(agent_start_position_region);

		wlfPanel_AdvSettings::fixPanel();

		display_startup();
		LLStartUp::setStartupState( STATE_MULTIMEDIA_INIT );
		return FALSE;
	}


	//---------------------------------------------------------------------
	// Load QuickTime/GStreamer and other multimedia engines, can be slow.
	// Do it while we're waiting on the network for our seed capability. JC
	//---------------------------------------------------------------------
	if (STATE_MULTIMEDIA_INIT == LLStartUp::getStartupState())
	{
		LLStartUp::multimediaInit();
		LLStartUp::setStartupState( STATE_FONT_INIT );
		display_startup();
		return FALSE;
	}

	// Loading fonts takes several seconds
	if (STATE_FONT_INIT == LLStartUp::getStartupState())
	{
		LLStartUp::fontInit();
		LLStartUp::setStartupState( STATE_SEED_GRANTED_WAIT );
		display_startup();
		return FALSE;
	}
	
	//---------------------------------------------------------------------
	// Wait for Seed Cap Grant
	//---------------------------------------------------------------------
	if(STATE_SEED_GRANTED_WAIT == LLStartUp::getStartupState())
	{
		LLViewerRegion *regionp = LLWorld::getInstance()->getRegionFromHandle(gFirstSimHandle);
		if (regionp->capabilitiesReceived())
		{
			LLStartUp::setStartupState( STATE_SEED_CAP_GRANTED );
		}
		else
		{
			U32 num_retries = regionp->getNumSeedCapRetries();
			if (num_retries > 0)
			{
				LLStringUtil::format_map_t args;
				args["[NUMBER]"] = llformat("%d", num_retries + 1);
				set_startup_status(0.4f, LLTrans::getString("LoginRetrySeedCapGrant", args), gAgent.mMOTD);
			}
			else
			{
				set_startup_status(0.4f, LLTrans::getString("LoginRequestSeedCapGrant"), gAgent.mMOTD);
			}
		}
		display_startup();
		return FALSE;
	}


	//---------------------------------------------------------------------
	// Seed Capability Granted
	// no newMessage calls should happen before this point
	//---------------------------------------------------------------------
	if (STATE_SEED_CAP_GRANTED == LLStartUp::getStartupState())
	{
		display_startup();
		update_texture_fetch();
		display_startup();

		if ( gViewerWindow != NULL)
		{	// This isn't the first logon attempt, so show the UI
			gViewerWindow->setNormalControlsVisible( TRUE );
		}	
		gLoginMenuBarView->setVisible( FALSE );
		gLoginMenuBarView->setEnabled( FALSE );
		display_startup();
		LLRect window(0, gViewerWindow->getWindowHeight(), gViewerWindow->getWindowWidth(), 0);
		gViewerWindow->adjustControlRectanglesForFirstUse(window);

		if (gSavedSettings.getBOOL("ShowMiniMap"))
		{
			LLFloaterMap::showInstance();
		}
		if (gSavedSettings.getBOOL("ShowRadar"))
		{
			LLFloaterAvatarList::showInstance();
		}
		// <edit>
		else if (gSavedSettings.getBOOL("RadarKeepOpen"))
		{
			LLFloaterAvatarList::getInstance()->close();
		}
		if (gSavedSettings.getBOOL("SHShowMediaTicker"))
		{
			SHFloaterMediaTicker::showInstance();
		}
		// </edit>
		if (gSavedSettings.getBOOL("ShowCameraControls"))
		{
			LLFloaterCamera::showInstance();
		}
		if (gSavedSettings.getBOOL("ShowMovementControls"))
		{
			LLFloaterMove::showInstance();
		}

		if (gSavedSettings.getBOOL("ShowActiveSpeakers"))
		{
			LLFloaterActiveSpeakers::showInstance();
		}

		if (gSavedSettings.getBOOL("ShowBeaconsFloater"))
		{
			LLFloaterBeacons::showInstance();
		}
		

		
		if (!gNoRender)
		{
			//Set up cloud rendertypes. Passed argument is unused.
			handleCloudSettingsChanged(LLSD());
			display_startup();
			
			// Move the progress view in front of the UI
			gViewerWindow->moveProgressViewToFront();
			display_startup();
			
			LLError::logToFixedBuffer(gDebugView->mDebugConsolep);
			display_startup();
			
			// set initial visibility of debug console
			gDebugView->mDebugConsolep->setVisible(gSavedSettings.getBOOL("ShowDebugConsole"));
			display_startup();
			if (gSavedSettings.getBOOL("ShowDebugStats"))
			{
				LLFloaterStats::showInstance();
				display_startup();
			}
		}

		//
		// Set message handlers
		//
		LL_INFOS("AppInit") << "Initializing communications..." << LL_ENDL;

		// register callbacks for messages. . . do this after initial handshake to make sure that we don't catch any unwanted
		register_viewer_callbacks(gMessageSystem);
		display_startup();

		// Debugging info parameters
		gMessageSystem->setMaxMessageTime( 0.5f );			// Spam if decoding all msgs takes more than 500 ms
		display_startup();

		#ifndef	LL_RELEASE_FOR_DOWNLOAD
			gMessageSystem->setTimeDecodes( TRUE );				// Time the decode of each msg
			gMessageSystem->setTimeDecodesSpamThreshold( 0.05f );  // Spam if a single msg takes over 50ms to decode
		#endif
		display_startup();

		gXferManager->registerCallbacks(gMessageSystem);
		display_startup();

		LLStartUp::initNameCache();
		display_startup();

		// update the voice settings *after* gCacheName initialization
		// so that we can construct voice UI that relies on the name cache
		LLVoiceClient::getInstance()->updateSettings();
		display_startup();

		// *Note: this is where gWorldMap used to be initialized.

		// register null callbacks for audio until the audio system is initialized
		gMessageSystem->setHandlerFuncFast(_PREHASH_SoundTrigger, null_message_callback, NULL);
		gMessageSystem->setHandlerFuncFast(_PREHASH_AttachedSound, null_message_callback, NULL);
		display_startup();

		//reset statistics
		LLViewerStats::instance().resetStats();

		if (!gNoRender)
		{
			//
			// Set up all of our statistics UI stuff.
			//
			display_startup();
			init_stat_view();
		}

		display_startup();
		//
		// Set up region and surface defaults
		//


		// Sets up the parameters for the first simulator

		LL_DEBUGS("AppInit") << "Initializing camera..." << LL_ENDL;
		gFrameTime    = totalTime();
		F32 last_time = gFrameTimeSeconds;
		gFrameTimeSeconds = (S64)(gFrameTime - gStartTime)/SEC_TO_MICROSEC;

		gFrameIntervalSeconds = gFrameTimeSeconds - last_time;
		if (gFrameIntervalSeconds < 0.f)
		{
			gFrameIntervalSeconds = 0.f;
		}

		// Make sure agent knows correct aspect ratio
		// FOV limits depend upon aspect ratio so this needs to happen before initializing the FOV below
		LLViewerCamera::getInstance()->setViewHeightInPixels(gViewerWindow->getWindowDisplayHeight());
		if (gViewerWindow->mWindow->getFullscreen())
		{
			LLViewerCamera::getInstance()->setAspect(gViewerWindow->getDisplayAspectRatio());
		}
		else
		{
			LLViewerCamera::getInstance()->setAspect( (F32) gViewerWindow->getWindowWidth() / (F32) gViewerWindow->getWindowHeight());
		}
		// Initialize FOV
		LLViewerCamera::getInstance()->setDefaultFOV(gSavedSettings.getF32("CameraAngle")); 
		display_startup();

		// Move agent to starting location. The position handed to us by
		// the space server is in global coordinates, but the agent frame
		// is in region local coordinates. Therefore, we need to adjust
		// the coordinates handed to us to fit in the local region.

		gAgent.setPositionAgent(agent_start_position_region);
		gAgent.resetAxes(gAgentStartLookAt);
		gAgentCamera.stopCameraAnimation();
		gAgentCamera.resetCamera();
		display_startup();

		// Initialize global class data needed for surfaces (i.e. textures)
		if (!gNoRender)
		{
			LL_DEBUGS("AppInit") << "Initializing sky..." << LL_ENDL;
			// Initialize all of the viewer object classes for the first time (doing things like texture fetches.
			LLGLState::checkStates();
			LLGLState::checkTextureChannels();

			gSky.init(initial_sun_direction);

			LLGLState::checkStates();
			LLGLState::checkTextureChannels();
		}

		display_startup();

		LL_DEBUGS("AppInit") << "Decoding images..." << LL_ENDL;
		// For all images pre-loaded into viewer cache, decode them.
		// Need to do this AFTER we init the sky
		const S32 DECODE_TIME_SEC = 2;
		for (int i = 0; i < DECODE_TIME_SEC; i++)
		{
			F32 frac = (F32)i / (F32)DECODE_TIME_SEC;
			set_startup_status(0.45f + frac*0.1f, LLTrans::getString("LoginDecodingImages"), gAgent.mMOTD);
			display_startup();
			gTextureList.decodeAllImages(1.f);
		}
		LLStartUp::setStartupState( STATE_WORLD_WAIT );

		display_startup();

		// JC - Do this as late as possible to increase likelihood Purify
		// will run.
		LLMessageSystem* msg = gMessageSystem;
		if (!msg->mOurCircuitCode)
		{
			LL_WARNS("AppInit") << "Attempting to connect to simulator with a zero circuit code!" << LL_ENDL;
		}

		gUseCircuitCallbackCalled = FALSE;

		msg->enableCircuit(gFirstSim, TRUE);
		// now, use the circuit info to tell simulator about us!
		LL_INFOS("AppInit") << "viewer: UserLoginLocationReply() Enabling " << gFirstSim << " with code " << msg->mOurCircuitCode << LL_ENDL;
		msg->newMessageFast(_PREHASH_UseCircuitCode);
		msg->nextBlockFast(_PREHASH_CircuitCode);
		msg->addU32Fast(_PREHASH_Code, msg->mOurCircuitCode);
		msg->addUUIDFast(_PREHASH_SessionID, gAgent.getSessionID());
		msg->addUUIDFast(_PREHASH_ID, gAgent.getID());
		msg->sendReliable(
			gFirstSim,
			MAX_TIMEOUT_COUNT,
			FALSE,
			TIMEOUT_SECONDS,
			use_circuit_callback,
			NULL);

		timeout.reset();
		display_startup();

		return FALSE;
	}

	//---------------------------------------------------------------------
	// Agent Send
	//---------------------------------------------------------------------
	if(STATE_WORLD_WAIT == LLStartUp::getStartupState())
	{
		LL_DEBUGS("AppInit") << "Waiting for simulator ack...." << LL_ENDL;
		set_startup_status(0.59f, LLTrans::getString("LoginWaitingForRegionHandshake"), gAgent.mMOTD);
		if(gGotUseCircuitCodeAck)
		{
			LLStartUp::setStartupState( STATE_AGENT_SEND );
		}
		LLMessageSystem* msg = gMessageSystem;
		while (msg->checkAllMessages(gFrameCount, gServicePump))
		{
			display_startup();
		}
		msg->processAcks();
		display_startup();
		return FALSE;
	}

	//---------------------------------------------------------------------
	// Agent Send
	//---------------------------------------------------------------------
	if (STATE_AGENT_SEND == LLStartUp::getStartupState())
	{
		LL_DEBUGS("AppInit") << "Connecting to region..." << LL_ENDL;
		set_startup_status(0.60f, LLTrans::getString("LoginConnectingToRegion"), gAgent.mMOTD);
		display_startup();
		// register with the message system so it knows we're
		// expecting this message
		LLMessageSystem* msg = gMessageSystem;
		msg->setHandlerFuncFast(
			_PREHASH_AgentMovementComplete,
			process_agent_movement_complete);
		LLViewerRegion* regionp = gAgent.getRegion();
		if(regionp)
		{
			send_complete_agent_movement(regionp->getHost());
			gAssetStorage->setUpstream(regionp->getHost());
			gCacheName->setUpstream(regionp->getHost());
			msg->newMessageFast(_PREHASH_EconomyDataRequest);
			gAgent.sendReliableMessage();
		}
		display_startup();

		// Create login effect
		// But not on first login, because you can't see your avatar then
		if (!gAgent.isFirstLogin())
		{
			LLHUDEffectSpiral *effectp = (LLHUDEffectSpiral *)LLHUDManager::getInstance()->createViewerEffect(LLHUDObject::LL_HUD_EFFECT_POINT, TRUE);
			effectp->setPositionGlobal(gAgent.getPositionGlobal());
			effectp->setColor(LLColor4U(gAgent.getEffectColor()));
			LLHUDManager::getInstance()->sendEffects();
		}

		LLStartUp::setStartupState( STATE_AGENT_WAIT );		// Go to STATE_AGENT_WAIT

		timeout.reset();
		display_startup();
		return FALSE;
	}

	//---------------------------------------------------------------------
	// Agent Wait
	//---------------------------------------------------------------------
	if (STATE_AGENT_WAIT == LLStartUp::getStartupState())
	{
		LLMessageSystem* msg = gMessageSystem;
		while (msg->checkAllMessages(gFrameCount, gServicePump))
		{
			if (gAgentMovementCompleted)
			{
				// Sometimes we have more than one message in the
				// queue. break out of this loop and continue
				// processing. If we don't, then this could skip one
				// or more login steps.
				break;
			}
			else
			{
				LL_DEBUGS("AppInit") << "Awaiting AvatarInitComplete, got "
				<< msg->getMessageName() << LL_ENDL;
			}
			display_startup();
		}
		msg->processAcks();

		display_startup();

		if (gAgentMovementCompleted)
		{
			LLStartUp::setStartupState( STATE_INVENTORY_SEND );
		}
		display_startup();
		return FALSE;
	}

	//---------------------------------------------------------------------
	// Inventory Send
	//---------------------------------------------------------------------
	if (STATE_INVENTORY_SEND == LLStartUp::getStartupState())
	{
		display_startup();
		// Inform simulator of our language preference
		LLAgentLanguage::update();
		display_startup();
		// unpack thin inventory
		LLSD response = LLUserAuth::getInstance()->getResponse();
		//bool dump_buffer = false;

		LLSD inv_lib_root = response["inventory-lib-root"];
		if(inv_lib_root.isDefined())
		{
			// should only be one
			LLSD id = inv_lib_root[0]["folder_id"];
			if(id.isDefined())
			{
				gInventory.setLibraryRootFolderID(id.asUUID());
			}
		}
		display_startup();
 		
		LLSD inv_lib_owner = response["inventory-lib-owner"];
		if(inv_lib_owner.isDefined())
		{
			// should only be one
			LLSD id = inv_lib_owner[0]["agent_id"];
			if(id.isDefined())
			{
				gInventory.setLibraryOwnerID( LLUUID(id.asUUID()));
			}
		}
		display_startup();

		LLSD inv_skel_lib = response["inventory-skel-lib"];
 		if(inv_skel_lib.isDefined() && gInventory.getLibraryOwnerID().notNull())
 		{
 			if(!gInventory.loadSkeleton(inv_skel_lib, gInventory.getLibraryOwnerID()))
 			{
 				LL_WARNS("AppInit") << "Problem loading inventory-skel-lib" << LL_ENDL;
 			}
 		}
		display_startup();

		LLSD inv_skeleton = response["inventory-skeleton"];
 		if(inv_skeleton.isDefined())
 		{
 			if(!gInventory.loadSkeleton(inv_skeleton, gAgent.getID()))
 			{
 				LL_WARNS("AppInit") << "Problem loading inventory-skel-targets" << LL_ENDL;
 			}
 		}
		display_startup();

		// <edit> testing adding a local inventory folder...
		if (gSavedSettings.getBOOL("AscentUseSystemFolder"))
		{
			LLViewerInventoryCategory* system_folder = new LLViewerInventoryCategory(gAgent.getID());
			system_folder->rename(std::string("System Inventory"));
			LLUUID system_folder_id = LLUUID("00000000-0000-0000-0000-000000000001");//"FFFFFFFF-0000-F113-7357-000000000001");
			system_folder->setUUID(system_folder_id);
			gSystemFolderRoot = system_folder_id;
			system_folder->setParent(LLUUID::null);
			system_folder->setPreferredType(LLFolderType::FT_NONE);
			gInventory.addCategory(system_folder);

			LLViewerInventoryCategory* settings_folder = new LLViewerInventoryCategory(gAgent.getID());
			settings_folder->rename(std::string("Settings"));
			LLUUID settings_folder_id;
			settings_folder_id.generate();
			settings_folder->setUUID(settings_folder_id);
			gSystemFolderSettings = settings_folder_id;
			settings_folder->setParent(gSystemFolderRoot);
			settings_folder->setPreferredType(LLFolderType::FT_NONE);
			gInventory.addCategory(settings_folder);

			LLViewerInventoryCategory* assets_folder = new LLViewerInventoryCategory(gAgent.getID());
			assets_folder->rename(std::string("Assets"));
			LLUUID assets_folder_id;
			assets_folder_id.generate();
			assets_folder->setUUID(assets_folder_id);
			gSystemFolderAssets = assets_folder_id;
			assets_folder->setParent(gSystemFolderRoot);
			assets_folder->setPreferredType(LLFolderType::FT_NONE);
			gInventory.addCategory(assets_folder);
		}
		display_startup();
		// </edit>

		LLSD buddy_list = response["buddy-list"];
 		if(buddy_list.isDefined())
 		{
			LLAvatarTracker::buddy_map_t list;
			LLUUID agent_id;
			S32 has_rights = 0, given_rights = 0;
			for(LLSD::array_const_iterator it = buddy_list.beginArray(),
				end = buddy_list.endArray(); it != end; ++it)
			{
				LLSD buddy_id = (*it)["buddy_id"];
				if(buddy_id.isDefined())
				{
					agent_id = buddy_id.asUUID();
				}

				LLSD buddy_rights_has = (*it)["buddy_rights_has"];
				if(buddy_rights_has.isDefined())
				{
					has_rights = buddy_rights_has.asInteger();
				}

				LLSD buddy_rights_given = (*it)["buddy_rights_given"];
				if(buddy_rights_given.isDefined())
				{
					given_rights = buddy_rights_given.asInteger();
				}

				list[agent_id] = new LLRelationship(given_rights, has_rights, false);
			}
			LLAvatarTracker::instance().addBuddyList(list);
			display_startup();
		}
	 	
		LLSD ui_config = response["ui-config"];
 		if(ui_config.isDefined())
	 	{
			for(LLSD::array_const_iterator it = ui_config.beginArray(),
				end = ui_config.endArray(); it != end; ++it)
			{
				LLSD allow_first_life = (*it)["allow_first_life"];
				if(allow_first_life.isDefined())
				{
					if (allow_first_life.asString() == "Y")
					{
						LLPanelAvatar::sAllowFirstLife = TRUE;
					}
				}
			}
	 	}
		display_startup();
		
		bool show_hud = false;
		LLSD tutorial_setting = response["tutorial_setting"];
		if(tutorial_setting.isDefined())
		{
			for(LLSD::array_const_iterator it = tutorial_setting.beginArray(),
				end = tutorial_setting.endArray(); it != end; ++it)
			{
				LLSD tutorial_url = (*it)["tutorial_url"];
				if(tutorial_url.isDefined())
				{
					// Tutorial floater will append language code
					gSavedSettings.setString("TutorialURL", tutorial_url.asString());
				}
				
				LLSD use_tutorial = (*it)["use_tutorial"];
				if(use_tutorial.asString() == "true")
				{
					show_hud = true;
				}
			}
		}
		display_startup();
		// Either we want to show tutorial because this is the first login
		// to a Linden Help Island or the user quit with the tutorial
		// visible.  JC
		if (show_hud || gSavedSettings.getBOOL("ShowTutorial"))
		{
			LLFloaterHUD::showHUD();
		}
		display_startup();
		
		LLSD event_categories = response["event_categories"];
 		if(event_categories.isDefined())
		{
			LLEventInfo::loadCategories(event_categories);
		}
		display_startup();
		
		LLSD event_notifications = response["event_notifications"];
		if(event_notifications.isDefined())
		{
			gEventNotifier.load(event_notifications);
		}
		display_startup();

		LLSD classified_categories = response["classified_categories"];
		if(classified_categories.isDefined())
		{
			LLClassifiedInfo::loadCategories(classified_categories);
		}
		display_startup();

		// This method MUST be called before gInventory.findCategoryUUIDForType because of 
		// gInventory.mIsAgentInvUsable is set to true in the gInventory.buildParentChildMap.
		gInventory.buildParentChildMap();
		display_startup();

		/*llinfos << "Setting Inventory changed mask and notifying observers" << llendl;
		gInventory.addChangedMask(LLInventoryObserver::ALL, LLUUID::null);
		gInventory.notifyObservers();*/
		
		//all categories loaded. lets create "My Favorites" category
		gInventory.findCategoryUUIDForType(LLFolderType::FT_FAVORITE,true);

		// set up callbacks
		llinfos << "Registering Callbacks" << llendl;
		LLMessageSystem* msg = gMessageSystem;
		llinfos << " Inventory" << llendl;
		LLInventoryModel::registerCallbacks(msg);
		llinfos << " AvatarTracker" << llendl;
		LLAvatarTracker::instance().registerCallbacks(msg);
		llinfos << " Landmark" << llendl;
		LLLandmark::registerCallbacks(msg);
		display_startup();

		// request mute list
		llinfos << "Requesting Mute List" << llendl;
		LLMuteList::getInstance()->requestFromServer(gAgent.getID());
		display_startup();
		// Get L$ and ownership credit information
		llinfos << "Requesting Money Balance" << llendl;
		LLStatusBar::sendMoneyBalanceRequest();
		display_startup();
		// request all group information
		llinfos << "Requesting Agent Data" << llendl;
		gAgent.sendAgentDataUpdateRequest();
		display_startup();
		bool shown_at_exit = gSavedSettings.getBOOL("ShowInventory");

		// Create the inventory views
		llinfos << "Creating Inventory Views" << llendl;
		LLInventoryView::showAgentInventory();
		display_startup();
		
		// Hide the inventory if it wasn't shown at exit
		if(!shown_at_exit)
		{
			LLInventoryView::toggleVisibility(NULL);
		}
		display_startup();

// [RLVa:KB] - Checked: 2009-11-27 (RLVa-1.1.0f) | Added: RLVa-1.1.0f
		if (rlv_handler_t::isEnabled())
		{
			// Regularly process a select subset of retained commands during logon
			gIdleCallbacks.addFunction(RlvHandler::onIdleStartup, new LLTimer());
		}
// [/RLVa:KB]

		LLStartUp::setStartupState( STATE_MISC );
		display_startup();
		return FALSE;
	}


	//---------------------------------------------------------------------
	// Misc
	//---------------------------------------------------------------------
	if (STATE_MISC == LLStartUp::getStartupState())
	{
		// We have a region, and just did a big inventory download.
		// We can estimate the user's connection speed, and set their
		// max bandwidth accordingly.  JC
		if (gSavedSettings.getBOOL("FirstLoginThisInstall"))
		{
			// This is actually a pessimistic computation, because TCP may not have enough
			// time to ramp up on the (small) default inventory file to truly measure max
			// bandwidth. JC
			F64 rate_bps = LLUserAuth::getInstance()->getLastTransferRateBPS();
			const F32 FAST_RATE_BPS = 600.f * 1024.f;
			const F32 FASTER_RATE_BPS = 750.f * 1024.f;
			F32 max_bandwidth = gViewerThrottle.getMaxBandwidth();
			if (rate_bps > FASTER_RATE_BPS
				&& rate_bps > max_bandwidth)
			{
				LL_DEBUGS("AppInit") << "Fast network connection, increasing max bandwidth to " 
					<< FASTER_RATE_BPS/1024.f 
					<< " kbps" << LL_ENDL;
				gViewerThrottle.setMaxBandwidth(FASTER_RATE_BPS / 1024.f);
			}
			else if (rate_bps > FAST_RATE_BPS
				&& rate_bps > max_bandwidth)
			{
				LL_DEBUGS("AppInit") << "Fast network connection, increasing max bandwidth to " 
					<< FAST_RATE_BPS/1024.f 
					<< " kbps" << LL_ENDL;
				gViewerThrottle.setMaxBandwidth(FAST_RATE_BPS / 1024.f);
			}
		}

		display_startup();
		// We're successfully logged in.
		gSavedSettings.setBOOL("FirstLoginThisInstall", FALSE);


		// based on the comments, we've successfully logged in so we can delete the 'forced'
		// URL that the updater set in settings.ini (in a mostly paranoid fashion)
		std::string nextLoginLocation = gSavedSettings.getString( "NextLoginLocation" );
		if ( nextLoginLocation.length() )
		{
			// clear it
			gSavedSettings.setString( "NextLoginLocation", "" );

			// and make sure it's saved
			gSavedSettings.saveToFile( gSavedSettings.getString("ClientSettingsFile") , TRUE );
		};
	
		display_startup();

		if (!gNoRender)
		{
			// JC: Initializing audio requests many sounds for download.
			init_audio();
			display_startup();

			// JC: Initialize "active" gestures.  This may also trigger
			// many gesture downloads, if this is the user's first
			// time on this machine or -purge has been run.
			LLSD gesture_options 
				= LLUserAuth::getInstance()->getResponse("gestures");
			if (gesture_options.isDefined())
			{
				LL_DEBUGS("AppInit") << "Gesture Manager loading " << gesture_options.size()
					<< LL_ENDL;
				uuid_vec_t item_ids;
				for(LLSD::array_const_iterator resp_it = gesture_options.beginArray(),
					end = gesture_options.endArray(); resp_it != end; ++resp_it)
				{
					// If the id is not specifed in the LLSD,
					// the LLSD operator[]() will return a null LLUUID. 
					LLUUID item_id = (*resp_it)["item_id"];
					LLUUID asset_id = (*resp_it)["asset_id"];

					if (item_id.notNull() && asset_id.notNull())
					{
						// Could schedule and delay these for later.
						const BOOL no_inform_server = FALSE;
						const BOOL no_deactivate_similar = FALSE;
						LLGestureMgr::instance().activateGestureWithAsset(item_id, asset_id,
											 no_inform_server,
											 no_deactivate_similar);
						// We need to fetch the inventory items for these gestures
						// so we have the names to populate the UI.
						item_ids.push_back(item_id);
					}
				}
				// no need to add gesture to inventory observer, it's already made in constructor 
				LLGestureMgr::instance().setFetchIDs(item_ids);
				LLGestureMgr::instance().startFetch();
			}
		}
		gDisplaySwapBuffers = TRUE;
		display_startup();

		LLMessageSystem* msg = gMessageSystem;
		msg->setHandlerFuncFast(_PREHASH_SoundTrigger,				hooked_process_sound_trigger);
		msg->setHandlerFuncFast(_PREHASH_PreloadSound,				process_preload_sound);
		msg->setHandlerFuncFast(_PREHASH_AttachedSound,				process_attached_sound);
		msg->setHandlerFuncFast(_PREHASH_AttachedSoundGainChange,	process_attached_sound_gain_change);

		LL_DEBUGS("AppInit") << "Initialization complete" << LL_ENDL;

		gRenderStartTime.reset();
		// We're not allowed to call reset() when paused, and we might or might not be paused depending on
		// whether or not the main window lost focus before we get here (see LLViewerWindow::handleFocusLost).
		// The simplest, legal way to make sure we're unpaused is to just pause/unpause here.
		gForegroundTime.pause();
		gForegroundTime.unpause();
		gForegroundTime.reset();

		if (gSavedSettings.getBOOL("FetchInventoryOnLogin")
			)
		{
			// Fetch inventory in the background
			LLInventoryModelBackgroundFetch::instance().start();
		}

		// HACK: Inform simulator of window size.
		// Do this here so it's less likely to race with RegisterNewAgent.
		// TODO: Put this into RegisterNewAgent
		// JC - 7/20/2002
		gViewerWindow->sendShapeToSim();

		// The reason we show the alert is because we want to
		// reduce confusion for when you log in and your provided
		// location is not your expected location. So, if this is
		// your first login, then you do not have an expectation,
		// thus, do not show this alert.
		if (!gAgent.isFirstLogin())
		{
			llinfos << "gAgentStartLocation : " << gAgentStartLocation << llendl;
			LLSLURL start_slurl = LLStartUp::getStartSLURL();
			LL_DEBUGS("AppInit") << "start slurl "<<start_slurl.asString()<<LL_ENDL;
			
			if (((start_slurl.getType() == LLSLURL::LOCATION) && (gAgentStartLocation == "url")) ||
				((start_slurl.getType() == LLSLURL::LAST_LOCATION) && (gAgentStartLocation == "last")) ||
				((start_slurl.getType() == LLSLURL::HOME_LOCATION) && (gAgentStartLocation == "home")))
			{
				// Start location is OK
				// Disabled code to restore camera location and focus if logging in to default location
				static bool samename = false;
				if (samename)
				{
					// restore old camera pos
					gAgentCamera.setFocusOnAvatar(FALSE, FALSE);
					gAgentCamera.setCameraPosAndFocusGlobal(gSavedSettings.getVector3d("CameraPosOnLogout"), gSavedSettings.getVector3d("FocusPosOnLogout"), LLUUID::null);
					BOOL limit_hit = FALSE;
					gAgentCamera.calcCameraPositionTargetGlobal(&limit_hit);
					if (limit_hit)
					{
						gAgentCamera.setFocusOnAvatar(TRUE, FALSE);
					}
					gAgentCamera.stopCameraAnimation();
				}
			}
			else
			{
				std::string msg;
				switch(start_slurl.getType())
				{
					case LLSLURL::LOCATION:
					{
						
						msg = "AvatarMovedDesired";
						break;
					}
					case LLSLURL::HOME_LOCATION:
					{
						msg = "AvatarMovedHome";
						break;
					}
					default:
					{
						msg = "AvatarMovedLast";
					}
				}
				LLNotificationsUtil::add(msg);
			}
		}

		display_startup();
        //DEV-17797.  get null folder.  Any items found here moved to Lost and Found
        LLInventoryModelBackgroundFetch::instance().findLostItems();
		display_startup();

		LLStartUp::setStartupState( STATE_PRECACHE );
		timeout.reset();
		return FALSE;
	}

	if (STATE_PRECACHE == LLStartUp::getStartupState())
	{
		display_startup();
		F32 timeout_frac = timeout.getElapsedTimeF32()/PRECACHING_DELAY;

		// We now have an inventory skeleton, so if this is a user's first
		// login, we can start setting up their clothing and avatar 
		// appearance.  This helps to avoid the generic "Ruth" avatar in
		// the orientation island tutorial experience. JC
		if (gAgent.isFirstLogin()
			&& !sInitialOutfit.empty()    // registration set up an outfit
			&& !sInitialOutfitGender.empty() // and a gender
			&& isAgentAvatarValid()	  // can't wear clothes without object
			&& !gAgent.isGenderChosen() ) // nothing already loading
		{
			// Start loading the wearables, textures, gestures
			LLStartUp::loadInitialOutfit( sInitialOutfit, sInitialOutfitGender );
		}

		display_startup();

		// wait precache-delay and for agent's avatar or a lot longer.
		if(((timeout_frac > 1.f) && isAgentAvatarValid())
		   || (timeout_frac > 3.f))
		{
			LLStartUp::setStartupState( STATE_WEARABLES_WAIT );
		}
		else
		{
			update_texture_fetch();
			set_startup_status(0.60f + 0.30f * timeout_frac,
				LLTrans::getString("LoginPrecaching"),
					gAgent.mMOTD);
			display_startup();
			if (!LLViewerShaderMgr::sInitialized)
			{
				LLViewerShaderMgr::sInitialized = TRUE;
				LLViewerShaderMgr::instance()->setShaders();
				display_startup();
			}
		}

		return TRUE;
	}

	if (STATE_WEARABLES_WAIT == LLStartUp::getStartupState())
	{
		static LLFrameTimer wearables_timer;

		const F32 wearables_time = wearables_timer.getElapsedTimeF32();
		const F32 MAX_WEARABLES_TIME = 10.f;

		if (!gAgent.isGenderChosen() && isAgentAvatarValid())
		{
			// No point in waiting for clothing, we don't even
			// know what gender we are.  Pop a dialog to ask and
			// proceed to draw the world. JC
			//
			// *NOTE: We might hit this case even if we have an
			// initial outfit, but if the load hasn't started
			// already then something is wrong so fall back
			// to generic outfits. JC
			LLNotificationsUtil::add("WelcomeChooseSex", LLSD(), LLSD(),
				callback_choose_gender);
			LLStartUp::setStartupState( STATE_CLEANUP );
			return TRUE;
		}
		
		display_startup();

		if (wearables_time > MAX_WEARABLES_TIME)
		{
			LLNotificationsUtil::add("ClothingLoading");
			LLViewerStats::getInstance()->incStat(LLViewerStats::ST_WEARABLES_TOO_LONG);
			LLStartUp::setStartupState( STATE_CLEANUP );
			return TRUE;
		}

		if (gAgent.isFirstLogin())
		{
			// wait for avatar to be completely loaded
			if (isAgentAvatarValid()
				&& gAgentAvatarp->isFullyLoaded())
			{
				//llinfos << "avatar fully loaded" << llendl;
				LLStartUp::setStartupState( STATE_CLEANUP );
				return TRUE;
			}
		}
		else
		{
			// OK to just get the wearables
			if ( gAgentWearables.areWearablesLoaded() )
			{
				// We have our clothing, proceed.
				//llinfos << "wearables loaded" << llendl;
				LLStartUp::setStartupState( STATE_CLEANUP );
				return TRUE;
			}
		}

		display_startup();
		update_texture_fetch();
		display_startup();
		set_startup_status(0.9f + 0.1f * wearables_time / MAX_WEARABLES_TIME,
						 LLTrans::getString("LoginDownloadingClothing").c_str(),
						 gAgent.mMOTD.c_str());
		display_startup();
		return TRUE;
	}

	if (STATE_CLEANUP == LLStartUp::getStartupState())
	{
		set_startup_status(1.0, "", "");
		display_startup();
		LLViewerParcelMedia::loadDomainFilterList();

		// Let the map know about the inventory.
		LLFloaterWorldMap* floater_world_map = gFloaterWorldMap;
		if(floater_world_map)
		{
			floater_world_map->observeInventory(&gInventory);
			floater_world_map->observeFriends();
		}

		// Start the AO now that settings have loaded and login successful -- MC
		if (!gAOInvTimer)
		{
			gAOInvTimer = new AOInvTimer();
		}

		gViewerWindow->showCursor();
		gViewerWindow->getWindow()->resetBusyCount();
		gViewerWindow->getWindow()->setCursor(UI_CURSOR_ARROW);
		LL_DEBUGS("AppInit") << "Done releasing bitmap" << LL_ENDL;
		gViewerWindow->setShowProgress(FALSE);
		gViewerWindow->setProgressCancelButtonVisible(FALSE);
		display_startup();

		// We're not away from keyboard, even though login might have taken
		// a while. JC
		gAgent.clearAFK();

		// Have the agent start watching the friends list so we can update proxies
		gAgent.observeFriends();
		if (gSavedSettings.getBOOL("LoginAsGod"))
		{
			gAgent.requestEnterGodMode();
		}
		
		// Start automatic replay if the flag is set.
		if (gSavedSettings.getBOOL("StatsAutoRun"))
		{
			LL_DEBUGS("AppInit") << "Starting automatic playback" << LL_ENDL;
			gAgentPilot.startPlayback();
		}

		// If we've got a startup URL, dispatch it
		//LLStartUp::dispatchURL();

		// Retrieve information about the land data
		// (just accessing this the first time will fetch it,
		// then the data is cached for the viewer's lifetime)
		LLProductInfoRequestManager::instance();
		
		// Clean up the userauth stuff.
		LLUserAuth::getInstance()->reset();

		LLStartUp::setStartupState( STATE_STARTED );
		display_startup();

		if (gSavedSettings.getBOOL("SpeedRez"))
		{
			// Speed up rezzing if requested.
			F32 dist1 = gSavedSettings.getF32("RenderFarClip");
			F32 dist2 = gSavedSettings.getF32("SavedRenderFarClip");
			gSavedDrawDistance = (dist1 >= dist2 ? dist1 : dist2);
			gSavedSettings.setF32("SavedRenderFarClip", gSavedDrawDistance);
			gSavedSettings.setF32("RenderFarClip", 32.0f);
		}

		// Unmute audio if desired and setup volumes.
		// Unmute audio if desired and setup volumes.
		// This is a not-uncommon crash site, so surround it with
		// llinfos output to aid diagnosis.
		LL_INFOS("AppInit") << "Doing first audio_update_volume..." << LL_ENDL;
		audio_update_volume();
		LL_INFOS("AppInit") << "Done first audio_update_volume." << LL_ENDL;

		// reset keyboard focus to sane state of pointing at world
		gFocusMgr.setKeyboardFocus(NULL);

#if 0 // sjb: enable for auto-enabling timer display 
		gDebugView->mFastTimerView->setVisible(TRUE);
#endif

		LLAppViewer::instance()->handleLoginComplete();

		// reset timers now that we are running "logged in" logic
		LLFastTimer::reset();
		display_startup();

		llassert(LLPathfindingManager::getInstance() != NULL);
		LLPathfindingManager::getInstance()->initSystem();

		return TRUE;
	}

	LL_WARNS("AppInit") << "Reached end of idle_startup for state " << LLStartUp::getStartupState() << LL_ENDL;
	return TRUE;
}


//
// local function definition
//

void login_show(LLSavedLogins const& saved_logins)
{
	LL_INFOS("AppInit") << "Initializing Login Screen" << LL_ENDL;


	// This creates the LLPanelLogin instance.
	LLPanelLogin::show(	gViewerWindow->getVirtualWindowRect(),
						login_callback, NULL );

	// Now that the LLPanelLogin instance is created,
	// store the login history there.
	LLPanelLogin::setLoginHistory(saved_logins);

	// UI textures have been previously loaded in doPreloadImages()
}

// Callback for when login screen is closed.  Option 0 = connect, option 1 = quit.
void login_callback(S32 option, void *userdata)
{
	const S32 CONNECT_OPTION = 0;
	const S32 QUIT_OPTION = 1;

	if (CONNECT_OPTION == option)
	{
		LLStartUp::setStartupState( STATE_LOGIN_CLEANUP );
		return;
	}
	else if (QUIT_OPTION == option)
	{
		// Make sure we don't save the password if the user is trying to clear it.
		std::string first, last, password;
		LLPanelLogin::getFields(&first, &last, &password);
		if (!gSavedSettings.getBOOL("RememberPassword"))
		{
			// turn off the setting and write out to disk
			gSavedSettings.saveToFile( gSavedSettings.getString("ClientSettingsFile") , TRUE );
		}

		// Next iteration through main loop should shut down the app cleanly.
		LLAppViewer::instance()->userQuit();
		
		if (LLAppViewer::instance()->quitRequested())
		{
			LLPanelLogin::close();
		}
		return;
	}
	else
	{
		LL_WARNS("AppInit") << "Unknown login button clicked" << LL_ENDL;
	}
}


// static
std::string LLStartUp::loadPasswordFromDisk()
{
	// Only load password if we also intend to save it (otherwise the user
	// wonders what we're doing behind his back).  JC
	BOOL remember_password = gSavedSettings.getBOOL("RememberPassword");
	if (!remember_password)
	{
		return std::string("");
	}

	std::string hashed_password("");

	// Look for legacy "marker" password from settings.ini
	hashed_password = gSavedSettings.getString("Marker");
	if (!hashed_password.empty())
	{
		// Stomp the Marker entry.
		gSavedSettings.setString("Marker", "");

		// Return that password.
		return hashed_password;
	}

	std::string filepath = gDirUtilp->getExpandedFilename(LL_PATH_USER_SETTINGS,
													   "password.dat");
	LLFILE* fp = LLFile::fopen(filepath, "rb");		/* Flawfinder: ignore */
	if (!fp)
	{
		return hashed_password;
	}

	// UUID is 16 bytes, written into ASCII is 32 characters
	// without trailing \0
	const S32 HASHED_LENGTH = 32;
	U8 buffer[HASHED_LENGTH+1];

	if (1 != fread(buffer, HASHED_LENGTH, 1, fp))
	{
		return hashed_password;
	}

	fclose(fp);

	// Decipher with MAC address
	LLXORCipher cipher(gMACAddress, 6);
	cipher.decrypt(buffer, HASHED_LENGTH);

	buffer[HASHED_LENGTH] = '\0';

	// Check to see if the mac address generated a bad hashed
	// password. It should be a hex-string or else the mac adress has
	// changed. This is a security feature to make sure that if you
	// get someone's password.dat file, you cannot hack their account.
	if(LLStringOps::isHexString(std::string(reinterpret_cast<const char*>(buffer), HASHED_LENGTH)))
	{
		hashed_password.assign((char*)buffer);
	}

	return hashed_password;
}


// static
void LLStartUp::savePasswordToDisk(const std::string& hashed_password)
{
	std::string filepath = gDirUtilp->getExpandedFilename(LL_PATH_USER_SETTINGS,
													   "password.dat");
	LLFILE* fp = LLFile::fopen(filepath, "wb");		/* Flawfinder: ignore */
	if (!fp)
	{
		return;
	}

	// Encipher with MAC address
	const S32 HASHED_LENGTH = 32;
	U8 buffer[HASHED_LENGTH+1];

	LLStringUtil::copy((char*)buffer, hashed_password.c_str(), HASHED_LENGTH+1);

	LLXORCipher cipher(gMACAddress, 6);
	cipher.encrypt(buffer, HASHED_LENGTH);

	if (fwrite(buffer, HASHED_LENGTH, 1, fp) != 1)
	{
		LL_WARNS("AppInit") << "Short write" << LL_ENDL;
	}

	fclose(fp);
}


// static
void LLStartUp::deletePasswordFromDisk()
{
	std::string filepath = gDirUtilp->getExpandedFilename(LL_PATH_USER_SETTINGS,
														  "password.dat");
	LLFile::remove(filepath);
}

void show_first_run_dialog()
{
	LLNotificationsUtil::add("FirstRun", LLSD(), LLSD(), first_run_dialog_callback);
}

bool first_run_dialog_callback(const LLSD& notification, const LLSD& response)
{
	S32 option = LLNotificationsUtil::getSelectedOption(notification, response);
	if (0 == option)
	{
		LL_DEBUGS("AppInit") << "First run dialog cancelling" << LL_ENDL;
		const std::string &url = gHippoGridManager->getConnectedGrid()->getRegisterUrl();
		if (!url.empty()) {
			LLWeb::loadURL(url);
		} else {
			llwarns << "Account creation URL is empty" << llendl;
		}
	}

	LLPanelLogin::giveFocus();
	return false;
}



void set_startup_status(const F32 frac, const std::string& string, const std::string& msg)
{
	if(gSavedSettings.getBOOL("AscentDisableLogoutScreens"))
	{
		static std::string last_d;
		std::string new_d = string;
		if(new_d != last_d)
		{
			last_d = new_d;
			LLChat chat;
			chat.mText = new_d;
			chat.mSourceType = (EChatSourceType)(CHAT_SOURCE_OBJECT+1);
			LLFloaterChat::addChat(chat);
			if(new_d == LLTrans::getString("LoginWaitingForRegionHandshake"))
			{
				chat.mText = "MOTD: "+msg;
				chat.mSourceType = (EChatSourceType)(CHAT_SOURCE_OBJECT+1);
				LLFloaterChat::addChat(chat);
			}
		}
	}
	else
	{
		gViewerWindow->setProgressPercent(frac*100);
		gViewerWindow->setProgressString(string);

		gViewerWindow->setProgressMessage(msg);
	}
}

bool login_alert_status(const LLSD& notification, const LLSD& response)
{
	S32 option = LLNotificationsUtil::getSelectedOption(notification, response);
    // Buttons
    switch( option )
    {
        case 0:     // OK
            break;
        case 1:		// Help
		{
            const std::string &url = gHippoGridManager->getConnectedGrid()->getSupportUrl();
            if (!url.empty()) LLWeb::loadURL(url);
            break;
		}
        case 2:     // Teleport
            // Restart the login process, starting at our home locaton
	  LLStartUp::setStartSLURL(LLSLURL(LLSLURL::SIM_LOCATION_HOME));
            LLStartUp::setStartupState( STATE_LOGIN_CLEANUP );
            break;
        default:
            LL_WARNS("AppInit") << "Missing case in login_alert_status switch" << LL_ENDL;
    }

	LLPanelLogin::giveFocus();
	return false;
}



void use_circuit_callback(void**, S32 result)
{
	// bail if we're quitting.
	if(LLApp::isExiting()) return;
	if( !gUseCircuitCallbackCalled )
	{
		gUseCircuitCallbackCalled = true;
		if (result)
		{
			// Make sure user knows something bad happened. JC
			LL_WARNS("AppInit") << "Backing up to login screen!" << LL_ENDL;
			LLNotificationsUtil::add("LoginPacketNeverReceived", LLSD(), LLSD(), login_alert_status);
			reset_login();
		}
		else
		{
			gGotUseCircuitCodeAck = true;
		}
	}
}


void pass_processObjectPropertiesFamily(LLMessageSystem *msg, void**)
{
	// Send the result to the corresponding requesters.
	LLSelectMgr::processObjectPropertiesFamily(msg, NULL);
	JCFloaterAreaSearch::processObjectPropertiesFamily(msg, NULL);
}

void register_viewer_callbacks(LLMessageSystem* msg)
{
	msg->setHandlerFuncFast(_PREHASH_LayerData,				process_layer_data );
	msg->setHandlerFuncFast(_PREHASH_ImageData,				LLViewerTextureList::receiveImageHeader );
	msg->setHandlerFuncFast(_PREHASH_ImagePacket,				LLViewerTextureList::receiveImagePacket );
	msg->setHandlerFuncFast(_PREHASH_ObjectUpdate,				process_object_update );
	msg->setHandlerFunc("ObjectUpdateCompressed",				process_compressed_object_update );
	msg->setHandlerFunc("ObjectUpdateCached",					process_cached_object_update );
	msg->setHandlerFuncFast(_PREHASH_ImprovedTerseObjectUpdate, process_terse_object_update_improved );
	msg->setHandlerFunc("SimStats",				process_sim_stats);
	msg->setHandlerFuncFast(_PREHASH_HealthMessage,			process_health_message );
	msg->setHandlerFuncFast(_PREHASH_EconomyData,				process_economy_data);
	msg->setHandlerFunc("RegionInfo", LLViewerRegion::processRegionInfo);

	msg->setHandlerFuncFast(_PREHASH_ChatFromSimulator,		process_chat_from_simulator);
	msg->setHandlerFuncFast(_PREHASH_KillObject,				process_kill_object,	NULL);
	msg->setHandlerFuncFast(_PREHASH_SimulatorViewerTimeMessage,	process_time_synch,		NULL);
	msg->setHandlerFuncFast(_PREHASH_EnableSimulator,			process_enable_simulator);
	msg->setHandlerFuncFast(_PREHASH_DisableSimulator,			process_disable_simulator);
	msg->setHandlerFuncFast(_PREHASH_KickUser,					process_kick_user,		NULL);

	msg->setHandlerFunc("CrossedRegion", process_crossed_region);
	msg->setHandlerFuncFast(_PREHASH_TeleportFinish, process_teleport_finish);

	msg->setHandlerFuncFast(_PREHASH_AlertMessage,             process_alert_message);
	msg->setHandlerFunc("AgentAlertMessage", process_agent_alert_message);
	msg->setHandlerFuncFast(_PREHASH_MeanCollisionAlert,             process_mean_collision_alert_message,  NULL);
	msg->setHandlerFunc("ViewerFrozenMessage",             process_frozen_message);

	msg->setHandlerFuncFast(_PREHASH_NameValuePair,			process_name_value);
	msg->setHandlerFuncFast(_PREHASH_RemoveNameValuePair,	process_remove_name_value);
	msg->setHandlerFuncFast(_PREHASH_AvatarAnimation,		process_avatar_animation);
	msg->setHandlerFuncFast(_PREHASH_AvatarAppearance,		process_avatar_appearance);
	msg->setHandlerFunc("AgentCachedTextureResponse",	LLAgent::processAgentCachedTextureResponse);
	msg->setHandlerFunc("RebakeAvatarTextures", LLVOAvatarSelf::processRebakeAvatarTextures);
	msg->setHandlerFuncFast(_PREHASH_CameraConstraint,		process_camera_constraint);
	msg->setHandlerFuncFast(_PREHASH_AvatarSitResponse,		process_avatar_sit_response);
	msg->setHandlerFunc("SetFollowCamProperties",			process_set_follow_cam_properties);
	msg->setHandlerFunc("ClearFollowCamProperties",			process_clear_follow_cam_properties);

	msg->setHandlerFuncFast(_PREHASH_ImprovedInstantMessage,	process_improved_im);
	msg->setHandlerFuncFast(_PREHASH_ScriptQuestion,			process_script_question);
	msg->setHandlerFuncFast(_PREHASH_ObjectProperties,			LLSelectMgr::processObjectProperties, NULL);
	msg->setHandlerFuncFast(_PREHASH_ObjectPropertiesFamily,	pass_processObjectPropertiesFamily, NULL);
	msg->setHandlerFunc("ForceObjectSelect", LLSelectMgr::processForceObjectSelect);

	msg->setHandlerFuncFast(_PREHASH_MoneyBalanceReply,		process_money_balance_reply,	NULL);
	msg->setHandlerFuncFast(_PREHASH_CoarseLocationUpdate,		LLWorld::processCoarseUpdate, NULL);
	msg->setHandlerFuncFast(_PREHASH_ReplyTaskInventory, 		LLViewerObject::processTaskInv,	NULL);
	msg->setHandlerFuncFast(_PREHASH_DerezContainer,			process_derez_container, NULL);
	msg->setHandlerFuncFast(_PREHASH_ScriptRunningReply,
						&LLLiveLSLEditor::processScriptRunningReply);

	msg->setHandlerFuncFast(_PREHASH_DeRezAck, process_derez_ack);

	msg->setHandlerFunc("LogoutReply", process_logout_reply);

	//msg->setHandlerFuncFast(_PREHASH_AddModifyAbility,
	//					&LLAgent::processAddModifyAbility);
	//msg->setHandlerFuncFast(_PREHASH_RemoveModifyAbility,
	//					&LLAgent::processRemoveModifyAbility);
	msg->setHandlerFuncFast(_PREHASH_AgentDataUpdate,
						&LLAgent::processAgentDataUpdate);
	msg->setHandlerFuncFast(_PREHASH_AgentGroupDataUpdate,
						&LLAgent::processAgentGroupDataUpdate);
	msg->setHandlerFunc("AgentDropGroup",
						&LLAgent::processAgentDropGroup);
	// land ownership messages
	msg->setHandlerFuncFast(_PREHASH_ParcelOverlay,
						LLViewerParcelMgr::processParcelOverlay);
	msg->setHandlerFuncFast(_PREHASH_ParcelProperties,
						LLViewerParcelMgr::processParcelProperties);
	msg->setHandlerFunc("ParcelAccessListReply",
		LLViewerParcelMgr::processParcelAccessListReply);
	msg->setHandlerFunc("ParcelDwellReply",
		LLViewerParcelMgr::processParcelDwellReply);

	msg->setHandlerFunc("AvatarPropertiesReply",
						&LLAvatarPropertiesProcessor::processAvatarPropertiesReply);
	msg->setHandlerFunc("AvatarInterestsReply",
						&LLAvatarPropertiesProcessor::processAvatarInterestsReply);
	msg->setHandlerFunc("AvatarGroupsReply",
						&LLAvatarPropertiesProcessor::processAvatarGroupsReply);
	// ratings deprecated
	//msg->setHandlerFuncFast(_PREHASH_AvatarStatisticsReply,
	//					LLPanelAvatar::processAvatarStatisticsReply);
	msg->setHandlerFunc("AvatarNotesReply",
						&LLAvatarPropertiesProcessor::processAvatarNotesReply);
	msg->setHandlerFunc("AvatarPicksReply",
						&LLAvatarPropertiesProcessor::processAvatarPicksReply);
	msg->setHandlerFunc("AvatarClassifiedReply",
						&LLAvatarPropertiesProcessor::processAvatarClassifiedsReply);

	msg->setHandlerFuncFast(_PREHASH_CreateGroupReply,
						LLGroupMgr::processCreateGroupReply);
	msg->setHandlerFuncFast(_PREHASH_JoinGroupReply,
						LLGroupMgr::processJoinGroupReply);
	msg->setHandlerFuncFast(_PREHASH_EjectGroupMemberReply,
						LLGroupMgr::processEjectGroupMemberReply);
	msg->setHandlerFuncFast(_PREHASH_LeaveGroupReply,
						LLGroupMgr::processLeaveGroupReply);
	msg->setHandlerFuncFast(_PREHASH_GroupProfileReply,
						LLGroupMgr::processGroupPropertiesReply);

	// ratings deprecated
	// msg->setHandlerFuncFast(_PREHASH_ReputationIndividualReply,
	//					LLFloaterRate::processReputationIndividualReply);

	msg->setHandlerFuncFast(_PREHASH_AgentWearablesUpdate,
						LLAgentWearables::processAgentInitialWearablesUpdate );

	msg->setHandlerFunc("ScriptControlChange",
						LLAgent::processScriptControlChange );

	msg->setHandlerFuncFast(_PREHASH_ViewerEffect, LLHUDManager::processViewerEffect);

	msg->setHandlerFuncFast(_PREHASH_GrantGodlikePowers, process_grant_godlike_powers);

	msg->setHandlerFuncFast(_PREHASH_GroupAccountSummaryReply,
							LLPanelGroupLandMoney::processGroupAccountSummaryReply);
	msg->setHandlerFuncFast(_PREHASH_GroupAccountDetailsReply,
							LLPanelGroupLandMoney::processGroupAccountDetailsReply);
	msg->setHandlerFuncFast(_PREHASH_GroupAccountTransactionsReply,
							LLPanelGroupLandMoney::processGroupAccountTransactionsReply);

	msg->setHandlerFuncFast(_PREHASH_UserInfoReply,
		process_user_info_reply);

	msg->setHandlerFunc("RegionHandshake", process_region_handshake, NULL);

	msg->setHandlerFunc("TeleportStart", process_teleport_start );
	msg->setHandlerFunc("TeleportProgress", process_teleport_progress);
	msg->setHandlerFunc("TeleportFailed", process_teleport_failed, NULL);
	msg->setHandlerFunc("TeleportLocal", process_teleport_local, NULL);

	msg->setHandlerFunc("ImageNotInDatabase", LLViewerTextureList::processImageNotInDatabase, NULL);

	msg->setHandlerFuncFast(_PREHASH_GroupMembersReply,
						LLGroupMgr::processGroupMembersReply);
	msg->setHandlerFunc("GroupRoleDataReply",
						LLGroupMgr::processGroupRoleDataReply);
	msg->setHandlerFunc("GroupRoleMembersReply",
						LLGroupMgr::processGroupRoleMembersReply);
	msg->setHandlerFunc("GroupTitlesReply",
						LLGroupMgr::processGroupTitlesReply);
	// Special handler as this message is sometimes used for group land.
	msg->setHandlerFunc("PlacesReply", process_places_reply);
	msg->setHandlerFunc("GroupNoticesListReply", LLPanelGroupNotices::processGroupNoticesListReply);

	msg->setHandlerFunc("DirPlacesReply", LLPanelDirBrowser::processDirPlacesReply);
	msg->setHandlerFunc("DirPeopleReply", LLPanelDirBrowser::processDirPeopleReply);
	msg->setHandlerFunc("DirEventsReply", LLPanelDirBrowser::processDirEventsReply);
	msg->setHandlerFunc("DirGroupsReply", LLPanelDirBrowser::processDirGroupsReply);
	//msg->setHandlerFunc("DirPicksReply",  LLPanelDirBrowser::processDirPicksReply);
	msg->setHandlerFunc("DirClassifiedReply",  LLPanelDirBrowser::processDirClassifiedReply);
	msg->setHandlerFunc("DirLandReply",   LLPanelDirBrowser::processDirLandReply);
	//msg->setHandlerFunc("DirPopularReply",LLPanelDirBrowser::processDirPopularReply);

	msg->setHandlerFunc("AvatarPickerReply", LLFloaterAvatarPicker::processAvatarPickerReply);

	msg->setHandlerFunc("MapLayerReply", LLWorldMap::processMapLayerReply);
	msg->setHandlerFunc("MapBlockReply", LLWorldMapMessage::processMapBlockReply);
	msg->setHandlerFunc("MapItemReply", LLWorldMapMessage::processMapItemReply);

	msg->setHandlerFunc("EventInfoReply", LLPanelEvent::processEventInfoReply);
	msg->setHandlerFunc("PickInfoReply", &LLAvatarPropertiesProcessor::processPickInfoReply);
//	msg->setHandlerFunc("ClassifiedInfoReply", LLPanelClassified::processClassifiedInfoReply);
	msg->setHandlerFunc("ClassifiedInfoReply", LLAvatarPropertiesProcessor::processClassifiedInfoReply);
	msg->setHandlerFunc("ParcelInfoReply", LLRemoteParcelInfoProcessor::processParcelInfoReply);
	msg->setHandlerFunc("ScriptDialog", process_script_dialog);
	msg->setHandlerFunc("LoadURL", process_load_url);
	msg->setHandlerFunc("ScriptTeleportRequest", process_script_teleport_request);
	msg->setHandlerFunc("EstateCovenantReply", process_covenant_reply);

	// calling cards
	msg->setHandlerFunc("OfferCallingCard", process_offer_callingcard);
	msg->setHandlerFunc("AcceptCallingCard", process_accept_callingcard);
	msg->setHandlerFunc("DeclineCallingCard", process_decline_callingcard);

	msg->setHandlerFunc("ParcelObjectOwnersReply", LLPanelLandObjects::processParcelObjectOwnersReply);

	msg->setHandlerFunc("InitiateDownload", process_initiate_download);
	msg->setHandlerFunc("LandStatReply", LLFloaterTopObjects::handle_land_reply);
	msg->setHandlerFunc("GenericMessage", process_generic_message);

	msg->setHandlerFuncFast(_PREHASH_FeatureDisabled, process_feature_disabled_message);
}


void init_stat_view()
{
	LLFrameStatView *frameviewp = gDebugView->mFrameStatView;
	frameviewp->setup(gFrameStats);
	frameviewp->mShowPercent = FALSE;
}

void asset_callback_nothing(LLVFS*, const LLUUID&, LLAssetType::EType, void*, S32)
{
	// nothing
}

// *HACK: Must match name in Library or agent inventory
const std::string COMMON_GESTURES_FOLDER = "Common Gestures";
const std::string MALE_GESTURES_FOLDER = "Male Gestures";
const std::string FEMALE_GESTURES_FOLDER = "Female Gestures";
const std::string MALE_OUTFIT_FOLDER = "Male Shape & Outfit";
const std::string FEMALE_OUTFIT_FOLDER = "Female Shape & Outfit";
const S32 OPT_CLOSED_WINDOW = -1;
const S32 OPT_MALE = 0;
const S32 OPT_FEMALE = 1;

bool callback_choose_gender(const LLSD& notification, const LLSD& response)
{	
	S32 option = LLNotification::getSelectedOption(notification, response);
	switch(option)
	{
	case OPT_MALE:
		LLStartUp::loadInitialOutfit( MALE_OUTFIT_FOLDER, "male" );
		break;

	case OPT_FEMALE:
	case OPT_CLOSED_WINDOW:
	default:
		LLStartUp::loadInitialOutfit( FEMALE_OUTFIT_FOLDER, "female" );
		break;
	}
	return false;
}

void LLStartUp::loadInitialOutfit( const std::string& outfit_folder_name,
								   const std::string& gender_name )
{
	lldebugs << "starting" << llendl;

	// Not going through the processAgentInitialWearables path, so need to set this here.
	LLAppearanceMgr::instance().setAttachmentInvLinkEnable(true);
	// Initiate creation of COF, since we're also bypassing that.
	gInventory.findCategoryUUIDForType(LLFolderType::FT_CURRENT_OUTFIT);
	
	ESex gender;
	if (gender_name == "male")
	{
		lldebugs << "male" << llendl;
		gender = SEX_MALE;
	}
	else
	{
		lldebugs << "female" << llendl;
		gender = SEX_FEMALE;
	}

	if (!isAgentAvatarValid())
	{
		llwarns << "Trying to load an initial outfit for an invalid agent avatar" << llendl;
		return;
	}

	gAgentAvatarp->setSex(gender);

	// try to find the outfit - if not there, create some default
	// wearables.
	LLUUID cat_id = findDescendentCategoryIDByName(
		gInventory.getLibraryRootFolderID(),
		outfit_folder_name);
	if (cat_id.isNull())
	{
		lldebugs << "standard wearables" << llendl;
		gAgentWearables.createStandardWearables();
	}
	else
	{
		sWearablesLoadedCon = gAgentWearables.addLoadedCallback(LLStartUp::saveInitialOutfit);

		bool do_copy = true;
		bool do_append = false;
		LLViewerInventoryCategory *cat = gInventory.getCategory(cat_id);
		LLAppearanceMgr::instance().wearInventoryCategory(cat, do_copy, do_append);
		lldebugs << "initial outfit category id: " << cat_id << llendl;
	}

	// This is really misnamed -- it means we have started loading
	// an outfit/shape that will give the avatar a gender eventually. JC
	gAgent.setGenderChosen(TRUE);
}

//static
void LLStartUp::saveInitialOutfit()
{
	if (sInitialOutfit.empty()) {
		lldebugs << "sInitialOutfit is empty" << llendl;
		return;
	}
	
	if (sWearablesLoadedCon.connected())
	{
		lldebugs << "sWearablesLoadedCon is connected, disconnecting" << llendl;
		sWearablesLoadedCon.disconnect();
	}
	lldebugs << "calling makeNewOutfitLinks( \"" << sInitialOutfit << "\" )" << llendl;
	LLAppearanceMgr::getInstance()->makeNewOutfitLinks(sInitialOutfit,false);
}

std::string& LLStartUp::getInitialOutfitName()
{
	return sInitialOutfit;
}

// Loads a bitmap to display during load
// location_id = 0 => last position
// location_id = 1 => home position
void init_start_screen(S32 location_id)
{
	if (gStartTexture.notNull())
	{
		gStartTexture = NULL;
		LL_INFOS("AppInit") << "re-initializing start screen" << LL_ENDL;
	}

	LL_DEBUGS("AppInit") << "Loading startup bitmap..." << LL_ENDL;

	std::string temp_str = gDirUtilp->getLindenUserDir() + gDirUtilp->getDirDelimiter();

	if ((S32)START_LOCATION_ID_LAST == location_id)
	{
		temp_str += SCREEN_LAST_FILENAME;
	}
	else
	{
		temp_str += SCREEN_HOME_FILENAME;
	}

	LLPointer<LLImageBMP> start_image_bmp = new LLImageBMP;
	
	// Turn off start screen to get around the occasional readback 
	// driver bug
	if(!gSavedSettings.getBOOL("UseStartScreen"))
	{
		LL_INFOS("AppInit")  << "Bitmap load disabled" << LL_ENDL;
		return;
	}
	else if(!start_image_bmp->load(temp_str) )
	{
		LL_WARNS("AppInit") << "Bitmap load failed" << LL_ENDL;
		gStartTexture = NULL;
	}
	else
	{
		gStartImageWidth = start_image_bmp->getWidth();
		gStartImageHeight = start_image_bmp->getHeight();

		LLPointer<LLImageRaw> raw = new LLImageRaw;
		if (!start_image_bmp->decode(raw, 0.0f))
		{
			LL_WARNS("AppInit") << "Bitmap decode failed" << LL_ENDL;
			gStartTexture = NULL;
		}
		else
		{
			raw->expandToPowerOfTwo();
			gStartTexture = LLViewerTextureManager::getLocalTexture(raw.get(), FALSE) ;
		}
	}

	if(gStartTexture.isNull())
	{
		gStartTexture = LLViewerTexture::sBlackImagep ;
		gStartImageWidth = gStartTexture->getWidth() ;
		gStartImageHeight = gStartTexture->getHeight() ;
	}
}


// frees the bitmap
void release_start_screen()
{
	LL_DEBUGS("AppInit") << "Releasing bitmap..." << LL_ENDL;
	gStartTexture = NULL;
}


// static
std::string LLStartUp::startupStateToString(EStartupState state)
{
#define RTNENUM(E) case E: return #E
	switch(state){
		RTNENUM( STATE_FIRST );
		RTNENUM( STATE_BROWSER_INIT );
		RTNENUM( STATE_LOGIN_SHOW );
		RTNENUM( STATE_LOGIN_WAIT );
		RTNENUM( STATE_LOGIN_CLEANUP );
		RTNENUM( STATE_LOGIN_VOICE_LICENSE );
		RTNENUM( STATE_UPDATE_CHECK );
		RTNENUM( STATE_LOGIN_AUTH_INIT );
		RTNENUM( STATE_XMLRPC_LEGACY_LOGIN );
		RTNENUM( STATE_LOGIN_NO_DATA_YET );
		RTNENUM( STATE_LOGIN_DOWNLOADING );
		RTNENUM( STATE_LOGIN_PROCESS_RESPONSE );
		RTNENUM( STATE_WORLD_INIT );
		RTNENUM( STATE_MULTIMEDIA_INIT );
		RTNENUM( STATE_FONT_INIT );
		RTNENUM( STATE_SEED_GRANTED_WAIT );
		RTNENUM( STATE_SEED_CAP_GRANTED );
		RTNENUM( STATE_WORLD_WAIT );
		RTNENUM( STATE_AGENT_SEND );
		RTNENUM( STATE_AGENT_WAIT );
		RTNENUM( STATE_INVENTORY_SEND );
		RTNENUM( STATE_MISC );
		RTNENUM( STATE_PRECACHE );
		RTNENUM( STATE_WEARABLES_WAIT );
		RTNENUM( STATE_CLEANUP );
		RTNENUM( STATE_STARTED );
	}
#undef RTNENUM
	// Never reached.
	return llformat("(state #%d)", state);
}


// static
void LLStartUp::setStartupState( EStartupState state )
{
	LL_INFOS("AppInit") << "Startup state changing from " <<  
		getStartupStateString() << " to " <<  
		startupStateToString(state) << LL_ENDL;

	getPhases().stopPhase(getStartupStateString());
	gStartupState = state;
	getPhases().startPhase(getStartupStateString());

	postStartupState();
}

void LLStartUp::postStartupState()
{
	LLSD stateInfo;
	stateInfo["str"] = getStartupStateString();
	stateInfo["enum"] = gStartupState;
	sStateWatcher->post(stateInfo);
}

void reset_login()
{
	gAgentWearables.cleanup();
	gAgentCamera.cleanup();
	gAgent.cleanup();
	LLWorld::getInstance()->destroyClass();

	// OGPX : Save URL history file
	// This needs to be done on login failure because it gets read on *every* login attempt 
	LLURLHistory::saveFile("url_history.xml");

	LLStartUp::setStartupState( STATE_LOGIN_SHOW );

	if ( gViewerWindow )
	{	// Hide menus and normal buttons
		gViewerWindow->setNormalControlsVisible( FALSE );
		gLoginMenuBarView->setVisible( TRUE );
		gLoginMenuBarView->setEnabled( TRUE );
	}

	// Hide any other stuff
	LLFloaterMap::hideInstance();
}

//---------------------------------------------------------------------------

bool LLStartUp::canGoFullscreen()
{
	return gStartupState >= STATE_WORLD_INIT;
}

// Initialize all plug-ins except the web browser (which was initialized
// early, before the login screen). JC
void LLStartUp::multimediaInit()
{
	LL_DEBUGS("AppInit") << "Initializing Multimedia...." << LL_ENDL;
	std::string msg = LLTrans::getString("LoginInitializingMultimedia");
	set_startup_status(0.42f, msg.c_str(), gAgent.mMOTD.c_str());
	display_startup();

	// LLViewerMedia::initClass();
	LLViewerParcelMedia::initClass();
}

void LLStartUp::fontInit()
{
	LL_DEBUGS("AppInit") << "Initializing fonts...." << LL_ENDL;
	std::string msg = LLTrans::getString("LoginInitializingFonts");
	set_startup_status(0.45f, msg.c_str(), gAgent.mMOTD.c_str());
	display_startup();

	LLFontGL::loadDefaultFonts();
}

void LLStartUp::initNameCache()
{
	// Can be called multiple times
	if ( gCacheName ) return;

	gCacheName = new LLCacheName(gMessageSystem);
	gCacheName->addObserver(&callback_cache_name);
	gCacheName->localizeCacheName("waiting", LLTrans::getString("AvatarNameWaiting"));
	gCacheName->localizeCacheName("nobody", LLTrans::getString("AvatarNameNobody"));
	gCacheName->localizeCacheName("none", LLTrans::getString("GroupNameNone"));
	// Load stored cache if possible
	LLAppViewer::instance()->loadNameCache();

	// Start cache in not-running state until we figure out if we have
	// capabilities for display name lookup
	LLAvatarNameCache::initClass(false);
	S32 phoenix_name_system = gSavedSettings.getS32("PhoenixNameSystem");
	if(phoenix_name_system <= 0 || phoenix_name_system > 2) LLAvatarNameCache::setUseDisplayNames(false);
	else LLAvatarNameCache::setUseDisplayNames(true);
}

void LLStartUp::cleanupNameCache()
{
	LLAvatarNameCache::cleanupClass();

	delete gCacheName;
	gCacheName = NULL;
}

bool LLStartUp::dispatchURL()
{
	// ok, if we've gotten this far and have a startup URL
    if (!getStartSLURL().isValid())
	{
	  return false;
	}
    if(getStartSLURL().getType() != LLSLURL::APP)
	{
	    
		// If we started with a location, but we're already
		// at that location, don't pop dialogs open.
		LLVector3 pos = gAgent.getPositionAgent();
		LLVector3 slurlpos = getStartSLURL().getPosition();
		F32 dx = pos.mV[VX] - slurlpos.mV[VX];
		F32 dy = pos.mV[VY] - slurlpos.mV[VY];
		const F32 SLOP = 2.f;	// meters

		if( getStartSLURL().getRegion() != gAgent.getRegion()->getName()
			|| (dx*dx > SLOP*SLOP)
			|| (dy*dy > SLOP*SLOP) )
		{
			LLURLDispatcher::dispatch(getStartSLURL().getSLURLString(), "clicked",
						  NULL, false);
		}
		return true;
	}
	return false;
}

void LLStartUp::setStartSLURL(const LLSLURL& slurl) 
{
	LL_DEBUGS("AppInit")<<slurl.asString()<<LL_ENDL;

	if ( slurl.isSpatial() )
	{
		std::string new_start = slurl.getSLURLString();
		LL_DEBUGS("AppInit")<<new_start<<LL_ENDL;
		sStartSLURL = slurl;
		LLPanelLogin::onUpdateStartSLURL(slurl); // updates grid if needed

		// remember that this is where we wanted to log in...if the login fails,
		// the next attempt will default to the same place.
		gSavedSettings.setString("NextLoginLocation", new_start);
		// following a successful login, this is cleared
		// and the default reverts to LoginLocation
	}
	else
	{
		LL_WARNS("AppInit")<<"Invalid start SLURL (ignored): "<<slurl.asString()<<LL_ENDL;
	}
}

// static
LLSLURL& LLStartUp::getStartSLURL()
{
	return sStartSLURL;
}

/*
bool LLStartUp::handleSocksProxy(bool reportOK)
{
		std::string httpProxyType = gSavedSettings.getString("Socks5HttpProxyType");

		// Determine the http proxy type (if any)
	if ((httpProxyType.compare("Web") == 0) && gSavedSettings.getBOOL("BrowserProxyEnabled"))
		{
			LLHost httpHost;
			httpHost.setHostByName(gSavedSettings.getString("BrowserProxyAddress"));
			httpHost.setPort(gSavedSettings.getS32("BrowserProxyPort"));
			LLSocks::getInstance()->EnableHttpProxy(httpHost,LLPROXY_HTTP);
		}
	else if ((httpProxyType.compare("Socks") == 0) && gSavedSettings.getBOOL("Socks5ProxyEnabled"))
		{
			LLHost httpHost;
			httpHost.setHostByName(gSavedSettings.getString("Socks5ProxyHost"));
		httpHost.setPort(gSavedSettings.getU32("Socks5ProxyPort"));
			LLSocks::getInstance()->EnableHttpProxy(httpHost,LLPROXY_SOCKS);
		}
		else
		{
			LLSocks::getInstance()->DisableHttpProxy();
		}
	
	bool use_socks_proxy = gSavedSettings.getBOOL("Socks5ProxyEnabled");
	if (use_socks_proxy)
	{	

		// Determine and update LLSocks with the saved authentication system
		std::string auth_type = gSavedSettings.getString("Socks5AuthType");
			
		if (auth_type.compare("None") == 0)
		{
			LLSocks::getInstance()->setAuthNone();
		}

		if (auth_type.compare("UserPass") == 0)
		{
			LLSocks::getInstance()->setAuthPassword(gSavedSettings.getString("Socks5Username"),gSavedSettings.getString("Socks5Password"));
		}

		// Start the proxy and check for errors
		int status = LLSocks::getInstance()->startProxy(gSavedSettings.getString("Socks5ProxyHost"), gSavedSettings.getU32("Socks5ProxyPort"));
		LLSD subs;
		subs["PROXY"] = gSavedSettings.getString("Socks5ProxyHost");

		switch(status)
		{
			case SOCKS_OK:
				if (reportOK == true)
				{
					LLNotificationsUtil::add("SOCKS_CONNECT_OK", subs);
				}
				return true;
				break;

			case SOCKS_CONNECT_ERROR: // TCP Fail
				LLNotificationsUtil::add("SOCKS_CONNECT_ERROR", subs);
				break;

			case SOCKS_NOT_PERMITTED: // Socks5 server rule set refused connection
				LLNotificationsUtil::add("SOCKS_NOT_PERMITTED", subs);
				break;
					
			case SOCKS_NOT_ACCEPTABLE: // Selected authentication is not acceptable to server
				LLNotificationsUtil::add("SOCKS_NOT_ACCEPTABLE", subs);
				break;

			case SOCKS_AUTH_FAIL: // Authentication failed
				LLNotificationsUtil::add("SOCKS_AUTH_FAIL", subs);
				break;

			case SOCKS_UDP_FWD_NOT_GRANTED: // UDP forward request failed
				LLNotificationsUtil::add("SOCKS_UDP_FWD_NOT_GRANTED", subs);
				break;

			case SOCKS_HOST_CONNECT_FAILED: // Failed to open a TCP channel to the socks server
				LLNotificationsUtil::add("SOCKS_HOST_CONNECT_FAILED", subs);
				break;		
		}

		return false;
	}
	else
	{
		LLSocks::getInstance()->stopProxy(); //ensure no UDP proxy is running and its all cleaned up
	}

	return true;
}
*/

/**
 * Read all proxy configuration settings and set up both the HTTP proxy and
 * SOCKS proxy as needed.
 *
 * Any errors that are encountered will result in showing the user a notification.
 * When an error is encountered,
 *
 * @return Returns true if setup was successful, false if an error was encountered.
 */
bool LLStartUp::startLLProxy()
{
	bool proxy_ok = true;
	std::string httpProxyType = gSavedSettings.getString("Socks5HttpProxyType");

	// Set up SOCKS proxy (if needed)
	if (gSavedSettings.getBOOL("Socks5ProxyEnabled"))
	{	
		// Determine and update LLProxy with the saved authentication system
		std::string auth_type = gSavedSettings.getString("Socks5AuthType");

		if (auth_type.compare("UserPass") == 0)
		{
			std::string socks_user = gSavedSettings.getString("Socks5Username");
			std::string socks_password = gSavedSettings.getString("Socks5Password");

			bool ok = LLProxy::getInstance()->setAuthPassword(socks_user, socks_password);

			if (!ok)
			{
				LLNotificationsUtil::add("SOCKS_BAD_CREDS");
				proxy_ok = false;
			}
		}
		else if (auth_type.compare("None") == 0)
		{
			LLProxy::getInstance()->setAuthNone();
		}
		else
		{
			LL_WARNS("Proxy") << "Invalid SOCKS 5 authentication type."<< LL_ENDL;

			// Unknown or missing setting.
			gSavedSettings.setString("Socks5AuthType", "None");

			LLProxy::getInstance()->setAuthNone();
		}

		if (proxy_ok)
		{
			// Start the proxy and check for errors
			// If status != SOCKS_OK, stopSOCKSProxy() will already have been called when startSOCKSProxy() returns.
			LLHost socks_host;
			socks_host.setHostByName(gSavedSettings.getString("Socks5ProxyHost"));
			socks_host.setPort(gSavedSettings.getU32("Socks5ProxyPort"));
			int status = LLProxy::getInstance()->startSOCKSProxy(socks_host);

			if (status != SOCKS_OK)
			{
				LLSD subs;
				subs["HOST"] = gSavedSettings.getString("Socks5ProxyHost");
				subs["PORT"] = (S32)gSavedSettings.getU32("Socks5ProxyPort");

				std::string error_string;

				switch(status)
				{
					case SOCKS_CONNECT_ERROR: // TCP Fail
						error_string = "SOCKS_CONNECT_ERROR";
						break;

					case SOCKS_NOT_PERMITTED: // SOCKS 5 server rule set refused connection
						error_string = "SOCKS_NOT_PERMITTED";
						break;

					case SOCKS_NOT_ACCEPTABLE: // Selected authentication is not acceptable to server
						error_string = "SOCKS_NOT_ACCEPTABLE";
						break;

					case SOCKS_AUTH_FAIL: // Authentication failed
						error_string = "SOCKS_AUTH_FAIL";
						break;

					case SOCKS_UDP_FWD_NOT_GRANTED: // UDP forward request failed
						error_string = "SOCKS_UDP_FWD_NOT_GRANTED";
						break;

					case SOCKS_HOST_CONNECT_FAILED: // Failed to open a TCP channel to the socks server
						error_string = "SOCKS_HOST_CONNECT_FAILED";
						break;

					case SOCKS_INVALID_HOST: // Improperly formatted host address or port.
						error_string = "SOCKS_INVALID_HOST";
						break;

					default:
						error_string = "SOCKS_UNKNOWN_STATUS"; // Something strange happened,
						LL_WARNS("Proxy") << "Unknown return from LLProxy::startProxy(): " << status << LL_ENDL;
						break;
				}

				LLNotificationsUtil::add(error_string, subs);
				proxy_ok = false;
			}
		}
	}
	else
	{
		LLProxy::getInstance()->stopSOCKSProxy(); // ensure no UDP proxy is running and it's all cleaned up
	}

	if (proxy_ok)
	{
		// Determine the HTTP proxy type (if any)
		if ((httpProxyType.compare("Web") == 0) && gSavedSettings.getBOOL("BrowserProxyEnabled"))
		{
			LLHost http_host;
			http_host.setHostByName(gSavedSettings.getString("BrowserProxyAddress"));
			http_host.setPort(gSavedSettings.getS32("BrowserProxyPort"));
			if (!LLProxy::getInstance()->enableHTTPProxy(http_host, LLPROXY_HTTP))
			{
				LLSD subs;
				subs["HOST"] = http_host.getIPString();
				subs["PORT"] = (S32)http_host.getPort();
				LLNotificationsUtil::add("PROXY_INVALID_HTTP_HOST", subs);
				proxy_ok = false;
			}
		}
		else if ((httpProxyType.compare("Socks") == 0) && gSavedSettings.getBOOL("Socks5ProxyEnabled"))
		{
			LLHost socks_host;
			socks_host.setHostByName(gSavedSettings.getString("Socks5ProxyHost"));
			socks_host.setPort(gSavedSettings.getU32("Socks5ProxyPort"));
			if (!LLProxy::getInstance()->enableHTTPProxy(socks_host, LLPROXY_SOCKS))
			{
				LLSD subs;
				subs["HOST"] = socks_host.getIPString();
				subs["PORT"] = (S32)socks_host.getPort();
				LLNotificationsUtil::add("PROXY_INVALID_SOCKS_HOST", subs);
				proxy_ok = false;
			}
		}
		else if (httpProxyType.compare("None") == 0)
		{
			LLProxy::getInstance()->disableHTTPProxy();
		}
		else
		{
			LL_WARNS("Proxy") << "Invalid other HTTP proxy configuration."<< LL_ENDL;

			// Set the missing or wrong configuration back to something valid.
			gSavedSettings.setString("Socks5HttpProxyType", "None");
			LLProxy::getInstance()->disableHTTPProxy();

			// Leave proxy_ok alone, since this isn't necessarily fatal.
		}
	}

	return proxy_ok;
}

bool login_alert_done(const LLSD& notification, const LLSD& response)
{
	LLPanelLogin::giveFocus();
	return false;
}
void apply_udp_blacklist(const std::string& csv)
{

	std::string::size_type start = 0;
	std::string::size_type comma = 0;
	do 
	{
		comma = csv.find(",", start);
		if (comma == std::string::npos)
		{
			comma = csv.length();
		}
		std::string item(csv, start, comma-start);

		lldebugs << "udp_blacklist " << item << llendl;
		gMessageSystem->banUdpMessage(item);
		
		start = comma + 1;

	}
	while(comma < csv.length());
	
}

bool process_login_success_response(std::string& password)
{
	LLSD response = LLUserAuth::getInstance()->getResponse();

	std::string text(response["udp_blacklist"]);
	if(!text.empty())
	{
		apply_udp_blacklist(text);
	}

	// unpack login data needed by the application
	text = response["agent_id"].asString();
	if(!text.empty()) gAgentID.set(text);
	gDebugInfo["AgentID"] = text;
	
	// Agent id needed for parcel info request in LLUrlEntryParcel
	// to resolve parcel name.
	LLUrlEntryParcel::setAgentID(gAgentID);

	text = response["session_id"].asString();
	if(!text.empty()) gAgentSessionID.set(text);
	gDebugInfo["SessionID"] = text;

	// Session id needed for parcel info request in LLUrlEntryParcel
	// to resolve parcel name.
	LLUrlEntryParcel::setSessionID(gAgentSessionID);
	
	text = response["secure_session_id"].asString();
	if(!text.empty()) gAgent.mSecureSessionID.set(text);

	std::string firstname;
	std::string lastname;
	text = response["first_name"].asString();
	if(!text.empty()) 
	{
		// Remove quotes from string.  Login.cgi sends these to force
		// names that look like numbers into strings.
		firstname.assign(text);
		LLStringUtil::replaceChar(firstname, '"', ' ');
		LLStringUtil::trim(firstname);
	}
	text = response["last_name"].asString();
	if(!text.empty()) lastname.assign(text);
	gSavedSettings.setString("FirstName", firstname);
	gSavedSettings.setString("LastName", lastname);

	if (gSavedSettings.getBOOL("RememberPassword"))
	{
		// Successful login means the password is valid, so save it.
		LLStartUp::savePasswordToDisk(password);
	}
	else
	{
		// Don't leave password from previous session sitting around
		// during this login session.
		LLStartUp::deletePasswordFromDisk();
		password.assign(""); // clear the password so it isn't saved to login history either
	}

	{
		// Save the login history data to disk
		std::string history_file = gDirUtilp->getExpandedFilename(LL_PATH_USER_SETTINGS, "saved_logins_sg2.xml");

		LLSavedLogins history_data = LLSavedLogins::loadFile(history_file);
		std::string grid_nick = gHippoGridManager->getConnectedGrid()->getGridName();
		history_data.deleteEntry(firstname, lastname, grid_nick);
		if (gSavedSettings.getBOOL("RememberLogin"))
		{
			LLSavedLoginEntry login_entry(firstname, lastname, password, grid_nick);
			history_data.addEntry(login_entry);
		}
		else
		{
			// Clear the old-style login data as well
			gSavedSettings.setString("FirstName", std::string(""));
			gSavedSettings.setString("LastName", std::string(""));
		}

		LLSavedLogins::saveFile(history_data, history_file);
	}

	// this is their actual ability to access content
	text = response["agent_access_max"].asString();
	if (!text.empty())
	{
		// agent_access can be 'A', 'M', and 'PG'.
		gAgent.setMaturity(text[0]);
	}
	
	// this is the value of their preference setting for that content
	// which will always be <= agent_access_max
	text = response["agent_region_access"].asString();
	if (!text.empty())
	{
		U32 preferredMaturity = (U32)LLAgent::convertTextToMaturity(text[0]);

		gSavedSettings.setU32("PreferredMaturity", preferredMaturity);
	}
	// During the AO transition, this flag will be true. Then the flag will
	// go away. After the AO transition, this code and all the code that
	// uses it can be deleted.
	text = response["ao_transition"].asString();
	if (!text.empty())
	{
		if (text == "1")
		{
			gAgent.setAOTransition();
		}
	}

	text = response["start_location"].asString();
	if(!text.empty()) 
	{
		gAgentStartLocation.assign(text);
	}

	text = response["circuit_code"].asString();
	if(!text.empty())
	{
		gMessageSystem->mOurCircuitCode = strtoul(text.c_str(), NULL, 10);
	}
	std::string sim_ip_str = response["sim_ip"];
	std::string sim_port_str = response["sim_port"];
	if(!sim_ip_str.empty() && !sim_port_str.empty())
	{
		U32 sim_port = strtoul(sim_port_str.c_str(), NULL, 10);
		gFirstSim.set(sim_ip_str, sim_port);
		if (gFirstSim.isOk())
		{
			gMessageSystem->enableCircuit(gFirstSim, TRUE);
		}
	}
	std::string region_x_str = response["region_x"];
	std::string region_y_str = response["region_y"];
	if(!region_x_str.empty() && !region_y_str.empty())
	{
		U32 region_x = strtoul(region_x_str.c_str(), NULL, 10);
		U32 region_y = strtoul(region_y_str.c_str(), NULL, 10);
		gFirstSimHandle = to_region_handle(region_x, region_y);
	}
	
	const std::string look_at_str = response["look_at"];
	if (!look_at_str.empty())
	{
		size_t len = look_at_str.size();
		LLMemoryStream mstr((U8*)look_at_str.c_str(), len);
		LLSD sd = LLSDSerialize::fromNotation(mstr, len);
		gAgentStartLookAt = ll_vector3_from_sd(sd);
	}

	text = response["seed_capability"].asString();
	if (!text.empty()) gFirstSimSeedCap = text;
				
	text = response["seconds_since_epoch"].asString();
	if(!text.empty())
	{
		U32 server_utc_time = strtoul(text.c_str(), NULL, 10);
		if(server_utc_time)
		{
			time_t now = time(NULL);
			gUTCOffset = (server_utc_time - now);
		}
	}

	std::string home_location = response["home"];
	if(!home_location.empty())
	{
		size_t len = home_location.size();
		LLMemoryStream mstr((U8*)home_location.c_str(), len);
		LLSD sd = LLSDSerialize::fromNotation(mstr, len);
		S32 region_x = sd["region_handle"][0].asInteger();
		S32 region_y = sd["region_handle"][1].asInteger();
		U64 region_handle = to_region_handle(region_x, region_y);
		LLVector3 position = ll_vector3_from_sd(sd["position"]);
		gAgent.setHomePosRegion(region_handle, position);
	}

	gAgent.mMOTD.assign(response["message"]);

	// Options...
	// Each 'option' is an array of submaps. 
	// It appears that we only ever use the first element of the array.
	LLUUID inv_root_folder_id = response["inventory-root"][0]["folder_id"];
	if(inv_root_folder_id.notNull())
	{
		gInventory.setRootFolderID(inv_root_folder_id);
		//gInventory.mock(gAgent.getInventoryRootID());
	}

	LLSD login_flags = response["login-flags"][0];
	if(login_flags.size())
	{
		std::string flag = login_flags["ever_logged_in"];
		if(!flag.empty())
		{
			gAgent.setFirstLogin((flag == "N") ? TRUE : FALSE);
		}

		/*  Flag is currently ignored by the viewer.
		flag = login_flags["stipend_since_login"];
		if(flag == "Y") 
		{
			stipend_since_login = true;
		}
		*/

		flag = login_flags["gendered"].asString();
		if(flag == "Y")
		{
			gAgent.setGenderChosen(TRUE);
		}
		
		flag = login_flags["daylight_savings"].asString();
		if(flag == "Y")
		{
			gPacificDaylightTime = (flag == "Y");
		}
	}
	std::string map_server_url = response["map-server-url"];
	if(!map_server_url.empty())
	{
		gSavedSettings.setString("MapServerURL", map_server_url);
		LLWorldMap::gotMapServerURL(true);
	}

	if(gHippoGridManager->getConnectedGrid()->isOpenSimulator())
	{
		std::string web_profile_url = response["web_profile_url"];
		if(!web_profile_url.empty())
			gSavedSettings.setString("WebProfileURL", web_profile_url);
	}
	else if(!gHippoGridManager->getConnectedGrid()->isInProductionGrid())
	{
		gSavedSettings.setString("WebProfileURL", "https://my-demo.secondlife.com/[AGENT_NAME]");
	}

	// Initial outfit for the user.
	LLSD initial_outfit = response["initial-outfit"][0];
	if(initial_outfit.size())
	{
		std::string flag = initial_outfit["folder_name"];
		if(!flag.empty())
		{
			// Initial outfit is a folder in your inventory,
			// must be an exact folder-name match.
			sInitialOutfit = flag;
		}

		flag = initial_outfit["gender"].asString();
		if(!flag.empty())
		{
			sInitialOutfitGender = flag;
		}
	}

	LLSD global_textures = response["global-textures"][0];
	if(global_textures.size())
	{
		// Extract sun and moon texture IDs.  These are used
		// in the LLVOSky constructor, but I can't figure out
		// how to pass them in.  JC
		LLUUID id = global_textures["sun_texture_id"];
		if(id.notNull())
		{
			gSunTextureID = id;
		}

		id = global_textures["moon_texture_id"];
		if(id.notNull())
		{
			gMoonTextureID = id;
		}

#if ENABLE_CLASSIC_CLOUDS
		id = global_textures["cloud_texture_id"];
		if(id.notNull())
		{
			gCloudTextureID = id;
		}
#endif
		// set the location of the Agent Appearance service, from which we can request
		// avatar baked textures if they are supported by the current region
		std::string agent_appearance_url = response["agent_appearance_service"];
		if (!agent_appearance_url.empty())
		{
			gSavedSettings.setString("AgentAppearanceServiceURL", agent_appearance_url);
		}
	}

	// Override grid info with anything sent in the login response
	std::string tmp = response["gridname"].asString();
	if (!tmp.empty()) gHippoGridManager->getConnectedGrid()->setGridName(tmp);
	tmp = response["loginuri"].asString();
	if (!tmp.empty()) gHippoGridManager->getConnectedGrid()->setLoginUri(tmp);
	tmp = response["welcome"].asString();
	if (!tmp.empty()) gHippoGridManager->getConnectedGrid()->setLoginPage(tmp);
	tmp = response["loginpage"].asString();
	if (!tmp.empty()) gHippoGridManager->getConnectedGrid()->setLoginPage(tmp);
	tmp = response["economy"].asString();
	if (!tmp.empty()) gHippoGridManager->getConnectedGrid()->setHelperUri(tmp);
	tmp = response["helperuri"].asString();
	if (!tmp.empty()) gHippoGridManager->getConnectedGrid()->setHelperUri(tmp);
	tmp = response["about"].asString();
	if (!tmp.empty()) gHippoGridManager->getConnectedGrid()->setWebSite(tmp);
	tmp = response["website"].asString();
	if (!tmp.empty()) gHippoGridManager->getConnectedGrid()->setWebSite(tmp);
	tmp = response["help"].asString();
	if (!tmp.empty()) gHippoGridManager->getConnectedGrid()->setSupportUrl(tmp);
	tmp = response["support"].asString();
	if (!tmp.empty()) gHippoGridManager->getConnectedGrid()->setSupportUrl(tmp);
	tmp = response["register"].asString();
	if (!tmp.empty()) gHippoGridManager->getConnectedGrid()->setRegisterUrl(tmp);
	tmp = response["account"].asString();
	if (!tmp.empty()) gHippoGridManager->getConnectedGrid()->setRegisterUrl(tmp);
	tmp = response["password"].asString();
	if (!tmp.empty()) gHippoGridManager->getConnectedGrid()->setPasswordUrl(tmp);
	tmp = response["search"].asString();
	if (!tmp.empty()) gHippoGridManager->getConnectedGrid()->setSearchUrl(tmp);
	tmp = response["currency"].asString();
	if (!tmp.empty())
	{
		LLTrans::setDefaultArg("[CURRENCY]", tmp);
		gHippoGridManager->getConnectedGrid()->setCurrencySymbol(tmp);
	}
	tmp = response["currency_text"].asString();
	if (!tmp.empty())
	{
		LLTrans::setDefaultArg("[CURRENCY_TEXT]", tmp);
		gHippoGridManager->getConnectedGrid()->setCurrencyText(tmp);
	}
	tmp = response["real_currency"].asString();
	if (!tmp.empty()) gHippoGridManager->getConnectedGrid()->setRealCurrencySymbol(tmp);
	tmp = response["directory_fee"].asString();
	if (!tmp.empty()) gHippoGridManager->getConnectedGrid()->setDirectoryFee(atoi(tmp.c_str()));
	tmp = response["max_groups"].asString();
	if (!tmp.empty()) gHippoGridManager->getConnectedGrid()->setMaxAgentGroups(atoi(tmp.c_str()));
	tmp = response["max-agent-groups"].asString();
	if (!tmp.empty()) gHippoGridManager->getConnectedGrid()->setMaxAgentGroups(atoi(tmp.c_str()));
	tmp = response["VoiceConnector"].asString();
	if (!tmp.empty()) gHippoGridManager->getConnectedGrid()->setVoiceConnector(tmp);
	tmp = response["upc_supported"].asString();
	if (!tmp.empty()) gHippoGridManager->getConnectedGrid()->setUPCSupported(true);
	gHippoGridManager->saveFile();
	gHippoLimits->setLimits();

	// Start the process of fetching the OpenID session cookie for this user login
	std::string openid_url = response["openid_url"];
	if(!openid_url.empty())
	{
		std::string openid_token = response["openid_token"];
		LLViewerMedia::openIDSetup(openid_url, openid_token);
	}

	gIMMgr->loadIgnoreGroup();

	bool success = false;
	// JC: gesture loading done below, when we have an asset system
	// in place.  Don't delete/clear user_credentials until then.

	if(gAgentID.notNull()
		&& gAgentSessionID.notNull()
	  	&& gMessageSystem->mOurCircuitCode
		&& gFirstSim.isOk()
	  	&& gInventory.getRootFolderID().notNull())
	{
		success = true;	
	}
	return success;
}

void transition_back_to_login_panel(const std::string& emsg)
{
	// Bounce back to the login screen.
	reset_login(); // calls LLStartUp::setStartupState( STATE_LOGIN_SHOW );
	gSavedSettings.setBOOL("AutoLogin", FALSE);
}<|MERGE_RESOLUTION|>--- conflicted
+++ resolved
@@ -394,11 +394,7 @@
 	static LLUUID web_login_key;
 	static std::string password;
 	static std::vector<const char*> requested_options;
-<<<<<<< HEAD
-	static std::string redirect_uri; 
-=======
 	static std::string redirect_uri;
->>>>>>> 72c186f0
 
 	static LLVector3 initial_sun_direction(1.f, 0.f, 0.f);
 	static LLVector3 agent_start_position_region(10.f, 10.f, 10.f);		// default for when no space server
@@ -1243,71 +1239,6 @@
 		LLStartUp::setStartupState( STATE_XMLRPC_LEGACY_LOGIN ); // XMLRPC
 	}
 
-<<<<<<< HEAD
-	// OGPX : Note that this uses existing STATE_LOGIN_AUTHENTICATE in viewer, 
-	// and also inserts two new states for LEGACY (where Legacy in this case
-	// was LLSD HTTP Post in OGP9, and not XML-RPC). 
-	//
-	// The OGP login daisy chains together several POSTs that must complete successfully 
-	// in order for startup state to finally get set to STATE_LOGIN_PROCESS_RESPONSE. 
-	//
-
-	if (STATE_LOGIN_AUTHENTICATE == LLStartUp::getStartupState())
-	{
-		redirect_uri.clear();
-
-		LL_DEBUGS("AppInit") << "STATE_LOGIN_AUTHENTICATE" << LL_ENDL;
-		set_startup_status(progress, auth_desc, auth_message);
-		
-		LLSD args;
-		LLSD identifier;
-		LLSD authenticator;
-
-		identifier["type"] = "agent";
-		identifier["first_name"] = firstname;
-		identifier["last_name"] = lastname;
-		authenticator["type"] = "hash";
-		authenticator["algorithm"] = "md5";
-		authenticator["secret"] = password;
-		args["identifier"] = identifier;
-		args["authenticator"] = authenticator;
-	
-
-		//args["firstname"] = firstname;
-		//args["lastname"] = lastname;
-		//args["md5-password"] = password;
-		
-		// allows you to 'suggest' which agent service you'd like to use
-		std::string	agenturi = gSavedSettings.getString("CmdLineAgentURI");
-		if (!agenturi.empty())
-		{
-			 args["agent_url"] = agenturi;
-		}
-
-		char hashed_mac_string[MD5HEX_STR_SIZE];		/* Flawfinder: ignore */
-		LLMD5 hashed_mac;
-		hashed_mac.update( gMACAddress, MAC_ADDRESS_BYTES );
-		hashed_mac.finalize();
-		hashed_mac.hex_digest(hashed_mac_string);
-		args["mac_address"] = hashed_mac_string;
-
-		args["id0"] = LLAppViewer::instance()->getSerialNumber();
-
-		args["agree_to_tos"] = gAcceptTOS;
-		args["read_critical"] = gAcceptCriticalMessage;
-
-		LLViewerLogin* vl = LLViewerLogin::getInstance();
-		std::string grid_uri = vl->getCurrentGridURI();
-
-		gAcceptTOS = FALSE;
-		gAcceptCriticalMessage = FALSE;
-
-		LLStartUp::setStartupState(STATE_WAIT_LEGACY_LOGIN);
-		return FALSE;
-	}
-	
-=======
->>>>>>> 72c186f0
 	if (STATE_XMLRPC_LEGACY_LOGIN == LLStartUp::getStartupState())
 	{
 		lldebugs << "STATE_XMLRPC_LEGACY_LOGIN" << llendl;
@@ -1351,11 +1282,7 @@
 		std::string grid_uri = vl->getCurrentGridURI();
 		if(!redirect_uri.empty())
 			grid_uri = redirect_uri;
-<<<<<<< HEAD
 		//redirect_uri.clear();	//Should this be cleared immediately after consumption? Doing this will break retrying on http error.
-=======
-		redirect_uri.clear();
->>>>>>> 72c186f0
 
 		llinfos << "Authenticating with " << grid_uri << llendl;
 
@@ -1484,7 +1411,6 @@
 			{
 				progress += 0.01f;
 				auth_message = message_response;
-<<<<<<< HEAD
 				auth_method = response["next_method"].asString();
 				redirect_uri = response["next_url"].asString();
 				if(auth_method.substr(0, 5) == "login")
@@ -1496,12 +1422,6 @@
 					auth_desc = LLTrans::getString("LoginMaintenance");
 				}
 				set_startup_status(progress, auth_desc, auth_message);
-=======
-				set_startup_status(progress, auth_desc, auth_message);
-
-				auth_method = response["next_method"].asString();
-				redirect_uri = response["next_url"].asString();
->>>>>>> 72c186f0
 				LLStartUp::setStartupState(STATE_XMLRPC_LEGACY_LOGIN );
 				return false;
 			}
