/** 
 * @file llmanipscale.cpp
 * @brief LLManipScale class implementation
 *
 * $LicenseInfo:firstyear=2001&license=viewergpl$
 * 
 * Copyright (c) 2001-2009, Linden Research, Inc.
 * 
 * Second Life Viewer Source Code
 * The source code in this file ("Source Code") is provided by Linden Lab
 * to you under the terms of the GNU General Public License, version 2.0
 * ("GPL"), unless you have obtained a separate licensing agreement
 * ("Other License"), formally executed by you and Linden Lab.  Terms of
 * the GPL can be found in doc/GPL-license.txt in this distribution, or
 * online at http://secondlifegrid.net/programs/open_source/licensing/gplv2
 * 
 * There are special exceptions to the terms and conditions of the GPL as
 * it is applied to this Source Code. View the full text of the exception
 * in the file doc/FLOSS-exception.txt in this software distribution, or
 * online at
 * http://secondlifegrid.net/programs/open_source/licensing/flossexception
 * 
 * By copying, modifying or distributing this software, you acknowledge
 * that you have read and understood your obligations described above,
 * and agree to abide by those obligations.
 * 
 * ALL LINDEN LAB SOURCE CODE IS PROVIDED "AS IS." LINDEN LAB MAKES NO
 * WARRANTIES, EXPRESS, IMPLIED OR OTHERWISE, REGARDING ITS ACCURACY,
 * COMPLETENESS OR PERFORMANCE.
 * $/LicenseInfo$
 */

#include "llviewerprecompiledheaders.h"

#include "llmanipscale.h"

// library includes
#include "llmath.h"
#include "v3math.h"
#include "llquaternion.h"
#include "llgl.h"
#include "llrender.h"
#include "v4color.h"
#include "llprimitive.h"

// viewer includes
#include "llagent.h"
#include "llagentcamera.h"
#include "llbbox.h"
#include "llbox.h"
#include "llviewercontrol.h"
#include "llcriticaldamp.h"
#include "lldrawable.h"
#include "llfloatertools.h"
#include "llglheaders.h"
#include "llselectmgr.h"
#include "llstatusbar.h"
#include "llui.h"
#include "llviewercamera.h"
#include "llviewerobject.h"
#include "llviewerregion.h"
#include "llviewerwindow.h"
#include "llwindow.h"
#include "llhudrender.h"
#include "llworld.h"
#include "v2math.h"
#include "llvoavatar.h"
#include "llmeshrepository.h"
<<<<<<< HEAD
#endif //MESH_ENABLED
#include "hippolimits.h"
=======
>>>>>>> a2fb56bf


const F32 MAX_MANIP_SELECT_DISTANCE_SQUARED = 11.f * 11.f;
const F32 SNAP_GUIDE_SCREEN_OFFSET = 0.05f;
const F32 SNAP_GUIDE_SCREEN_LENGTH = 0.7f;
const F32 SELECTED_MANIPULATOR_SCALE = 1.2f;
const F32 MANIPULATOR_SCALE_HALF_LIFE = 0.07f;
const S32 NUM_MANIPULATORS = 14;

const LLManip::EManipPart MANIPULATOR_IDS[NUM_MANIPULATORS] = 
{
	LLManip::LL_CORNER_NNN,
	LLManip::LL_CORNER_NNP,
	LLManip::LL_CORNER_NPN,
	LLManip::LL_CORNER_NPP,
	LLManip::LL_CORNER_PNN,
	LLManip::LL_CORNER_PNP,
	LLManip::LL_CORNER_PPN,
	LLManip::LL_CORNER_PPP,
	LLManip::LL_FACE_POSZ,
	LLManip::LL_FACE_POSX,
	LLManip::LL_FACE_POSY,
	LLManip::LL_FACE_NEGX,
	LLManip::LL_FACE_NEGY,
	LLManip::LL_FACE_NEGZ
};


F32 get_default_max_prim_scale(bool is_flora) 
{
//CF: both scales are 256, so what?, I now use gridmanagersetting
	return gHippoLimits->getMaxPrimScale();
#if 0
	// a bit of a hack, but if it's foilage, we don't want to use the
	// new larger scale which would result in giant trees and grass
	if (gMeshRepo.meshRezEnabled() &&
		!is_flora)
	{
		return DEFAULT_MAX_PRIM_SCALE;
	}
	else
	{	
		return DEFAULT_MAX_PRIM_SCALE_NO_MESH;
	}
<<<<<<< HEAD
#endif //MESH_ENABLED
#if !MESH_ENABLED
	return DEFAULT_MAX_PRIM_SCALE;
#endif //!MESH_ENABLED
#endif //0
=======
>>>>>>> a2fb56bf
}

// static
void LLManipScale::setUniform(BOOL b)
{
	gSavedSettings.setBOOL("ScaleUniform", b);
}

// static
void LLManipScale::setShowAxes(BOOL b)
{
	gSavedSettings.setBOOL("ScaleShowAxes", b);
}

// static
void LLManipScale::setStretchTextures(BOOL b)
{
	gSavedSettings.setBOOL("ScaleStretchTextures", b);
}

// static
BOOL LLManipScale::getUniform()
{
	return gSavedSettings.getBOOL("ScaleUniform");
}

// static
BOOL LLManipScale::getShowAxes()
{
	return gSavedSettings.getBOOL("ScaleShowAxes");
}

// static
BOOL LLManipScale::getStretchTextures()
{
	return gSavedSettings.getBOOL("ScaleStretchTextures");
}

inline void LLManipScale::conditionalHighlight( U32 part, const LLColor4* highlight, const LLColor4* normal )
{
	LLColor4 default_highlight( 1.f, 1.f, 1.f, 1.f );
	LLColor4 default_normal( 0.7f, 0.7f, 0.7f, 0.6f );
	LLColor4 invisible(0.f, 0.f, 0.f, 0.f);
	F32 manipulator_scale = 1.f;

	for (S32 i = 0; i < NUM_MANIPULATORS; i++)
	{
		if((U32)MANIPULATOR_IDS[i] == part)
		{
			manipulator_scale = mManipulatorScales[i];
			break;
		}
	}

	mScaledBoxHandleSize = mBoxHandleSize * manipulator_scale;
	if (mManipPart != (S32)LL_NO_PART && mManipPart != (S32)part)
	{
		gGL.color4fv( invisible.mV );
	}
	else if( mHighlightedPart == (S32)part )
	{
		gGL.color4fv( highlight ? highlight->mV : default_highlight.mV );
	}
	else
	{
		gGL.color4fv( normal ? normal->mV : default_normal.mV  );
	}
}

void LLManipScale::handleSelect()
{
	LLBBox bbox = LLSelectMgr::getInstance()->getBBoxOfSelection();
	updateSnapGuides(bbox);
	LLSelectMgr::getInstance()->saveSelectedObjectTransform(SELECT_ACTION_TYPE_PICK);
	gFloaterTools->setStatusText("scale");
	LLManip::handleSelect();
}

LLManipScale::LLManipScale( LLToolComposite* composite )
	: 
	LLManip( std::string("Scale"), composite ),
	mBoxHandleSize( 1.f ),
	mScaledBoxHandleSize( 1.f ),
	mLastMouseX( -1 ),
	mLastMouseY( -1 ),
	mSendUpdateOnMouseUp( FALSE ),
	mLastUpdateFlags( 0 ),
	mScaleSnapUnit1(1.f),
	mScaleSnapUnit2(1.f),
	mSnapRegimeOffset(0.f),
	mSnapGuideLength(0.f),
	mInSnapRegime(FALSE),
	mScaleSnapValue(0.f)
{ 
	mManipulatorScales = new F32[NUM_MANIPULATORS];
	for (S32 i = 0; i < NUM_MANIPULATORS; i++)
	{
		mManipulatorScales[i] = 1.f;
	}
}

LLManipScale::~LLManipScale()
{
	for_each(mProjectedManipulators.begin(), mProjectedManipulators.end(), DeletePointer());
	delete[] mManipulatorScales;
}

void LLManipScale::render()
{
	LLGLSUIDefault gls_ui;
	gGL.getTexUnit(0)->unbind(LLTexUnit::TT_TEXTURE);
	LLGLDepthTest gls_depth(GL_TRUE);
	LLGLEnable gl_blend(GL_BLEND);
	LLGLEnable gls_alpha_test(GL_ALPHA_TEST);
	
	if( canAffectSelection() )
	{
		gGL.matrixMode(LLRender::MM_MODELVIEW);
		gGL.pushMatrix();
		if (mObjectSelection->getSelectType() == SELECT_TYPE_HUD)
		{
			F32 zoom = gAgentCamera.mHUDCurZoom;
			gGL.scalef(zoom, zoom, zoom);
		}

		////////////////////////////////////////////////////////////////////////
		// Calculate size of drag handles 	

		const F32 BOX_HANDLE_BASE_SIZE		= 50.0f;   // box size in pixels = BOX_HANDLE_BASE_SIZE * BOX_HANDLE_BASE_FACTOR
		const F32 BOX_HANDLE_BASE_FACTOR	= 0.2f;
		
		LLVector3 center_agent = gAgent.getPosAgentFromGlobal(LLSelectMgr::getInstance()->getSelectionCenterGlobal());

		if (mObjectSelection->getSelectType() == SELECT_TYPE_HUD)
		{
			mBoxHandleSize = BOX_HANDLE_BASE_SIZE * BOX_HANDLE_BASE_FACTOR / (F32) LLViewerCamera::getInstance()->getViewHeightInPixels();
			mBoxHandleSize /= gAgentCamera.mHUDCurZoom;
		}
		else
		{
			F32 range_squared = dist_vec_squared(gAgentCamera.getCameraPositionAgent(), center_agent);
			F32 range_from_agent_squared = dist_vec_squared(gAgent.getPositionAgent(), center_agent);

			// Don't draw manip if object too far away
			if (gSavedSettings.getBOOL("LimitSelectDistance"))
			{
				F32 max_select_distance = gSavedSettings.getF32("MaxSelectDistance");
				if (range_from_agent_squared > max_select_distance * max_select_distance)
				{
					return;
				}
			}

			if (range_squared > 0.001f * 0.001f)
			{
				// range != zero
				F32 fraction_of_fov = BOX_HANDLE_BASE_SIZE / (F32) LLViewerCamera::getInstance()->getViewHeightInPixels();
				F32 apparent_angle = fraction_of_fov * LLViewerCamera::getInstance()->getView();  // radians
				mBoxHandleSize = (F32) sqrtf(range_squared) * tan(apparent_angle) * BOX_HANDLE_BASE_FACTOR;
			}
			else
			{
				// range == zero
				mBoxHandleSize = BOX_HANDLE_BASE_FACTOR;
			}
		}

		////////////////////////////////////////////////////////////////////////
		// Draw bounding box

		LLBBox bbox = LLSelectMgr::getInstance()->getBBoxOfSelection();
		LLVector3 pos_agent = bbox.getPositionAgent();
		LLQuaternion rot = bbox.getRotation();

		gGL.matrixMode(LLRender::MM_MODELVIEW);
		gGL.pushMatrix();
		{
			gGL.translatef(pos_agent.mV[VX], pos_agent.mV[VY], pos_agent.mV[VZ]);

			F32 angle_radians, x, y, z;
			rot.getAngleAxis(&angle_radians, &x, &y, &z);
			gGL.rotatef(angle_radians * RAD_TO_DEG, x, y, z);

			
			{
				LLGLEnable poly_offset(GL_POLYGON_OFFSET_FILL);
				glPolygonOffset( -2.f, -2.f);

				// JC - Band-aid until edge stretch working similar to side stretch
				// in non-uniform.
				// renderEdges( bbox );

				renderCorners( bbox );
				renderFaces( bbox );

				if (mManipPart != LL_NO_PART)
				{
					renderGuidelinesPart( bbox );
				}

				glPolygonOffset( 0.f, 0.f);
			}
		}
		gGL.popMatrix();

		if (mManipPart != LL_NO_PART)
		{
			renderSnapGuides(bbox);
		}
		gGL.popMatrix();

		renderXYZ(bbox.getExtentLocal());
	}
}

BOOL LLManipScale::handleMouseDown(S32 x, S32 y, MASK mask)
{
	BOOL	handled = FALSE;

	if(mHighlightedPart != LL_NO_PART)
	{
		handled = handleMouseDownOnPart( x, y, mask );
	}

	return handled;
}

// Assumes that one of the arrows on an object was hit.
BOOL LLManipScale::handleMouseDownOnPart( S32 x, S32 y, MASK mask )
{
	BOOL can_scale = canAffectSelection();
	if (!can_scale)
	{
		return FALSE;
	}

	highlightManipulators(x, y);
	S32 hit_part = mHighlightedPart;

	LLSelectMgr::getInstance()->enableSilhouette(FALSE);
	mManipPart = (EManipPart)hit_part;

	LLBBox bbox = LLSelectMgr::getInstance()->getBBoxOfSelection();
	LLVector3 box_center_agent = bbox.getCenterAgent();
	LLVector3 box_corner_agent = bbox.localToAgent( unitVectorToLocalBBoxExtent( partToUnitVector( mManipPart ), bbox ) );
	
	updateSnapGuides(bbox);

	mDragStartPointGlobal = gAgent.getPosGlobalFromAgent(box_corner_agent);
	mDragStartCenterGlobal = gAgent.getPosGlobalFromAgent(box_center_agent);
	LLVector3 far_corner_agent = bbox.localToAgent( unitVectorToLocalBBoxExtent( -1.f * partToUnitVector( mManipPart ), bbox ) );
	mDragFarHitGlobal = gAgent.getPosGlobalFromAgent(far_corner_agent);
	mDragPointGlobal = mDragStartPointGlobal;

	// we just started a drag, so save initial object positions, orientations, and scales
	LLSelectMgr::getInstance()->saveSelectedObjectTransform(SELECT_ACTION_TYPE_SCALE);
	// Route future Mouse messages here preemptively.  (Release on mouse up.)
	setMouseCapture( TRUE );

	mHelpTextTimer.reset();
	sNumTimesHelpTextShown++;
	return TRUE;
}


BOOL LLManipScale::handleMouseUp(S32 x, S32 y, MASK mask)
{
	// first, perform normal processing in case this was a quick-click
	handleHover(x, y, mask);

	if( hasMouseCapture() )
	{
		if( (LL_FACE_MIN <= (S32)mManipPart) 
			&& ((S32)mManipPart <= LL_FACE_MAX) )
		{
			sendUpdates(TRUE,TRUE,FALSE);
		}
		else
		if( (LL_CORNER_MIN <= (S32)mManipPart) 
			&& ((S32)mManipPart <= LL_CORNER_MAX) )
		{
			sendUpdates(TRUE,TRUE,TRUE);
		}
		
		//send texture update
		LLSelectMgr::getInstance()->adjustTexturesByScale(TRUE, getStretchTextures());
		
		LLSelectMgr::getInstance()->enableSilhouette(TRUE);
		mManipPart = LL_NO_PART;

		// Might have missed last update due to UPDATE_DELAY timing
		LLSelectMgr::getInstance()->sendMultipleUpdate( mLastUpdateFlags );
		
		//gAgent.setObjectTracking(gSavedSettings.getBOOL("TrackFocusObject"));
		LLSelectMgr::getInstance()->saveSelectedObjectTransform(SELECT_ACTION_TYPE_PICK);
	}
	return LLManip::handleMouseUp(x, y, mask);
}


BOOL LLManipScale::handleHover(S32 x, S32 y, MASK mask)
{
	if( hasMouseCapture() )
	{
		if( mObjectSelection->isEmpty() )
		{
			// Somehow the object got deselected while we were dragging it.
			setMouseCapture( FALSE );
		}
		else
		{
			drag( x, y );
		}
		lldebugst(LLERR_USER_INPUT) << "hover handled by LLManipScale (active)" << llendl;		
	}
	else
	{
		mInSnapRegime = FALSE;
		// not dragging...
		highlightManipulators(x, y);
	}
	
	// Patch up textures, if possible.
	LLSelectMgr::getInstance()->adjustTexturesByScale(FALSE, getStretchTextures());

	gViewerWindow->getWindow()->setCursor(UI_CURSOR_TOOLSCALE);
	return TRUE;
}

void LLManipScale::highlightManipulators(S32 x, S32 y)
{
	mHighlightedPart = LL_NO_PART;

	// If we have something selected, try to hit its manipulator handles.
	// Don't do this with nothing selected, as it kills the framerate.
	LLBBox bbox = LLSelectMgr::getInstance()->getBBoxOfSelection();

	if( canAffectSelection() )
	{
		LLMatrix4 transform;
		if (mObjectSelection->getSelectType() == SELECT_TYPE_HUD)
		{
			LLVector4 translation(bbox.getPositionAgent());
			transform.initRotTrans(bbox.getRotation(), translation);
			LLMatrix4 cfr(OGL_TO_CFR_ROTATION);
			transform *= cfr;
			LLMatrix4 window_scale;
			F32 zoom_level = 2.f * gAgentCamera.mHUDCurZoom;
			window_scale.initAll(LLVector3(zoom_level / LLViewerCamera::getInstance()->getAspect(), zoom_level, 0.f),
				LLQuaternion::DEFAULT,
				LLVector3::zero);
			transform *= window_scale;
		}
		else
		{
			LLMatrix4 projMatrix = LLViewerCamera::getInstance()->getProjection();
			LLMatrix4 modelView = LLViewerCamera::getInstance()->getModelview();
			transform.initAll(LLVector3(1.f, 1.f, 1.f), bbox.getRotation(), bbox.getPositionAgent());
			
			transform *= modelView;
			transform *= projMatrix;
		}

		LLVector3 min = bbox.getMinLocal();
		LLVector3 max = bbox.getMaxLocal();
		LLVector3 ctr = bbox.getCenterLocal();

		S32 numManips = 0;
		// corners
		mManipulatorVertices[numManips++] = LLVector4(min.mV[VX], min.mV[VY], min.mV[VZ], 1.f);
		mManipulatorVertices[numManips++] = LLVector4(min.mV[VX], min.mV[VY], max.mV[VZ], 1.f);
		mManipulatorVertices[numManips++] = LLVector4(min.mV[VX], max.mV[VY], min.mV[VZ], 1.f);
		mManipulatorVertices[numManips++] = LLVector4(min.mV[VX], max.mV[VY], max.mV[VZ], 1.f);
		mManipulatorVertices[numManips++] = LLVector4(max.mV[VX], min.mV[VY], min.mV[VZ], 1.f);
		mManipulatorVertices[numManips++] = LLVector4(max.mV[VX], min.mV[VY], max.mV[VZ], 1.f);
		mManipulatorVertices[numManips++] = LLVector4(max.mV[VX], max.mV[VY], min.mV[VZ], 1.f);
		mManipulatorVertices[numManips++] = LLVector4(max.mV[VX], max.mV[VY], max.mV[VZ], 1.f);
		
		// 1-D highlights are applicable iff one object is selected
		if( mObjectSelection->getObjectCount() == 1 )
		{
			// face centers
			mManipulatorVertices[numManips++] = LLVector4(ctr.mV[VX], ctr.mV[VY], max.mV[VZ], 1.f);
			mManipulatorVertices[numManips++] = LLVector4(max.mV[VX], ctr.mV[VY], ctr.mV[VZ], 1.f);
			mManipulatorVertices[numManips++] = LLVector4(ctr.mV[VX], max.mV[VY], ctr.mV[VZ], 1.f);
			mManipulatorVertices[numManips++] = LLVector4(min.mV[VX], ctr.mV[VY], ctr.mV[VZ], 1.f);
			mManipulatorVertices[numManips++] = LLVector4(ctr.mV[VX], min.mV[VY], ctr.mV[VZ], 1.f);
			mManipulatorVertices[numManips++] = LLVector4(ctr.mV[VX], ctr.mV[VY], min.mV[VZ], 1.f);
		}

		for_each(mProjectedManipulators.begin(), mProjectedManipulators.end(), DeletePointer());
		mProjectedManipulators.clear();
		
		for (S32 i = 0; i < numManips; i++)
		{
			LLVector4 projectedVertex = mManipulatorVertices[i] * transform;
			projectedVertex = projectedVertex * (1.f / projectedVertex.mV[VW]);

			ManipulatorHandle* projManipulator = new ManipulatorHandle(LLVector3(projectedVertex.mV[VX], projectedVertex.mV[VY], 
				projectedVertex.mV[VZ]), MANIPULATOR_IDS[i], (i < 7) ? SCALE_MANIP_CORNER : SCALE_MANIP_FACE);
			mProjectedManipulators.insert(projManipulator);
		}

		LLRect world_view_rect = gViewerWindow->getWorldViewRectScaled();
		F32 half_width = (F32)world_view_rect.getWidth() / 2.f;
		F32 half_height = (F32)world_view_rect.getHeight() / 2.f;
		LLVector2 manip2d;
		LLVector2 mousePos((F32)x - half_width, (F32)y - half_height);
		LLVector2 delta;

		mHighlightedPart = LL_NO_PART;

		for (minpulator_list_t::iterator iter = mProjectedManipulators.begin();
			 iter != mProjectedManipulators.end(); ++iter)
		{
			ManipulatorHandle* manipulator = *iter;
			{
				manip2d.setVec(manipulator->mPosition.mV[VX] * half_width, manipulator->mPosition.mV[VY] * half_height);
				
				delta = manip2d - mousePos;
				if (delta.magVecSquared() < MAX_MANIP_SELECT_DISTANCE_SQUARED)
				{
					mHighlightedPart = manipulator->mManipID;

					//llinfos << "Tried: " << mHighlightedPart << llendl;
					break;
				}
			}
		}
	}

	for (S32 i = 0; i < NUM_MANIPULATORS; i++)
	{
		if (mHighlightedPart == MANIPULATOR_IDS[i])
		{
			mManipulatorScales[i] = lerp(mManipulatorScales[i], SELECTED_MANIPULATOR_SCALE, LLCriticalDamp::getInterpolant(MANIPULATOR_SCALE_HALF_LIFE));
		}
		else
		{
			mManipulatorScales[i] = lerp(mManipulatorScales[i], 1.f, LLCriticalDamp::getInterpolant(MANIPULATOR_SCALE_HALF_LIFE));
		}
	}

	lldebugst(LLERR_USER_INPUT) << "hover handled by LLManipScale (inactive)" << llendl;
}


void LLManipScale::renderFaces( const LLBBox& bbox )
{
	// Don't bother to render the drag handles for 1-D scaling if 
	// more than one object is selected or if it is an attachment
	if ( mObjectSelection->getObjectCount() > 1 )
	{
		return;
	}

    // This is a flattened representation of the box as render here
    //                                       .
    //              (+++)        (++-)      /|\t
    //                +------------+         | (texture coordinates)
    //                |            |         |
    //                |     1      |        (*) --->s
    //                |    +X      |   
	//                |            |
    // (+++)     (+-+)|            |(+--)     (++-)        (+++)
    //   +------------+------------+------------+------------+
    //   |0          3|3          7|7          4|4          0|
    //   |     0      |     4      |     5      |     2	     |
    //   |    +Z      |    -Y      |    -Z      |    +Y      |
    //   |	          |            |            |            |
    //   |1          2|2          6|6          5|5          1|
    //   +------------+------------+------------+------------+
    // (-++)     (--+)|            |(---)     (-+-)        (-++)
    //                |     3      |
    //                |    -X      |
    //                |            |
    //                |            |
    //                +------------+
    //              (-++)        (-+-)

	LLColor4 highlight_color( 1.f, 1.f, 1.f, 0.5f);
	LLColor4 normal_color(	1.f, 1.f, 1.f, 0.3f);

	LLColor4 x_highlight_color( 1.f, 0.2f, 0.2f, 1.0f);
	LLColor4 x_normal_color(	0.6f, 0.f, 0.f, 0.4f);

	LLColor4 y_highlight_color( 0.2f, 1.f, 0.2f, 1.0f);
	LLColor4 y_normal_color(	0.f, 0.6f, 0.f, 0.4f);

	LLColor4 z_highlight_color( 0.2f, 0.2f, 1.f, 1.0f);
	LLColor4 z_normal_color(	0.f, 0.f, 0.6f, 0.4f);

	LLColor4 default_normal_color( 0.7f, 0.7f, 0.7f, 0.15f );

	const LLVector3& min = bbox.getMinLocal();
	const LLVector3& max = bbox.getMaxLocal();
	LLVector3 ctr = bbox.getCenterLocal();

	if (mManipPart == LL_NO_PART)
	{
		gGL.color4fv( default_normal_color.mV );
		LLGLDepthTest gls_depth(GL_FALSE);
		gGL.begin(LLRender::QUADS); 
		{
			// Face 0
			gGL.vertex3f(min.mV[VX], max.mV[VY], max.mV[VZ]);
			gGL.vertex3f(min.mV[VX], min.mV[VY], max.mV[VZ]);
			gGL.vertex3f(max.mV[VX], min.mV[VY], max.mV[VZ]);
			gGL.vertex3f(max.mV[VX], max.mV[VY], max.mV[VZ]);

			// Face 1
			gGL.vertex3f(max.mV[VX], min.mV[VY], max.mV[VZ]);
			gGL.vertex3f(max.mV[VX], min.mV[VY], min.mV[VZ]);
			gGL.vertex3f(max.mV[VX], max.mV[VY], min.mV[VZ]);
			gGL.vertex3f(max.mV[VX], max.mV[VY], max.mV[VZ]);

			// Face 2
			gGL.vertex3f(min.mV[VX], max.mV[VY], min.mV[VZ]);
			gGL.vertex3f(min.mV[VX], max.mV[VY], max.mV[VZ]);
			gGL.vertex3f(max.mV[VX], max.mV[VY], max.mV[VZ]);
			gGL.vertex3f(max.mV[VX], max.mV[VY], min.mV[VZ]);

			// Face 3
			gGL.vertex3f(min.mV[VX], max.mV[VY], max.mV[VZ]);
			gGL.vertex3f(min.mV[VX], max.mV[VY], min.mV[VZ]);
			gGL.vertex3f(min.mV[VX], min.mV[VY], min.mV[VZ]);
			gGL.vertex3f(min.mV[VX], min.mV[VY], max.mV[VZ]);

			// Face 4
			gGL.vertex3f(min.mV[VX], min.mV[VY], max.mV[VZ]);
			gGL.vertex3f(min.mV[VX], min.mV[VY], min.mV[VZ]);
			gGL.vertex3f(max.mV[VX], min.mV[VY], min.mV[VZ]);
			gGL.vertex3f(max.mV[VX], min.mV[VY], max.mV[VZ]);

			// Face 5
			gGL.vertex3f(min.mV[VX], min.mV[VY], min.mV[VZ]);
			gGL.vertex3f(min.mV[VX], max.mV[VY], min.mV[VZ]);
			gGL.vertex3f(max.mV[VX], max.mV[VY], min.mV[VZ]);
			gGL.vertex3f(max.mV[VX], min.mV[VY], min.mV[VZ]);
		}
		gGL.end();
	}

	// Find nearest vertex
	LLVector3 orientWRTHead = bbox.agentToLocalBasis( bbox.getCenterAgent() - gAgentCamera.getCameraPositionAgent() );
	U32 nearest = 
		(orientWRTHead.mV[0] < 0.0f ? 1 : 0) + 
		(orientWRTHead.mV[1] < 0.0f ? 2 : 0) + 
		(orientWRTHead.mV[2] < 0.0f ? 4 : 0);

	// opposite faces on Linden cubes:
	// 0 & 5
	// 1 & 3
	// 2 & 4

	// Table of order to draw faces, based on nearest vertex
	static U32 face_list[8][6] = { 
		{ 2,0,1, 4,5,3 }, // v6  F201 F453
		{ 2,0,3, 4,5,1 }, // v7  F203 F451
		{ 4,0,1, 2,5,3 }, // v5  F401 F253
		{ 4,0,3, 2,5,1 }, // v4  F403 F251
		{ 2,5,1, 4,0,3 }, // v2  F251 F403
		{ 2,5,3, 4,0,1 }, // v3  F253 F401
		{ 4,5,1, 2,0,3 }, // v1  F451 F203
		{ 4,5,3, 2,0,1 }  // v0  F453 F201
	};

	{
		LLGLDepthTest gls_depth(GL_FALSE);

		for (S32 i = 0; i < 6; i++)
		{
			U32 face = face_list[nearest][i];
			switch( face )
			{
			  case 0:
				conditionalHighlight( LL_FACE_POSZ, &z_highlight_color, &z_normal_color );
				renderAxisHandle( ctr, LLVector3( ctr.mV[VX], ctr.mV[VY], max.mV[VZ] ) );
				break;

			  case 1:
				conditionalHighlight( LL_FACE_POSX, &x_highlight_color, &x_normal_color );
				renderAxisHandle( ctr, LLVector3( max.mV[VX], ctr.mV[VY], ctr.mV[VZ] ) );
				break;

			  case 2:
				conditionalHighlight( LL_FACE_POSY, &y_highlight_color, &y_normal_color );
				renderAxisHandle( ctr, LLVector3( ctr.mV[VX], max.mV[VY], ctr.mV[VZ] ) );
				break;

			  case 3:
				conditionalHighlight( LL_FACE_NEGX, &x_highlight_color, &x_normal_color );
				renderAxisHandle( ctr, LLVector3( min.mV[VX], ctr.mV[VY], ctr.mV[VZ] ) );
				break;

			  case 4:
				conditionalHighlight( LL_FACE_NEGY, &y_highlight_color, &y_normal_color );
				renderAxisHandle( ctr, LLVector3( ctr.mV[VX], min.mV[VY], ctr.mV[VZ] ) );
				break;

			  case 5:
				conditionalHighlight( LL_FACE_NEGZ, &z_highlight_color, &z_normal_color );
				renderAxisHandle( ctr, LLVector3( ctr.mV[VX], ctr.mV[VY], min.mV[VZ] ) );
				break;
			}
		}
	}
}

void LLManipScale::renderEdges( const LLBBox& bbox )
{
	LLVector3 extent = bbox.getExtentLocal();
	F32 edge_width = mBoxHandleSize * .6f;

	for( U32 part = LL_EDGE_MIN; part <= LL_EDGE_MAX; part++ )
	{
		LLVector3 direction = edgeToUnitVector( part );
		LLVector3 center_to_edge = unitVectorToLocalBBoxExtent( direction, bbox );

		gGL.pushMatrix();
		{
			gGL.translatef( center_to_edge.mV[0], center_to_edge.mV[1], center_to_edge.mV[2] );
			conditionalHighlight( part );
			gGL.scalef( 
				direction.mV[0] ? edge_width : extent.mV[VX],
				direction.mV[1] ? edge_width : extent.mV[VY],
				direction.mV[2] ? edge_width : extent.mV[VZ] );
			gBox.render();
		}
		gGL.popMatrix();
	}
}


void LLManipScale::renderCorners( const LLBBox& bbox )
{
	U32 part = LL_CORNER_NNN;

	F32 x_offset = bbox.getMinLocal().mV[VX];
	for( S32 i=0; i < 2; i++ )
	{
		F32 y_offset = bbox.getMinLocal().mV[VY];
		for( S32 j=0; j < 2; j++ )
		{
			F32 z_offset = bbox.getMinLocal().mV[VZ];
			for( S32 k=0; k < 2; k++ )
			{
				conditionalHighlight( part );
				renderBoxHandle( x_offset, y_offset, z_offset );
				part++;

				z_offset = bbox.getMaxLocal().mV[VZ];

			}
			y_offset = bbox.getMaxLocal().mV[VY];
		}
		x_offset = bbox.getMaxLocal().mV[VX];
  }
}


void LLManipScale::renderBoxHandle( F32 x, F32 y, F32 z )
{
	gGL.getTexUnit(0)->unbind(LLTexUnit::TT_TEXTURE);
	LLGLDepthTest gls_depth(GL_FALSE);

	gGL.pushMatrix();
	{
		gGL.translatef( x, y, z );
		gGL.scalef( mScaledBoxHandleSize, mScaledBoxHandleSize, mScaledBoxHandleSize );
		gBox.render();
	}
	gGL.popMatrix();
}


void LLManipScale::renderAxisHandle( const LLVector3& start, const LLVector3& end )
{
	if( getShowAxes() )
	{
		// Draws a single "jacks" style handle: a long, retangular box from start to end.
		LLVector3 offset_start = end - start;
		offset_start.normVec();
		offset_start = start + mBoxHandleSize * offset_start;

		LLVector3 delta = end - offset_start;
		LLVector3 pos = offset_start + 0.5f * delta;

		gGL.pushMatrix();
		{
			gGL.translatef( pos.mV[VX], pos.mV[VY], pos.mV[VZ] );
			gGL.scalef( 
				mBoxHandleSize + llabs(delta.mV[VX]),
				mBoxHandleSize + llabs(delta.mV[VY]),
				mBoxHandleSize + llabs(delta.mV[VZ]));
			gBox.render();
		}
		gGL.popMatrix();
	}
	else
	{
		renderBoxHandle( end.mV[VX], end.mV[VY], end.mV[VZ] );
	}
}


void LLManipScale::drag( S32 x, S32 y )
{
	if( (LL_FACE_MIN <= (S32)mManipPart) 
		&& ((S32)mManipPart <= LL_FACE_MAX) )
	{
		dragFace( x, y );
	}
	else
	if( (LL_CORNER_MIN <= (S32)mManipPart) 
		&& ((S32)mManipPart <= LL_CORNER_MAX) )
	{
		dragCorner( x, y );
	}
	
	// store changes to override updates
	for (LLObjectSelection::iterator iter = LLSelectMgr::getInstance()->getSelection()->begin();
		 iter != LLSelectMgr::getInstance()->getSelection()->end(); iter++)
	{
		LLSelectNode* selectNode = *iter;
		LLViewerObject*cur = selectNode->getObject();
		if( cur->permModify() && cur->permMove() && !cur->isAvatar())
		{
			selectNode->mLastScale = cur->getScale();
			selectNode->mLastPositionLocal = cur->getPosition();
		}
	}	

	LLSelectMgr::getInstance()->updateSelectionCenter();
    gAgentCamera.clearFocusObject();
}

// Scale around the 
void LLManipScale::dragCorner( S32 x, S32 y )
{
	LLBBox bbox	= LLSelectMgr::getInstance()->getBBoxOfSelection();

	// Suppress scale if mouse hasn't moved.
	if (x == mLastMouseX && y == mLastMouseY)
	{
	//	sendUpdates(TRUE,TRUE,TRUE);
		return;
	}

	mLastMouseX = x;
	mLastMouseY = y;

	LLVector3d drag_start_point_global	= mDragStartPointGlobal;
	LLVector3d drag_start_center_global = mDragStartCenterGlobal;
	LLVector3 drag_start_point_agent = gAgent.getPosAgentFromGlobal(drag_start_point_global);
	LLVector3 drag_start_center_agent = gAgent.getPosAgentFromGlobal(drag_start_center_global);

	LLVector3d drag_start_dir_d;
	drag_start_dir_d.setVec(drag_start_point_global - drag_start_center_global);
	LLVector3 drag_start_dir_f;
	drag_start_dir_f.setVec(drag_start_dir_d);

	F32 s = 0;
	F32 t = 0;

	nearestPointOnLineFromMouse(x, y, 
						drag_start_center_agent,
						drag_start_point_agent,
						s, t );

	F32 drag_start_dist = dist_vec(drag_start_point_agent, drag_start_center_agent);

	if( s <= 0 )  // we only care about intersections in front of the camera
	{
		return;
	}

	LLVector3d drag_point_global = drag_start_center_global + t * drag_start_dir_d;

	F32 scale_factor = t;

	BOOL uniform = LLManipScale::getUniform();

	if( !uniform )
	{
		scale_factor = 0.5f + (scale_factor * 0.5f);
	}

	// check for snapping
	LLVector3 drag_center_agent = gAgent.getPosAgentFromGlobal(drag_point_global);
	LLVector3 mouse_on_plane1;
	getMousePointOnPlaneAgent(mouse_on_plane1, x, y, drag_center_agent, mScalePlaneNormal1);
	LLVector3 mouse_on_plane2;
	getMousePointOnPlaneAgent(mouse_on_plane2, x, y, drag_center_agent, mScalePlaneNormal2);
	LLVector3 mouse_dir_1 = mouse_on_plane1 - mScaleCenter;
	LLVector3 mouse_dir_2 = mouse_on_plane2 - mScaleCenter;
	LLVector3 mouse_to_scale_line_1 = mouse_dir_1 - projected_vec(mouse_dir_1, mScaleDir);
	LLVector3 mouse_to_scale_line_2 = mouse_dir_2 - projected_vec(mouse_dir_2, mScaleDir);
	LLVector3 mouse_to_scale_line_dir_1 = mouse_to_scale_line_1;
	mouse_to_scale_line_dir_1.normVec();
	if (mouse_to_scale_line_dir_1 * mSnapGuideDir1 < 0.f)
	{
		// need to keep sign of mouse offset wrt to snap guide direction
		mouse_to_scale_line_dir_1 *= -1.f;
	}
	LLVector3 mouse_to_scale_line_dir_2 = mouse_to_scale_line_2;
	mouse_to_scale_line_dir_2.normVec();
	if (mouse_to_scale_line_dir_2 * mSnapGuideDir2 < 0.f)
	{
		// need to keep sign of mouse offset wrt to snap guide direction
		mouse_to_scale_line_dir_2 *= -1.f;
	}

	F32 snap_dir_dot_mouse_offset1 = mSnapGuideDir1 * mouse_to_scale_line_dir_1;
	F32 snap_dir_dot_mouse_offset2 = mSnapGuideDir2 * mouse_to_scale_line_dir_2;

	F32 dist_from_scale_line_1 = mouse_to_scale_line_1 * mouse_to_scale_line_dir_1; 
	F32 dist_from_scale_line_2 = mouse_to_scale_line_2 * mouse_to_scale_line_dir_2;

	F32 max_scale = partToMaxScale(mManipPart, bbox);
	F32 min_scale = partToMinScale(mManipPart, bbox);

	BOOL snap_enabled = gSavedSettings.getBOOL("SnapEnabled");
	if (snap_enabled && dist_from_scale_line_1 > mSnapRegimeOffset * snap_dir_dot_mouse_offset1)
	{
		mInSnapRegime = TRUE;
		LLVector3 projected_drag_pos = mouse_on_plane1 - (dist_from_scale_line_1 / snap_dir_dot_mouse_offset1) * mSnapGuideDir1;
		F32 drag_dist = (projected_drag_pos - mScaleCenter) * mScaleDir;

		F32 cur_subdivisions = llclamp(getSubdivisionLevel(projected_drag_pos, mScaleDir, mScaleSnapUnit1), sGridMinSubdivisionLevel, sGridMaxSubdivisionLevel);
		F32 snap_dist = mScaleSnapUnit1 / (2.f * cur_subdivisions);
		F32 relative_snap_dist = fmodf(drag_dist + snap_dist, mScaleSnapUnit1 / cur_subdivisions);

		mScaleSnapValue = llclamp((drag_dist - (relative_snap_dist - snap_dist)), min_scale, max_scale);

		scale_factor = mScaleSnapValue / drag_start_dist;
		if( !uniform )
		{
			scale_factor *= 0.5f;
		}
	}
	else if (snap_enabled && dist_from_scale_line_2 > mSnapRegimeOffset * snap_dir_dot_mouse_offset2)
	{
		mInSnapRegime = TRUE;
		LLVector3 projected_drag_pos = mouse_on_plane2 - (dist_from_scale_line_2 / snap_dir_dot_mouse_offset2) * mSnapGuideDir2;
		F32 drag_dist = (projected_drag_pos - mScaleCenter) * mScaleDir;

		F32 cur_subdivisions = llclamp(getSubdivisionLevel(projected_drag_pos, mScaleDir, mScaleSnapUnit2), sGridMinSubdivisionLevel, sGridMaxSubdivisionLevel);
		F32 snap_dist = mScaleSnapUnit2 / (2.f * cur_subdivisions);
		F32 relative_snap_dist = fmodf(drag_dist + snap_dist, mScaleSnapUnit2 / cur_subdivisions);

		mScaleSnapValue = llclamp((drag_dist - (relative_snap_dist - snap_dist)), min_scale, max_scale);

		scale_factor = mScaleSnapValue / drag_start_dist;
		if( !uniform )
		{
			scale_factor *= 0.5f;
		}
	}
	else 
	{
		mInSnapRegime = FALSE;
	}

	F32 max_scale_factor = get_default_max_prim_scale() / MIN_PRIM_SCALE;
	F32 min_scale_factor = MIN_PRIM_SCALE / get_default_max_prim_scale();

	// find max and min scale factors that will make biggest object hit max absolute scale and smallest object hit min absolute scale
	for (LLObjectSelection::iterator iter = mObjectSelection->begin();
		 iter != mObjectSelection->end(); iter++)
	{
		LLSelectNode* selectNode = *iter;
		LLViewerObject* cur = selectNode->getObject();
		if(  cur->permModify() && cur->permMove() && !cur->isAvatar() )
		{
			const LLVector3& scale = selectNode->mSavedScale;

			F32 cur_max_scale_factor = llmin( get_default_max_prim_scale(LLPickInfo::isFlora(cur)) / scale.mV[VX], get_default_max_prim_scale(LLPickInfo::isFlora(cur)) / scale.mV[VY], get_default_max_prim_scale(LLPickInfo::isFlora(cur)) / scale.mV[VZ] );
			max_scale_factor = llmin( max_scale_factor, cur_max_scale_factor );

			F32 cur_min_scale_factor = llmax( MIN_PRIM_SCALE / scale.mV[VX], MIN_PRIM_SCALE / scale.mV[VY], MIN_PRIM_SCALE / scale.mV[VZ] );
			min_scale_factor = llmax( min_scale_factor, cur_min_scale_factor );
		}
	}

	scale_factor = llclamp( scale_factor, min_scale_factor, max_scale_factor );

	LLVector3d drag_global = uniform ? mDragStartCenterGlobal : mDragFarHitGlobal;

	// do the root objects i.e. (TRUE == cur->isRootEdit())
	for (LLObjectSelection::iterator iter = mObjectSelection->begin();
		 iter != mObjectSelection->end(); iter++)
	{
		LLSelectNode* selectNode = *iter;
		LLViewerObject* cur = selectNode->getObject();
		if( cur->permModify() && cur->permMove() && !cur->isAvatar() && cur->isRootEdit() )
		{
			const LLVector3& scale = selectNode->mSavedScale;
			cur->setScale( scale_factor * scale );
			
			LLVector3 delta_pos;
			LLVector3 original_pos = cur->getPositionEdit();
			LLVector3d new_pos_global = drag_global + (selectNode->mSavedPositionGlobal - drag_global) * scale_factor;
			if (!cur->isAttachment())
			{
				new_pos_global = LLWorld::getInstance()->clipToVisibleRegions(selectNode->mSavedPositionGlobal, new_pos_global);
			}
			cur->setPositionAbsoluteGlobal( new_pos_global );
			rebuild(cur);
			
			delta_pos = cur->getPositionEdit() - original_pos;

			if (selectNode->mIndividualSelection)
			{
				// counter-translate child objects if we are moving the root as an individual
				LLViewerObject::const_child_list_t& child_list = cur->getChildren();
				for (LLViewerObject::child_list_t::const_iterator iter = child_list.begin();
					 iter != child_list.end(); iter++)
				{
					LLViewerObject* childp = *iter;

					if (cur->isAttachment())
					{
						LLVector3 child_pos = childp->getPosition() - (delta_pos * ~cur->getRotationEdit());
						childp->setPosition(child_pos);
					}
					else
					{
						LLVector3d child_pos_delta(delta_pos);
						// RN: this updates drawable position instantly
						childp->setPositionAbsoluteGlobal(childp->getPositionGlobal() - child_pos_delta);
					}
					rebuild(childp);
				}
			}
		}
	}
	// do the child objects i.e. (FALSE == cur->isRootEdit())
	for (LLObjectSelection::iterator iter = mObjectSelection->begin();
		 iter != mObjectSelection->end(); iter++)
	{
		LLSelectNode* selectNode = *iter;
		LLViewerObject*cur = selectNode->getObject();
		if( cur->permModify() && cur->permMove() && !cur->isAvatar() && !cur->isRootEdit() )
		{
			const LLVector3& scale = selectNode->mSavedScale;
			cur->setScale( scale_factor * scale, FALSE );
							
			if (!selectNode->mIndividualSelection)
			{
				cur->setPosition(selectNode->mSavedPositionLocal * scale_factor);
			}

			rebuild(cur);
		}
	}

	

	mDragPointGlobal = drag_point_global;
}

	
void LLManipScale::dragFace( S32 x, S32 y )
{
	// Suppress scale if mouse hasn't moved.
	if (x == mLastMouseX && y == mLastMouseY)
	{
	//	sendUpdates(TRUE,TRUE,FALSE);
		return;
	}

	mLastMouseX = x;
	mLastMouseY = y;

	LLVector3d drag_start_point_global	= mDragStartPointGlobal;
	LLVector3d drag_start_center_global = mDragStartCenterGlobal;
	LLVector3 drag_start_point_agent = gAgent.getPosAgentFromGlobal(drag_start_point_global);
	LLVector3 drag_start_center_agent = gAgent.getPosAgentFromGlobal(drag_start_center_global);

	LLVector3d drag_start_dir_d;
	drag_start_dir_d.setVec(drag_start_point_global - drag_start_center_global);
	LLVector3 drag_start_dir_f;
	drag_start_dir_f.setVec(drag_start_dir_d);

	LLBBox bbox	= LLSelectMgr::getInstance()->getBBoxOfSelection();

	F32 s = 0;
	F32 t = 0;

	nearestPointOnLineFromMouse(x,
						y,
						drag_start_center_agent,
						drag_start_point_agent,
						s, t );

	if( s <= 0 )  // we only care about intersections in front of the camera
	{
		return;
	}

	LLVector3d drag_point_global = drag_start_center_global + t * drag_start_dir_d;
	LLVector3 part_dir_local	= partToUnitVector( mManipPart );

	// check for snapping
	LLVector3 mouse_on_plane;
	getMousePointOnPlaneAgent(mouse_on_plane, x, y, mScaleCenter, mScalePlaneNormal1 );

	LLVector3 mouse_on_scale_line = mScaleCenter + projected_vec(mouse_on_plane - mScaleCenter, mScaleDir);
	LLVector3 drag_delta(mouse_on_scale_line - drag_start_point_agent);
	F32 max_drag_dist = partToMaxScale(mManipPart, bbox);
	F32 min_drag_dist = partToMinScale(mManipPart, bbox);

	BOOL uniform = LLManipScale::getUniform();
	if( uniform )
	{
		drag_delta *= 2.f;
	}

	LLVector3 scale_center_to_mouse = mouse_on_plane - mScaleCenter;
	F32 dist_from_scale_line = dist_vec(scale_center_to_mouse, (mouse_on_scale_line - mScaleCenter));
	F32 dist_along_scale_line = scale_center_to_mouse * mScaleDir;

	BOOL snap_enabled = gSavedSettings.getBOOL("SnapEnabled");

	if (snap_enabled && dist_from_scale_line > mSnapRegimeOffset)
	{
		mInSnapRegime = TRUE;

 		if (dist_along_scale_line > max_drag_dist)
		{
			mScaleSnapValue = max_drag_dist;

			LLVector3 clamp_point = mScaleCenter + max_drag_dist * mScaleDir;
			drag_delta.setVec(clamp_point - drag_start_point_agent);
		}
		else if (dist_along_scale_line < min_drag_dist)
		{
			mScaleSnapValue = min_drag_dist;

			LLVector3 clamp_point = mScaleCenter + min_drag_dist * mScaleDir;
			drag_delta.setVec(clamp_point - drag_start_point_agent);
		}
		else
		{
			F32 drag_dist = scale_center_to_mouse * mScaleDir;
			F32 cur_subdivisions = llclamp(getSubdivisionLevel(mScaleCenter + mScaleDir * drag_dist, mScaleDir, mScaleSnapUnit1), sGridMinSubdivisionLevel, sGridMaxSubdivisionLevel);
			F32 snap_dist = mScaleSnapUnit1 / (2.f * cur_subdivisions);
			F32 relative_snap_dist = fmodf(drag_dist + snap_dist, mScaleSnapUnit1 / cur_subdivisions);
			relative_snap_dist -= snap_dist;

			//make sure that values that the scale is "snapped to"
			//do not exceed/go under the applicable max/mins
			//this causes the box to shift displacements ever so slightly
			//although the "snap value" should go down to 0
			//see Jira 1027
			relative_snap_dist = llclamp(relative_snap_dist,
										 drag_dist - max_drag_dist,
										 drag_dist - min_drag_dist);

			mScaleSnapValue = drag_dist - relative_snap_dist;

			if (llabs(relative_snap_dist) < snap_dist)
			{
				LLVector3 drag_correction = relative_snap_dist * mScaleDir;
				if (uniform)
				{
					drag_correction *= 2.f;
				}

				drag_delta -= drag_correction;
			}
		}
	}
	else 
	{
		mInSnapRegime = FALSE;
	}

	BOOL send_scale_update = FALSE;
	BOOL send_position_update = FALSE;

	LLVector3 dir_agent;
	if( part_dir_local.mV[VX] )
	{
		dir_agent = bbox.localToAgentBasis( LLVector3::x_axis );
	}
	else if( part_dir_local.mV[VY] )
	{
		dir_agent = bbox.localToAgentBasis( LLVector3::y_axis );
	}
	else if( part_dir_local.mV[VZ] )
	{
		dir_agent = bbox.localToAgentBasis( LLVector3::z_axis );
	}
	stretchFace( 
		projected_vec(drag_start_dir_f, dir_agent) + drag_start_center_agent,
		projected_vec(drag_delta, dir_agent));
	send_position_update = TRUE;
	send_scale_update = TRUE;

	mDragPointGlobal = drag_point_global;
}

void LLManipScale::sendUpdates( BOOL send_position_update, BOOL send_scale_update, BOOL corner )
{
	// Throttle updates to 10 per second.
	static LLTimer	update_timer;
	F32 elapsed_time = update_timer.getElapsedTimeF32();
	const F32 UPDATE_DELAY = 0.1f;						//  min time between transmitted updates

	if( send_scale_update || send_position_update )
	{
		U32 update_flags = UPD_NONE;
		if (send_position_update)	update_flags |= UPD_POSITION;
		if (send_scale_update)		update_flags |= UPD_SCALE;
		
// 		BOOL send_type = SEND_INDIVIDUALS;
		if (corner)
		{
			update_flags |= UPD_UNIFORM;
		}
		// keep this up to date for sendonmouseup
		mLastUpdateFlags = update_flags;

		// enforce minimum update delay and don't stream updates on sub-object selections
		if( elapsed_time > UPDATE_DELAY && !gSavedSettings.getBOOL("EditLinkedParts") )
		{
			LLSelectMgr::getInstance()->sendMultipleUpdate( update_flags );
			update_timer.reset();
			mSendUpdateOnMouseUp = FALSE;
		}
		else
		{
			mSendUpdateOnMouseUp = TRUE;
		}
		dialog_refresh_all();
	}
}

// Rescales in a single dimension.  Either uniform (standard) or one-sided (scale plus translation)
// depending on mUniform.  Handles multiple selection and objects that are not aligned to the bounding box.
void LLManipScale::stretchFace( const LLVector3& drag_start_agent, const LLVector3& drag_delta_agent )
{
	LLVector3 drag_start_center_agent = gAgent.getPosAgentFromGlobal(mDragStartCenterGlobal);

	for (LLObjectSelection::iterator iter = mObjectSelection->begin();
		 iter != mObjectSelection->end(); iter++)
	{
		LLSelectNode* selectNode = *iter;
		LLViewerObject*cur = selectNode->getObject();
		if( cur->permModify() && cur->permMove() && !cur->isAvatar() )
		{
			LLBBox cur_bbox			= cur->getBoundingBoxAgent();
			LLVector3 start_local	= cur_bbox.agentToLocal( drag_start_agent );
			LLVector3 end_local		= cur_bbox.agentToLocal( drag_start_agent + drag_delta_agent);
			LLVector3 start_center_local = cur_bbox.agentToLocal( drag_start_center_agent );
			LLVector3 axis			= nearestAxis( start_local - start_center_local );
			S32 axis_index			= axis.mV[0] ? 0 : (axis.mV[1] ? 1 : 2 );

			LLVector3 delta_local	= end_local - start_local;
			F32 delta_local_mag		= delta_local.magVec();
			LLVector3 dir_local;
			if (delta_local_mag == 0.f)
			{
				dir_local = axis;
			}
			else
			{
				dir_local = delta_local / delta_local_mag; // normalized delta_local
			}

			F32 denom = axis * dir_local;
			F32 desired_delta_size	= is_approx_zero(denom) ? 0.f : (delta_local_mag / denom);  // in meters
			F32 desired_scale		= llclamp(selectNode->mSavedScale.mV[axis_index] + desired_delta_size, MIN_PRIM_SCALE, get_default_max_prim_scale(LLPickInfo::isFlora(cur)));
			// propagate scale constraint back to position offset
			desired_delta_size		= desired_scale - selectNode->mSavedScale.mV[axis_index]; // propagate constraint back to position

			LLVector3 scale			= cur->getScale();
			scale.mV[axis_index]	= desired_scale;
			cur->setScale(scale, FALSE);
			rebuild(cur);				
			LLVector3 delta_pos;
			if( !getUniform() )
			{
				LLVector3 delta_pos_local = axis * (0.5f * desired_delta_size);
				LLVector3d delta_pos_global;
				delta_pos_global.setVec(cur_bbox.localToAgent( delta_pos_local ) - cur_bbox.getCenterAgent());
				LLVector3 cur_pos = cur->getPositionEdit();

				if (cur->isRootEdit() && !cur->isAttachment())
				{
					LLVector3d new_pos_global = LLWorld::getInstance()->clipToVisibleRegions(selectNode->mSavedPositionGlobal, selectNode->mSavedPositionGlobal + delta_pos_global);
					cur->setPositionGlobal( new_pos_global );
				}
				else
				{
					LLXform* parent_xform = cur->mDrawable->getXform()->getParent();
					LLVector3 new_pos_local;
					// this works in attachment point space using world space delta
					if (parent_xform)
					{
						new_pos_local = selectNode->mSavedPositionLocal + (LLVector3(delta_pos_global) * ~parent_xform->getWorldRotation());
					}
					else
					{
						new_pos_local = selectNode->mSavedPositionLocal + LLVector3(delta_pos_global);
					}
					cur->setPosition(new_pos_local);
				}
				delta_pos = cur->getPositionEdit() - cur_pos;
			}
			if (cur->isRootEdit() && selectNode->mIndividualSelection)
			{
				// counter-translate child objects if we are moving the root as an individual
				LLViewerObject::const_child_list_t& child_list = cur->getChildren();
				for (LLViewerObject::child_list_t::const_iterator iter = child_list.begin();
					 iter != child_list.end(); iter++)
				{
					LLViewerObject* childp = *iter;
					if (!getUniform())
					{
						LLVector3 child_pos = childp->getPosition() - (delta_pos * ~cur->getRotationEdit());
						childp->setPosition(child_pos);
						rebuild(childp);
					}
				}
			}
		}
	}
}


void LLManipScale::renderGuidelinesPart( const LLBBox& bbox )
{
	LLVector3 guideline_start = bbox.getCenterLocal();
	
	LLVector3 guideline_end = unitVectorToLocalBBoxExtent( partToUnitVector( mManipPart ), bbox );

	if (!getUniform())
	{
		guideline_start = unitVectorToLocalBBoxExtent( -partToUnitVector( mManipPart ), bbox );
	}

	guideline_end -= guideline_start;
	guideline_end.normVec();
	guideline_end *= LLWorld::getInstance()->getRegionWidthInMeters();
	guideline_end += guideline_start;

	{
		LLGLDepthTest gls_depth(GL_TRUE);
		gl_stippled_line_3d( guideline_start, guideline_end, LLColor4(1.f, 1.f, 1.f, 0.5f) );
	}
	{
		LLGLDepthTest gls_depth(GL_FALSE);
		gl_stippled_line_3d( guideline_start, guideline_end, LLColor4(1.f, 1.f, 1.f, 0.25f) );
	}
}

void LLManipScale::updateSnapGuides(const LLBBox& bbox)
{
	LLVector3 grid_origin;
	LLVector3 grid_scale;
	LLQuaternion grid_rotation;
	LLSelectMgr::getInstance()->getGrid(grid_origin, grid_rotation, grid_scale);

	LLVector3 box_corner_agent = bbox.localToAgent(unitVectorToLocalBBoxExtent( partToUnitVector( mManipPart ), bbox ));
	mScaleCenter = getUniform() ? bbox.getCenterAgent() : bbox.localToAgent(unitVectorToLocalBBoxExtent( -1.f * partToUnitVector( mManipPart ), bbox ));
	mScaleDir = box_corner_agent - mScaleCenter;
	mScaleDir.normVec();

	if(mObjectSelection->getSelectType() == SELECT_TYPE_HUD)
	{
		mSnapRegimeOffset = SNAP_GUIDE_SCREEN_OFFSET / gAgentCamera.mHUDCurZoom;

	}
	else
	{
		F32 object_distance = dist_vec(mScaleCenter, LLViewerCamera::getInstance()->getOrigin());
		mSnapRegimeOffset = (SNAP_GUIDE_SCREEN_OFFSET * gViewerWindow->getWorldViewWidthRaw() * object_distance) / LLViewerCamera::getInstance()->getPixelMeterRatio();
	}
	LLVector3 cam_at_axis;
	F32 snap_guide_length;
	if (mObjectSelection->getSelectType() == SELECT_TYPE_HUD)
	{
		cam_at_axis.setVec(1.f, 0.f, 0.f);
		snap_guide_length = SNAP_GUIDE_SCREEN_LENGTH / gAgentCamera.mHUDCurZoom;
	}
	else
	{
		cam_at_axis = LLViewerCamera::getInstance()->getAtAxis();
		F32 manipulator_distance = dist_vec(box_corner_agent, LLViewerCamera::getInstance()->getOrigin());
		snap_guide_length = (SNAP_GUIDE_SCREEN_LENGTH * gViewerWindow->getWorldViewWidthRaw() * manipulator_distance) / LLViewerCamera::getInstance()->getPixelMeterRatio();
	}
	
	mSnapGuideLength = snap_guide_length / llmax(0.1f, (llmin(mSnapGuideDir1 * cam_at_axis, mSnapGuideDir2 * cam_at_axis)));

	LLVector3 off_axis_dir = mScaleDir % cam_at_axis;
	off_axis_dir.normVec();

	if( (LL_FACE_MIN <= (S32)mManipPart) && ((S32)mManipPart <= LL_FACE_MAX) )
	{
		LLVector3 object_scale = bbox.getMaxLocal();
		object_scale.scaleVec(off_axis_dir * ~bbox.getRotation());
		object_scale.abs();
		if (object_scale.mV[VX] > object_scale.mV[VY] && object_scale.mV[VX] > object_scale.mV[VZ])
		{
			mSnapGuideDir1 = LLVector3::x_axis * bbox.getRotation();
		}
		else if (object_scale.mV[VY] > object_scale.mV[VZ])
		{
			mSnapGuideDir1 = LLVector3::y_axis * bbox.getRotation();
		}
		else
		{
			mSnapGuideDir1 = LLVector3::z_axis * bbox.getRotation();
		}

		LLVector3 scale_snap = grid_scale;
		mScaleSnapUnit1 = scale_snap.scaleVec(partToUnitVector( mManipPart )).magVec();
		mScaleSnapUnit2 = mScaleSnapUnit1;
		mSnapGuideDir1 *= mSnapGuideDir1 * LLViewerCamera::getInstance()->getUpAxis() > 0.f ? 1.f : -1.f;
		mSnapGuideDir2 = mSnapGuideDir1 * -1.f;
		mSnapDir1 = mScaleDir;
		mSnapDir2 = mScaleDir;
	}
	else if( (LL_CORNER_MIN <= (S32)mManipPart) && ((S32)mManipPart <= LL_CORNER_MAX) )
	{
		LLVector3 local_scale_dir = partToUnitVector( mManipPart );
		LLVector3 local_camera_dir;
		if (mObjectSelection->getSelectType() == SELECT_TYPE_HUD)
		{
			local_camera_dir = LLVector3(-1.f, 0.f, 0.f) * ~bbox.getRotation();
		}
		else
		{
			local_camera_dir = (LLViewerCamera::getInstance()->getOrigin() - bbox.getCenterAgent()) * ~bbox.getRotation();
			local_camera_dir.normVec();
		}
		local_scale_dir -= projected_vec(local_scale_dir, local_camera_dir);
		local_scale_dir.normVec();
		LLVector3 x_axis_proj_camera = LLVector3::x_axis - projected_vec(LLVector3::x_axis, local_camera_dir);
		x_axis_proj_camera.normVec();
		LLVector3 y_axis_proj_camera = LLVector3::y_axis - projected_vec(LLVector3::y_axis, local_camera_dir);
		y_axis_proj_camera.normVec();
		LLVector3 z_axis_proj_camera = LLVector3::z_axis - projected_vec(LLVector3::z_axis, local_camera_dir);
		z_axis_proj_camera.normVec();
		F32 x_axis_proj = llabs(local_scale_dir * x_axis_proj_camera);
		F32 y_axis_proj = llabs(local_scale_dir * y_axis_proj_camera);
		F32 z_axis_proj = llabs(local_scale_dir * z_axis_proj_camera);

		if (x_axis_proj > y_axis_proj && x_axis_proj > z_axis_proj)
		{
			mSnapGuideDir1 = LLVector3::y_axis;
			mScaleSnapUnit2 = grid_scale.mV[VY];
			mSnapGuideDir2 = LLVector3::z_axis;
			mScaleSnapUnit1 = grid_scale.mV[VZ];
		}
		else if (y_axis_proj > z_axis_proj)
		{
			mSnapGuideDir1 = LLVector3::x_axis;
			mScaleSnapUnit2 = grid_scale.mV[VX];
			mSnapGuideDir2 = LLVector3::z_axis;
			mScaleSnapUnit1 = grid_scale.mV[VZ];
		}
		else
		{
			mSnapGuideDir1 = LLVector3::x_axis;
			mScaleSnapUnit2 = grid_scale.mV[VX];
			mSnapGuideDir2 = LLVector3::y_axis;
			mScaleSnapUnit1 = grid_scale.mV[VY];
		}

		LLVector3 snap_guide_flip(1.f, 1.f, 1.f);
		switch (mManipPart)
		{
		case LL_CORNER_NNN:
			break;
		case LL_CORNER_NNP:
			snap_guide_flip.setVec(1.f, 1.f, -1.f);
			break;
		case LL_CORNER_NPN:
			snap_guide_flip.setVec(1.f, -1.f, 1.f);
			break;
		case LL_CORNER_NPP:
			snap_guide_flip.setVec(1.f, -1.f, -1.f);
			break;
		case LL_CORNER_PNN:
			snap_guide_flip.setVec(-1.f, 1.f, 1.f);
			break;
		case LL_CORNER_PNP:
			snap_guide_flip.setVec(-1.f, 1.f, -1.f);
			break;
		case LL_CORNER_PPN:
			snap_guide_flip.setVec(-1.f, -1.f, 1.f);
			break;
		case LL_CORNER_PPP:
			snap_guide_flip.setVec(-1.f, -1.f, -1.f);
			break;
		default:
			break;
		}
		mSnapGuideDir1.scaleVec(snap_guide_flip);
		mSnapGuideDir2.scaleVec(snap_guide_flip);
		mSnapGuideDir1.rotVec(bbox.getRotation());
		mSnapGuideDir2.rotVec(bbox.getRotation());
		mSnapDir1 = -1.f * mSnapGuideDir2;
		mSnapDir2 = -1.f * mSnapGuideDir1;
	}

	mScalePlaneNormal1 = mSnapGuideDir1 % mScaleDir;
	mScalePlaneNormal1.normVec();

	mScalePlaneNormal2 = mSnapGuideDir2 % mScaleDir;
	mScalePlaneNormal2.normVec();	

	mScaleSnapUnit1 = mScaleSnapUnit1 / (mSnapDir1 * mScaleDir);
	mScaleSnapUnit2 = mScaleSnapUnit2 / (mSnapDir2 * mScaleDir);
}

void LLManipScale::renderSnapGuides(const LLBBox& bbox)
{
	static const LLCachedControl<bool> snap_enabled("SnapEnabled",false);
	if (!snap_enabled)
	{
		return;
	}

	F32 max_subdivisions = sGridMaxSubdivisionLevel;
	static const LLCachedControl<F32> grid_alpha("GridOpacity",1.f);

	F32 max_point_on_scale_line = partToMaxScale(mManipPart, bbox);
	LLVector3 drag_point = gAgent.getPosAgentFromGlobal(mDragPointGlobal);

	updateGridSettings();

	S32 pass;
	for (pass = 0; pass < 3; pass++)
	{
		LLColor4 tick_color = setupSnapGuideRenderPass(pass);

		gGL.begin(LLRender::LINES);
		LLVector3 line_mid = mScaleCenter + (mScaleSnapValue * mScaleDir) + (mSnapGuideDir1 * mSnapRegimeOffset);
		LLVector3 line_start = line_mid - (mScaleDir * (llmin(mScaleSnapValue, mSnapGuideLength * 0.5f)));
		LLVector3 line_end = line_mid + (mScaleDir * llmin(max_point_on_scale_line - mScaleSnapValue, mSnapGuideLength * 0.5f));
		
		gGL.color4f(tick_color.mV[VRED], tick_color.mV[VGREEN], tick_color.mV[VBLUE], tick_color.mV[VALPHA] * 0.1f);
		gGL.vertex3fv(line_start.mV);
		gGL.color4fv(tick_color.mV);
		gGL.vertex3fv(line_mid.mV);
		gGL.vertex3fv(line_mid.mV);
		gGL.color4f(tick_color.mV[VRED], tick_color.mV[VGREEN], tick_color.mV[VBLUE], tick_color.mV[VALPHA] * 0.1f);
		gGL.vertex3fv(line_end.mV);

		line_mid = mScaleCenter + (mScaleSnapValue * mScaleDir) + (mSnapGuideDir2 * mSnapRegimeOffset);
		line_start = line_mid - (mScaleDir * (llmin(mScaleSnapValue, mSnapGuideLength * 0.5f)));
		line_end = line_mid + (mScaleDir * llmin(max_point_on_scale_line - mScaleSnapValue, mSnapGuideLength * 0.5f));
		gGL.vertex3fv(line_start.mV);
		gGL.color4fv(tick_color.mV);
		gGL.vertex3fv(line_mid.mV);
		gGL.vertex3fv(line_mid.mV);
		gGL.color4f(tick_color.mV[VRED], tick_color.mV[VGREEN], tick_color.mV[VBLUE], tick_color.mV[VALPHA] * 0.1f);
		gGL.vertex3fv(line_end.mV);
		gGL.end();
	}

	{
		LLGLDepthTest gls_depth(GL_FALSE);

		F32 dist_grid_axis = (drag_point - mScaleCenter) * mScaleDir;
		// find distance to nearest smallest grid unit
		F32 grid_offset1 = fmodf(dist_grid_axis, mScaleSnapUnit1 / max_subdivisions);
		F32 grid_offset2 = fmodf(dist_grid_axis, mScaleSnapUnit2 / max_subdivisions);

		// how many smallest grid units are we away from largest grid scale?
		S32 sub_div_offset_1 = llround(fmod(dist_grid_axis - grid_offset1, mScaleSnapUnit1 / sGridMinSubdivisionLevel) / (mScaleSnapUnit1 / max_subdivisions));
		S32 sub_div_offset_2 = llround(fmod(dist_grid_axis - grid_offset2, mScaleSnapUnit2 / sGridMinSubdivisionLevel) / (mScaleSnapUnit2 / max_subdivisions));

		S32 num_ticks_per_side1 = llmax(1, lltrunc(0.5f * mSnapGuideLength / (mScaleSnapUnit1 / max_subdivisions)));
		S32 num_ticks_per_side2 = llmax(1, lltrunc(0.5f * mSnapGuideLength / (mScaleSnapUnit2 / max_subdivisions)));
		F32 dist_scale_units_1 = dist_grid_axis / (mScaleSnapUnit1 / max_subdivisions);
		F32 dist_scale_units_2 = dist_grid_axis / (mScaleSnapUnit2 / max_subdivisions);
		S32 ticks_from_scale_center_1 = lltrunc(dist_scale_units_1);
		S32 ticks_from_scale_center_2 = lltrunc(dist_scale_units_2);
		S32 max_ticks1 = llceil(max_point_on_scale_line / (mScaleSnapUnit1 / max_subdivisions) - dist_scale_units_1);
		S32 max_ticks2 = llceil(max_point_on_scale_line / (mScaleSnapUnit2 / max_subdivisions) - dist_scale_units_2);
		S32 start_tick = 0;
		S32 stop_tick = 0;

		if (mInSnapRegime)
		{
			// draw snap guide line
			gGL.begin(LLRender::LINES);
			LLVector3 snap_line_center = mScaleCenter + (mScaleSnapValue * mScaleDir);

			LLVector3 snap_line_start = snap_line_center + (mSnapGuideDir1 * mSnapRegimeOffset);
			LLVector3 snap_line_end = snap_line_center + (mSnapGuideDir2 * mSnapRegimeOffset);

			gGL.color4f(1.f, 1.f, 1.f, grid_alpha);
			gGL.vertex3fv(snap_line_start.mV);
			gGL.vertex3fv(snap_line_center.mV);
			gGL.vertex3fv(snap_line_center.mV);
			gGL.vertex3fv(snap_line_end.mV);
			gGL.end();

			// draw snap guide arrow
			gGL.begin(LLRender::TRIANGLES);
			{
				//gGLSNoCullFaces.set();
				gGL.color4f(1.f, 1.f, 1.f, grid_alpha);

				LLVector3 arrow_dir;
				LLVector3 arrow_span = mScaleDir;

				arrow_dir = snap_line_start - snap_line_center;
				arrow_dir.normVec();
				gGL.vertex3fv((snap_line_start + arrow_dir * mBoxHandleSize).mV);
				gGL.vertex3fv((snap_line_start + arrow_span * mBoxHandleSize).mV);
				gGL.vertex3fv((snap_line_start - arrow_span * mBoxHandleSize).mV);

				arrow_dir = snap_line_end - snap_line_center;
				arrow_dir.normVec();
				gGL.vertex3fv((snap_line_end + arrow_dir * mBoxHandleSize).mV);
				gGL.vertex3fv((snap_line_end + arrow_span * mBoxHandleSize).mV);
				gGL.vertex3fv((snap_line_end - arrow_span * mBoxHandleSize).mV);
			}
			gGL.end();
		}
	
		LLVector2 screen_translate_axis(llabs(mScaleDir * LLViewerCamera::getInstance()->getLeftAxis()), llabs(mScaleDir * LLViewerCamera::getInstance()->getUpAxis()));
		screen_translate_axis.normVec();

		S32 tick_label_spacing = llround(screen_translate_axis * sTickLabelSpacing);

		for (pass = 0; pass < 3; pass++)
		{
			LLColor4 tick_color = setupSnapGuideRenderPass(pass);

			start_tick = -(llmin(ticks_from_scale_center_1, num_ticks_per_side1));
			stop_tick = llmin(max_ticks1, num_ticks_per_side1);

			gGL.begin(LLRender::LINES);
			// draw first row of ticks
			for (S32 i = start_tick; i <= stop_tick; i++)
			{
				F32 alpha = (1.f - (1.f *  ((F32)llabs(i) / (F32)num_ticks_per_side1)));
				LLVector3 tick_pos = drag_point + (mScaleDir * (mScaleSnapUnit1 / max_subdivisions * (F32)i - grid_offset1));

				F32 cur_subdivisions = llclamp(getSubdivisionLevel(tick_pos, mScaleDir, mScaleSnapUnit1), sGridMinSubdivisionLevel, sGridMaxSubdivisionLevel);

				if (fmodf((F32)(i + sub_div_offset_1), (max_subdivisions / cur_subdivisions)) != 0.f)
				{
					continue;
				}

				F32 tick_scale = 1.f;
				for (F32 division_level = max_subdivisions; division_level >= sGridMinSubdivisionLevel; division_level /= 2.f)
				{
					if (fmodf((F32)(i + sub_div_offset_1), division_level) == 0.f)
					{
						break;
					}
					tick_scale *= 0.7f;
				}

				gGL.color4f(tick_color.mV[VRED], tick_color.mV[VGREEN], tick_color.mV[VBLUE], tick_color.mV[VALPHA] * alpha);
				LLVector3 tick_start = tick_pos + (mSnapGuideDir1 * mSnapRegimeOffset);
				LLVector3 tick_end = tick_start + (mSnapGuideDir1 * mSnapRegimeOffset * tick_scale);
				gGL.vertex3fv(tick_start.mV);
				gGL.vertex3fv(tick_end.mV);
			}

			// draw opposite row of ticks
			start_tick = -(llmin(ticks_from_scale_center_2, num_ticks_per_side2));
			stop_tick = llmin(max_ticks2, num_ticks_per_side2);

			for (S32 i = start_tick; i <= stop_tick; i++)
			{
				F32 alpha = (1.f - (1.f *  ((F32)llabs(i) / (F32)num_ticks_per_side2)));
				LLVector3 tick_pos = drag_point + (mScaleDir * (mScaleSnapUnit2 / max_subdivisions * (F32)i - grid_offset2));

				F32 cur_subdivisions = llclamp(getSubdivisionLevel(tick_pos, mScaleDir, mScaleSnapUnit2), sGridMinSubdivisionLevel, sGridMaxSubdivisionLevel);

				if (fmodf((F32)(i + sub_div_offset_2), (max_subdivisions / cur_subdivisions)) != 0.f)
				{
					continue;
				}

				F32 tick_scale = 1.f;
				for (F32 division_level = max_subdivisions; division_level >= sGridMinSubdivisionLevel; division_level /= 2.f)
				{
					if (fmodf((F32)(i + sub_div_offset_2), division_level) == 0.f)
					{
						break;
					}
					tick_scale *= 0.7f;
				}

				gGL.color4f(tick_color.mV[VRED], tick_color.mV[VGREEN], tick_color.mV[VBLUE], tick_color.mV[VALPHA] * alpha);
				LLVector3 tick_start = tick_pos + (mSnapGuideDir2 * mSnapRegimeOffset);
				LLVector3 tick_end = tick_start + (mSnapGuideDir2 * mSnapRegimeOffset * tick_scale);
				gGL.vertex3fv(tick_start.mV);
				gGL.vertex3fv(tick_end.mV);
			}
			gGL.end();
		}

		// render tick labels
		start_tick = -(llmin(ticks_from_scale_center_1, num_ticks_per_side1));
		stop_tick = llmin(max_ticks1, num_ticks_per_side1);

		F32 grid_resolution = mObjectSelection->getSelectType() == SELECT_TYPE_HUD ? 0.25f : llmax(gSavedSettings.getF32("GridResolution"), 0.001f);
		S32 label_sub_div_offset_1 = llround(fmod(dist_grid_axis - grid_offset1, mScaleSnapUnit1  * 32.f) / (mScaleSnapUnit1 / max_subdivisions));
		S32 label_sub_div_offset_2 = llround(fmod(dist_grid_axis - grid_offset2, mScaleSnapUnit2  * 32.f) / (mScaleSnapUnit2 / max_subdivisions));

		for (S32 i = start_tick; i <= stop_tick; i++)
		{
			F32 tick_scale = 1.f;
			F32 alpha = grid_alpha * (1.f - (0.5f *  ((F32)llabs(i) / (F32)num_ticks_per_side1)));
			LLVector3 tick_pos = drag_point + (mScaleDir * (mScaleSnapUnit1 / max_subdivisions * (F32)i - grid_offset1));

			for (F32 division_level = max_subdivisions; division_level >= sGridMinSubdivisionLevel; division_level /= 2.f)
			{
				if (fmodf((F32)(i + label_sub_div_offset_1), division_level) == 0.f)
				{
					break;
				}
				tick_scale *= 0.7f;
			}

			if (fmodf((F32)(i + label_sub_div_offset_1), (max_subdivisions / llmin(sGridMaxSubdivisionLevel, getSubdivisionLevel(tick_pos, mScaleDir, mScaleSnapUnit1, tick_label_spacing)))) == 0.f)
			{
				LLVector3 text_origin = tick_pos + 
					(mSnapGuideDir1 * mSnapRegimeOffset * (1.f + tick_scale));

				EGridMode grid_mode = LLSelectMgr::getInstance()->getGridMode();
				F32 tick_val;
				if (grid_mode == GRID_MODE_WORLD)
				{
					tick_val = (tick_pos - mScaleCenter) * mScaleDir / (mScaleSnapUnit1 / grid_resolution);
				}
				else
				{
					tick_val = (tick_pos - mScaleCenter) * mScaleDir / (mScaleSnapUnit1 * 2.f);
				}

				if (getUniform())
				{
					tick_val *= 2.f;
				}

				F32 text_highlight = 0.8f;

				if (is_approx_equal(tick_val, mScaleSnapValue) && mInSnapRegime)
				{
					text_highlight = 1.f;
				}

				renderTickValue(text_origin, tick_val, grid_mode == GRID_MODE_WORLD ? std::string("m") : std::string("x"), LLColor4(text_highlight, text_highlight, text_highlight, alpha));
			}
		}

		// label ticks on opposite side
		if (mScaleSnapUnit2 != mScaleSnapUnit1)
		{
			start_tick = -(llmin(ticks_from_scale_center_2, num_ticks_per_side2));
			stop_tick = llmin(max_ticks2, num_ticks_per_side2);
			for (S32 i = start_tick; i <= stop_tick; i++)
			{
				F32 tick_scale = 1.f;
				F32 alpha = grid_alpha * (1.f - (0.5f *  ((F32)llabs(i) / (F32)num_ticks_per_side2)));
				LLVector3 tick_pos = drag_point + (mScaleDir * (mScaleSnapUnit2 / max_subdivisions * (F32)i - grid_offset2));

				for (F32 division_level = max_subdivisions; division_level >= sGridMinSubdivisionLevel; division_level /= 2.f)
				{
					if (fmodf((F32)(i + label_sub_div_offset_2), division_level) == 0.f)
					{
						break;
					}
					tick_scale *= 0.7f;
				}

				if (fmodf((F32)(i + label_sub_div_offset_2), (max_subdivisions / llmin(max_subdivisions, getSubdivisionLevel(tick_pos, mScaleDir, mScaleSnapUnit2, tick_label_spacing)))) == 0.f)
				{
					LLVector3 text_origin = tick_pos + 
						(mSnapGuideDir2 * mSnapRegimeOffset * (1.f + tick_scale));

					EGridMode grid_mode = LLSelectMgr::getInstance()->getGridMode();
					F32 tick_val;
					if (grid_mode == GRID_MODE_WORLD)
					{
						tick_val = (tick_pos - mScaleCenter) * mScaleDir / (mScaleSnapUnit2 / grid_resolution);
					}
					else
					{
						tick_val = (tick_pos - mScaleCenter) * mScaleDir / (mScaleSnapUnit2 * 2.f);
					}

					if (getUniform())
					{
						tick_val *= 2.f;
					}

					F32 text_highlight = 0.8f;

					if (is_approx_equal(tick_val, mScaleSnapValue) && mInSnapRegime)
					{
						text_highlight = 1.f;
					}

					renderTickValue(text_origin, tick_val, grid_mode == GRID_MODE_WORLD ? std::string("m") : std::string("x"), LLColor4(text_highlight, text_highlight, text_highlight, alpha));
				}
			}
		}


		// render help text
		if (mObjectSelection->getSelectType() != SELECT_TYPE_HUD)
		{
			if (mHelpTextTimer.getElapsedTimeF32() < sHelpTextVisibleTime + sHelpTextFadeTime && sNumTimesHelpTextShown < sMaxTimesShowHelpText)
			{
				LLVector3 selection_center_start = LLSelectMgr::getInstance()->getSavedBBoxOfSelection().getCenterAgent();

				LLVector3 offset_dir;
				if (mSnapGuideDir1 * LLViewerCamera::getInstance()->getAtAxis() > mSnapGuideDir2 * LLViewerCamera::getInstance()->getAtAxis())
				{
					offset_dir = mSnapGuideDir2;
				}
				else
				{
					offset_dir = mSnapGuideDir1;
				}

				LLVector3 help_text_pos = selection_center_start + (mSnapRegimeOffset * 5.f * offset_dir);
				const LLFontGL* big_fontp = LLFontGL::getFontSansSerif();

				std::string help_text = "Move mouse cursor over ruler";
				LLColor4 help_text_color = LLColor4::white;
				help_text_color.mV[VALPHA] = clamp_rescale(mHelpTextTimer.getElapsedTimeF32(), sHelpTextVisibleTime, sHelpTextVisibleTime + sHelpTextFadeTime, grid_alpha, 0.f);
				hud_render_utf8text(help_text, help_text_pos, *big_fontp, LLFontGL::NORMAL, LLFontGL::NO_SHADOW, -0.5f * big_fontp->getWidthF32(help_text), 3.f, help_text_color, mObjectSelection->getSelectType() == SELECT_TYPE_HUD);
				help_text = "to snap to grid";
				help_text_pos -= LLViewerCamera::getInstance()->getUpAxis() * mSnapRegimeOffset * 0.4f;
				hud_render_utf8text(help_text, help_text_pos, *big_fontp, LLFontGL::NORMAL, LLFontGL::NO_SHADOW, -0.5f * big_fontp->getWidthF32(help_text), 3.f, help_text_color, mObjectSelection->getSelectType() == SELECT_TYPE_HUD);
			}
		}
	}
}

// Returns unit vector in direction of part of an origin-centered cube
LLVector3 LLManipScale::partToUnitVector( S32 part ) const
{
	if( (LL_FACE_MIN <= part) && (part <= LL_FACE_MAX) )
	{
		return faceToUnitVector( part );
	}
	else
	if( (LL_CORNER_MIN <= part) && (part <= LL_CORNER_MAX) )
	{
		return cornerToUnitVector( part );
	}
	else
	if( (LL_EDGE_MIN <= part) && (part <= LL_EDGE_MAX ) )
	{
		return edgeToUnitVector( part );
	}
	return LLVector3();
}


// Returns unit vector in direction of face of an origin-centered cube
LLVector3 LLManipScale::faceToUnitVector( S32 part ) const
{
	llassert( (LL_FACE_MIN <= part) && (part <= LL_FACE_MAX) );
	switch( part )
	{
		case LL_FACE_POSX:
			return LLVector3(  1.f,  0.f,  0.f );

		case LL_FACE_NEGX:
			return LLVector3( -1.f,  0.f,  0.f );

		case LL_FACE_POSY:
			return LLVector3(  0.f,  1.f,  0.f );

		case LL_FACE_NEGY:
			return LLVector3(  0.f, -1.f,  0.f );

		case LL_FACE_POSZ:
			return LLVector3(  0.f,  0.f,  1.f );

		case LL_FACE_NEGZ:
			return LLVector3(  0.f,  0.f, -1.f );
	}
	return LLVector3();
}


// Returns unit vector in direction of corner of an origin-centered cube
LLVector3 LLManipScale::cornerToUnitVector( S32 part ) const
{
	llassert( (LL_CORNER_MIN <= part) && (part <= LL_CORNER_MAX) );
	LLVector3 vec;
	switch(part)
	{
		case LL_CORNER_NNN:
			vec.setVec(-F_SQRT3, -F_SQRT3, -F_SQRT3);
			break;
		case LL_CORNER_NNP:		
			vec.setVec(-F_SQRT3, -F_SQRT3, F_SQRT3);
			break;
		case LL_CORNER_NPN:
			vec.setVec(-F_SQRT3, F_SQRT3, -F_SQRT3);
			break;
		case LL_CORNER_NPP:
			vec.setVec(-F_SQRT3, F_SQRT3, F_SQRT3);
			break;
		case LL_CORNER_PNN:
			vec.setVec(F_SQRT3, -F_SQRT3, -F_SQRT3);
			break;
		case LL_CORNER_PNP:
			vec.setVec(F_SQRT3, -F_SQRT3, F_SQRT3);
			break;
		case LL_CORNER_PPN:
			vec.setVec(F_SQRT3, F_SQRT3, -F_SQRT3);
			break;
		case LL_CORNER_PPP:
			vec.setVec(F_SQRT3, F_SQRT3, F_SQRT3);
			break;
		default:
			vec.clearVec();
	}

	return vec;
}

// Returns unit vector in direction of edge of an origin-centered cube
LLVector3 LLManipScale::edgeToUnitVector( S32 part ) const
{
	llassert( (LL_EDGE_MIN <= part) && (part <= LL_EDGE_MAX) );
	part -= LL_EDGE_MIN;
	S32 rotation = part >> 2;				// Edge between which faces: 0 => XY, 1 => YZ, 2 => ZX
	LLVector3 v;
	v.mV[rotation]			= (part & 1) ? F_SQRT2 : -F_SQRT2;
	v.mV[(rotation+1) % 3]	= (part & 2) ? F_SQRT2 : -F_SQRT2;
	// v.mV[(rotation+2) % 3] defaults to 0.
	return v;
}

// Non-linear scale of origin-centered unit cube to non-origin-centered, non-symetrical bounding box
LLVector3 LLManipScale::unitVectorToLocalBBoxExtent( const LLVector3& v, const LLBBox& bbox ) const
{
	const LLVector3& min = bbox.getMinLocal();
	const LLVector3& max = bbox.getMaxLocal();
	LLVector3 ctr = bbox.getCenterLocal();

	return LLVector3(
		v.mV[0] ? (v.mV[0]>0 ? max.mV[0] : min.mV[0] ) : ctr.mV[0], 
		v.mV[1] ? (v.mV[1]>0 ? max.mV[1] : min.mV[1] ) : ctr.mV[1], 
		v.mV[2] ? (v.mV[2]>0 ? max.mV[2] : min.mV[2] ) : ctr.mV[2] );
}

// returns max allowable scale along a given stretch axis
F32		LLManipScale::partToMaxScale( S32 part, const LLBBox &bbox ) const
{
	F32 max_scale_factor = 0.f;
	LLVector3 bbox_extents = unitVectorToLocalBBoxExtent( partToUnitVector( part ), bbox );
	bbox_extents.abs();
	F32 max_extent = 0.f;
	for (U32 i = VX; i <= VZ; i++)
	{
		if (bbox_extents.mV[i] > max_extent)
		{
			max_extent = bbox_extents.mV[i];
		}
	}
	max_scale_factor = bbox_extents.magVec() * get_default_max_prim_scale() / max_extent;

	if (getUniform())
	{
		max_scale_factor *= 0.5f;
	}

	return max_scale_factor;
}

// returns min allowable scale along a given stretch axis
F32		LLManipScale::partToMinScale( S32 part, const LLBBox &bbox ) const
{
	LLVector3 bbox_extents = unitVectorToLocalBBoxExtent( partToUnitVector( part ), bbox );
	bbox_extents.abs();
	F32 min_extent = get_default_max_prim_scale();
	for (U32 i = VX; i <= VZ; i++)
	{
		if (bbox_extents.mV[i] > 0.f && bbox_extents.mV[i] < min_extent)
		{
			min_extent = bbox_extents.mV[i];
		}
	}
	F32 min_scale_factor = bbox_extents.magVec() * MIN_PRIM_SCALE / min_extent;

	if (getUniform())
	{
		min_scale_factor *= 0.5f;
	}

	return min_scale_factor;
}

// Returns the axis aligned unit vector closest to v.
LLVector3 LLManipScale::nearestAxis( const LLVector3& v ) const
{
	// Note: yes, this is a slow but easy implementation
	// assumes v is normalized

	F32 coords[][3] =
		{
			{ 1.f, 0.f, 0.f },
			{ 0.f, 1.f, 0.f },
			{ 0.f, 0.f, 1.f },
			{-1.f, 0.f, 0.f },
			{ 0.f,-1.f, 0.f },
			{ 0.f, 0.f,-1.f }
		};

	F32 cosine[6];
	cosine[0] = v * LLVector3( coords[0] );
	cosine[1] = v * LLVector3( coords[1] );
	cosine[2] = v * LLVector3( coords[2] );
	cosine[3] = -cosine[0];
	cosine[4] = -cosine[1];
	cosine[5] = -cosine[2];

	F32 greatest_cos = cosine[0];
	S32 greatest_index = 0;
	for( S32 i=1; i<6; i++ )
	{
		if( greatest_cos < cosine[i] )
		{
			greatest_cos = cosine[i];
			greatest_index = i;
		}
	}

	return LLVector3( coords[greatest_index] );
}

// virtual
BOOL LLManipScale::canAffectSelection()
{
	// An selection is scalable if you are allowed to both edit and move 
	// everything in it, and it does not have any sitting agents
	BOOL can_scale = mObjectSelection->getObjectCount() != 0;
	if (can_scale)
	{
		struct f : public LLSelectedObjectFunctor
		{
			virtual bool apply(LLViewerObject* objectp)
			{
				return objectp->permModify() && objectp->permMove() && !objectp->isSeat();
			}
		} func;
		can_scale = mObjectSelection->applyToObjects(&func);
	}
	return can_scale;
}<|MERGE_RESOLUTION|>--- conflicted
+++ resolved
@@ -66,11 +66,7 @@
 #include "v2math.h"
 #include "llvoavatar.h"
 #include "llmeshrepository.h"
-<<<<<<< HEAD
-#endif //MESH_ENABLED
 #include "hippolimits.h"
-=======
->>>>>>> a2fb56bf
 
 
 const F32 MAX_MANIP_SELECT_DISTANCE_SQUARED = 11.f * 11.f;
@@ -103,26 +99,6 @@
 {
 //CF: both scales are 256, so what?, I now use gridmanagersetting
 	return gHippoLimits->getMaxPrimScale();
-#if 0
-	// a bit of a hack, but if it's foilage, we don't want to use the
-	// new larger scale which would result in giant trees and grass
-	if (gMeshRepo.meshRezEnabled() &&
-		!is_flora)
-	{
-		return DEFAULT_MAX_PRIM_SCALE;
-	}
-	else
-	{	
-		return DEFAULT_MAX_PRIM_SCALE_NO_MESH;
-	}
-<<<<<<< HEAD
-#endif //MESH_ENABLED
-#if !MESH_ENABLED
-	return DEFAULT_MAX_PRIM_SCALE;
-#endif //!MESH_ENABLED
-#endif //0
-=======
->>>>>>> a2fb56bf
 }
 
 // static
