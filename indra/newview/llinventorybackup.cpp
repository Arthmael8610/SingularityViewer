<<<<<<< HEAD
// <edit>
#include "llviewerprecompiledheaders.h"

#include "llinventorybackup.h"
#include "llinventorymodel.h"
#include "llviewerinventory.h"
#include "llfilepicker.h"
#include "lldirpicker.h"
#include "llviewerimage.h"
#include "llviewerimagelist.h" // gImageList
#include "llagent.h" // gAgent
#include "llviewerwindow.h" // gViewerWindow
#include "llfloater.h"
#include "lluictrlfactory.h"
#include "llscrolllistctrl.h"


std::list<LLFloaterInventoryBackup*> LLFloaterInventoryBackup::sInstances;

LLInventoryBackupOrder::LLInventoryBackupOrder()
{
	// My personal defaults based on what is assumed to not work
	mDownloadTextures = true;
	mDownloadSounds = true;
	mDownloadCallingCards = false;
	mDownloadLandmarks = true;
	mDownloadScripts = true;
	mDownloadWearables = true;
	mDownloadObjects = false;
	mDownloadNotecards = true;
	mDownloadAnimations = true;
	mDownloadGestures = true;
	//mDownloadOthers = true;
}

LLFloaterInventoryBackupSettings::LLFloaterInventoryBackupSettings(LLInventoryBackupOrder* order)
:	LLFloater(),
	mOrder(order)
{
	LLUICtrlFactory::getInstance()->buildFloater(this, "floater_inventory_backup_settings.xml");
}

LLFloaterInventoryBackupSettings::~LLFloaterInventoryBackupSettings()
{
}

BOOL LLFloaterInventoryBackupSettings::postBuild(void)
{
	childSetValue("chk_textures", mOrder->mDownloadTextures);
	childSetValue("chk_sounds", mOrder->mDownloadSounds);
	childSetValue("chk_callingcards", mOrder->mDownloadCallingCards);
	childSetValue("chk_landmarks", mOrder->mDownloadLandmarks);
	childSetValue("chk_scripts", mOrder->mDownloadScripts);
	childSetValue("chk_wearables", mOrder->mDownloadWearables);
	childSetValue("chk_objects", mOrder->mDownloadObjects);
	childSetValue("chk_notecards", mOrder->mDownloadNotecards);
	childSetValue("chk_animations", mOrder->mDownloadAnimations);
	childSetValue("chk_gestures", mOrder->mDownloadGestures);
	//childSetValue("chk_others", mOrder->mDownloadOthers);

	childSetAction("next_btn", LLFloaterInventoryBackupSettings::onClickNext, this);

	return TRUE;
}

// static
void LLFloaterInventoryBackupSettings::onClickNext(void* userdata)
{
	LLFloaterInventoryBackupSettings* floater = (LLFloaterInventoryBackupSettings*)userdata;
	LLInventoryBackupOrder* order = floater->mOrder;

	// Apply changes to filters
	order->mDownloadAnimations = floater->childGetValue("chk_animations");
	order->mDownloadCallingCards = floater->childGetValue("chk_callingcards");
	order->mDownloadGestures = floater->childGetValue("chk_gestures");
	order->mDownloadLandmarks = floater->childGetValue("chk_landmarks");
	order->mDownloadNotecards = floater->childGetValue("chk_notecards");
	order->mDownloadObjects = floater->childGetValue("chk_objects");
	//order->mDownloadOthers = floater->childGetValue("chk_others");
	order->mDownloadScripts = floater->childGetValue("chk_scripts");
	order->mDownloadSounds = floater->childGetValue("chk_sounds");
	order->mDownloadTextures = floater->childGetValue("chk_textures");
	order->mDownloadWearables = floater->childGetValue("chk_wearables");

	// Make filters
	std::map<LLAssetType::EType, bool> type_remove;
	type_remove[LLAssetType::AT_ANIMATION] = !order->mDownloadAnimations;
	type_remove[LLAssetType::AT_BODYPART] = !order->mDownloadWearables;
	type_remove[LLAssetType::AT_CALLINGCARD] = !order->mDownloadCallingCards;
	type_remove[LLAssetType::AT_CLOTHING] = !order->mDownloadWearables;
	type_remove[LLAssetType::AT_GESTURE] = !order->mDownloadGestures;
	type_remove[LLAssetType::AT_IMAGE_JPEG] = !order->mDownloadTextures;
	type_remove[LLAssetType::AT_IMAGE_TGA] = !order->mDownloadTextures;
	type_remove[LLAssetType::AT_LANDMARK] = !order->mDownloadLandmarks;
	type_remove[LLAssetType::AT_LSL_TEXT] = !order->mDownloadScripts;
	type_remove[LLAssetType::AT_NOTECARD] = !order->mDownloadNotecards;
	type_remove[LLAssetType::AT_OBJECT] = !order->mDownloadObjects;
	type_remove[LLAssetType::AT_SCRIPT] = !order->mDownloadScripts;
	type_remove[LLAssetType::AT_SOUND] = !order->mDownloadSounds;
	type_remove[LLAssetType::AT_SOUND_WAV] = !order->mDownloadSounds;
	type_remove[LLAssetType::AT_TEXTURE] = !order->mDownloadTextures;
	type_remove[LLAssetType::AT_TEXTURE_TGA] = !order->mDownloadTextures;

	// Apply filters
	std::vector<LLInventoryItem*>::iterator item_iter = order->mItems.begin();
	for( ; item_iter != order->mItems.end(); )
	{
		if(type_remove[(*item_iter)->getType()])
			order->mItems.erase(item_iter);
		else
			++item_iter;
	}

	if(order->mItems.size() < 1)
	{
		LLSD args;
		args["ERROR_MESSAGE"] = "No items passed the filter \\o/";
		LLNotifications::instance().add("ErrorMessage", args);
		return;
	}

	// Get dir name
	LLDirPicker& picker = LLDirPicker::instance();
	std::string filename = "New Folder";
	if (!picker.getDir(&filename))
	{
		floater->close();
		return;
	}
	filename = picker.getDirName();

	// Make local directory tree
	LLFile::mkdir(filename);
	std::vector<LLInventoryCategory*>::iterator _cat_iter = order->mCats.begin();
	std::vector<LLInventoryCategory*>::iterator _cat_end = order->mCats.end();
	for( ; _cat_iter != _cat_end; ++_cat_iter)
	{
		std::string path = filename + OS_SEP + LLInventoryBackup::getPath(*_cat_iter, order->mCats);
		LLFile::mkdir(path);
	}

	// Go go backup floater
	LLFloaterInventoryBackup* backup_floater = new LLFloaterInventoryBackup(filename, order->mCats, order->mItems);
	backup_floater->center();

	// Close myself
	floater->close();
}




// static
bool LLInventoryBackup::itemIsFolder(LLInventoryItem* item)
{
	return ((item->getInventoryType() == LLInventoryType::IT_CATEGORY)
		|| (item->getInventoryType() == LLInventoryType::IT_ROOT_CATEGORY));
}

// static
LLFilePicker::ESaveFilter LLInventoryBackup::getSaveFilter(LLInventoryItem* item)
{
	LLAssetType::EType type = item->getType();
	EWearableType wear = (EWearableType)(item->getFlags() & 0xFF);
	switch(type)
	{
	case LLAssetType::AT_TEXTURE:
		return LLFilePicker::FFSAVE_TGA;
	case LLAssetType::AT_SOUND:
		return LLFilePicker::FFSAVE_OGG;
	case LLAssetType::AT_SCRIPT:
	case LLAssetType::AT_LSL_TEXT:
		return LLFilePicker::FFSAVE_LSL;
	case LLAssetType::AT_ANIMATION:
		return LLFilePicker::FFSAVE_ANIMATN;
	case LLAssetType::AT_GESTURE:
		return LLFilePicker::FFSAVE_GESTURE;
	case LLAssetType::AT_NOTECARD:
		return LLFilePicker::FFSAVE_NOTECARD;
	case LLAssetType::AT_LANDMARK:
		return LLFilePicker::FFSAVE_LANDMARK;
	case LLAssetType::AT_BODYPART:
	case LLAssetType::AT_CLOTHING:
		switch(wear)
		{
		case WT_EYES:
			return LLFilePicker::FFSAVE_EYES;
		case WT_GLOVES:
			return LLFilePicker::FFSAVE_GLOVES;
		case WT_HAIR:
			return LLFilePicker::FFSAVE_HAIR;
		case WT_JACKET:
			return LLFilePicker::FFSAVE_JACKET;
		case WT_PANTS:
			return LLFilePicker::FFSAVE_PANTS;
		case WT_SHAPE:
			return LLFilePicker::FFSAVE_SHAPE;
		case WT_SHIRT:
			return LLFilePicker::FFSAVE_SHIRT;
		case WT_SHOES:
			return LLFilePicker::FFSAVE_SHOES;
		case WT_SKIN:
			return LLFilePicker::FFSAVE_SKIN;
		case WT_SKIRT:
			return LLFilePicker::FFSAVE_SKIRT;
		case WT_SOCKS:
			return LLFilePicker::FFSAVE_SOCKS;
		case WT_UNDERPANTS:
			return LLFilePicker::FFSAVE_UNDERPANTS;
		case WT_UNDERSHIRT:
			return LLFilePicker::FFSAVE_UNDERSHIRT;
		default:
			return LLFilePicker::FFSAVE_ALL;
		}
	default:
		return LLFilePicker::FFSAVE_ALL;
	}
}

// static
std::string LLInventoryBackup::getExtension(LLInventoryItem* item)
{
	LLAssetType::EType type = item->getType();
	EWearableType wear = (EWearableType)(item->getFlags() & 0xFF);
	std::string scratch;
	switch(type)
	{
	case LLAssetType::AT_TEXTURE:
		return ".tga";
	case LLAssetType::AT_SOUND:
		return ".ogg";
	case LLAssetType::AT_SCRIPT:
	case LLAssetType::AT_LSL_TEXT:
		return ".lsl";
	case LLAssetType::AT_ANIMATION:
		return ".animatn";
	case LLAssetType::AT_GESTURE:
		return ".gesture";
	case LLAssetType::AT_NOTECARD:
		return ".notecard";
	case LLAssetType::AT_LANDMARK:
		return ".landmark";
	case LLAssetType::AT_BODYPART:
	case LLAssetType::AT_CLOTHING:
		scratch = LLWearable::typeToTypeName(wear);
		if(scratch == "invalid")
		{
			if(type == LLAssetType::AT_BODYPART)
				scratch = "bodypart";
			else
				scratch = "clothing";
		}
		return "." + scratch;
	default:
		return "";
	}
}

// static
std::string LLInventoryBackup::getUniqueFilename(std::string filename, std::string extension)
{
	if(LLFile::isfile( (filename + extension).c_str() ))
	{
		int i = 1;
		while(LLFile::isfile( (filename + llformat(" %d", i) + extension).c_str() ))
		{
			i++;
		}
		return filename + llformat(" %d", i) + extension;
	}
	return filename + extension;
}

// static
std::string LLInventoryBackup::getUniqueDirname(std::string dirname)
{
	if(LLFile::isdir(dirname.c_str()))
	{
		int i = 1;
		while(LLFile::isdir( (dirname + llformat(" %d", i)).c_str() ))
		{
			i++;
		}
		return dirname + llformat(" %d", i);
	}
	return dirname;
}


// static
void LLInventoryBackup::download(LLInventoryItem* item, LLFloater* floater, loaded_callback_func onImage, LLGetAssetCallback onAsset)
{
	LLInventoryBackup::callbackdata* userdata = new LLInventoryBackup::callbackdata();
	userdata->floater = floater;
	userdata->item = item;
	LLViewerImage* imagep;
	
	switch(item->getType())
	{
	case LLAssetType::AT_TEXTURE:
		imagep = gImageList.getImage(item->getAssetUUID(), MIPMAP_TRUE, TRUE);
		imagep->setLoadedCallbackNoAux( onImage, 0, TRUE, FALSE, userdata );
		break;
	case LLAssetType::AT_NOTECARD:
	case LLAssetType::AT_SCRIPT:
	case LLAssetType::AT_LSL_TEXT: // normal script download
	case LLAssetType::AT_LSL_BYTECODE:
		gAssetStorage->getInvItemAsset(LLHost::invalid,
										gAgent.getID(),
										gAgent.getSessionID(),
										item->getPermissions().getOwner(),
										LLUUID::null,
										item->getUUID(),
										item->getAssetUUID(),
										item->getType(),
										onAsset,
										userdata, // user_data
										TRUE);
		break;
	case LLAssetType::AT_SOUND:
	case LLAssetType::AT_CLOTHING:
	case LLAssetType::AT_BODYPART:
	case LLAssetType::AT_ANIMATION:
	case LLAssetType::AT_GESTURE:
	default:
		gAssetStorage->getAssetData(item->getAssetUUID(), item->getType(), onAsset, userdata, TRUE);
		break;
	}
}

// static
void LLInventoryBackup::imageCallback(BOOL success, 
					LLViewerImage *src_vi,
					LLImageRaw* src, 
					LLImageRaw* aux_src, 
					S32 discard_level,
					BOOL final,
					void* userdata)
{
	if(final)
	{
		LLInventoryBackup::callbackdata* data = static_cast<LLInventoryBackup::callbackdata*>(userdata);
		LLInventoryItem* item = data->item;

		if(!success)
		{
			LLSD args;
			args["ERROR_MESSAGE"] = "Download didn't work on " + item->getName() + ".";
			LLNotifications::instance().add("ErrorMessage", args);
			return;
		}

		LLFilePicker& file_picker = LLFilePicker::instance();
		if( !file_picker.getSaveFile( getSaveFilter(item), LLDir::getScrubbedFileName(item->getName())) )
		{
			// User canceled or we failed to acquire save file.
			return;
		}
		// remember the user-approved/edited file name.
		std::string filename = file_picker.getFirstFile();

		LLPointer<LLImageTGA> image_tga = new LLImageTGA;
		if( !image_tga->encode( src ) )
		{
			LLSD args;
			args["ERROR_MESSAGE"] = "Couldn't encode file.";
			LLNotifications::instance().add("ErrorMessage", args);
		}
		else if( !image_tga->save( filename ) )
		{
			LLSD args;
			args["ERROR_MESSAGE"] = "Couldn't write file.";
			LLNotifications::instance().add("ErrorMessage", args);
		}
	}
	else
	{
		src_vi->setBoostLevel(LLViewerImageBoostLevel::BOOST_UI);
	}
}

// static
void LLInventoryBackup::assetCallback(LLVFS *vfs,
				   const LLUUID& asset_uuid,
				   LLAssetType::EType type,
				   void* user_data, S32 status, LLExtStat ext_status)
{
	LLInventoryBackup::callbackdata* data = static_cast<LLInventoryBackup::callbackdata*>(user_data);
	LLInventoryItem* item = data->item;

	if(status != 0)
	{
		LLSD args;
		args["ERROR_MESSAGE"] = "Download didn't work on " + item->getName() + ".";
		LLNotifications::instance().add("ErrorMessage", args);
		return;
	}

	// Todo: this doesn't work for static vfs shit
	LLVFile file(vfs, asset_uuid, type, LLVFile::READ);
	S32 size = file.getSize();

	char* buffer = new char[size];
	if (buffer == NULL)
	{
		llerrs << "Memory Allocation Failed" << llendl;
		return;
	}

	file.read((U8*)buffer, size);

	// Write it back out...

	LLFilePicker& file_picker = LLFilePicker::instance();
	if( !file_picker.getSaveFile( getSaveFilter(item), LLDir::getScrubbedFileName(item->getName())) )
	{
		// User canceled or we failed to acquire save file.
		return;
	}
	// remember the user-approved/edited file name.
	std::string filename = file_picker.getFirstFile();

	std::ofstream export_file(filename.c_str(), std::ofstream::binary);
	export_file.write(buffer, size);
	export_file.close();
}

// static
void LLInventoryBackup::climb(LLInventoryCategory* cat,
							  std::vector<LLInventoryCategory*>& cats,
							  std::vector<LLInventoryItem*>& items)
{
	LLInventoryModel* model = &gInventory;

	// Add this category
	cats.push_back(cat);

	LLInventoryModel::cat_array_t *direct_cats;
	LLInventoryModel::item_array_t *direct_items;
	model->getDirectDescendentsOf(cat->getUUID(), direct_cats, direct_items);

	// Add items
	LLInventoryModel::item_array_t::iterator item_iter = direct_items->begin();
	LLInventoryModel::item_array_t::iterator item_end = direct_items->end();
	for( ; item_iter != item_end; ++item_iter)
	{
		items.push_back(*item_iter);
	}

	// Do subcategories
	LLInventoryModel::cat_array_t::iterator cat_iter = direct_cats->begin();
	LLInventoryModel::cat_array_t::iterator cat_end = direct_cats->end();
	for( ; cat_iter != cat_end; ++cat_iter)
	{
		climb(*cat_iter, cats, items);
	}
}

// static
std::string LLInventoryBackup::getPath(LLInventoryCategory* cat, std::vector<LLInventoryCategory*> cats)
{
	LLInventoryModel* model = &gInventory;
	std::string path = LLDir::getScrubbedFileName(cat->getName());
	LLInventoryCategory* parent = model->getCategory(cat->getParentUUID());
	while(parent && (std::find(cats.begin(), cats.end(), parent) != cats.end()))
	{
		path = LLDir::getScrubbedFileName(parent->getName()) + OS_SEP + path;
		parent = model->getCategory(parent->getParentUUID());
	}
	return path;
}

// static
void LLInventoryBackup::save(LLFolderView* folder)
{
	LLInventoryModel* model = &gInventory;

	std::set<LLUUID> selected_items;
	folder->getSelectionList(selected_items);

	if(selected_items.size() < 1)
	{
		// No items selected?  Omg
		return;
	}
	else if(selected_items.size() == 1) 
	{
		// One item.  See if it's a folder
		LLUUID id = *(selected_items.begin());
		LLInventoryItem* item = model->getItem(id);
		if(item)
		{
			if(!itemIsFolder(item))
			{
				// Single item, save it now
				LLInventoryBackup::download((LLViewerInventoryItem*)item, NULL, imageCallback, assetCallback);
				return;
			}
		}
	}

	// We got here?  We need to save multiple items or at least make a folder

	std::vector<LLInventoryCategory*> cats;
	std::vector<LLInventoryItem*> items;

	// Make complete lists of child categories and items
	std::set<LLUUID>::iterator sel_iter = selected_items.begin();
	std::set<LLUUID>::iterator sel_end = selected_items.end();
	for( ; sel_iter != sel_end; ++sel_iter)
	{
		LLInventoryCategory* cat = model->getCategory(*sel_iter);
		if(cat)
		{
			climb(cat, cats, items);
		}
	}

	// And what about items inside a folder that wasn't selected?
	// I guess I will just add selected items, so long as they aren't already added
	for(sel_iter = selected_items.begin(); sel_iter != sel_end; ++sel_iter)
	{
		LLInventoryItem* item = model->getItem(*sel_iter);
		if(item)
		{
			if(std::find(items.begin(), items.end(), item) == items.end())
			{
				items.push_back(item);
				LLInventoryCategory* parent = model->getCategory(item->getParentUUID());
				if(std::find(cats.begin(), cats.end(), parent) == cats.end())
				{
					cats.push_back(parent);
				}
			}
		}
	}

	LLInventoryBackupOrder* order = new LLInventoryBackupOrder();
	order->mCats = cats;
	order->mItems = items;
	LLFloaterInventoryBackupSettings* floater = new LLFloaterInventoryBackupSettings(order);
	floater->center();
}



LLFloaterInventoryBackup::LLFloaterInventoryBackup(std::string path, std::vector<LLInventoryCategory*> cats, std::vector<LLInventoryItem*> items)
:	LLFloater(),
	mPath(path),
	mCats(cats),
	mItems(items),
	mBusy(0)
{
	mItemsTotal = mItems.size();
	mItemsCompleted = 0;

	LLFloaterInventoryBackup::sInstances.push_back(this);
	LLUICtrlFactory::getInstance()->buildFloater(this, "floater_inventory_backup.xml");
}


LLFloaterInventoryBackup::~LLFloaterInventoryBackup()
{
	LLFloaterInventoryBackup::sInstances.remove(this);
}

BOOL LLFloaterInventoryBackup::postBuild(void)
{
	// Make progress bar

	/*
	LLLineEditor* line = new LLLineEditor(
		std::string("progress_line"),
		LLRect(4, 80, 396, 60),
		std::string("Progress"));
	line->setEnabled(FALSE);
	addChild(line);

	LLViewBorder* border = new LLViewBorder(
		"progress_border",
		LLRect(4, 79, 395, 60));
	addChild(border);
	*/

	// Add all items to the list

	LLScrollListCtrl* list = getChild<LLScrollListCtrl>("item_list");

	std::vector<LLInventoryItem*>::iterator item_iter = mItems.begin();
	std::vector<LLInventoryItem*>::iterator item_end = mItems.end();
	for( ; item_iter != item_end; ++item_iter)
	{
		LLSD element;
		element["id"] = (*item_iter)->getUUID();

		LLSD& type_column = element["columns"][LIST_TYPE];
		type_column["column"] = "type";
		type_column["type"] = "icon";
		type_column["value"] = "move_down_in.tga"; // FIXME

		LLSD& name_column = element["columns"][LIST_NAME];
		name_column["column"] = "name";
		name_column["value"] = (*item_iter)->getName();

		LLSD& status_column = element["columns"][LIST_STATUS];
		status_column["column"] = "status";
		status_column["value"] = "Pending";

		list->addElement(element, ADD_BOTTOM);
	}

	// Setup and go!
	mBusy = 1;
	mItemIter = mItems.begin();
	setStatus((*mItemIter)->getUUID(), "Downloading");
	LLInventoryBackup::download(*mItemIter, this, LLFloaterInventoryBackup::imageCallback, LLFloaterInventoryBackup::assetCallback);
	advance();

	return TRUE;
}

void LLFloaterInventoryBackup::advance()
{
	while((mItemIter != mItems.end()) && (mBusy < 4))
	{
		mBusy++;
		mItemIter++;
		if(mItemIter >= mItems.end()) break;
		setStatus((*mItemIter)->getUUID(), "Downloading");
		LLInventoryBackup::download(*mItemIter, this, LLFloaterInventoryBackup::imageCallback, LLFloaterInventoryBackup::assetCallback);
	}
}

void LLFloaterInventoryBackup::setStatus(LLUUID itemid, std::string status)
{
	LLScrollListCtrl* list = getChild<LLScrollListCtrl>("item_list");
	std::vector<LLScrollListItem*> items = list->getAllData();
	std::vector<LLScrollListItem*>::iterator iter = items.begin();
	std::vector<LLScrollListItem*>::iterator end = items.end();
	for( ; iter != end; ++iter)
	{
		if((*iter)->getUUID() == itemid)
		{
			(*iter)->getColumn(LIST_STATUS)->setValue(status);
			break;
		}
	}
}

void LLFloaterInventoryBackup::finishItem(LLUUID itemid, std::string status)
{
	// Update big happy progress bar
	mItemsCompleted++;
	LLView* progress_background = getChildView("progress_background", TRUE, TRUE);
	LLRect rect = progress_background->getRect();
	float item_count = (float)mItemsTotal;
	float item_pos = (float)mItemsCompleted;
	float rect_width = (float)rect.getWidth();
	float incr = rect_width / item_count;
	incr *= item_pos;
	rect.mRight = rect.mLeft + (S32)incr;
	LLView* progress_foreground = getChildView("progress_foreground", TRUE, TRUE);
	progress_foreground->setRect(rect);

	if(mItemsCompleted >= mItemsTotal)
	{
		childSetText("progress_background", llformat("Completed %d items.", mItemsTotal));
		childSetVisible("progress_foreground", false);
	}

	// Update item status
	setStatus(itemid, status);

	// And advance
	mBusy--;
	advance();
}

// static
void LLFloaterInventoryBackup::imageCallback(BOOL success, 
					LLViewerImage *src_vi,
					LLImageRaw* src, 
					LLImageRaw* aux_src, 
					S32 discard_level,
					BOOL final,
					void* userdata)
{
	if(final)
	{
		LLInventoryBackup::callbackdata* data = static_cast<LLInventoryBackup::callbackdata*>(userdata);
		LLFloaterInventoryBackup* floater = (LLFloaterInventoryBackup*)(data->floater);
		LLInventoryItem* item = data->item;

		if(std::find(LLFloaterInventoryBackup::sInstances.begin(), LLFloaterInventoryBackup::sInstances.end(), floater) == LLFloaterInventoryBackup::sInstances.end())
		{
			return;
		}

		if(!success)
		{
			floater->finishItem(item->getUUID(), "Failed download");
			return;
		}

		std::string filename = floater->mPath + OS_SEP + LLInventoryBackup::getPath(gInventory.getCategory(item->getParentUUID()), floater->mCats) + OS_SEP + LLDir::getScrubbedFileName(item->getName());
		filename = LLInventoryBackup::getUniqueFilename(filename, LLInventoryBackup::getExtension(item));

		LLPointer<LLImageTGA> image_tga = new LLImageTGA;
		if( !image_tga->encode( src ) )
		{
			floater->finishItem(item->getUUID(), "Failed tga encode");
		}
		else if( !image_tga->save( filename ) )
		{
			floater->finishItem(item->getUUID(), "Failed save");
		}
		else
		{
			floater->finishItem(item->getUUID(), "Done");
		}
	}
	else
	{
		src_vi->setBoostLevel(LLViewerImageBoostLevel::BOOST_UI);
	}
}

// static
void LLFloaterInventoryBackup::assetCallback(LLVFS *vfs,
				   const LLUUID& asset_uuid,
				   LLAssetType::EType type,
				   void* user_data, S32 status, LLExtStat ext_status)
{
	LLInventoryBackup::callbackdata* data = static_cast<LLInventoryBackup::callbackdata*>(user_data);
	LLFloaterInventoryBackup* floater = (LLFloaterInventoryBackup*)(data->floater);
	LLInventoryItem* item = data->item;

	if(std::find(LLFloaterInventoryBackup::sInstances.begin(), LLFloaterInventoryBackup::sInstances.end(), floater) == LLFloaterInventoryBackup::sInstances.end())
	{
		return;
	}

	if(status != 0)
	{
		floater->finishItem(item->getUUID(), "Failed download");
		return;
	}

	// Todo: this doesn't work for static vfs shit
	LLVFile file(vfs, asset_uuid, type, LLVFile::READ);
	S32 size = file.getSize();

	char* buffer = new char[size];
	if (buffer == NULL)
	{
		//llerrs << "Memory Allocation Failed" << llendl;
		floater->finishItem(item->getUUID(), "Failed memory allocation");
		return;
	}

	file.read((U8*)buffer, size);

	// Write it back out...
	std::string filename = floater->mPath + OS_SEP + LLInventoryBackup::getPath(gInventory.getCategory(item->getParentUUID()), floater->mCats) + OS_SEP + LLDir::getScrubbedFileName(item->getName());
	filename = LLInventoryBackup::getUniqueFilename(filename, LLInventoryBackup::getExtension(item));

	std::ofstream export_file(filename.c_str(), std::ofstream::binary);
	export_file.write(buffer, size);
	export_file.close();

	floater->finishItem(item->getUUID(), "Done");
}
// </edit>
=======
// <edit>
#include "llviewerprecompiledheaders.h"

#include "llinventorybackup.h"
#include "llinventorymodel.h"
#include "llviewerinventory.h"
#include "llfilepicker.h"
#include "lldirpicker.h"
#include "llviewerimage.h"
#include "llviewerimagelist.h" // gImageList
#include "llagent.h" // gAgent
#include "llviewerwindow.h" // gViewerWindow
#include "llfloater.h"
#include "lluictrlfactory.h"
#include "llscrolllistctrl.h"


std::list<LLFloaterInventoryBackup*> LLFloaterInventoryBackup::sInstances;

LLInventoryBackupOrder::LLInventoryBackupOrder()
{
	// My personal defaults based on what is assumed to not work
	mDownloadTextures = true;
	mDownloadSounds = true;
	mDownloadCallingCards = false;
	mDownloadLandmarks = true;
	mDownloadScripts = true;
	mDownloadWearables = true;
	mDownloadObjects = false;
	mDownloadNotecards = true;
	mDownloadAnimations = true;
	mDownloadGestures = true;
	//mDownloadOthers = true;
}

LLFloaterInventoryBackupSettings::LLFloaterInventoryBackupSettings(LLInventoryBackupOrder* order)
:	LLFloater(),
	mOrder(order)
{
	LLUICtrlFactory::getInstance()->buildFloater(this, "floater_inventory_backup_settings.xml");
}

LLFloaterInventoryBackupSettings::~LLFloaterInventoryBackupSettings()
{
}

BOOL LLFloaterInventoryBackupSettings::postBuild(void)
{
	childSetValue("chk_textures", mOrder->mDownloadTextures);
	childSetValue("chk_sounds", mOrder->mDownloadSounds);
	childSetValue("chk_callingcards", mOrder->mDownloadCallingCards);
	childSetValue("chk_landmarks", mOrder->mDownloadLandmarks);
	childSetValue("chk_scripts", mOrder->mDownloadScripts);
	childSetValue("chk_wearables", mOrder->mDownloadWearables);
	childSetValue("chk_objects", mOrder->mDownloadObjects);
	childSetValue("chk_notecards", mOrder->mDownloadNotecards);
	childSetValue("chk_animations", mOrder->mDownloadAnimations);
	childSetValue("chk_gestures", mOrder->mDownloadGestures);
	//childSetValue("chk_others", mOrder->mDownloadOthers);

	childSetAction("next_btn", LLFloaterInventoryBackupSettings::onClickNext, this);

	return TRUE;
}

// static
void LLFloaterInventoryBackupSettings::onClickNext(void* userdata)
{
	LLFloaterInventoryBackupSettings* floater = (LLFloaterInventoryBackupSettings*)userdata;
	LLInventoryBackupOrder* order = floater->mOrder;

	// Apply changes to filters
	order->mDownloadAnimations = floater->childGetValue("chk_animations");
	order->mDownloadCallingCards = floater->childGetValue("chk_callingcards");
	order->mDownloadGestures = floater->childGetValue("chk_gestures");
	order->mDownloadLandmarks = floater->childGetValue("chk_landmarks");
	order->mDownloadNotecards = floater->childGetValue("chk_notecards");
	order->mDownloadObjects = floater->childGetValue("chk_objects");
	//order->mDownloadOthers = floater->childGetValue("chk_others");
	order->mDownloadScripts = floater->childGetValue("chk_scripts");
	order->mDownloadSounds = floater->childGetValue("chk_sounds");
	order->mDownloadTextures = floater->childGetValue("chk_textures");
	order->mDownloadWearables = floater->childGetValue("chk_wearables");

	// Make filters
	std::map<LLAssetType::EType, bool> type_remove;
	type_remove[LLAssetType::AT_ANIMATION] = !order->mDownloadAnimations;
	type_remove[LLAssetType::AT_BODYPART] = !order->mDownloadWearables;
	type_remove[LLAssetType::AT_CALLINGCARD] = !order->mDownloadCallingCards;
	type_remove[LLAssetType::AT_CLOTHING] = !order->mDownloadWearables;
	type_remove[LLAssetType::AT_GESTURE] = !order->mDownloadGestures;
	type_remove[LLAssetType::AT_IMAGE_JPEG] = !order->mDownloadTextures;
	type_remove[LLAssetType::AT_IMAGE_TGA] = !order->mDownloadTextures;
	type_remove[LLAssetType::AT_LANDMARK] = !order->mDownloadLandmarks;
	type_remove[LLAssetType::AT_LSL_TEXT] = !order->mDownloadScripts;
	type_remove[LLAssetType::AT_NOTECARD] = !order->mDownloadNotecards;
	type_remove[LLAssetType::AT_OBJECT] = !order->mDownloadObjects;
	type_remove[LLAssetType::AT_SCRIPT] = !order->mDownloadScripts;
	type_remove[LLAssetType::AT_SOUND] = !order->mDownloadSounds;
	type_remove[LLAssetType::AT_SOUND_WAV] = !order->mDownloadSounds;
	type_remove[LLAssetType::AT_TEXTURE] = !order->mDownloadTextures;
	type_remove[LLAssetType::AT_TEXTURE_TGA] = !order->mDownloadTextures;

	// Apply filters
	std::vector<LLInventoryItem*>::iterator item_iter = order->mItems.begin();
	for( ; item_iter != order->mItems.end(); )
	{
		if(type_remove[(*item_iter)->getType()])
			order->mItems.erase(item_iter);
		else
			++item_iter;
	}

	if(order->mItems.size() < 1)
	{
		LLSD args;
		args["ERROR_MESSAGE"] = "No items passed the filter \\o/";
		LLNotifications::instance().add("ErrorMessage", args);
		return;
	}

	// Get dir name
	LLDirPicker& picker = LLDirPicker::instance();
	std::string filename = "New Folder";
	if (!picker.getDir(&filename))
	{
		floater->close();
		return;
	}
	filename = picker.getDirName();

	// Make local directory tree
	LLFile::mkdir(filename);
	std::vector<LLInventoryCategory*>::iterator _cat_iter = order->mCats.begin();
	std::vector<LLInventoryCategory*>::iterator _cat_end = order->mCats.end();
	for( ; _cat_iter != _cat_end; ++_cat_iter)
	{
		std::string path = filename + OS_SEP + LLInventoryBackup::getPath(*_cat_iter, order->mCats);
		LLFile::mkdir(path);
	}

	// Go go backup floater
	LLFloaterInventoryBackup* backup_floater = new LLFloaterInventoryBackup(filename, order->mCats, order->mItems);
	backup_floater->center();

	// Close myself
	floater->close();
}




// static
bool LLInventoryBackup::itemIsFolder(LLInventoryItem* item)
{
	return ((item->getInventoryType() == LLInventoryType::IT_CATEGORY)
		|| (item->getInventoryType() == LLInventoryType::IT_ROOT_CATEGORY));
}

// static
LLFilePicker::ESaveFilter LLInventoryBackup::getSaveFilter(LLInventoryItem* item)
{
	LLAssetType::EType type = item->getType();
	EWearableType wear = (EWearableType)(item->getFlags() & 0xFF);
	switch(type)
	{
	case LLAssetType::AT_TEXTURE:
		return LLFilePicker::FFSAVE_TGA;
	case LLAssetType::AT_SOUND:
		return LLFilePicker::FFSAVE_OGG;
	case LLAssetType::AT_SCRIPT:
	case LLAssetType::AT_LSL_TEXT:
		return LLFilePicker::FFSAVE_LSL;
	case LLAssetType::AT_ANIMATION:
		return LLFilePicker::FFSAVE_ANIMATN;
	case LLAssetType::AT_GESTURE:
		return LLFilePicker::FFSAVE_GESTURE;
	case LLAssetType::AT_NOTECARD:
		return LLFilePicker::FFSAVE_NOTECARD;
	case LLAssetType::AT_LANDMARK:
		return LLFilePicker::FFSAVE_LANDMARK;
	case LLAssetType::AT_BODYPART:
	case LLAssetType::AT_CLOTHING:
		switch(wear)
		{
		case WT_EYES:
			return LLFilePicker::FFSAVE_EYES;
		case WT_GLOVES:
			return LLFilePicker::FFSAVE_GLOVES;
		case WT_HAIR:
			return LLFilePicker::FFSAVE_HAIR;
		case WT_JACKET:
			return LLFilePicker::FFSAVE_JACKET;
		case WT_PANTS:
			return LLFilePicker::FFSAVE_PANTS;
		case WT_SHAPE:
			return LLFilePicker::FFSAVE_SHAPE;
		case WT_SHIRT:
			return LLFilePicker::FFSAVE_SHIRT;
		case WT_SHOES:
			return LLFilePicker::FFSAVE_SHOES;
		case WT_SKIN:
			return LLFilePicker::FFSAVE_SKIN;
		case WT_SKIRT:
			return LLFilePicker::FFSAVE_SKIRT;
		case WT_SOCKS:
			return LLFilePicker::FFSAVE_SOCKS;
		case WT_UNDERPANTS:
			return LLFilePicker::FFSAVE_UNDERPANTS;
		case WT_UNDERSHIRT:
			return LLFilePicker::FFSAVE_UNDERSHIRT;
		default:
			return LLFilePicker::FFSAVE_ALL;
		}
	default:
		return LLFilePicker::FFSAVE_ALL;
	}
}

// static
std::string LLInventoryBackup::getExtension(LLInventoryItem* item)
{
	LLAssetType::EType type = item->getType();
	EWearableType wear = (EWearableType)(item->getFlags() & 0xFF);
	std::string scratch;
	switch(type)
	{
	case LLAssetType::AT_TEXTURE:
		return ".tga";
	case LLAssetType::AT_SOUND:
		return ".ogg";
	case LLAssetType::AT_SCRIPT:
	case LLAssetType::AT_LSL_TEXT:
		return ".lsl";
	case LLAssetType::AT_ANIMATION:
		return ".animatn";
	case LLAssetType::AT_GESTURE:
		return ".gesture";
	case LLAssetType::AT_NOTECARD:
		return ".notecard";
	case LLAssetType::AT_LANDMARK:
		return ".landmark";
	case LLAssetType::AT_BODYPART:
	case LLAssetType::AT_CLOTHING:
		scratch = LLWearable::typeToTypeName(wear);
		if(scratch == "invalid")
		{
			if(type == LLAssetType::AT_BODYPART)
				scratch = "bodypart";
			else
				scratch = "clothing";
		}
		return "." + scratch;
	default:
		return "";
	}
}

// static
std::string LLInventoryBackup::getUniqueFilename(std::string filename, std::string extension)
{
	if(LLFile::isfile( (filename + extension).c_str() ))
	{
		int i = 1;
		while(LLFile::isfile( (filename + llformat(" %d", i) + extension).c_str() ))
		{
			i++;
		}
		return filename + llformat(" %d", i) + extension;
	}
	return filename + extension;
}

// static
std::string LLInventoryBackup::getUniqueDirname(std::string dirname)
{
	if(LLFile::isdir(dirname.c_str()))
	{
		int i = 1;
		while(LLFile::isdir( (dirname + llformat(" %d", i)).c_str() ))
		{
			i++;
		}
		return dirname + llformat(" %d", i);
	}
	return dirname;
}


// static
void LLInventoryBackup::download(LLInventoryItem* item, LLFloater* floater, loaded_callback_func onImage, LLGetAssetCallback onAsset)
{
	LLInventoryBackup::callbackdata* userdata = new LLInventoryBackup::callbackdata();
	userdata->floater = floater;
	userdata->item = item;
	LLViewerImage* imagep;
	
#if OPENSIM_RULES!=1
	//don't be a jerk. (this check probably breaks stuff)
	if(item->getCreatorUUID() == gAgentID)
	{
#endif /* OPENSIM_RULES!=1 */
		switch(item->getType())
		{
		case LLAssetType::AT_TEXTURE:
			imagep = gImageList.getImage(item->getAssetUUID(), MIPMAP_TRUE, TRUE);
			imagep->setLoadedCallbackNoAux( onImage, 0, TRUE, FALSE, userdata );
			break;
		case LLAssetType::AT_NOTECARD:
		case LLAssetType::AT_SCRIPT:
		case LLAssetType::AT_LSL_TEXT: // normal script download
		case LLAssetType::AT_LSL_BYTECODE:
			gAssetStorage->getInvItemAsset(LLHost::invalid,
											gAgent.getID(),
											gAgent.getSessionID(),
											item->getPermissions().getOwner(),
											LLUUID::null,
											item->getUUID(),
											item->getAssetUUID(),
											item->getType(),
											onAsset,
											userdata, // user_data
											TRUE);
			break;
		case LLAssetType::AT_SOUND:
		case LLAssetType::AT_CLOTHING:
		case LLAssetType::AT_BODYPART:
		case LLAssetType::AT_ANIMATION:
		case LLAssetType::AT_GESTURE:
		default:
			gAssetStorage->getAssetData(item->getAssetUUID(), item->getType(), onAsset, userdata, TRUE);
			break;
		}
#if OPENSIM_RULES!=1
	}
#endif /* OPENSIM_RULES!=1 */
}

// static
void LLInventoryBackup::imageCallback(BOOL success, 
					LLViewerImage *src_vi,
					LLImageRaw* src, 
					LLImageRaw* aux_src, 
					S32 discard_level,
					BOOL final,
					void* userdata)
{
	if(final)
	{
		LLInventoryBackup::callbackdata* data = static_cast<LLInventoryBackup::callbackdata*>(userdata);
		LLInventoryItem* item = data->item;

		if(!success)
		{
			LLSD args;
			args["ERROR_MESSAGE"] = "Download didn't work on " + item->getName() + ".";
			LLNotifications::instance().add("ErrorMessage", args);
			return;
		}

		LLFilePicker& file_picker = LLFilePicker::instance();
		if( !file_picker.getSaveFile( getSaveFilter(item), LLDir::getScrubbedFileName(item->getName())) )
		{
			// User canceled or we failed to acquire save file.
			return;
		}
		// remember the user-approved/edited file name.
		std::string filename = file_picker.getFirstFile();

		LLPointer<LLImageTGA> image_tga = new LLImageTGA;
		if( !image_tga->encode( src ) )
		{
			LLSD args;
			args["ERROR_MESSAGE"] = "Couldn't encode file.";
			LLNotifications::instance().add("ErrorMessage", args);
		}
		else if( !image_tga->save( filename ) )
		{
			LLSD args;
			args["ERROR_MESSAGE"] = "Couldn't write file.";
			LLNotifications::instance().add("ErrorMessage", args);
		}
	}
	else
	{
		src_vi->setBoostLevel(LLViewerImageBoostLevel::BOOST_UI);
	}
}

// static
void LLInventoryBackup::assetCallback(LLVFS *vfs,
				   const LLUUID& asset_uuid,
				   LLAssetType::EType type,
				   void* user_data, S32 status, LLExtStat ext_status)
{
	LLInventoryBackup::callbackdata* data = static_cast<LLInventoryBackup::callbackdata*>(user_data);
	LLInventoryItem* item = data->item;

	if(status != 0)
	{
		LLSD args;
		args["ERROR_MESSAGE"] = "Download didn't work on " + item->getName() + ".";
		LLNotifications::instance().add("ErrorMessage", args);
		return;
	}

	// Todo: this doesn't work for static vfs shit
	LLVFile file(vfs, asset_uuid, type, LLVFile::READ);
	S32 size = file.getSize();

	char* buffer = new char[size];
	if (buffer == NULL)
	{
		llerrs << "Memory Allocation Failed" << llendl;
		return;
	}

	file.read((U8*)buffer, size);

	// Write it back out...

	LLFilePicker& file_picker = LLFilePicker::instance();
	if( !file_picker.getSaveFile( getSaveFilter(item), LLDir::getScrubbedFileName(item->getName())) )
	{
		// User canceled or we failed to acquire save file.
		return;
	}
	// remember the user-approved/edited file name.
	std::string filename = file_picker.getFirstFile();

	std::ofstream export_file(filename.c_str(), std::ofstream::binary);
	export_file.write(buffer, size);
	export_file.close();
}

// static
void LLInventoryBackup::climb(LLInventoryCategory* cat,
							  std::vector<LLInventoryCategory*>& cats,
							  std::vector<LLInventoryItem*>& items)
{
	LLInventoryModel* model = &gInventory;

	// Add this category
	cats.push_back(cat);

	LLInventoryModel::cat_array_t *direct_cats;
	LLInventoryModel::item_array_t *direct_items;
	model->getDirectDescendentsOf(cat->getUUID(), direct_cats, direct_items);

	// Add items
	LLInventoryModel::item_array_t::iterator item_iter = direct_items->begin();
	LLInventoryModel::item_array_t::iterator item_end = direct_items->end();
	for( ; item_iter != item_end; ++item_iter)
	{
		items.push_back(*item_iter);
	}

	// Do subcategories
	LLInventoryModel::cat_array_t::iterator cat_iter = direct_cats->begin();
	LLInventoryModel::cat_array_t::iterator cat_end = direct_cats->end();
	for( ; cat_iter != cat_end; ++cat_iter)
	{
		climb(*cat_iter, cats, items);
	}
}

// static
std::string LLInventoryBackup::getPath(LLInventoryCategory* cat, std::vector<LLInventoryCategory*> cats)
{
	LLInventoryModel* model = &gInventory;
	std::string path = LLDir::getScrubbedFileName(cat->getName());
	LLInventoryCategory* parent = model->getCategory(cat->getParentUUID());
	while(parent && (std::find(cats.begin(), cats.end(), parent) != cats.end()))
	{
		path = LLDir::getScrubbedFileName(parent->getName()) + OS_SEP + path;
		parent = model->getCategory(parent->getParentUUID());
	}
	return path;
}

// static
void LLInventoryBackup::save(LLFolderView* folder)
{
	LLInventoryModel* model = &gInventory;

	std::set<LLUUID> selected_items;
	folder->getSelectionList(selected_items);

	if(selected_items.size() < 1)
	{
		// No items selected?  Omg
		return;
	}
	else if(selected_items.size() == 1) 
	{
		// One item.  See if it's a folder
		LLUUID id = *(selected_items.begin());
		LLInventoryItem* item = model->getItem(id);
		if(item)
		{
			if(!itemIsFolder(item))
			{
				// Single item, save it now
				LLInventoryBackup::download((LLViewerInventoryItem*)item, NULL, imageCallback, assetCallback);
				return;
			}
		}
	}

	// We got here?  We need to save multiple items or at least make a folder

	std::vector<LLInventoryCategory*> cats;
	std::vector<LLInventoryItem*> items;

	// Make complete lists of child categories and items
	std::set<LLUUID>::iterator sel_iter = selected_items.begin();
	std::set<LLUUID>::iterator sel_end = selected_items.end();
	for( ; sel_iter != sel_end; ++sel_iter)
	{
		LLInventoryCategory* cat = model->getCategory(*sel_iter);
		if(cat)
		{
			climb(cat, cats, items);
		}
	}

	// And what about items inside a folder that wasn't selected?
	// I guess I will just add selected items, so long as they aren't already added
	for(sel_iter = selected_items.begin(); sel_iter != sel_end; ++sel_iter)
	{
		LLInventoryItem* item = model->getItem(*sel_iter);
		if(item)
		{
			if(std::find(items.begin(), items.end(), item) == items.end())
			{
				items.push_back(item);
				LLInventoryCategory* parent = model->getCategory(item->getParentUUID());
				if(std::find(cats.begin(), cats.end(), parent) == cats.end())
				{
					cats.push_back(parent);
				}
			}
		}
	}

	LLInventoryBackupOrder* order = new LLInventoryBackupOrder();
	order->mCats = cats;
	order->mItems = items;
	LLFloaterInventoryBackupSettings* floater = new LLFloaterInventoryBackupSettings(order);
	floater->center();
}



LLFloaterInventoryBackup::LLFloaterInventoryBackup(std::string path, std::vector<LLInventoryCategory*> cats, std::vector<LLInventoryItem*> items)
:	LLFloater(),
	mPath(path),
	mCats(cats),
	mItems(items),
	mBusy(0)
{
	mItemsTotal = mItems.size();
	mItemsCompleted = 0;

	LLFloaterInventoryBackup::sInstances.push_back(this);
	LLUICtrlFactory::getInstance()->buildFloater(this, "floater_inventory_backup.xml");
}


LLFloaterInventoryBackup::~LLFloaterInventoryBackup()
{
	LLFloaterInventoryBackup::sInstances.remove(this);
}

BOOL LLFloaterInventoryBackup::postBuild(void)
{
	// Make progress bar

	/*
	LLLineEditor* line = new LLLineEditor(
		std::string("progress_line"),
		LLRect(4, 80, 396, 60),
		std::string("Progress"));
	line->setEnabled(FALSE);
	addChild(line);

	LLViewBorder* border = new LLViewBorder(
		"progress_border",
		LLRect(4, 79, 395, 60));
	addChild(border);
	*/

	// Add all items to the list

	LLScrollListCtrl* list = getChild<LLScrollListCtrl>("item_list");

	std::vector<LLInventoryItem*>::iterator item_iter = mItems.begin();
	std::vector<LLInventoryItem*>::iterator item_end = mItems.end();
	for( ; item_iter != item_end; ++item_iter)
	{
		LLSD element;
		element["id"] = (*item_iter)->getUUID();

		LLSD& type_column = element["columns"][LIST_TYPE];
		type_column["column"] = "type";
		type_column["type"] = "icon";
		type_column["value"] = "move_down_in.tga"; // FIXME

		LLSD& name_column = element["columns"][LIST_NAME];
		name_column["column"] = "name";
		name_column["value"] = (*item_iter)->getName();

		LLSD& status_column = element["columns"][LIST_STATUS];
		status_column["column"] = "status";
		status_column["value"] = "Pending";

		list->addElement(element, ADD_BOTTOM);
	}

	// Setup and go!
	mBusy = 1;
	mItemIter = mItems.begin();
	setStatus((*mItemIter)->getUUID(), "Downloading");
	LLInventoryBackup::download(*mItemIter, this, LLFloaterInventoryBackup::imageCallback, LLFloaterInventoryBackup::assetCallback);
	advance();

	return TRUE;
}

void LLFloaterInventoryBackup::advance()
{
	while((mItemIter != mItems.end()) && (mBusy < 4))
	{
		mBusy++;
		mItemIter++;
		if(mItemIter >= mItems.end()) break;
		setStatus((*mItemIter)->getUUID(), "Downloading");
		LLInventoryBackup::download(*mItemIter, this, LLFloaterInventoryBackup::imageCallback, LLFloaterInventoryBackup::assetCallback);
	}
}

void LLFloaterInventoryBackup::setStatus(LLUUID itemid, std::string status)
{
	LLScrollListCtrl* list = getChild<LLScrollListCtrl>("item_list");
	std::vector<LLScrollListItem*> items = list->getAllData();
	std::vector<LLScrollListItem*>::iterator iter = items.begin();
	std::vector<LLScrollListItem*>::iterator end = items.end();
	for( ; iter != end; ++iter)
	{
		if((*iter)->getUUID() == itemid)
		{
			(*iter)->getColumn(LIST_STATUS)->setValue(status);
			break;
		}
	}
}

void LLFloaterInventoryBackup::finishItem(LLUUID itemid, std::string status)
{
	// Update big happy progress bar
	mItemsCompleted++;
	LLView* progress_background = getChildView("progress_background", TRUE, TRUE);
	LLRect rect = progress_background->getRect();
	float item_count = (float)mItemsTotal;
	float item_pos = (float)mItemsCompleted;
	float rect_width = (float)rect.getWidth();
	float incr = rect_width / item_count;
	incr *= item_pos;
	rect.mRight = rect.mLeft + (S32)incr;
	LLView* progress_foreground = getChildView("progress_foreground", TRUE, TRUE);
	progress_foreground->setRect(rect);

	if(mItemsCompleted >= mItemsTotal)
	{
		childSetText("progress_background", llformat("Completed %d items.", mItemsTotal));
		childSetVisible("progress_foreground", false);
	}

	// Update item status
	setStatus(itemid, status);

	// And advance
	mBusy--;
	advance();
}

// static
void LLFloaterInventoryBackup::imageCallback(BOOL success, 
					LLViewerImage *src_vi,
					LLImageRaw* src, 
					LLImageRaw* aux_src, 
					S32 discard_level,
					BOOL final,
					void* userdata)
{
	if(final)
	{
		LLInventoryBackup::callbackdata* data = static_cast<LLInventoryBackup::callbackdata*>(userdata);
		LLFloaterInventoryBackup* floater = (LLFloaterInventoryBackup*)(data->floater);
		LLInventoryItem* item = data->item;

		if(std::find(LLFloaterInventoryBackup::sInstances.begin(), LLFloaterInventoryBackup::sInstances.end(), floater) == LLFloaterInventoryBackup::sInstances.end())
		{
			return;
		}

		if(!success)
		{
			floater->finishItem(item->getUUID(), "Failed download");
			return;
		}

		std::string filename = floater->mPath + OS_SEP + LLInventoryBackup::getPath(gInventory.getCategory(item->getParentUUID()), floater->mCats) + OS_SEP + LLDir::getScrubbedFileName(item->getName());
		filename = LLInventoryBackup::getUniqueFilename(filename, LLInventoryBackup::getExtension(item));

		LLPointer<LLImageTGA> image_tga = new LLImageTGA;
		if( !image_tga->encode( src ) )
		{
			floater->finishItem(item->getUUID(), "Failed tga encode");
		}
		else if( !image_tga->save( filename ) )
		{
			floater->finishItem(item->getUUID(), "Failed save");
		}
		else
		{
			floater->finishItem(item->getUUID(), "Done");
		}
	}
	else
	{
		src_vi->setBoostLevel(LLViewerImageBoostLevel::BOOST_UI);
	}
}

// static
void LLFloaterInventoryBackup::assetCallback(LLVFS *vfs,
				   const LLUUID& asset_uuid,
				   LLAssetType::EType type,
				   void* user_data, S32 status, LLExtStat ext_status)
{
	LLInventoryBackup::callbackdata* data = static_cast<LLInventoryBackup::callbackdata*>(user_data);
	LLFloaterInventoryBackup* floater = (LLFloaterInventoryBackup*)(data->floater);
	LLInventoryItem* item = data->item;

	if(std::find(LLFloaterInventoryBackup::sInstances.begin(), LLFloaterInventoryBackup::sInstances.end(), floater) == LLFloaterInventoryBackup::sInstances.end())
	{
		return;
	}

	if(status != 0)
	{
		floater->finishItem(item->getUUID(), "Failed download");
		return;
	}

	// Todo: this doesn't work for static vfs shit
	LLVFile file(vfs, asset_uuid, type, LLVFile::READ);
	S32 size = file.getSize();

	char* buffer = new char[size];
	if (buffer == NULL)
	{
		//llerrs << "Memory Allocation Failed" << llendl;
		floater->finishItem(item->getUUID(), "Failed memory allocation");
		return;
	}

	file.read((U8*)buffer, size);

	// Write it back out...
	std::string filename = floater->mPath + OS_SEP + LLInventoryBackup::getPath(gInventory.getCategory(item->getParentUUID()), floater->mCats) + OS_SEP + LLDir::getScrubbedFileName(item->getName());
	filename = LLInventoryBackup::getUniqueFilename(filename, LLInventoryBackup::getExtension(item));

	std::ofstream export_file(filename.c_str(), std::ofstream::binary);
	export_file.write(buffer, size);
	export_file.close();

	floater->finishItem(item->getUUID(), "Done");
}
// </edit>
>>>>>>> 65ef5ab6
<|MERGE_RESOLUTION|>--- conflicted
+++ resolved
@@ -1,1557 +1,773 @@
-<<<<<<< HEAD
-// <edit>
-#include "llviewerprecompiledheaders.h"
-
-#include "llinventorybackup.h"
-#include "llinventorymodel.h"
-#include "llviewerinventory.h"
-#include "llfilepicker.h"
-#include "lldirpicker.h"
-#include "llviewerimage.h"
-#include "llviewerimagelist.h" // gImageList
-#include "llagent.h" // gAgent
-#include "llviewerwindow.h" // gViewerWindow
-#include "llfloater.h"
-#include "lluictrlfactory.h"
-#include "llscrolllistctrl.h"
-
-
-std::list<LLFloaterInventoryBackup*> LLFloaterInventoryBackup::sInstances;
-
-LLInventoryBackupOrder::LLInventoryBackupOrder()
-{
-	// My personal defaults based on what is assumed to not work
-	mDownloadTextures = true;
-	mDownloadSounds = true;
-	mDownloadCallingCards = false;
-	mDownloadLandmarks = true;
-	mDownloadScripts = true;
-	mDownloadWearables = true;
-	mDownloadObjects = false;
-	mDownloadNotecards = true;
-	mDownloadAnimations = true;
-	mDownloadGestures = true;
-	//mDownloadOthers = true;
-}
-
-LLFloaterInventoryBackupSettings::LLFloaterInventoryBackupSettings(LLInventoryBackupOrder* order)
-:	LLFloater(),
-	mOrder(order)
-{
-	LLUICtrlFactory::getInstance()->buildFloater(this, "floater_inventory_backup_settings.xml");
-}
-
-LLFloaterInventoryBackupSettings::~LLFloaterInventoryBackupSettings()
-{
-}
-
-BOOL LLFloaterInventoryBackupSettings::postBuild(void)
-{
-	childSetValue("chk_textures", mOrder->mDownloadTextures);
-	childSetValue("chk_sounds", mOrder->mDownloadSounds);
-	childSetValue("chk_callingcards", mOrder->mDownloadCallingCards);
-	childSetValue("chk_landmarks", mOrder->mDownloadLandmarks);
-	childSetValue("chk_scripts", mOrder->mDownloadScripts);
-	childSetValue("chk_wearables", mOrder->mDownloadWearables);
-	childSetValue("chk_objects", mOrder->mDownloadObjects);
-	childSetValue("chk_notecards", mOrder->mDownloadNotecards);
-	childSetValue("chk_animations", mOrder->mDownloadAnimations);
-	childSetValue("chk_gestures", mOrder->mDownloadGestures);
-	//childSetValue("chk_others", mOrder->mDownloadOthers);
-
-	childSetAction("next_btn", LLFloaterInventoryBackupSettings::onClickNext, this);
-
-	return TRUE;
-}
-
-// static
-void LLFloaterInventoryBackupSettings::onClickNext(void* userdata)
-{
-	LLFloaterInventoryBackupSettings* floater = (LLFloaterInventoryBackupSettings*)userdata;
-	LLInventoryBackupOrder* order = floater->mOrder;
-
-	// Apply changes to filters
-	order->mDownloadAnimations = floater->childGetValue("chk_animations");
-	order->mDownloadCallingCards = floater->childGetValue("chk_callingcards");
-	order->mDownloadGestures = floater->childGetValue("chk_gestures");
-	order->mDownloadLandmarks = floater->childGetValue("chk_landmarks");
-	order->mDownloadNotecards = floater->childGetValue("chk_notecards");
-	order->mDownloadObjects = floater->childGetValue("chk_objects");
-	//order->mDownloadOthers = floater->childGetValue("chk_others");
-	order->mDownloadScripts = floater->childGetValue("chk_scripts");
-	order->mDownloadSounds = floater->childGetValue("chk_sounds");
-	order->mDownloadTextures = floater->childGetValue("chk_textures");
-	order->mDownloadWearables = floater->childGetValue("chk_wearables");
-
-	// Make filters
-	std::map<LLAssetType::EType, bool> type_remove;
-	type_remove[LLAssetType::AT_ANIMATION] = !order->mDownloadAnimations;
-	type_remove[LLAssetType::AT_BODYPART] = !order->mDownloadWearables;
-	type_remove[LLAssetType::AT_CALLINGCARD] = !order->mDownloadCallingCards;
-	type_remove[LLAssetType::AT_CLOTHING] = !order->mDownloadWearables;
-	type_remove[LLAssetType::AT_GESTURE] = !order->mDownloadGestures;
-	type_remove[LLAssetType::AT_IMAGE_JPEG] = !order->mDownloadTextures;
-	type_remove[LLAssetType::AT_IMAGE_TGA] = !order->mDownloadTextures;
-	type_remove[LLAssetType::AT_LANDMARK] = !order->mDownloadLandmarks;
-	type_remove[LLAssetType::AT_LSL_TEXT] = !order->mDownloadScripts;
-	type_remove[LLAssetType::AT_NOTECARD] = !order->mDownloadNotecards;
-	type_remove[LLAssetType::AT_OBJECT] = !order->mDownloadObjects;
-	type_remove[LLAssetType::AT_SCRIPT] = !order->mDownloadScripts;
-	type_remove[LLAssetType::AT_SOUND] = !order->mDownloadSounds;
-	type_remove[LLAssetType::AT_SOUND_WAV] = !order->mDownloadSounds;
-	type_remove[LLAssetType::AT_TEXTURE] = !order->mDownloadTextures;
-	type_remove[LLAssetType::AT_TEXTURE_TGA] = !order->mDownloadTextures;
-
-	// Apply filters
-	std::vector<LLInventoryItem*>::iterator item_iter = order->mItems.begin();
-	for( ; item_iter != order->mItems.end(); )
-	{
-		if(type_remove[(*item_iter)->getType()])
-			order->mItems.erase(item_iter);
-		else
-			++item_iter;
-	}
-
-	if(order->mItems.size() < 1)
-	{
-		LLSD args;
-		args["ERROR_MESSAGE"] = "No items passed the filter \\o/";
-		LLNotifications::instance().add("ErrorMessage", args);
-		return;
-	}
-
-	// Get dir name
-	LLDirPicker& picker = LLDirPicker::instance();
-	std::string filename = "New Folder";
-	if (!picker.getDir(&filename))
-	{
-		floater->close();
-		return;
-	}
-	filename = picker.getDirName();
-
-	// Make local directory tree
-	LLFile::mkdir(filename);
-	std::vector<LLInventoryCategory*>::iterator _cat_iter = order->mCats.begin();
-	std::vector<LLInventoryCategory*>::iterator _cat_end = order->mCats.end();
-	for( ; _cat_iter != _cat_end; ++_cat_iter)
-	{
-		std::string path = filename + OS_SEP + LLInventoryBackup::getPath(*_cat_iter, order->mCats);
-		LLFile::mkdir(path);
-	}
-
-	// Go go backup floater
-	LLFloaterInventoryBackup* backup_floater = new LLFloaterInventoryBackup(filename, order->mCats, order->mItems);
-	backup_floater->center();
-
-	// Close myself
-	floater->close();
-}
-
-
-
-
-// static
-bool LLInventoryBackup::itemIsFolder(LLInventoryItem* item)
-{
-	return ((item->getInventoryType() == LLInventoryType::IT_CATEGORY)
-		|| (item->getInventoryType() == LLInventoryType::IT_ROOT_CATEGORY));
-}
-
-// static
-LLFilePicker::ESaveFilter LLInventoryBackup::getSaveFilter(LLInventoryItem* item)
-{
-	LLAssetType::EType type = item->getType();
-	EWearableType wear = (EWearableType)(item->getFlags() & 0xFF);
-	switch(type)
-	{
-	case LLAssetType::AT_TEXTURE:
-		return LLFilePicker::FFSAVE_TGA;
-	case LLAssetType::AT_SOUND:
-		return LLFilePicker::FFSAVE_OGG;
-	case LLAssetType::AT_SCRIPT:
-	case LLAssetType::AT_LSL_TEXT:
-		return LLFilePicker::FFSAVE_LSL;
-	case LLAssetType::AT_ANIMATION:
-		return LLFilePicker::FFSAVE_ANIMATN;
-	case LLAssetType::AT_GESTURE:
-		return LLFilePicker::FFSAVE_GESTURE;
-	case LLAssetType::AT_NOTECARD:
-		return LLFilePicker::FFSAVE_NOTECARD;
-	case LLAssetType::AT_LANDMARK:
-		return LLFilePicker::FFSAVE_LANDMARK;
-	case LLAssetType::AT_BODYPART:
-	case LLAssetType::AT_CLOTHING:
-		switch(wear)
-		{
-		case WT_EYES:
-			return LLFilePicker::FFSAVE_EYES;
-		case WT_GLOVES:
-			return LLFilePicker::FFSAVE_GLOVES;
-		case WT_HAIR:
-			return LLFilePicker::FFSAVE_HAIR;
-		case WT_JACKET:
-			return LLFilePicker::FFSAVE_JACKET;
-		case WT_PANTS:
-			return LLFilePicker::FFSAVE_PANTS;
-		case WT_SHAPE:
-			return LLFilePicker::FFSAVE_SHAPE;
-		case WT_SHIRT:
-			return LLFilePicker::FFSAVE_SHIRT;
-		case WT_SHOES:
-			return LLFilePicker::FFSAVE_SHOES;
-		case WT_SKIN:
-			return LLFilePicker::FFSAVE_SKIN;
-		case WT_SKIRT:
-			return LLFilePicker::FFSAVE_SKIRT;
-		case WT_SOCKS:
-			return LLFilePicker::FFSAVE_SOCKS;
-		case WT_UNDERPANTS:
-			return LLFilePicker::FFSAVE_UNDERPANTS;
-		case WT_UNDERSHIRT:
-			return LLFilePicker::FFSAVE_UNDERSHIRT;
-		default:
-			return LLFilePicker::FFSAVE_ALL;
-		}
-	default:
-		return LLFilePicker::FFSAVE_ALL;
-	}
-}
-
-// static
-std::string LLInventoryBackup::getExtension(LLInventoryItem* item)
-{
-	LLAssetType::EType type = item->getType();
-	EWearableType wear = (EWearableType)(item->getFlags() & 0xFF);
-	std::string scratch;
-	switch(type)
-	{
-	case LLAssetType::AT_TEXTURE:
-		return ".tga";
-	case LLAssetType::AT_SOUND:
-		return ".ogg";
-	case LLAssetType::AT_SCRIPT:
-	case LLAssetType::AT_LSL_TEXT:
-		return ".lsl";
-	case LLAssetType::AT_ANIMATION:
-		return ".animatn";
-	case LLAssetType::AT_GESTURE:
-		return ".gesture";
-	case LLAssetType::AT_NOTECARD:
-		return ".notecard";
-	case LLAssetType::AT_LANDMARK:
-		return ".landmark";
-	case LLAssetType::AT_BODYPART:
-	case LLAssetType::AT_CLOTHING:
-		scratch = LLWearable::typeToTypeName(wear);
-		if(scratch == "invalid")
-		{
-			if(type == LLAssetType::AT_BODYPART)
-				scratch = "bodypart";
-			else
-				scratch = "clothing";
-		}
-		return "." + scratch;
-	default:
-		return "";
-	}
-}
-
-// static
-std::string LLInventoryBackup::getUniqueFilename(std::string filename, std::string extension)
-{
-	if(LLFile::isfile( (filename + extension).c_str() ))
-	{
-		int i = 1;
-		while(LLFile::isfile( (filename + llformat(" %d", i) + extension).c_str() ))
-		{
-			i++;
-		}
-		return filename + llformat(" %d", i) + extension;
-	}
-	return filename + extension;
-}
-
-// static
-std::string LLInventoryBackup::getUniqueDirname(std::string dirname)
-{
-	if(LLFile::isdir(dirname.c_str()))
-	{
-		int i = 1;
-		while(LLFile::isdir( (dirname + llformat(" %d", i)).c_str() ))
-		{
-			i++;
-		}
-		return dirname + llformat(" %d", i);
-	}
-	return dirname;
-}
-
-
-// static
-void LLInventoryBackup::download(LLInventoryItem* item, LLFloater* floater, loaded_callback_func onImage, LLGetAssetCallback onAsset)
-{
-	LLInventoryBackup::callbackdata* userdata = new LLInventoryBackup::callbackdata();
-	userdata->floater = floater;
-	userdata->item = item;
-	LLViewerImage* imagep;
-	
-	switch(item->getType())
-	{
-	case LLAssetType::AT_TEXTURE:
-		imagep = gImageList.getImage(item->getAssetUUID(), MIPMAP_TRUE, TRUE);
-		imagep->setLoadedCallbackNoAux( onImage, 0, TRUE, FALSE, userdata );
-		break;
-	case LLAssetType::AT_NOTECARD:
-	case LLAssetType::AT_SCRIPT:
-	case LLAssetType::AT_LSL_TEXT: // normal script download
-	case LLAssetType::AT_LSL_BYTECODE:
-		gAssetStorage->getInvItemAsset(LLHost::invalid,
-										gAgent.getID(),
-										gAgent.getSessionID(),
-										item->getPermissions().getOwner(),
-										LLUUID::null,
-										item->getUUID(),
-										item->getAssetUUID(),
-										item->getType(),
-										onAsset,
-										userdata, // user_data
-										TRUE);
-		break;
-	case LLAssetType::AT_SOUND:
-	case LLAssetType::AT_CLOTHING:
-	case LLAssetType::AT_BODYPART:
-	case LLAssetType::AT_ANIMATION:
-	case LLAssetType::AT_GESTURE:
-	default:
-		gAssetStorage->getAssetData(item->getAssetUUID(), item->getType(), onAsset, userdata, TRUE);
-		break;
-	}
-}
-
-// static
-void LLInventoryBackup::imageCallback(BOOL success, 
-					LLViewerImage *src_vi,
-					LLImageRaw* src, 
-					LLImageRaw* aux_src, 
-					S32 discard_level,
-					BOOL final,
-					void* userdata)
-{
-	if(final)
-	{
-		LLInventoryBackup::callbackdata* data = static_cast<LLInventoryBackup::callbackdata*>(userdata);
-		LLInventoryItem* item = data->item;
-
-		if(!success)
-		{
-			LLSD args;
-			args["ERROR_MESSAGE"] = "Download didn't work on " + item->getName() + ".";
-			LLNotifications::instance().add("ErrorMessage", args);
-			return;
-		}
-
-		LLFilePicker& file_picker = LLFilePicker::instance();
-		if( !file_picker.getSaveFile( getSaveFilter(item), LLDir::getScrubbedFileName(item->getName())) )
-		{
-			// User canceled or we failed to acquire save file.
-			return;
-		}
-		// remember the user-approved/edited file name.
-		std::string filename = file_picker.getFirstFile();
-
-		LLPointer<LLImageTGA> image_tga = new LLImageTGA;
-		if( !image_tga->encode( src ) )
-		{
-			LLSD args;
-			args["ERROR_MESSAGE"] = "Couldn't encode file.";
-			LLNotifications::instance().add("ErrorMessage", args);
-		}
-		else if( !image_tga->save( filename ) )
-		{
-			LLSD args;
-			args["ERROR_MESSAGE"] = "Couldn't write file.";
-			LLNotifications::instance().add("ErrorMessage", args);
-		}
-	}
-	else
-	{
-		src_vi->setBoostLevel(LLViewerImageBoostLevel::BOOST_UI);
-	}
-}
-
-// static
-void LLInventoryBackup::assetCallback(LLVFS *vfs,
-				   const LLUUID& asset_uuid,
-				   LLAssetType::EType type,
-				   void* user_data, S32 status, LLExtStat ext_status)
-{
-	LLInventoryBackup::callbackdata* data = static_cast<LLInventoryBackup::callbackdata*>(user_data);
-	LLInventoryItem* item = data->item;
-
-	if(status != 0)
-	{
-		LLSD args;
-		args["ERROR_MESSAGE"] = "Download didn't work on " + item->getName() + ".";
-		LLNotifications::instance().add("ErrorMessage", args);
-		return;
-	}
-
-	// Todo: this doesn't work for static vfs shit
-	LLVFile file(vfs, asset_uuid, type, LLVFile::READ);
-	S32 size = file.getSize();
-
-	char* buffer = new char[size];
-	if (buffer == NULL)
-	{
-		llerrs << "Memory Allocation Failed" << llendl;
-		return;
-	}
-
-	file.read((U8*)buffer, size);
-
-	// Write it back out...
-
-	LLFilePicker& file_picker = LLFilePicker::instance();
-	if( !file_picker.getSaveFile( getSaveFilter(item), LLDir::getScrubbedFileName(item->getName())) )
-	{
-		// User canceled or we failed to acquire save file.
-		return;
-	}
-	// remember the user-approved/edited file name.
-	std::string filename = file_picker.getFirstFile();
-
-	std::ofstream export_file(filename.c_str(), std::ofstream::binary);
-	export_file.write(buffer, size);
-	export_file.close();
-}
-
-// static
-void LLInventoryBackup::climb(LLInventoryCategory* cat,
-							  std::vector<LLInventoryCategory*>& cats,
-							  std::vector<LLInventoryItem*>& items)
-{
-	LLInventoryModel* model = &gInventory;
-
-	// Add this category
-	cats.push_back(cat);
-
-	LLInventoryModel::cat_array_t *direct_cats;
-	LLInventoryModel::item_array_t *direct_items;
-	model->getDirectDescendentsOf(cat->getUUID(), direct_cats, direct_items);
-
-	// Add items
-	LLInventoryModel::item_array_t::iterator item_iter = direct_items->begin();
-	LLInventoryModel::item_array_t::iterator item_end = direct_items->end();
-	for( ; item_iter != item_end; ++item_iter)
-	{
-		items.push_back(*item_iter);
-	}
-
-	// Do subcategories
-	LLInventoryModel::cat_array_t::iterator cat_iter = direct_cats->begin();
-	LLInventoryModel::cat_array_t::iterator cat_end = direct_cats->end();
-	for( ; cat_iter != cat_end; ++cat_iter)
-	{
-		climb(*cat_iter, cats, items);
-	}
-}
-
-// static
-std::string LLInventoryBackup::getPath(LLInventoryCategory* cat, std::vector<LLInventoryCategory*> cats)
-{
-	LLInventoryModel* model = &gInventory;
-	std::string path = LLDir::getScrubbedFileName(cat->getName());
-	LLInventoryCategory* parent = model->getCategory(cat->getParentUUID());
-	while(parent && (std::find(cats.begin(), cats.end(), parent) != cats.end()))
-	{
-		path = LLDir::getScrubbedFileName(parent->getName()) + OS_SEP + path;
-		parent = model->getCategory(parent->getParentUUID());
-	}
-	return path;
-}
-
-// static
-void LLInventoryBackup::save(LLFolderView* folder)
-{
-	LLInventoryModel* model = &gInventory;
-
-	std::set<LLUUID> selected_items;
-	folder->getSelectionList(selected_items);
-
-	if(selected_items.size() < 1)
-	{
-		// No items selected?  Omg
-		return;
-	}
-	else if(selected_items.size() == 1) 
-	{
-		// One item.  See if it's a folder
-		LLUUID id = *(selected_items.begin());
-		LLInventoryItem* item = model->getItem(id);
-		if(item)
-		{
-			if(!itemIsFolder(item))
-			{
-				// Single item, save it now
-				LLInventoryBackup::download((LLViewerInventoryItem*)item, NULL, imageCallback, assetCallback);
-				return;
-			}
-		}
-	}
-
-	// We got here?  We need to save multiple items or at least make a folder
-
-	std::vector<LLInventoryCategory*> cats;
-	std::vector<LLInventoryItem*> items;
-
-	// Make complete lists of child categories and items
-	std::set<LLUUID>::iterator sel_iter = selected_items.begin();
-	std::set<LLUUID>::iterator sel_end = selected_items.end();
-	for( ; sel_iter != sel_end; ++sel_iter)
-	{
-		LLInventoryCategory* cat = model->getCategory(*sel_iter);
-		if(cat)
-		{
-			climb(cat, cats, items);
-		}
-	}
-
-	// And what about items inside a folder that wasn't selected?
-	// I guess I will just add selected items, so long as they aren't already added
-	for(sel_iter = selected_items.begin(); sel_iter != sel_end; ++sel_iter)
-	{
-		LLInventoryItem* item = model->getItem(*sel_iter);
-		if(item)
-		{
-			if(std::find(items.begin(), items.end(), item) == items.end())
-			{
-				items.push_back(item);
-				LLInventoryCategory* parent = model->getCategory(item->getParentUUID());
-				if(std::find(cats.begin(), cats.end(), parent) == cats.end())
-				{
-					cats.push_back(parent);
-				}
-			}
-		}
-	}
-
-	LLInventoryBackupOrder* order = new LLInventoryBackupOrder();
-	order->mCats = cats;
-	order->mItems = items;
-	LLFloaterInventoryBackupSettings* floater = new LLFloaterInventoryBackupSettings(order);
-	floater->center();
-}
-
-
-
-LLFloaterInventoryBackup::LLFloaterInventoryBackup(std::string path, std::vector<LLInventoryCategory*> cats, std::vector<LLInventoryItem*> items)
-:	LLFloater(),
-	mPath(path),
-	mCats(cats),
-	mItems(items),
-	mBusy(0)
-{
-	mItemsTotal = mItems.size();
-	mItemsCompleted = 0;
-
-	LLFloaterInventoryBackup::sInstances.push_back(this);
-	LLUICtrlFactory::getInstance()->buildFloater(this, "floater_inventory_backup.xml");
-}
-
-
-LLFloaterInventoryBackup::~LLFloaterInventoryBackup()
-{
-	LLFloaterInventoryBackup::sInstances.remove(this);
-}
-
-BOOL LLFloaterInventoryBackup::postBuild(void)
-{
-	// Make progress bar
-
-	/*
-	LLLineEditor* line = new LLLineEditor(
-		std::string("progress_line"),
-		LLRect(4, 80, 396, 60),
-		std::string("Progress"));
-	line->setEnabled(FALSE);
-	addChild(line);
-
-	LLViewBorder* border = new LLViewBorder(
-		"progress_border",
-		LLRect(4, 79, 395, 60));
-	addChild(border);
-	*/
-
-	// Add all items to the list
-
-	LLScrollListCtrl* list = getChild<LLScrollListCtrl>("item_list");
-
-	std::vector<LLInventoryItem*>::iterator item_iter = mItems.begin();
-	std::vector<LLInventoryItem*>::iterator item_end = mItems.end();
-	for( ; item_iter != item_end; ++item_iter)
-	{
-		LLSD element;
-		element["id"] = (*item_iter)->getUUID();
-
-		LLSD& type_column = element["columns"][LIST_TYPE];
-		type_column["column"] = "type";
-		type_column["type"] = "icon";
-		type_column["value"] = "move_down_in.tga"; // FIXME
-
-		LLSD& name_column = element["columns"][LIST_NAME];
-		name_column["column"] = "name";
-		name_column["value"] = (*item_iter)->getName();
-
-		LLSD& status_column = element["columns"][LIST_STATUS];
-		status_column["column"] = "status";
-		status_column["value"] = "Pending";
-
-		list->addElement(element, ADD_BOTTOM);
-	}
-
-	// Setup and go!
-	mBusy = 1;
-	mItemIter = mItems.begin();
-	setStatus((*mItemIter)->getUUID(), "Downloading");
-	LLInventoryBackup::download(*mItemIter, this, LLFloaterInventoryBackup::imageCallback, LLFloaterInventoryBackup::assetCallback);
-	advance();
-
-	return TRUE;
-}
-
-void LLFloaterInventoryBackup::advance()
-{
-	while((mItemIter != mItems.end()) && (mBusy < 4))
-	{
-		mBusy++;
-		mItemIter++;
-		if(mItemIter >= mItems.end()) break;
-		setStatus((*mItemIter)->getUUID(), "Downloading");
-		LLInventoryBackup::download(*mItemIter, this, LLFloaterInventoryBackup::imageCallback, LLFloaterInventoryBackup::assetCallback);
-	}
-}
-
-void LLFloaterInventoryBackup::setStatus(LLUUID itemid, std::string status)
-{
-	LLScrollListCtrl* list = getChild<LLScrollListCtrl>("item_list");
-	std::vector<LLScrollListItem*> items = list->getAllData();
-	std::vector<LLScrollListItem*>::iterator iter = items.begin();
-	std::vector<LLScrollListItem*>::iterator end = items.end();
-	for( ; iter != end; ++iter)
-	{
-		if((*iter)->getUUID() == itemid)
-		{
-			(*iter)->getColumn(LIST_STATUS)->setValue(status);
-			break;
-		}
-	}
-}
-
-void LLFloaterInventoryBackup::finishItem(LLUUID itemid, std::string status)
-{
-	// Update big happy progress bar
-	mItemsCompleted++;
-	LLView* progress_background = getChildView("progress_background", TRUE, TRUE);
-	LLRect rect = progress_background->getRect();
-	float item_count = (float)mItemsTotal;
-	float item_pos = (float)mItemsCompleted;
-	float rect_width = (float)rect.getWidth();
-	float incr = rect_width / item_count;
-	incr *= item_pos;
-	rect.mRight = rect.mLeft + (S32)incr;
-	LLView* progress_foreground = getChildView("progress_foreground", TRUE, TRUE);
-	progress_foreground->setRect(rect);
-
-	if(mItemsCompleted >= mItemsTotal)
-	{
-		childSetText("progress_background", llformat("Completed %d items.", mItemsTotal));
-		childSetVisible("progress_foreground", false);
-	}
-
-	// Update item status
-	setStatus(itemid, status);
-
-	// And advance
-	mBusy--;
-	advance();
-}
-
-// static
-void LLFloaterInventoryBackup::imageCallback(BOOL success, 
-					LLViewerImage *src_vi,
-					LLImageRaw* src, 
-					LLImageRaw* aux_src, 
-					S32 discard_level,
-					BOOL final,
-					void* userdata)
-{
-	if(final)
-	{
-		LLInventoryBackup::callbackdata* data = static_cast<LLInventoryBackup::callbackdata*>(userdata);
-		LLFloaterInventoryBackup* floater = (LLFloaterInventoryBackup*)(data->floater);
-		LLInventoryItem* item = data->item;
-
-		if(std::find(LLFloaterInventoryBackup::sInstances.begin(), LLFloaterInventoryBackup::sInstances.end(), floater) == LLFloaterInventoryBackup::sInstances.end())
-		{
-			return;
-		}
-
-		if(!success)
-		{
-			floater->finishItem(item->getUUID(), "Failed download");
-			return;
-		}
-
-		std::string filename = floater->mPath + OS_SEP + LLInventoryBackup::getPath(gInventory.getCategory(item->getParentUUID()), floater->mCats) + OS_SEP + LLDir::getScrubbedFileName(item->getName());
-		filename = LLInventoryBackup::getUniqueFilename(filename, LLInventoryBackup::getExtension(item));
-
-		LLPointer<LLImageTGA> image_tga = new LLImageTGA;
-		if( !image_tga->encode( src ) )
-		{
-			floater->finishItem(item->getUUID(), "Failed tga encode");
-		}
-		else if( !image_tga->save( filename ) )
-		{
-			floater->finishItem(item->getUUID(), "Failed save");
-		}
-		else
-		{
-			floater->finishItem(item->getUUID(), "Done");
-		}
-	}
-	else
-	{
-		src_vi->setBoostLevel(LLViewerImageBoostLevel::BOOST_UI);
-	}
-}
-
-// static
-void LLFloaterInventoryBackup::assetCallback(LLVFS *vfs,
-				   const LLUUID& asset_uuid,
-				   LLAssetType::EType type,
-				   void* user_data, S32 status, LLExtStat ext_status)
-{
-	LLInventoryBackup::callbackdata* data = static_cast<LLInventoryBackup::callbackdata*>(user_data);
-	LLFloaterInventoryBackup* floater = (LLFloaterInventoryBackup*)(data->floater);
-	LLInventoryItem* item = data->item;
-
-	if(std::find(LLFloaterInventoryBackup::sInstances.begin(), LLFloaterInventoryBackup::sInstances.end(), floater) == LLFloaterInventoryBackup::sInstances.end())
-	{
-		return;
-	}
-
-	if(status != 0)
-	{
-		floater->finishItem(item->getUUID(), "Failed download");
-		return;
-	}
-
-	// Todo: this doesn't work for static vfs shit
-	LLVFile file(vfs, asset_uuid, type, LLVFile::READ);
-	S32 size = file.getSize();
-
-	char* buffer = new char[size];
-	if (buffer == NULL)
-	{
-		//llerrs << "Memory Allocation Failed" << llendl;
-		floater->finishItem(item->getUUID(), "Failed memory allocation");
-		return;
-	}
-
-	file.read((U8*)buffer, size);
-
-	// Write it back out...
-	std::string filename = floater->mPath + OS_SEP + LLInventoryBackup::getPath(gInventory.getCategory(item->getParentUUID()), floater->mCats) + OS_SEP + LLDir::getScrubbedFileName(item->getName());
-	filename = LLInventoryBackup::getUniqueFilename(filename, LLInventoryBackup::getExtension(item));
-
-	std::ofstream export_file(filename.c_str(), std::ofstream::binary);
-	export_file.write(buffer, size);
-	export_file.close();
-
-	floater->finishItem(item->getUUID(), "Done");
-}
-// </edit>
-=======
-// <edit>
-#include "llviewerprecompiledheaders.h"
-
-#include "llinventorybackup.h"
-#include "llinventorymodel.h"
-#include "llviewerinventory.h"
-#include "llfilepicker.h"
-#include "lldirpicker.h"
-#include "llviewerimage.h"
-#include "llviewerimagelist.h" // gImageList
-#include "llagent.h" // gAgent
-#include "llviewerwindow.h" // gViewerWindow
-#include "llfloater.h"
-#include "lluictrlfactory.h"
-#include "llscrolllistctrl.h"
-
-
-std::list<LLFloaterInventoryBackup*> LLFloaterInventoryBackup::sInstances;
-
-LLInventoryBackupOrder::LLInventoryBackupOrder()
-{
-	// My personal defaults based on what is assumed to not work
-	mDownloadTextures = true;
-	mDownloadSounds = true;
-	mDownloadCallingCards = false;
-	mDownloadLandmarks = true;
-	mDownloadScripts = true;
-	mDownloadWearables = true;
-	mDownloadObjects = false;
-	mDownloadNotecards = true;
-	mDownloadAnimations = true;
-	mDownloadGestures = true;
-	//mDownloadOthers = true;
-}
-
-LLFloaterInventoryBackupSettings::LLFloaterInventoryBackupSettings(LLInventoryBackupOrder* order)
-:	LLFloater(),
-	mOrder(order)
-{
-	LLUICtrlFactory::getInstance()->buildFloater(this, "floater_inventory_backup_settings.xml");
-}
-
-LLFloaterInventoryBackupSettings::~LLFloaterInventoryBackupSettings()
-{
-}
-
-BOOL LLFloaterInventoryBackupSettings::postBuild(void)
-{
-	childSetValue("chk_textures", mOrder->mDownloadTextures);
-	childSetValue("chk_sounds", mOrder->mDownloadSounds);
-	childSetValue("chk_callingcards", mOrder->mDownloadCallingCards);
-	childSetValue("chk_landmarks", mOrder->mDownloadLandmarks);
-	childSetValue("chk_scripts", mOrder->mDownloadScripts);
-	childSetValue("chk_wearables", mOrder->mDownloadWearables);
-	childSetValue("chk_objects", mOrder->mDownloadObjects);
-	childSetValue("chk_notecards", mOrder->mDownloadNotecards);
-	childSetValue("chk_animations", mOrder->mDownloadAnimations);
-	childSetValue("chk_gestures", mOrder->mDownloadGestures);
-	//childSetValue("chk_others", mOrder->mDownloadOthers);
-
-	childSetAction("next_btn", LLFloaterInventoryBackupSettings::onClickNext, this);
-
-	return TRUE;
-}
-
-// static
-void LLFloaterInventoryBackupSettings::onClickNext(void* userdata)
-{
-	LLFloaterInventoryBackupSettings* floater = (LLFloaterInventoryBackupSettings*)userdata;
-	LLInventoryBackupOrder* order = floater->mOrder;
-
-	// Apply changes to filters
-	order->mDownloadAnimations = floater->childGetValue("chk_animations");
-	order->mDownloadCallingCards = floater->childGetValue("chk_callingcards");
-	order->mDownloadGestures = floater->childGetValue("chk_gestures");
-	order->mDownloadLandmarks = floater->childGetValue("chk_landmarks");
-	order->mDownloadNotecards = floater->childGetValue("chk_notecards");
-	order->mDownloadObjects = floater->childGetValue("chk_objects");
-	//order->mDownloadOthers = floater->childGetValue("chk_others");
-	order->mDownloadScripts = floater->childGetValue("chk_scripts");
-	order->mDownloadSounds = floater->childGetValue("chk_sounds");
-	order->mDownloadTextures = floater->childGetValue("chk_textures");
-	order->mDownloadWearables = floater->childGetValue("chk_wearables");
-
-	// Make filters
-	std::map<LLAssetType::EType, bool> type_remove;
-	type_remove[LLAssetType::AT_ANIMATION] = !order->mDownloadAnimations;
-	type_remove[LLAssetType::AT_BODYPART] = !order->mDownloadWearables;
-	type_remove[LLAssetType::AT_CALLINGCARD] = !order->mDownloadCallingCards;
-	type_remove[LLAssetType::AT_CLOTHING] = !order->mDownloadWearables;
-	type_remove[LLAssetType::AT_GESTURE] = !order->mDownloadGestures;
-	type_remove[LLAssetType::AT_IMAGE_JPEG] = !order->mDownloadTextures;
-	type_remove[LLAssetType::AT_IMAGE_TGA] = !order->mDownloadTextures;
-	type_remove[LLAssetType::AT_LANDMARK] = !order->mDownloadLandmarks;
-	type_remove[LLAssetType::AT_LSL_TEXT] = !order->mDownloadScripts;
-	type_remove[LLAssetType::AT_NOTECARD] = !order->mDownloadNotecards;
-	type_remove[LLAssetType::AT_OBJECT] = !order->mDownloadObjects;
-	type_remove[LLAssetType::AT_SCRIPT] = !order->mDownloadScripts;
-	type_remove[LLAssetType::AT_SOUND] = !order->mDownloadSounds;
-	type_remove[LLAssetType::AT_SOUND_WAV] = !order->mDownloadSounds;
-	type_remove[LLAssetType::AT_TEXTURE] = !order->mDownloadTextures;
-	type_remove[LLAssetType::AT_TEXTURE_TGA] = !order->mDownloadTextures;
-
-	// Apply filters
-	std::vector<LLInventoryItem*>::iterator item_iter = order->mItems.begin();
-	for( ; item_iter != order->mItems.end(); )
-	{
-		if(type_remove[(*item_iter)->getType()])
-			order->mItems.erase(item_iter);
-		else
-			++item_iter;
-	}
-
-	if(order->mItems.size() < 1)
-	{
-		LLSD args;
-		args["ERROR_MESSAGE"] = "No items passed the filter \\o/";
-		LLNotifications::instance().add("ErrorMessage", args);
-		return;
-	}
-
-	// Get dir name
-	LLDirPicker& picker = LLDirPicker::instance();
-	std::string filename = "New Folder";
-	if (!picker.getDir(&filename))
-	{
-		floater->close();
-		return;
-	}
-	filename = picker.getDirName();
-
-	// Make local directory tree
-	LLFile::mkdir(filename);
-	std::vector<LLInventoryCategory*>::iterator _cat_iter = order->mCats.begin();
-	std::vector<LLInventoryCategory*>::iterator _cat_end = order->mCats.end();
-	for( ; _cat_iter != _cat_end; ++_cat_iter)
-	{
-		std::string path = filename + OS_SEP + LLInventoryBackup::getPath(*_cat_iter, order->mCats);
-		LLFile::mkdir(path);
-	}
-
-	// Go go backup floater
-	LLFloaterInventoryBackup* backup_floater = new LLFloaterInventoryBackup(filename, order->mCats, order->mItems);
-	backup_floater->center();
-
-	// Close myself
-	floater->close();
-}
-
-
-
-
-// static
-bool LLInventoryBackup::itemIsFolder(LLInventoryItem* item)
-{
-	return ((item->getInventoryType() == LLInventoryType::IT_CATEGORY)
-		|| (item->getInventoryType() == LLInventoryType::IT_ROOT_CATEGORY));
-}
-
-// static
-LLFilePicker::ESaveFilter LLInventoryBackup::getSaveFilter(LLInventoryItem* item)
-{
-	LLAssetType::EType type = item->getType();
-	EWearableType wear = (EWearableType)(item->getFlags() & 0xFF);
-	switch(type)
-	{
-	case LLAssetType::AT_TEXTURE:
-		return LLFilePicker::FFSAVE_TGA;
-	case LLAssetType::AT_SOUND:
-		return LLFilePicker::FFSAVE_OGG;
-	case LLAssetType::AT_SCRIPT:
-	case LLAssetType::AT_LSL_TEXT:
-		return LLFilePicker::FFSAVE_LSL;
-	case LLAssetType::AT_ANIMATION:
-		return LLFilePicker::FFSAVE_ANIMATN;
-	case LLAssetType::AT_GESTURE:
-		return LLFilePicker::FFSAVE_GESTURE;
-	case LLAssetType::AT_NOTECARD:
-		return LLFilePicker::FFSAVE_NOTECARD;
-	case LLAssetType::AT_LANDMARK:
-		return LLFilePicker::FFSAVE_LANDMARK;
-	case LLAssetType::AT_BODYPART:
-	case LLAssetType::AT_CLOTHING:
-		switch(wear)
-		{
-		case WT_EYES:
-			return LLFilePicker::FFSAVE_EYES;
-		case WT_GLOVES:
-			return LLFilePicker::FFSAVE_GLOVES;
-		case WT_HAIR:
-			return LLFilePicker::FFSAVE_HAIR;
-		case WT_JACKET:
-			return LLFilePicker::FFSAVE_JACKET;
-		case WT_PANTS:
-			return LLFilePicker::FFSAVE_PANTS;
-		case WT_SHAPE:
-			return LLFilePicker::FFSAVE_SHAPE;
-		case WT_SHIRT:
-			return LLFilePicker::FFSAVE_SHIRT;
-		case WT_SHOES:
-			return LLFilePicker::FFSAVE_SHOES;
-		case WT_SKIN:
-			return LLFilePicker::FFSAVE_SKIN;
-		case WT_SKIRT:
-			return LLFilePicker::FFSAVE_SKIRT;
-		case WT_SOCKS:
-			return LLFilePicker::FFSAVE_SOCKS;
-		case WT_UNDERPANTS:
-			return LLFilePicker::FFSAVE_UNDERPANTS;
-		case WT_UNDERSHIRT:
-			return LLFilePicker::FFSAVE_UNDERSHIRT;
-		default:
-			return LLFilePicker::FFSAVE_ALL;
-		}
-	default:
-		return LLFilePicker::FFSAVE_ALL;
-	}
-}
-
-// static
-std::string LLInventoryBackup::getExtension(LLInventoryItem* item)
-{
-	LLAssetType::EType type = item->getType();
-	EWearableType wear = (EWearableType)(item->getFlags() & 0xFF);
-	std::string scratch;
-	switch(type)
-	{
-	case LLAssetType::AT_TEXTURE:
-		return ".tga";
-	case LLAssetType::AT_SOUND:
-		return ".ogg";
-	case LLAssetType::AT_SCRIPT:
-	case LLAssetType::AT_LSL_TEXT:
-		return ".lsl";
-	case LLAssetType::AT_ANIMATION:
-		return ".animatn";
-	case LLAssetType::AT_GESTURE:
-		return ".gesture";
-	case LLAssetType::AT_NOTECARD:
-		return ".notecard";
-	case LLAssetType::AT_LANDMARK:
-		return ".landmark";
-	case LLAssetType::AT_BODYPART:
-	case LLAssetType::AT_CLOTHING:
-		scratch = LLWearable::typeToTypeName(wear);
-		if(scratch == "invalid")
-		{
-			if(type == LLAssetType::AT_BODYPART)
-				scratch = "bodypart";
-			else
-				scratch = "clothing";
-		}
-		return "." + scratch;
-	default:
-		return "";
-	}
-}
-
-// static
-std::string LLInventoryBackup::getUniqueFilename(std::string filename, std::string extension)
-{
-	if(LLFile::isfile( (filename + extension).c_str() ))
-	{
-		int i = 1;
-		while(LLFile::isfile( (filename + llformat(" %d", i) + extension).c_str() ))
-		{
-			i++;
-		}
-		return filename + llformat(" %d", i) + extension;
-	}
-	return filename + extension;
-}
-
-// static
-std::string LLInventoryBackup::getUniqueDirname(std::string dirname)
-{
-	if(LLFile::isdir(dirname.c_str()))
-	{
-		int i = 1;
-		while(LLFile::isdir( (dirname + llformat(" %d", i)).c_str() ))
-		{
-			i++;
-		}
-		return dirname + llformat(" %d", i);
-	}
-	return dirname;
-}
-
-
-// static
-void LLInventoryBackup::download(LLInventoryItem* item, LLFloater* floater, loaded_callback_func onImage, LLGetAssetCallback onAsset)
-{
-	LLInventoryBackup::callbackdata* userdata = new LLInventoryBackup::callbackdata();
-	userdata->floater = floater;
-	userdata->item = item;
-	LLViewerImage* imagep;
-	
-#if OPENSIM_RULES!=1
-	//don't be a jerk. (this check probably breaks stuff)
-	if(item->getCreatorUUID() == gAgentID)
-	{
-#endif /* OPENSIM_RULES!=1 */
-		switch(item->getType())
-		{
-		case LLAssetType::AT_TEXTURE:
-			imagep = gImageList.getImage(item->getAssetUUID(), MIPMAP_TRUE, TRUE);
-			imagep->setLoadedCallbackNoAux( onImage, 0, TRUE, FALSE, userdata );
-			break;
-		case LLAssetType::AT_NOTECARD:
-		case LLAssetType::AT_SCRIPT:
-		case LLAssetType::AT_LSL_TEXT: // normal script download
-		case LLAssetType::AT_LSL_BYTECODE:
-			gAssetStorage->getInvItemAsset(LLHost::invalid,
-											gAgent.getID(),
-											gAgent.getSessionID(),
-											item->getPermissions().getOwner(),
-											LLUUID::null,
-											item->getUUID(),
-											item->getAssetUUID(),
-											item->getType(),
-											onAsset,
-											userdata, // user_data
-											TRUE);
-			break;
-		case LLAssetType::AT_SOUND:
-		case LLAssetType::AT_CLOTHING:
-		case LLAssetType::AT_BODYPART:
-		case LLAssetType::AT_ANIMATION:
-		case LLAssetType::AT_GESTURE:
-		default:
-			gAssetStorage->getAssetData(item->getAssetUUID(), item->getType(), onAsset, userdata, TRUE);
-			break;
-		}
-#if OPENSIM_RULES!=1
-	}
-#endif /* OPENSIM_RULES!=1 */
-}
-
-// static
-void LLInventoryBackup::imageCallback(BOOL success, 
-					LLViewerImage *src_vi,
-					LLImageRaw* src, 
-					LLImageRaw* aux_src, 
-					S32 discard_level,
-					BOOL final,
-					void* userdata)
-{
-	if(final)
-	{
-		LLInventoryBackup::callbackdata* data = static_cast<LLInventoryBackup::callbackdata*>(userdata);
-		LLInventoryItem* item = data->item;
-
-		if(!success)
-		{
-			LLSD args;
-			args["ERROR_MESSAGE"] = "Download didn't work on " + item->getName() + ".";
-			LLNotifications::instance().add("ErrorMessage", args);
-			return;
-		}
-
-		LLFilePicker& file_picker = LLFilePicker::instance();
-		if( !file_picker.getSaveFile( getSaveFilter(item), LLDir::getScrubbedFileName(item->getName())) )
-		{
-			// User canceled or we failed to acquire save file.
-			return;
-		}
-		// remember the user-approved/edited file name.
-		std::string filename = file_picker.getFirstFile();
-
-		LLPointer<LLImageTGA> image_tga = new LLImageTGA;
-		if( !image_tga->encode( src ) )
-		{
-			LLSD args;
-			args["ERROR_MESSAGE"] = "Couldn't encode file.";
-			LLNotifications::instance().add("ErrorMessage", args);
-		}
-		else if( !image_tga->save( filename ) )
-		{
-			LLSD args;
-			args["ERROR_MESSAGE"] = "Couldn't write file.";
-			LLNotifications::instance().add("ErrorMessage", args);
-		}
-	}
-	else
-	{
-		src_vi->setBoostLevel(LLViewerImageBoostLevel::BOOST_UI);
-	}
-}
-
-// static
-void LLInventoryBackup::assetCallback(LLVFS *vfs,
-				   const LLUUID& asset_uuid,
-				   LLAssetType::EType type,
-				   void* user_data, S32 status, LLExtStat ext_status)
-{
-	LLInventoryBackup::callbackdata* data = static_cast<LLInventoryBackup::callbackdata*>(user_data);
-	LLInventoryItem* item = data->item;
-
-	if(status != 0)
-	{
-		LLSD args;
-		args["ERROR_MESSAGE"] = "Download didn't work on " + item->getName() + ".";
-		LLNotifications::instance().add("ErrorMessage", args);
-		return;
-	}
-
-	// Todo: this doesn't work for static vfs shit
-	LLVFile file(vfs, asset_uuid, type, LLVFile::READ);
-	S32 size = file.getSize();
-
-	char* buffer = new char[size];
-	if (buffer == NULL)
-	{
-		llerrs << "Memory Allocation Failed" << llendl;
-		return;
-	}
-
-	file.read((U8*)buffer, size);
-
-	// Write it back out...
-
-	LLFilePicker& file_picker = LLFilePicker::instance();
-	if( !file_picker.getSaveFile( getSaveFilter(item), LLDir::getScrubbedFileName(item->getName())) )
-	{
-		// User canceled or we failed to acquire save file.
-		return;
-	}
-	// remember the user-approved/edited file name.
-	std::string filename = file_picker.getFirstFile();
-
-	std::ofstream export_file(filename.c_str(), std::ofstream::binary);
-	export_file.write(buffer, size);
-	export_file.close();
-}
-
-// static
-void LLInventoryBackup::climb(LLInventoryCategory* cat,
-							  std::vector<LLInventoryCategory*>& cats,
-							  std::vector<LLInventoryItem*>& items)
-{
-	LLInventoryModel* model = &gInventory;
-
-	// Add this category
-	cats.push_back(cat);
-
-	LLInventoryModel::cat_array_t *direct_cats;
-	LLInventoryModel::item_array_t *direct_items;
-	model->getDirectDescendentsOf(cat->getUUID(), direct_cats, direct_items);
-
-	// Add items
-	LLInventoryModel::item_array_t::iterator item_iter = direct_items->begin();
-	LLInventoryModel::item_array_t::iterator item_end = direct_items->end();
-	for( ; item_iter != item_end; ++item_iter)
-	{
-		items.push_back(*item_iter);
-	}
-
-	// Do subcategories
-	LLInventoryModel::cat_array_t::iterator cat_iter = direct_cats->begin();
-	LLInventoryModel::cat_array_t::iterator cat_end = direct_cats->end();
-	for( ; cat_iter != cat_end; ++cat_iter)
-	{
-		climb(*cat_iter, cats, items);
-	}
-}
-
-// static
-std::string LLInventoryBackup::getPath(LLInventoryCategory* cat, std::vector<LLInventoryCategory*> cats)
-{
-	LLInventoryModel* model = &gInventory;
-	std::string path = LLDir::getScrubbedFileName(cat->getName());
-	LLInventoryCategory* parent = model->getCategory(cat->getParentUUID());
-	while(parent && (std::find(cats.begin(), cats.end(), parent) != cats.end()))
-	{
-		path = LLDir::getScrubbedFileName(parent->getName()) + OS_SEP + path;
-		parent = model->getCategory(parent->getParentUUID());
-	}
-	return path;
-}
-
-// static
-void LLInventoryBackup::save(LLFolderView* folder)
-{
-	LLInventoryModel* model = &gInventory;
-
-	std::set<LLUUID> selected_items;
-	folder->getSelectionList(selected_items);
-
-	if(selected_items.size() < 1)
-	{
-		// No items selected?  Omg
-		return;
-	}
-	else if(selected_items.size() == 1) 
-	{
-		// One item.  See if it's a folder
-		LLUUID id = *(selected_items.begin());
-		LLInventoryItem* item = model->getItem(id);
-		if(item)
-		{
-			if(!itemIsFolder(item))
-			{
-				// Single item, save it now
-				LLInventoryBackup::download((LLViewerInventoryItem*)item, NULL, imageCallback, assetCallback);
-				return;
-			}
-		}
-	}
-
-	// We got here?  We need to save multiple items or at least make a folder
-
-	std::vector<LLInventoryCategory*> cats;
-	std::vector<LLInventoryItem*> items;
-
-	// Make complete lists of child categories and items
-	std::set<LLUUID>::iterator sel_iter = selected_items.begin();
-	std::set<LLUUID>::iterator sel_end = selected_items.end();
-	for( ; sel_iter != sel_end; ++sel_iter)
-	{
-		LLInventoryCategory* cat = model->getCategory(*sel_iter);
-		if(cat)
-		{
-			climb(cat, cats, items);
-		}
-	}
-
-	// And what about items inside a folder that wasn't selected?
-	// I guess I will just add selected items, so long as they aren't already added
-	for(sel_iter = selected_items.begin(); sel_iter != sel_end; ++sel_iter)
-	{
-		LLInventoryItem* item = model->getItem(*sel_iter);
-		if(item)
-		{
-			if(std::find(items.begin(), items.end(), item) == items.end())
-			{
-				items.push_back(item);
-				LLInventoryCategory* parent = model->getCategory(item->getParentUUID());
-				if(std::find(cats.begin(), cats.end(), parent) == cats.end())
-				{
-					cats.push_back(parent);
-				}
-			}
-		}
-	}
-
-	LLInventoryBackupOrder* order = new LLInventoryBackupOrder();
-	order->mCats = cats;
-	order->mItems = items;
-	LLFloaterInventoryBackupSettings* floater = new LLFloaterInventoryBackupSettings(order);
-	floater->center();
-}
-
-
-
-LLFloaterInventoryBackup::LLFloaterInventoryBackup(std::string path, std::vector<LLInventoryCategory*> cats, std::vector<LLInventoryItem*> items)
-:	LLFloater(),
-	mPath(path),
-	mCats(cats),
-	mItems(items),
-	mBusy(0)
-{
-	mItemsTotal = mItems.size();
-	mItemsCompleted = 0;
-
-	LLFloaterInventoryBackup::sInstances.push_back(this);
-	LLUICtrlFactory::getInstance()->buildFloater(this, "floater_inventory_backup.xml");
-}
-
-
-LLFloaterInventoryBackup::~LLFloaterInventoryBackup()
-{
-	LLFloaterInventoryBackup::sInstances.remove(this);
-}
-
-BOOL LLFloaterInventoryBackup::postBuild(void)
-{
-	// Make progress bar
-
-	/*
-	LLLineEditor* line = new LLLineEditor(
-		std::string("progress_line"),
-		LLRect(4, 80, 396, 60),
-		std::string("Progress"));
-	line->setEnabled(FALSE);
-	addChild(line);
-
-	LLViewBorder* border = new LLViewBorder(
-		"progress_border",
-		LLRect(4, 79, 395, 60));
-	addChild(border);
-	*/
-
-	// Add all items to the list
-
-	LLScrollListCtrl* list = getChild<LLScrollListCtrl>("item_list");
-
-	std::vector<LLInventoryItem*>::iterator item_iter = mItems.begin();
-	std::vector<LLInventoryItem*>::iterator item_end = mItems.end();
-	for( ; item_iter != item_end; ++item_iter)
-	{
-		LLSD element;
-		element["id"] = (*item_iter)->getUUID();
-
-		LLSD& type_column = element["columns"][LIST_TYPE];
-		type_column["column"] = "type";
-		type_column["type"] = "icon";
-		type_column["value"] = "move_down_in.tga"; // FIXME
-
-		LLSD& name_column = element["columns"][LIST_NAME];
-		name_column["column"] = "name";
-		name_column["value"] = (*item_iter)->getName();
-
-		LLSD& status_column = element["columns"][LIST_STATUS];
-		status_column["column"] = "status";
-		status_column["value"] = "Pending";
-
-		list->addElement(element, ADD_BOTTOM);
-	}
-
-	// Setup and go!
-	mBusy = 1;
-	mItemIter = mItems.begin();
-	setStatus((*mItemIter)->getUUID(), "Downloading");
-	LLInventoryBackup::download(*mItemIter, this, LLFloaterInventoryBackup::imageCallback, LLFloaterInventoryBackup::assetCallback);
-	advance();
-
-	return TRUE;
-}
-
-void LLFloaterInventoryBackup::advance()
-{
-	while((mItemIter != mItems.end()) && (mBusy < 4))
-	{
-		mBusy++;
-		mItemIter++;
-		if(mItemIter >= mItems.end()) break;
-		setStatus((*mItemIter)->getUUID(), "Downloading");
-		LLInventoryBackup::download(*mItemIter, this, LLFloaterInventoryBackup::imageCallback, LLFloaterInventoryBackup::assetCallback);
-	}
-}
-
-void LLFloaterInventoryBackup::setStatus(LLUUID itemid, std::string status)
-{
-	LLScrollListCtrl* list = getChild<LLScrollListCtrl>("item_list");
-	std::vector<LLScrollListItem*> items = list->getAllData();
-	std::vector<LLScrollListItem*>::iterator iter = items.begin();
-	std::vector<LLScrollListItem*>::iterator end = items.end();
-	for( ; iter != end; ++iter)
-	{
-		if((*iter)->getUUID() == itemid)
-		{
-			(*iter)->getColumn(LIST_STATUS)->setValue(status);
-			break;
-		}
-	}
-}
-
-void LLFloaterInventoryBackup::finishItem(LLUUID itemid, std::string status)
-{
-	// Update big happy progress bar
-	mItemsCompleted++;
-	LLView* progress_background = getChildView("progress_background", TRUE, TRUE);
-	LLRect rect = progress_background->getRect();
-	float item_count = (float)mItemsTotal;
-	float item_pos = (float)mItemsCompleted;
-	float rect_width = (float)rect.getWidth();
-	float incr = rect_width / item_count;
-	incr *= item_pos;
-	rect.mRight = rect.mLeft + (S32)incr;
-	LLView* progress_foreground = getChildView("progress_foreground", TRUE, TRUE);
-	progress_foreground->setRect(rect);
-
-	if(mItemsCompleted >= mItemsTotal)
-	{
-		childSetText("progress_background", llformat("Completed %d items.", mItemsTotal));
-		childSetVisible("progress_foreground", false);
-	}
-
-	// Update item status
-	setStatus(itemid, status);
-
-	// And advance
-	mBusy--;
-	advance();
-}
-
-// static
-void LLFloaterInventoryBackup::imageCallback(BOOL success, 
-					LLViewerImage *src_vi,
-					LLImageRaw* src, 
-					LLImageRaw* aux_src, 
-					S32 discard_level,
-					BOOL final,
-					void* userdata)
-{
-	if(final)
-	{
-		LLInventoryBackup::callbackdata* data = static_cast<LLInventoryBackup::callbackdata*>(userdata);
-		LLFloaterInventoryBackup* floater = (LLFloaterInventoryBackup*)(data->floater);
-		LLInventoryItem* item = data->item;
-
-		if(std::find(LLFloaterInventoryBackup::sInstances.begin(), LLFloaterInventoryBackup::sInstances.end(), floater) == LLFloaterInventoryBackup::sInstances.end())
-		{
-			return;
-		}
-
-		if(!success)
-		{
-			floater->finishItem(item->getUUID(), "Failed download");
-			return;
-		}
-
-		std::string filename = floater->mPath + OS_SEP + LLInventoryBackup::getPath(gInventory.getCategory(item->getParentUUID()), floater->mCats) + OS_SEP + LLDir::getScrubbedFileName(item->getName());
-		filename = LLInventoryBackup::getUniqueFilename(filename, LLInventoryBackup::getExtension(item));
-
-		LLPointer<LLImageTGA> image_tga = new LLImageTGA;
-		if( !image_tga->encode( src ) )
-		{
-			floater->finishItem(item->getUUID(), "Failed tga encode");
-		}
-		else if( !image_tga->save( filename ) )
-		{
-			floater->finishItem(item->getUUID(), "Failed save");
-		}
-		else
-		{
-			floater->finishItem(item->getUUID(), "Done");
-		}
-	}
-	else
-	{
-		src_vi->setBoostLevel(LLViewerImageBoostLevel::BOOST_UI);
-	}
-}
-
-// static
-void LLFloaterInventoryBackup::assetCallback(LLVFS *vfs,
-				   const LLUUID& asset_uuid,
-				   LLAssetType::EType type,
-				   void* user_data, S32 status, LLExtStat ext_status)
-{
-	LLInventoryBackup::callbackdata* data = static_cast<LLInventoryBackup::callbackdata*>(user_data);
-	LLFloaterInventoryBackup* floater = (LLFloaterInventoryBackup*)(data->floater);
-	LLInventoryItem* item = data->item;
-
-	if(std::find(LLFloaterInventoryBackup::sInstances.begin(), LLFloaterInventoryBackup::sInstances.end(), floater) == LLFloaterInventoryBackup::sInstances.end())
-	{
-		return;
-	}
-
-	if(status != 0)
-	{
-		floater->finishItem(item->getUUID(), "Failed download");
-		return;
-	}
-
-	// Todo: this doesn't work for static vfs shit
-	LLVFile file(vfs, asset_uuid, type, LLVFile::READ);
-	S32 size = file.getSize();
-
-	char* buffer = new char[size];
-	if (buffer == NULL)
-	{
-		//llerrs << "Memory Allocation Failed" << llendl;
-		floater->finishItem(item->getUUID(), "Failed memory allocation");
-		return;
-	}
-
-	file.read((U8*)buffer, size);
-
-	// Write it back out...
-	std::string filename = floater->mPath + OS_SEP + LLInventoryBackup::getPath(gInventory.getCategory(item->getParentUUID()), floater->mCats) + OS_SEP + LLDir::getScrubbedFileName(item->getName());
-	filename = LLInventoryBackup::getUniqueFilename(filename, LLInventoryBackup::getExtension(item));
-
-	std::ofstream export_file(filename.c_str(), std::ofstream::binary);
-	export_file.write(buffer, size);
-	export_file.close();
-
-	floater->finishItem(item->getUUID(), "Done");
-}
-// </edit>
->>>>>>> 65ef5ab6
+// <edit>
+#include "llviewerprecompiledheaders.h"
+
+#include "llinventorybackup.h"
+#include "llinventorymodel.h"
+#include "llviewerinventory.h"
+#include "llfilepicker.h"
+#include "lldirpicker.h"
+#include "llviewerimage.h"
+#include "llviewerimagelist.h" // gImageList
+#include "llagent.h" // gAgent
+#include "llviewerwindow.h" // gViewerWindow
+#include "llfloater.h"
+#include "lluictrlfactory.h"
+#include "llscrolllistctrl.h"
+
+
+std::list<LLFloaterInventoryBackup*> LLFloaterInventoryBackup::sInstances;
+
+LLInventoryBackupOrder::LLInventoryBackupOrder()
+{
+	// My personal defaults based on what is assumed to not work
+	mDownloadTextures = true;
+	mDownloadSounds = true;
+	mDownloadCallingCards = false;
+	mDownloadLandmarks = true;
+	mDownloadScripts = true;
+	mDownloadWearables = true;
+	mDownloadObjects = false;
+	mDownloadNotecards = true;
+	mDownloadAnimations = true;
+	mDownloadGestures = true;
+	//mDownloadOthers = true;
+}
+
+LLFloaterInventoryBackupSettings::LLFloaterInventoryBackupSettings(LLInventoryBackupOrder* order)
+:	LLFloater(),
+	mOrder(order)
+{
+	LLUICtrlFactory::getInstance()->buildFloater(this, "floater_inventory_backup_settings.xml");
+}
+
+LLFloaterInventoryBackupSettings::~LLFloaterInventoryBackupSettings()
+{
+}
+
+BOOL LLFloaterInventoryBackupSettings::postBuild(void)
+{
+	childSetValue("chk_textures", mOrder->mDownloadTextures);
+	childSetValue("chk_sounds", mOrder->mDownloadSounds);
+	childSetValue("chk_callingcards", mOrder->mDownloadCallingCards);
+	childSetValue("chk_landmarks", mOrder->mDownloadLandmarks);
+	childSetValue("chk_scripts", mOrder->mDownloadScripts);
+	childSetValue("chk_wearables", mOrder->mDownloadWearables);
+	childSetValue("chk_objects", mOrder->mDownloadObjects);
+	childSetValue("chk_notecards", mOrder->mDownloadNotecards);
+	childSetValue("chk_animations", mOrder->mDownloadAnimations);
+	childSetValue("chk_gestures", mOrder->mDownloadGestures);
+	//childSetValue("chk_others", mOrder->mDownloadOthers);
+
+	childSetAction("next_btn", LLFloaterInventoryBackupSettings::onClickNext, this);
+
+	return TRUE;
+}
+
+// static
+void LLFloaterInventoryBackupSettings::onClickNext(void* userdata)
+{
+	LLFloaterInventoryBackupSettings* floater = (LLFloaterInventoryBackupSettings*)userdata;
+	LLInventoryBackupOrder* order = floater->mOrder;
+
+	// Apply changes to filters
+	order->mDownloadAnimations = floater->childGetValue("chk_animations");
+	order->mDownloadCallingCards = floater->childGetValue("chk_callingcards");
+	order->mDownloadGestures = floater->childGetValue("chk_gestures");
+	order->mDownloadLandmarks = floater->childGetValue("chk_landmarks");
+	order->mDownloadNotecards = floater->childGetValue("chk_notecards");
+	order->mDownloadObjects = floater->childGetValue("chk_objects");
+	//order->mDownloadOthers = floater->childGetValue("chk_others");
+	order->mDownloadScripts = floater->childGetValue("chk_scripts");
+	order->mDownloadSounds = floater->childGetValue("chk_sounds");
+	order->mDownloadTextures = floater->childGetValue("chk_textures");
+	order->mDownloadWearables = floater->childGetValue("chk_wearables");
+
+	// Make filters
+	std::map<LLAssetType::EType, bool> type_remove;
+	type_remove[LLAssetType::AT_ANIMATION] = !order->mDownloadAnimations;
+	type_remove[LLAssetType::AT_BODYPART] = !order->mDownloadWearables;
+	type_remove[LLAssetType::AT_CALLINGCARD] = !order->mDownloadCallingCards;
+	type_remove[LLAssetType::AT_CLOTHING] = !order->mDownloadWearables;
+	type_remove[LLAssetType::AT_GESTURE] = !order->mDownloadGestures;
+	type_remove[LLAssetType::AT_IMAGE_JPEG] = !order->mDownloadTextures;
+	type_remove[LLAssetType::AT_IMAGE_TGA] = !order->mDownloadTextures;
+	type_remove[LLAssetType::AT_LANDMARK] = !order->mDownloadLandmarks;
+	type_remove[LLAssetType::AT_LSL_TEXT] = !order->mDownloadScripts;
+	type_remove[LLAssetType::AT_NOTECARD] = !order->mDownloadNotecards;
+	type_remove[LLAssetType::AT_OBJECT] = !order->mDownloadObjects;
+	type_remove[LLAssetType::AT_SCRIPT] = !order->mDownloadScripts;
+	type_remove[LLAssetType::AT_SOUND] = !order->mDownloadSounds;
+	type_remove[LLAssetType::AT_SOUND_WAV] = !order->mDownloadSounds;
+	type_remove[LLAssetType::AT_TEXTURE] = !order->mDownloadTextures;
+	type_remove[LLAssetType::AT_TEXTURE_TGA] = !order->mDownloadTextures;
+
+	// Apply filters
+	std::vector<LLInventoryItem*>::iterator item_iter = order->mItems.begin();
+	for( ; item_iter != order->mItems.end(); )
+	{
+		if(type_remove[(*item_iter)->getType()])
+			order->mItems.erase(item_iter);
+		else
+			++item_iter;
+	}
+
+	if(order->mItems.size() < 1)
+	{
+		LLSD args;
+		args["ERROR_MESSAGE"] = "No items passed the filter \\o/";
+		LLNotifications::instance().add("ErrorMessage", args);
+		return;
+	}
+
+	// Get dir name
+	LLDirPicker& picker = LLDirPicker::instance();
+	std::string filename = "New Folder";
+	if (!picker.getDir(&filename))
+	{
+		floater->close();
+		return;
+	}
+	filename = picker.getDirName();
+
+	// Make local directory tree
+	LLFile::mkdir(filename);
+	std::vector<LLInventoryCategory*>::iterator _cat_iter = order->mCats.begin();
+	std::vector<LLInventoryCategory*>::iterator _cat_end = order->mCats.end();
+	for( ; _cat_iter != _cat_end; ++_cat_iter)
+	{
+		std::string path = filename + OS_SEP + LLInventoryBackup::getPath(*_cat_iter, order->mCats);
+		LLFile::mkdir(path);
+	}
+
+	// Go go backup floater
+	LLFloaterInventoryBackup* backup_floater = new LLFloaterInventoryBackup(filename, order->mCats, order->mItems);
+	backup_floater->center();
+
+	// Close myself
+	floater->close();
+}
+
+
+
+
+// static
+bool LLInventoryBackup::itemIsFolder(LLInventoryItem* item)
+{
+	return ((item->getInventoryType() == LLInventoryType::IT_CATEGORY)
+		|| (item->getInventoryType() == LLInventoryType::IT_ROOT_CATEGORY));
+}
+
+// static
+LLFilePicker::ESaveFilter LLInventoryBackup::getSaveFilter(LLInventoryItem* item)
+{
+	LLAssetType::EType type = item->getType();
+	EWearableType wear = (EWearableType)(item->getFlags() & 0xFF);
+	switch(type)
+	{
+	case LLAssetType::AT_TEXTURE:
+		return LLFilePicker::FFSAVE_TGA;
+	case LLAssetType::AT_SOUND:
+		return LLFilePicker::FFSAVE_OGG;
+	case LLAssetType::AT_SCRIPT:
+	case LLAssetType::AT_LSL_TEXT:
+		return LLFilePicker::FFSAVE_LSL;
+	case LLAssetType::AT_ANIMATION:
+		return LLFilePicker::FFSAVE_ANIMATN;
+	case LLAssetType::AT_GESTURE:
+		return LLFilePicker::FFSAVE_GESTURE;
+	case LLAssetType::AT_NOTECARD:
+		return LLFilePicker::FFSAVE_NOTECARD;
+	case LLAssetType::AT_LANDMARK:
+		return LLFilePicker::FFSAVE_LANDMARK;
+	case LLAssetType::AT_BODYPART:
+	case LLAssetType::AT_CLOTHING:
+		switch(wear)
+		{
+		case WT_EYES:
+			return LLFilePicker::FFSAVE_EYES;
+		case WT_GLOVES:
+			return LLFilePicker::FFSAVE_GLOVES;
+		case WT_HAIR:
+			return LLFilePicker::FFSAVE_HAIR;
+		case WT_JACKET:
+			return LLFilePicker::FFSAVE_JACKET;
+		case WT_PANTS:
+			return LLFilePicker::FFSAVE_PANTS;
+		case WT_SHAPE:
+			return LLFilePicker::FFSAVE_SHAPE;
+		case WT_SHIRT:
+			return LLFilePicker::FFSAVE_SHIRT;
+		case WT_SHOES:
+			return LLFilePicker::FFSAVE_SHOES;
+		case WT_SKIN:
+			return LLFilePicker::FFSAVE_SKIN;
+		case WT_SKIRT:
+			return LLFilePicker::FFSAVE_SKIRT;
+		case WT_SOCKS:
+			return LLFilePicker::FFSAVE_SOCKS;
+		case WT_UNDERPANTS:
+			return LLFilePicker::FFSAVE_UNDERPANTS;
+		case WT_UNDERSHIRT:
+			return LLFilePicker::FFSAVE_UNDERSHIRT;
+		default:
+			return LLFilePicker::FFSAVE_ALL;
+		}
+	default:
+		return LLFilePicker::FFSAVE_ALL;
+	}
+}
+
+// static
+std::string LLInventoryBackup::getExtension(LLInventoryItem* item)
+{
+	LLAssetType::EType type = item->getType();
+	EWearableType wear = (EWearableType)(item->getFlags() & 0xFF);
+	std::string scratch;
+	switch(type)
+	{
+	case LLAssetType::AT_TEXTURE:
+		return ".tga";
+	case LLAssetType::AT_SOUND:
+		return ".ogg";
+	case LLAssetType::AT_SCRIPT:
+	case LLAssetType::AT_LSL_TEXT:
+		return ".lsl";
+	case LLAssetType::AT_ANIMATION:
+		return ".animatn";
+	case LLAssetType::AT_GESTURE:
+		return ".gesture";
+	case LLAssetType::AT_NOTECARD:
+		return ".notecard";
+	case LLAssetType::AT_LANDMARK:
+		return ".landmark";
+	case LLAssetType::AT_BODYPART:
+	case LLAssetType::AT_CLOTHING:
+		scratch = LLWearable::typeToTypeName(wear);
+		if(scratch == "invalid")
+		{
+			if(type == LLAssetType::AT_BODYPART)
+				scratch = "bodypart";
+			else
+				scratch = "clothing";
+		}
+		return "." + scratch;
+	default:
+		return "";
+	}
+}
+
+// static
+std::string LLInventoryBackup::getUniqueFilename(std::string filename, std::string extension)
+{
+	if(LLFile::isfile( (filename + extension).c_str() ))
+	{
+		int i = 1;
+		while(LLFile::isfile( (filename + llformat(" %d", i) + extension).c_str() ))
+		{
+			i++;
+		}
+		return filename + llformat(" %d", i) + extension;
+	}
+	return filename + extension;
+}
+
+// static
+std::string LLInventoryBackup::getUniqueDirname(std::string dirname)
+{
+	if(LLFile::isdir(dirname.c_str()))
+	{
+		int i = 1;
+		while(LLFile::isdir( (dirname + llformat(" %d", i)).c_str() ))
+		{
+			i++;
+		}
+		return dirname + llformat(" %d", i);
+	}
+	return dirname;
+}
+
+
+// static
+void LLInventoryBackup::download(LLInventoryItem* item, LLFloater* floater, loaded_callback_func onImage, LLGetAssetCallback onAsset)
+{
+	LLInventoryBackup::callbackdata* userdata = new LLInventoryBackup::callbackdata();
+	userdata->floater = floater;
+	userdata->item = item;
+	LLViewerImage* imagep;
+	
+	switch(item->getType())
+	{
+	case LLAssetType::AT_TEXTURE:
+		imagep = gImageList.getImage(item->getAssetUUID(), MIPMAP_TRUE, TRUE);
+		imagep->setLoadedCallbackNoAux( onImage, 0, TRUE, FALSE, userdata );
+		break;
+	case LLAssetType::AT_NOTECARD:
+	case LLAssetType::AT_SCRIPT:
+	case LLAssetType::AT_LSL_TEXT: // normal script download
+	case LLAssetType::AT_LSL_BYTECODE:
+		gAssetStorage->getInvItemAsset(LLHost::invalid,
+										gAgent.getID(),
+										gAgent.getSessionID(),
+										item->getPermissions().getOwner(),
+										LLUUID::null,
+										item->getUUID(),
+										item->getAssetUUID(),
+										item->getType(),
+										onAsset,
+										userdata, // user_data
+										TRUE);
+		break;
+	case LLAssetType::AT_SOUND:
+	case LLAssetType::AT_CLOTHING:
+	case LLAssetType::AT_BODYPART:
+	case LLAssetType::AT_ANIMATION:
+	case LLAssetType::AT_GESTURE:
+	default:
+		gAssetStorage->getAssetData(item->getAssetUUID(), item->getType(), onAsset, userdata, TRUE);
+		break;
+	}
+}
+
+// static
+void LLInventoryBackup::imageCallback(BOOL success, 
+					LLViewerImage *src_vi,
+					LLImageRaw* src, 
+					LLImageRaw* aux_src, 
+					S32 discard_level,
+					BOOL final,
+					void* userdata)
+{
+	if(final)
+	{
+		LLInventoryBackup::callbackdata* data = static_cast<LLInventoryBackup::callbackdata*>(userdata);
+		LLInventoryItem* item = data->item;
+
+		if(!success)
+		{
+			LLSD args;
+			args["ERROR_MESSAGE"] = "Download didn't work on " + item->getName() + ".";
+			LLNotifications::instance().add("ErrorMessage", args);
+			return;
+		}
+
+		LLFilePicker& file_picker = LLFilePicker::instance();
+		if( !file_picker.getSaveFile( getSaveFilter(item), LLDir::getScrubbedFileName(item->getName())) )
+		{
+			// User canceled or we failed to acquire save file.
+			return;
+		}
+		// remember the user-approved/edited file name.
+		std::string filename = file_picker.getFirstFile();
+
+		LLPointer<LLImageTGA> image_tga = new LLImageTGA;
+		if( !image_tga->encode( src ) )
+		{
+			LLSD args;
+			args["ERROR_MESSAGE"] = "Couldn't encode file.";
+			LLNotifications::instance().add("ErrorMessage", args);
+		}
+		else if( !image_tga->save( filename ) )
+		{
+			LLSD args;
+			args["ERROR_MESSAGE"] = "Couldn't write file.";
+			LLNotifications::instance().add("ErrorMessage", args);
+		}
+	}
+	else
+	{
+		src_vi->setBoostLevel(LLViewerImageBoostLevel::BOOST_UI);
+	}
+}
+
+// static
+void LLInventoryBackup::assetCallback(LLVFS *vfs,
+				   const LLUUID& asset_uuid,
+				   LLAssetType::EType type,
+				   void* user_data, S32 status, LLExtStat ext_status)
+{
+	LLInventoryBackup::callbackdata* data = static_cast<LLInventoryBackup::callbackdata*>(user_data);
+	LLInventoryItem* item = data->item;
+
+	if(status != 0)
+	{
+		LLSD args;
+		args["ERROR_MESSAGE"] = "Download didn't work on " + item->getName() + ".";
+		LLNotifications::instance().add("ErrorMessage", args);
+		return;
+	}
+
+	// Todo: this doesn't work for static vfs shit
+	LLVFile file(vfs, asset_uuid, type, LLVFile::READ);
+	S32 size = file.getSize();
+
+	char* buffer = new char[size];
+	if (buffer == NULL)
+	{
+		llerrs << "Memory Allocation Failed" << llendl;
+		return;
+	}
+
+	file.read((U8*)buffer, size);
+
+	// Write it back out...
+
+	LLFilePicker& file_picker = LLFilePicker::instance();
+	if( !file_picker.getSaveFile( getSaveFilter(item), LLDir::getScrubbedFileName(item->getName())) )
+	{
+		// User canceled or we failed to acquire save file.
+		return;
+	}
+	// remember the user-approved/edited file name.
+	std::string filename = file_picker.getFirstFile();
+
+	std::ofstream export_file(filename.c_str(), std::ofstream::binary);
+	export_file.write(buffer, size);
+	export_file.close();
+}
+
+// static
+void LLInventoryBackup::climb(LLInventoryCategory* cat,
+							  std::vector<LLInventoryCategory*>& cats,
+							  std::vector<LLInventoryItem*>& items)
+{
+	LLInventoryModel* model = &gInventory;
+
+	// Add this category
+	cats.push_back(cat);
+
+	LLInventoryModel::cat_array_t *direct_cats;
+	LLInventoryModel::item_array_t *direct_items;
+	model->getDirectDescendentsOf(cat->getUUID(), direct_cats, direct_items);
+
+	// Add items
+	LLInventoryModel::item_array_t::iterator item_iter = direct_items->begin();
+	LLInventoryModel::item_array_t::iterator item_end = direct_items->end();
+	for( ; item_iter != item_end; ++item_iter)
+	{
+		items.push_back(*item_iter);
+	}
+
+	// Do subcategories
+	LLInventoryModel::cat_array_t::iterator cat_iter = direct_cats->begin();
+	LLInventoryModel::cat_array_t::iterator cat_end = direct_cats->end();
+	for( ; cat_iter != cat_end; ++cat_iter)
+	{
+		climb(*cat_iter, cats, items);
+	}
+}
+
+// static
+std::string LLInventoryBackup::getPath(LLInventoryCategory* cat, std::vector<LLInventoryCategory*> cats)
+{
+	LLInventoryModel* model = &gInventory;
+	std::string path = LLDir::getScrubbedFileName(cat->getName());
+	LLInventoryCategory* parent = model->getCategory(cat->getParentUUID());
+	while(parent && (std::find(cats.begin(), cats.end(), parent) != cats.end()))
+	{
+		path = LLDir::getScrubbedFileName(parent->getName()) + OS_SEP + path;
+		parent = model->getCategory(parent->getParentUUID());
+	}
+	return path;
+}
+
+// static
+void LLInventoryBackup::save(LLFolderView* folder)
+{
+	LLInventoryModel* model = &gInventory;
+
+	std::set<LLUUID> selected_items;
+	folder->getSelectionList(selected_items);
+
+	if(selected_items.size() < 1)
+	{
+		// No items selected?  Omg
+		return;
+	}
+	else if(selected_items.size() == 1) 
+	{
+		// One item.  See if it's a folder
+		LLUUID id = *(selected_items.begin());
+		LLInventoryItem* item = model->getItem(id);
+		if(item)
+		{
+			if(!itemIsFolder(item))
+			{
+				// Single item, save it now
+				LLInventoryBackup::download((LLViewerInventoryItem*)item, NULL, imageCallback, assetCallback);
+				return;
+			}
+		}
+	}
+
+	// We got here?  We need to save multiple items or at least make a folder
+
+	std::vector<LLInventoryCategory*> cats;
+	std::vector<LLInventoryItem*> items;
+
+	// Make complete lists of child categories and items
+	std::set<LLUUID>::iterator sel_iter = selected_items.begin();
+	std::set<LLUUID>::iterator sel_end = selected_items.end();
+	for( ; sel_iter != sel_end; ++sel_iter)
+	{
+		LLInventoryCategory* cat = model->getCategory(*sel_iter);
+		if(cat)
+		{
+			climb(cat, cats, items);
+		}
+	}
+
+	// And what about items inside a folder that wasn't selected?
+	// I guess I will just add selected items, so long as they aren't already added
+	for(sel_iter = selected_items.begin(); sel_iter != sel_end; ++sel_iter)
+	{
+		LLInventoryItem* item = model->getItem(*sel_iter);
+		if(item)
+		{
+			if(std::find(items.begin(), items.end(), item) == items.end())
+			{
+				items.push_back(item);
+				LLInventoryCategory* parent = model->getCategory(item->getParentUUID());
+				if(std::find(cats.begin(), cats.end(), parent) == cats.end())
+				{
+					cats.push_back(parent);
+				}
+			}
+		}
+	}
+
+	LLInventoryBackupOrder* order = new LLInventoryBackupOrder();
+	order->mCats = cats;
+	order->mItems = items;
+	LLFloaterInventoryBackupSettings* floater = new LLFloaterInventoryBackupSettings(order);
+	floater->center();
+}
+
+
+
+LLFloaterInventoryBackup::LLFloaterInventoryBackup(std::string path, std::vector<LLInventoryCategory*> cats, std::vector<LLInventoryItem*> items)
+:	LLFloater(),
+	mPath(path),
+	mCats(cats),
+	mItems(items),
+	mBusy(0)
+{
+	mItemsTotal = mItems.size();
+	mItemsCompleted = 0;
+
+	LLFloaterInventoryBackup::sInstances.push_back(this);
+	LLUICtrlFactory::getInstance()->buildFloater(this, "floater_inventory_backup.xml");
+}
+
+
+LLFloaterInventoryBackup::~LLFloaterInventoryBackup()
+{
+	LLFloaterInventoryBackup::sInstances.remove(this);
+}
+
+BOOL LLFloaterInventoryBackup::postBuild(void)
+{
+	// Make progress bar
+
+	/*
+	LLLineEditor* line = new LLLineEditor(
+		std::string("progress_line"),
+		LLRect(4, 80, 396, 60),
+		std::string("Progress"));
+	line->setEnabled(FALSE);
+	addChild(line);
+
+	LLViewBorder* border = new LLViewBorder(
+		"progress_border",
+		LLRect(4, 79, 395, 60));
+	addChild(border);
+	*/
+
+	// Add all items to the list
+
+	LLScrollListCtrl* list = getChild<LLScrollListCtrl>("item_list");
+
+	std::vector<LLInventoryItem*>::iterator item_iter = mItems.begin();
+	std::vector<LLInventoryItem*>::iterator item_end = mItems.end();
+	for( ; item_iter != item_end; ++item_iter)
+	{
+		LLSD element;
+		element["id"] = (*item_iter)->getUUID();
+
+		LLSD& type_column = element["columns"][LIST_TYPE];
+		type_column["column"] = "type";
+		type_column["type"] = "icon";
+		type_column["value"] = "move_down_in.tga"; // FIXME
+
+		LLSD& name_column = element["columns"][LIST_NAME];
+		name_column["column"] = "name";
+		name_column["value"] = (*item_iter)->getName();
+
+		LLSD& status_column = element["columns"][LIST_STATUS];
+		status_column["column"] = "status";
+		status_column["value"] = "Pending";
+
+		list->addElement(element, ADD_BOTTOM);
+	}
+
+	// Setup and go!
+	mBusy = 1;
+	mItemIter = mItems.begin();
+	setStatus((*mItemIter)->getUUID(), "Downloading");
+	LLInventoryBackup::download(*mItemIter, this, LLFloaterInventoryBackup::imageCallback, LLFloaterInventoryBackup::assetCallback);
+	advance();
+
+	return TRUE;
+}
+
+void LLFloaterInventoryBackup::advance()
+{
+	while((mItemIter != mItems.end()) && (mBusy < 4))
+	{
+		mBusy++;
+		mItemIter++;
+		if(mItemIter >= mItems.end()) break;
+		setStatus((*mItemIter)->getUUID(), "Downloading");
+		LLInventoryBackup::download(*mItemIter, this, LLFloaterInventoryBackup::imageCallback, LLFloaterInventoryBackup::assetCallback);
+	}
+}
+
+void LLFloaterInventoryBackup::setStatus(LLUUID itemid, std::string status)
+{
+	LLScrollListCtrl* list = getChild<LLScrollListCtrl>("item_list");
+	std::vector<LLScrollListItem*> items = list->getAllData();
+	std::vector<LLScrollListItem*>::iterator iter = items.begin();
+	std::vector<LLScrollListItem*>::iterator end = items.end();
+	for( ; iter != end; ++iter)
+	{
+		if((*iter)->getUUID() == itemid)
+		{
+			(*iter)->getColumn(LIST_STATUS)->setValue(status);
+			break;
+		}
+	}
+}
+
+void LLFloaterInventoryBackup::finishItem(LLUUID itemid, std::string status)
+{
+	// Update big happy progress bar
+	mItemsCompleted++;
+	LLView* progress_background = getChildView("progress_background", TRUE, TRUE);
+	LLRect rect = progress_background->getRect();
+	float item_count = (float)mItemsTotal;
+	float item_pos = (float)mItemsCompleted;
+	float rect_width = (float)rect.getWidth();
+	float incr = rect_width / item_count;
+	incr *= item_pos;
+	rect.mRight = rect.mLeft + (S32)incr;
+	LLView* progress_foreground = getChildView("progress_foreground", TRUE, TRUE);
+	progress_foreground->setRect(rect);
+
+	if(mItemsCompleted >= mItemsTotal)
+	{
+		childSetText("progress_background", llformat("Completed %d items.", mItemsTotal));
+		childSetVisible("progress_foreground", false);
+	}
+
+	// Update item status
+	setStatus(itemid, status);
+
+	// And advance
+	mBusy--;
+	advance();
+}
+
+// static
+void LLFloaterInventoryBackup::imageCallback(BOOL success, 
+					LLViewerImage *src_vi,
+					LLImageRaw* src, 
+					LLImageRaw* aux_src, 
+					S32 discard_level,
+					BOOL final,
+					void* userdata)
+{
+	if(final)
+	{
+		LLInventoryBackup::callbackdata* data = static_cast<LLInventoryBackup::callbackdata*>(userdata);
+		LLFloaterInventoryBackup* floater = (LLFloaterInventoryBackup*)(data->floater);
+		LLInventoryItem* item = data->item;
+
+		if(std::find(LLFloaterInventoryBackup::sInstances.begin(), LLFloaterInventoryBackup::sInstances.end(), floater) == LLFloaterInventoryBackup::sInstances.end())
+		{
+			return;
+		}
+
+		if(!success)
+		{
+			floater->finishItem(item->getUUID(), "Failed download");
+			return;
+		}
+
+		std::string filename = floater->mPath + OS_SEP + LLInventoryBackup::getPath(gInventory.getCategory(item->getParentUUID()), floater->mCats) + OS_SEP + LLDir::getScrubbedFileName(item->getName());
+		filename = LLInventoryBackup::getUniqueFilename(filename, LLInventoryBackup::getExtension(item));
+
+		LLPointer<LLImageTGA> image_tga = new LLImageTGA;
+		if( !image_tga->encode( src ) )
+		{
+			floater->finishItem(item->getUUID(), "Failed tga encode");
+		}
+		else if( !image_tga->save( filename ) )
+		{
+			floater->finishItem(item->getUUID(), "Failed save");
+		}
+		else
+		{
+			floater->finishItem(item->getUUID(), "Done");
+		}
+	}
+	else
+	{
+		src_vi->setBoostLevel(LLViewerImageBoostLevel::BOOST_UI);
+	}
+}
+
+// static
+void LLFloaterInventoryBackup::assetCallback(LLVFS *vfs,
+				   const LLUUID& asset_uuid,
+				   LLAssetType::EType type,
+				   void* user_data, S32 status, LLExtStat ext_status)
+{
+	LLInventoryBackup::callbackdata* data = static_cast<LLInventoryBackup::callbackdata*>(user_data);
+	LLFloaterInventoryBackup* floater = (LLFloaterInventoryBackup*)(data->floater);
+	LLInventoryItem* item = data->item;
+
+	if(std::find(LLFloaterInventoryBackup::sInstances.begin(), LLFloaterInventoryBackup::sInstances.end(), floater) == LLFloaterInventoryBackup::sInstances.end())
+	{
+		return;
+	}
+
+	if(status != 0)
+	{
+		floater->finishItem(item->getUUID(), "Failed download");
+		return;
+	}
+
+	// Todo: this doesn't work for static vfs shit
+	LLVFile file(vfs, asset_uuid, type, LLVFile::READ);
+	S32 size = file.getSize();
+
+	char* buffer = new char[size];
+	if (buffer == NULL)
+	{
+		//llerrs << "Memory Allocation Failed" << llendl;
+		floater->finishItem(item->getUUID(), "Failed memory allocation");
+		return;
+	}
+
+	file.read((U8*)buffer, size);
+
+	// Write it back out...
+	std::string filename = floater->mPath + OS_SEP + LLInventoryBackup::getPath(gInventory.getCategory(item->getParentUUID()), floater->mCats) + OS_SEP + LLDir::getScrubbedFileName(item->getName());
+	filename = LLInventoryBackup::getUniqueFilename(filename, LLInventoryBackup::getExtension(item));
+
+	std::ofstream export_file(filename.c_str(), std::ofstream::binary);
+	export_file.write(buffer, size);
+	export_file.close();
+
+	floater->finishItem(item->getUUID(), "Done");
+}
+// </edit>