--- conflicted
+++ resolved
@@ -3719,11 +3719,6 @@
 	}
 }
 
-void handle_area_search(void*)
-{
-	JCFloaterAreaSearch::toggle();
-}
-
 void handle_fake_away_status(void*)
 {
 	bool fake_away = gSavedSettings.getBOOL("FakeAway");
@@ -6387,7 +6382,8 @@
 		//registerFloater("script info",	boost::bind(&LLFloaterScriptLimits::showInstance,LLSD()));
 		// Phoenix: Wolfspirit: Enabled Show Floater out of viewer menu
 		registerFloater("toolbar",		boost::bind(&LLToolBar::toggle,(void*)NULL),				boost::bind(&LLToolBar::visible,(void*)NULL));
-		registerFloater("world map",	boost::bind(&LLFloaterWorldMap::toggle,(void*)NULL));
+		registerFloater("world map",	boost::bind(&LLFloaterWorldMap::toggle));
+		registerFloater("sound_explorer",	boost::bind(&LLFloaterExploreSounds::toggle),			boost::bind(&LLFloaterExploreSounds::visible));
 		registerFloater("asset_blacklist",	boost::bind(&LLFloaterBlacklist::toggle),				boost::bind(&LLFloaterBlacklist::visible));
 
 		registerFloater<LLFloaterLand>				("about land");
@@ -6411,12 +6407,11 @@
 		registerFloater<LLFloaterTeleportHistory>	("teleport history");
 		registerFloater<LLFloaterPathfindingCharacters>	("pathfinding_characters");
 		registerFloater<LLFloaterPathfindingLinksets>	("pathfinding_linksets");
-		registerFloater<JCFloaterAreaSearch>		("object_area_search");
-		
+
 	}
 	void registerFloater(const std::string& name, boost::function<void ()> show, boost::function<bool ()> visible = NULL)
 	{
-		mEntries.insert( std::make_pair( name, std::make_pair( show, visible ) ) ); 
+		mEntries.insert( std::make_pair( name, std::make_pair( show, visible ) ) );
 	}
 	template <typename T>
 	void registerFloater(const std::string& name, const LLSD& key = LLSD())
@@ -6453,45 +6448,6 @@
 		{
 			LLInventoryView::toggleVisibility(NULL);
 		}
-<<<<<<< HEAD
-		else if (floater_name == "mute list")
-		{
-			LLFloaterMute::toggleInstance();
-		}
-		else if (floater_name == "media filter")
-		{
-			SLFloaterMediaFilter::toggleInstance();
-		}
-		else if (floater_name == "camera controls")
-		{
-			LLFloaterCamera::toggleInstance();
-		}
-		else if (floater_name == "movement controls")
-		{
-			LLFloaterMove::toggleInstance();
-		}
-		else if (floater_name == "world map")
-		{
-			LLFloaterWorldMap::toggle();
-		}
-		else if (floater_name == "mini map")
-		{
-			LLFloaterMap::toggleInstance();
-		}
-		else if (floater_name == "stat bar")
-		{
-			LLFloaterStats::toggleInstance();
-		}
-		else if (floater_name == "my land")
-		{
-			LLFloaterLandHoldings::show(NULL);
-		}
-		else if (floater_name == "about land")
-		{
-			LLFloaterLand::showInstance();
-		}
-=======
->>>>>>> 20af325e
 		else if (floater_name == "buy land")
 		{
 // [RLVa:KB] - Checked: 2009-07-04 (RLVa-1.0.0a)
@@ -6526,50 +6482,6 @@
 				LLFloaterBump::show(NULL);
 			}
 		}
-<<<<<<< HEAD
-		else if (floater_name == "lag meter")
-		{
-			LLFloaterLagMeter::showInstance();
-		}
-		else if (floater_name == "buy currency")
-		{
-			LLFloaterBuyCurrency::buyCurrency();
-		}
-		else if (floater_name == "about")
-		{
-			LLFloaterAbout::show(NULL);
-		}
-		else if (floater_name == "active speakers")
-		{
-			LLFloaterActiveSpeakers::toggleInstance(LLSD());
-		}
-		else if (floater_name == "beacons")
-		{
-			LLFloaterBeacons::toggleInstance(LLSD());
-		}
-		else if (floater_name == "perm prefs")
-		{
-			LLFloaterPerms::toggleInstance(LLSD());
-		}
-		else if (floater_name == "outbox")
-		{
-			LLFloaterOutbox::toggleInstance(LLSD());
-		}
-		else if (floater_name == "pathfinding_linksets")
-		{
-			LLFloaterPathfindingLinksets::toggleInstance(LLSD());
-		}
-		else if (floater_name == "pathfinding_characters")
-		{
-			LLFloaterPathfindingCharacters::toggleInstance(LLSD());
-=======
-		else if (floater_name == "bug reporter")
-		{
-			// Prevent menu from appearing in screen shot.
-			gMenuHolder->hideMenus();
-			LLFloaterReporter::showFromMenu(BUG_REPORT);
->>>>>>> 20af325e
-		}
 		else // Simple codeless floater
 		{
 			LLFloater* floater = LLUICtrlFactory::getInstance()->getBuiltFloater(floater_name);
@@ -6599,35 +6511,6 @@
 			LLInventoryView* iv = LLInventoryView::getActiveInventory(); 
 			new_value = (NULL != iv && TRUE == iv->getVisible());
 		}
-<<<<<<< HEAD
-		else if (floater_name == "areasearch")
-		{
-			JCFloaterAreaSearch* instn = JCFloaterAreaSearch::getInstance();
-			if (!instn) new_value = false;
-			else new_value = instn->getVisible();
-		}
-		else if (floater_name == "outbox")
-		{
-			new_value = LLFloaterOutbox::instanceVisible(LLSD());
-		}
-		else if (floater_name == "pathfinding_linksets")
-		{
-			new_value = LLFloaterPathfindingLinksets::instanceVisible(LLSD());
-		}
-		else if (floater_name == "pathfinding_characters")
-		{
-			new_value = LLFloaterPathfindingCharacters::instanceVisible(LLSD());
-		}
-		else if (floater_name == "sound_explorer")
-		{
-			new_value = LLFloaterExploreSounds::visible();
-		}
-		else if (floater_name == "asset_blacklist")
-		{
-			new_value = LLFloaterBlacklist::visible();
-		}
-=======
->>>>>>> 20af325e
 		gMenuHolder->findControl(control_name)->setValue(new_value);
 		return true;
 	}
@@ -9227,32 +9110,7 @@
 {
 	bool handleEvent(LLPointer<LLEvent> event, const LLSD& userdata)
 	{
-<<<<<<< HEAD
 		gMenuHolder->findControl(userdata["control"].asString())->setValue(gSavedSettings.getBOOL("Nimble"));
-=======
-        BOOL checked = gSavedSettings.getBOOL("Nimble");
-		gMenuHolder->findControl(userdata["control"].asString())->setValue(checked);
-
-		return true;
-	}
-};
-
-class SinguObjectAreaSearch : public view_listener_t
-{
-	bool handleEvent(LLPointer<LLEvent> event, const LLSD& userdata)
-	{
-		JCFloaterAreaSearch::toggleInstance();
->>>>>>> 20af325e
-
-		return true;
-	}
-};
-
-class SinguSoundExplorer : public view_listener_t
-{
-	bool handleEvent(LLPointer<LLEvent> event, const LLSD& userdata)
-	{
-		LLFloaterExploreSounds::toggle();
 
 		return true;
 	}
@@ -9637,8 +9495,6 @@
 	addMenu(new SinguAnimationOverride(), "AnimationOverride");
 	addMenu(new SinguNimble(), "Nimble");
 	addMenu(new SinguCheckNimble(), "CheckNimble");
-	addMenu(new SinguSoundExplorer(), "SoundExplorer");
-	addMenu(new SinguAssetBlacklist(), "AssetBlacklist");
 	addMenu(new SinguStreamingAudioDisplay(), "StreamingAudioDisplay");
 	addMenu(new SinguEnableStreamingAudioDisplay(), "EnableStreamingAudioDisplay");
 	addMenu(new SinguCheckStreamingAudioDisplay(), "CheckStreamingAudioDisplay");
