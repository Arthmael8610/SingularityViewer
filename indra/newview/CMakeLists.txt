# -*- cmake -*-

project(viewer)

include(00-Common)
include(Boost)
include(DBusGlib)
include(DirectX)
include(ELFIO)
include(FMOD)
include(OPENAL)
include(FindOpenGL)
include(JsonCpp)
include(LLAddBuildTest)
include(LLAudio)
include(LLCharacter)
include(LLCommon)
include(LLImage)
include(LLImageJ2COJ)
include(LLInventory)
include(LLMath)
include(LLMessage)
include(LLPlugin)
include(LLPrimitive)
include(LLRender)
include(LLUI)
include(LLVFS)
include(LLWindow)
include(LLXML)
include(LScript)
include(Linking)
include(NDOF)
include(GooglePerfTools)
include(TemplateCheck)
include(UI)
include(LLKDU)
include(ViewerMiscLibs)
include(ViewerArtwork.cmake)

if (WINDOWS)
    include(CopyWinLibs)
endif (WINDOWS)

include_directories(
    ${DBUSGLIB_INCLUDE_DIRS}
    ${ELFIO_INCLUDE_DIR}
    ${JSONCPP_INCLUDE_DIRS}
    ${LLAUDIO_INCLUDE_DIRS}
    ${LLCHARACTER_INCLUDE_DIRS}
    ${LLCOMMON_INCLUDE_DIRS}
    ${LLIMAGE_INCLUDE_DIRS}
    ${LLINVENTORY_INCLUDE_DIRS}
    ${LLMATH_INCLUDE_DIRS}
    ${LLMESSAGE_INCLUDE_DIRS}
    ${LLPLUGIN_INCLUDE_DIRS}
    ${LLPRIMITIVE_INCLUDE_DIRS}
    ${LLRENDER_INCLUDE_DIRS}
    ${LLUI_INCLUDE_DIRS}
    ${LLVFS_INCLUDE_DIRS}
    ${LLWINDOW_INCLUDE_DIRS}
    ${LLXML_INCLUDE_DIRS}
    ${LSCRIPT_INCLUDE_DIRS}
    ${LSCRIPT_INCLUDE_DIRS}/lscript_compile
    )

set(viewer_SOURCE_FILES
	ascentdaycyclemanager.cpp
	ascentfloatercontactgroups.cpp
    ascentprefssys.cpp
	ascentprefsvan.cpp
	ascentuploadbrowser.cpp
	dhparam.cpp
	dsaparam.cpp
	emerald.cpp
	emeraldboobutils.cpp
    dofloaterhex.cpp
    dohexeditor.cpp
	floatersculptpreview.cpp
	hbfloatergrouptitles.cpp
    hgfloatertexteditor.cpp
	hippogridmanager.cpp
	hipporestrequest.cpp
    jcfloaterareasearch.cpp
	chatbar_as_cmdline.cpp
	qtoolalign.cpp
    llagent.cpp
    llagentaccess.cpp
    llagentdata.cpp
    llagentlanguage.cpp
    llagentpilot.cpp
    llanimstatelabels.cpp
    llao.cpp
    llappviewer.cpp
    llassetconverter.cpp
    llassetuploadresponders.cpp
    llassetuploadqueue.cpp
    llaudiosourcevo.cpp
    llbbox.cpp
    llbox.cpp
    llbuildnewviewsscheduler.cpp
    llcallbacklist.cpp
    llcallingcard.cpp
    llcaphttpsender.cpp
    llchatbar.cpp
    llclassifiedinfo.cpp
    llclassifiedstatsresponder.cpp
    llcloud.cpp
    llcolorscheme.cpp
    llcolorswatch.cpp
    llcommandhandler.cpp
    llcommandlineparser.cpp
    llcompass.cpp
    llcompilequeue.cpp
    llconfirmationmanager.cpp
    llconsole.cpp
    llcontainerview.cpp
    llcurrencyuimanager.cpp
    llcylinder.cpp
    lldebugmessagebox.cpp
    lldebugview.cpp
    lldelayedgestureerror.cpp
    lldirpicker.cpp
    lldrawable.cpp
    lldrawpoolalpha.cpp
    lldrawpoolavatar.cpp
    lldrawpoolbump.cpp
    lldrawpool.cpp
    lldrawpoolground.cpp
    lldrawpoolsimple.cpp
    lldrawpoolsky.cpp
    lldrawpoolterrain.cpp
    lldrawpooltree.cpp
    lldrawpoolwater.cpp
    lldrawpoolwlsky.cpp
    lldriverparam.cpp
    lldynamictexture.cpp
    llemote.cpp
    lleventinfo.cpp
    lleventnotifier.cpp
    lleventpoll.cpp
    llface.cpp
    llfasttimerview.cpp
    llfeaturemanager.cpp
    llfilepicker.cpp
    llfirstuse.cpp
    llflexibleobject.cpp
    llfloaterabout.cpp
    llfloateractivespeakers.cpp
    llfloateranimpreview.cpp
    llfloaterauction.cpp
    llfloateravatarinfo.cpp
    llfloateravatarlist.cpp
    llfloateravatarpicker.cpp
    llfloateravatartextures.cpp
    llfloaterbeacons.cpp
	llfloaterblacklist.cpp
    llfloaterbuildoptions.cpp
    llfloaterbulkpermission.cpp
    llfloaterbump.cpp
    llfloaterbuycontents.cpp
    llfloaterbuy.cpp
    llfloaterbuycurrency.cpp
    llfloaterbuyland.cpp
    llfloatercamera.cpp
    llfloaterchat.cpp
    llfloaterchatterbox.cpp
    llfloaterclassified.cpp
    llfloatercolorpicker.cpp
    llfloatercustomize.cpp
    llfloaterdaycycle.cpp
    llfloaterdickdongs.cpp
    llfloaterdirectory.cpp
    llfloatereditui.cpp
    llfloaterenvsettings.cpp
    llfloaterevent.cpp
    llfloaterexport.cpp
    llfloaterexploreanimations.cpp
	llfloaterexploresounds.cpp
    llfloaterfriends.cpp
    llfloaterfonttest.cpp
    llfloatergesture.cpp
    llfloatergodtools.cpp
    llfloatergroupinfo.cpp
    llfloatergroupinvite.cpp
    llfloatergroups.cpp
    llfloaterhandler.cpp
    llfloaterhardwaresettings.cpp
    llfloaterhtmlcurrency.cpp
    llfloatermediabrowser.cpp
    llfloaterhtmlsimple.cpp
    llfloaterhud.cpp
    llfloaterimagepreview.cpp
    llfloaterimport.cpp
    llfloaterinspect.cpp
    llfloaterjoystick.cpp
    llfloaterlagmeter.cpp
    llfloaterland.cpp
    llfloaterlandholdings.cpp
    llfloaterlandmark.cpp
    llfloatermap.cpp
    llfloatermemleak.cpp
    llfloatermessagelog.cpp
    llfloatermute.cpp
    llfloaternamedesc.cpp
    llfloaternewim.cpp
    llfloaternotificationsconsole.cpp
    llfloaterobjectiminfo.cpp
    llfloateropenobject.cpp
    llfloaterparcel.cpp
    llfloaterpermissionsmgr.cpp
    llfloaterperms.cpp
    llfloaterpostcard.cpp
    llfloaterpostprocess.cpp
    llfloaterpreference.cpp
    llfloaterproperties.cpp
    llfloaterregioninfo.cpp
    llfloaterreporter.cpp
    llfloaterscriptdebug.cpp
    llfloatersellland.cpp
    llfloatersettingsdebug.cpp
    llfloatersnapshot.cpp
    llfloaterstats.cpp
    llfloatertelehub.cpp
    llfloaterteleport.cpp
    llfloaterteleporthistory.cpp
    llfloatertest.cpp
    llfloatertools.cpp
    llfloatertopobjects.cpp
    llfloatertos.cpp
    llfloaterurldisplay.cpp
    llfloaterurlentry.cpp
    llfloatervfs.cpp
    llfloatervfsexplorer.cpp
    llfloatervoicedevicesettings.cpp
    llfloaterwater.cpp
    llfloaterwindlight.cpp
    llfloaterworldmap.cpp
    llfolderview.cpp
    llfollowcam.cpp
    llframestats.cpp
    llframestatview.cpp
    llgesturemgr.cpp
    llgivemoney.cpp
    llglsandbox.cpp
    llgroupmgr.cpp
    llgroupnotify.cpp
    llhomelocationresponder.cpp
    llhoverview.cpp
    llhudeffectbeam.cpp
    llhudeffect.cpp
    llhudeffectlookat.cpp
    llhudeffectpointat.cpp
    llhudeffecttrail.cpp
    llhudicon.cpp
    llhudmanager.cpp
    llhudobject.cpp
    llhudrender.cpp
    llhudtext.cpp
    llhudview.cpp
    llimpanel.cpp
    llimportobject.cpp
    llimview.cpp
    llinventoryactions.cpp
    llinventorybackup.cpp
    llinventorybridge.cpp
    llinventoryclipboard.cpp
    llinventorymodel.cpp
    llinventoryview.cpp
    lljoystickbutton.cpp
    lllandmarklist.cpp
    lllocalinventory.cpp
    lllogchat.cpp
    llloginhandler.cpp
    llsavedlogins.cpp
    llmanip.cpp
    llmaniprotate.cpp
    llmanipscale.cpp
    llmaniptranslate.cpp
    llmediaremotectrl.cpp
    llmemoryview.cpp
    llmenucommands.cpp
    llmimetypes.cpp
    llmorphview.cpp
    llmoveview.cpp
    llmutelist.cpp
    llnamebox.cpp
    llnameeditor.cpp
    llnamelistctrl.cpp
    llnetmap.cpp
    llnotify.cpp
    lloverlaybar.cpp
    llpanelaudioprefs.cpp
    llpanelaudiovolume.cpp
    llpanelavatar.cpp
    llpanelclassified.cpp
    llpanelcontents.cpp
    llpaneldebug.cpp
    llpaneldirbrowser.cpp
    llpaneldirclassified.cpp
    llpaneldirevents.cpp
    llpaneldirfind.cpp
    llpaneldirgroups.cpp
    llpaneldirland.cpp
    llpaneldirpeople.cpp
    llpaneldirplaces.cpp
    llpaneldirpopular.cpp
    llpaneldisplay.cpp
    llpanelevent.cpp
    llpanelface.cpp
    llpanelgeneral.cpp
    llpanelgroup.cpp
    llpanelgroupgeneral.cpp
    llpanelgroupinvite.cpp
    llpanelgrouplandmoney.cpp
    llpanelgroupnotices.cpp
    llpanelgrouproles.cpp
    llpanelgroupvoting.cpp
    llpanelinput.cpp
    llpanelinventory.cpp
    llpanelland.cpp
    llpanellandaudio.cpp
    llpanellandmedia.cpp
    llpanellandobjects.cpp
    llpanellandoptions.cpp
    llpanellogin.cpp
    llpanelmorph.cpp
    llpanelmediahud.cpp
    llpanelmsgs.cpp
    llpanelnetwork.cpp
    llpanelobject.cpp
    llpanelpermissions.cpp
    llpanelpick.cpp
    llpanelplace.cpp
    llpanelskins.cpp
    llpanelvolume.cpp
    llpanelweb.cpp
    llparcelselection.cpp
    llpatchvertexarray.cpp
    llpolymesh.cpp
    llpolymorph.cpp
    llprefschat.cpp
    llprefsim.cpp
    llprefsvoice.cpp
    llpreviewanim.cpp
    llpreview.cpp
    llpreviewgesture.cpp
    llpreviewlandmark.cpp
    llpreviewnotecard.cpp
    llpreviewscript.cpp
    llpreviewsound.cpp
    llpreviewtexture.cpp
    llproductinforequest.cpp
    llprogressview.cpp
    llregionposition.cpp
    llremoteparcelrequest.cpp
    llsavedsettingsglue.cpp
    llselectmgr.cpp
    llsky.cpp
    llspatialpartition.cpp
    llsprite.cpp
    llsrv.cpp
    llstartup.cpp
    llstatbar.cpp
    llstatgraph.cpp
    llstatusbar.cpp
    llstatview.cpp
    llstylemap.cpp
    llsurface.cpp
    llsurfacepatch.cpp
    lltexlayer.cpp
    lltexturecache.cpp
    lltexturectrl.cpp
    lltexturefetch.cpp
    lltextureinfo.cpp
    lltextureinfodetails.cpp
    lltexturestats.cpp
    lltexturestatsuploader.cpp
    lltextureview.cpp
    lltoolbar.cpp
    lltoolbrush.cpp
    lltoolcomp.cpp
    lltool.cpp
    lltooldraganddrop.cpp
    lltoolface.cpp
    lltoolfocus.cpp
    lltoolgrab.cpp
    lltoolgun.cpp
    lltoolindividual.cpp
    lltoolmgr.cpp
    lltoolmorph.cpp
    lltoolobjpicker.cpp
    lltoolpie.cpp
    lltoolpipette.cpp
    lltoolplacer.cpp
    lltoolselect.cpp
    lltoolselectland.cpp
    lltoolselectrect.cpp
    lltoolview.cpp
    lltracker.cpp
    lltrans.cpp
    lltranslate.cpp
    lluploaddialog.cpp
    llurl.cpp
    llurldispatcher.cpp
    llurlhistory.cpp
    llurlsimstring.cpp
    llurlwhitelist.cpp
    lluserauth.cpp
    llvectorperfoptions.cpp
    llvelocitybar.cpp
    llviewchildren.cpp
    llviewerassetstorage.cpp
    llvieweraudio.cpp
    llviewercamera.cpp
    llviewercontrol.cpp
    llviewerdisplay.cpp
    llviewergenericmessage.cpp
    llviewergesture.cpp
    llviewerimage.cpp
    llviewerimagelist.cpp
    llviewerinventory.cpp
    llviewerjointattachment.cpp
    llviewerjoint.cpp
    llviewerjointmesh.cpp
    llviewerjointmesh_sse2.cpp
    llviewerjointmesh_sse.cpp
    llviewerjointmesh_vec.cpp
    llviewerjoystick.cpp
    llviewerkeyboard.cpp
    llviewerlayer.cpp
    llviewermedia.cpp
    llviewermediafocus.cpp
    llviewermedia_streamingaudio.cpp
    llviewermenu.cpp
    llviewermenufile.cpp
    llviewermessage.cpp
    llviewernetwork.cpp
    llviewerobject.cpp
    llviewerobjectlist.cpp
    llviewerparcelmedia.cpp
    llviewerparcelmediaautoplay.cpp
    llviewerparcelmgr.cpp
    llviewerparceloverlay.cpp
    llviewerpartsim.cpp
    llviewerpartsource.cpp
    llviewerregion.cpp
    llviewershadermgr.cpp
    llviewerstats.cpp
    llviewertexteditor.cpp
    llviewertextureanim.cpp
    llviewerthrottle.cpp
    llviewervisualparam.cpp
    llviewerwindow.cpp
    llvlcomposition.cpp
    llvlmanager.cpp
    llvoavatar.cpp
    llvoavatardefines.cpp
    llvocache.cpp
    llvoclouds.cpp
    llvograss.cpp
    llvoground.cpp
    llvoiceclient.cpp
    llvoiceremotectrl.cpp
    llvoicevisualizer.cpp
    llvoinventorylistener.cpp
    llvopartgroup.cpp
    llvosky.cpp
    llvosurfacepatch.cpp
    llvotextbubble.cpp
    llvotree.cpp
    llvovolume.cpp
    llvowater.cpp
    llvowlsky.cpp
    llwatchdog.cpp
    llwaterparammanager.cpp
    llwaterparamset.cpp
    llwearable.cpp
    llwearablelist.cpp
    llweb.cpp
    llmediactrl.cpp
    llwind.cpp
    llwlanimator.cpp
    llwldaycycle.cpp
    llwlparammanager.cpp
    llwlparamset.cpp
    llworld.cpp
    llworldmap.cpp
    llworldmapmessage.cpp
    llworldmipmap.cpp
    llworldmapview.cpp
    llxmlrpctransaction.cpp
    noise.cpp
    pipeline.cpp
	scriptcounter.cpp
	wlfPanel_AdvSettings.cpp
<<<<<<< HEAD
    rlvhandler.cpp
    rlvhelper.cpp
    rlvcommon.cpp
    rlvmultistringsearch.cpp
    rlvextensions.cpp
    rlvfloaterbehaviour.cpp
=======
	shcommandhandler.cpp
>>>>>>> f3578422
    )

# This gets renamed in the packaging step
set(VIEWER_BINARY_NAME "Ascent" CACHE STRING
    "The name of the viewer executable to create.")

if (LINUX)
  # We can't set these flags for Darwin, because they get passed to
  # the PPC compiler.  Ugh.

  set_source_files_properties(
      llviewerjointmesh_sse.cpp
      PROPERTIES COMPILE_FLAGS "-msse -mfpmath=sse"
      )
  set_source_files_properties(
      llviewerjointmesh_sse2.cpp
      PROPERTIES COMPILE_FLAGS "-msse2 -mfpmath=sse"
      )
endif (LINUX)

set(viewer_HEADER_FILES
    CMakeLists.txt
    ViewerInstall.cmake
	ascentdaycyclemanager.h
	ascentfloatercontactgroups.h
	ascentprefssys.h
	ascentprefsvan.h
	ascentuploadbrowser.h
	emerald.h
	emeraldboobutils.h
    dofloaterhex.h
    dohexeditor.h
	floatersculptpreview.h
	hbfloatergrouptitles.h
    hgfloatertexteditor.h
	hippogridmanager.h
	hipporestrequest.h
    jcfloaterareasearch.h
	chatbar_as_cmdline.h
	qtoolalign.h
    llagent.h
    llagentaccess.h
    llagentdata.h
    llagentlanguage.h
    llagentpilot.h
    llanimstatelabels.h
    llao.h
    llappearance.h
    llappviewer.h
    llassetconverter.h
    llassetuploadresponders.h
    llassetuploadqueue.h
    llaudiosourcevo.h
    llbbox.h
    llbox.h
    llbuildnewviewsscheduler.h
    llcallbacklist.h
    llcallingcard.h
    llcaphttpsender.h
    llchatbar.h
    llclassifiedinfo.h
    llclassifiedstatsresponder.h
    llcloud.h
    llcolorscheme.h
    llcolorswatch.h
    llcommandhandler.h
    llcommandlineparser.h
    llcompass.h
    llcompilequeue.h
    llconfirmationmanager.h
    llconsole.h
    llcontainerview.h
    llcurrencyuimanager.h
    llcylinder.h
    lldebugmessagebox.h
    lldebugview.h
    lldelayedgestureerror.h
    lldirpicker.h
    lldrawable.h
    lldrawpool.h
    lldrawpoolalpha.h
    lldrawpoolavatar.h
    lldrawpoolbump.h
    lldrawpoolclouds.h
    lldrawpoolground.h
    lldrawpoolsimple.h
    lldrawpoolsky.h
    lldrawpoolterrain.h
    lldrawpooltree.h
    lldrawpoolwater.h
    lldrawpoolwlsky.h
    lldriverparam.h
    lldynamictexture.h
    llemote.h
    lleventinfo.h
    lleventnotifier.h
    lleventpoll.h
    llface.h
    llfasttimerview.h
    llfeaturemanager.h
    llfilepicker.h
    llfirstuse.h
    llflexibleobject.h
    llfloaterabout.h
    llfloateractivespeakers.h
    llfloateranimpreview.h
    llfloaterauction.h
    llfloateravatarinfo.h
    llfloateravatarlist.h
    llfloateravatarpicker.h
    llfloateravatartextures.h
    llfloaterbeacons.h
	llfloaterblacklist.h
    llfloaterbuildoptions.h
    llfloaterbulkpermission.h
    llfloaterbump.h
    llfloaterbuy.h
    llfloaterbuycontents.h
    llfloaterbuycurrency.h
    llfloaterbuyland.h
    llfloatercamera.h
    llfloaterchat.h
    llfloaterchatterbox.h
    llfloaterclassified.h
    llfloatercolorpicker.h
    llfloatercustomize.h
    llfloaterdaycycle.h
    llfloaterdickdongs.h
    llfloaterdirectory.h
    llfloatereditui.h
    llfloaterenvsettings.h
    llfloaterexport.h
    llfloaterexploreanimations.h
	llfloaterexploresounds.h
    llfloaterevent.h
    llfloaterfonttest.h
    llfloaterfriends.h
    llfloatergesture.h
    llfloatergodtools.h
    llfloatergroupinfo.h
    llfloatergroupinvite.h
    llfloatergroups.h
    llfloaterhandler.h
    llfloaterhardwaresettings.h
    llfloaterhtmlcurrency.h
    llfloatermediabrowser.h
    llfloaterhtmlsimple.h
    llfloaterhud.h
    llfloaterimagepreview.h
    llfloaterimport.h
    llfloaterinspect.h
    llfloaterjoystick.h
    llfloaterlagmeter.h
    llfloaterland.h
    llfloaterlandholdings.h
    llfloaterlandmark.h
    llfloatermap.h
    llfloatermemleak.h
    llfloatermessagelog.h
    llfloatermute.h
    llfloaternamedesc.h
    llfloaternewim.h
    llfloaternotificationsconsole.h
    llfloaterobjectiminfo.h
    llfloateropenobject.h
    llfloaterparcel.h
    llfloaterpermissionsmgr.h
    llfloaterpostcard.h
    llfloaterpostprocess.h
    llfloaterpreference.h
    llfloaterperms.h
    llfloaterproperties.h
    llfloaterregioninfo.h
    llfloaterreporter.h
    llfloaterscriptdebug.h
    llfloatersellland.h
    llfloatersettingsdebug.h
    llfloatersnapshot.h
    llfloaterstats.h
    llfloatertelehub.h
    llfloaterteleport.h
    llfloaterteleporthistory.h
    llfloatertest.h
    llfloatertools.h
    llfloatertopobjects.h
    llfloatertos.h
    llfloaterurldisplay.h
    llfloaterurlentry.h
    llfloatervfs.h
    llfloatervfsexplorer.h
    llfloatervoicedevicesettings.h
    llfloaterwater.h
    llfloaterwindlight.h
    llfloaterworldmap.h
    llfolderview.h
    llfollowcam.h
    llframestats.h
    llframestatview.h
    llgesturemgr.h
    llgivemoney.h
    llgroupmgr.h
    llgroupnotify.h
    llhomelocationresponder.h
    llhoverview.h
    llhudeffect.h
    llhudeffectbeam.h
    llhudeffectlookat.h
    llhudeffectpointat.h
    llhudeffecttrail.h
    llhudicon.h
    llhudmanager.h
    llhudobject.h
    llhudrender.h
    llhudtext.h
    llhudview.h
    llimpanel.h
    llimportobject.h
    llimview.h
    llinventorybackup.h
    llinventorybridge.h
    llinventoryclipboard.h
    llinventorymodel.h
    llinventoryview.h
    lljoystickbutton.h
    lllandmarklist.h
    lllightconstants.h
    lllocalinventory.h
    lllogchat.h
    llloginhandler.h
    llsavedlogins.h
    llmanip.h
    llmaniprotate.h
    llmanipscale.h
    llmaniptranslate.h
    llmediaremotectrl.h
    llmemoryview.h
    llmenucommands.h
    llmimetypes.h
    llmorphview.h
    llmoveview.h
    llmutelist.h
    llnamebox.h
    llnameeditor.h
    llnamelistctrl.h
    llnetmap.h
    llnotify.h
    lloverlaybar.h
    llpanelaudioprefs.h
    llpanelaudiovolume.h
    llpanelavatar.h
    llpanelclassified.h
    llpanelcontents.h
    llpaneldebug.h
    llpaneldirbrowser.h
    llpaneldirclassified.h
    llpaneldirevents.h
    llpaneldirfind.h
    llpaneldirgroups.h
    llpaneldirland.h
    llpaneldirpeople.h
    llpaneldirplaces.h
    llpaneldirpopular.h
    llpaneldisplay.h
    llpanelevent.h
    llpanelface.h
    llpanelgeneral.h
    llpanelgroup.h
    llpanelgroupgeneral.h
    llpanelgroupinvite.h
    llpanelgrouplandmoney.h
    llpanelgroupnotices.h
    llpanelgrouproles.h
    llpanelgroupvoting.h
    llpanelinput.h
    llpanelinventory.h
    llpanelland.h
    llpanellandaudio.h
    llpanellandmedia.h
    llpanellandobjects.h
    llpanellandoptions.h
    llpanelLCD.h
    llpanellogin.h
    llpanelmorph.h
    llpanelmediahud.h
    llpanelmsgs.h
    llpanelnetwork.h
    llpanelobject.h
    llpanelpermissions.h
    llpanelpick.h
    llpanelplace.h
    llpanelskins.h
    llpanelvolume.h
    llpanelweb.h
    llparcelselection.h
    llpatchvertexarray.h
    llpolymesh.h
    llpolymorph.h
    llprefschat.h
    llprefsim.h
    llprefsvoice.h
    llpreview.h
    llpreviewanim.h
    llpreviewgesture.h
    llpreviewlandmark.h
    llpreviewnotecard.h
    llpreviewscript.h
    llpreviewsound.h
    llpreviewtexture.h
    llproductinforequest.h
    llprogressview.h
    llregionposition.h
    llremoteparcelrequest.h
    llresourcedata.h
    llsavedsettingsglue.h
    llselectmgr.h
    llsky.h
    llspatialpartition.h
    llsprite.h
    llsrv.h
    llstartup.h
    llstatbar.h
    llstatgraph.h
    llstatusbar.h
    llstatview.h
    llstylemap.h
    llsurface.h
    llsurfacepatch.h
    lltable.h
    lltexlayer.h
    lltexturecache.h
    lltexturectrl.h
    lltexturefetch.h
    lltextureinfo.h
    lltextureinfodetails.h
    lltexturestats.h
    lltexturestatsuploader.h
    lltextureview.h
    lltool.h
    lltoolbar.h
    lltoolbrush.h
    lltoolcomp.h
    lltooldraganddrop.h
    lltoolface.h
    lltoolfocus.h
    lltoolgrab.h
    lltoolgun.h
    lltoolindividual.h
    lltoolmgr.h
    lltoolmorph.h
    lltoolobjpicker.h
    lltoolpie.h
    lltoolpipette.h
    lltoolplacer.h
    lltoolselect.h
    lltoolselectland.h
    lltoolselectrect.h
    lltoolview.h
    lltracker.h
    lltrans.h
    lltranslate.h
    lluiconstants.h
    lluploaddialog.h
    llurl.h
    llurldispatcher.h
    llurlhistory.h
    llurlsimstring.h
    llurlwhitelist.h
    lluserauth.h
    llvectorperfoptions.h
    llvelocitybar.h
    llviewchildren.h
    llviewerassetstorage.h
    llvieweraudio.h
    llviewerbuild.h
    llviewercamera.h
    llviewercontrol.h
    llviewerdisplay.h
    llviewergenericmessage.h
    llviewergesture.h
    llviewerimage.h
    llviewerimagelist.h
    llviewerinventory.h
    llviewerjoint.h
    llviewerjointattachment.h
    llviewerjointmesh.h
    llviewerjoystick.h
    llviewerkeyboard.h
    llviewerlayer.h
    llviewermedia.h
    llviewermediaobserver.h
    llviewermediafocus.h
    llviewermenu.h
    llviewermenufile.h
    llviewermessage.h
    llviewernetwork.h
    llviewerobject.h
    llviewerobjectlist.h
    llviewerparcelmedia.h
    llviewerparcelmediaautoplay.h
    llviewerparcelmgr.h
    llviewerparceloverlay.h
    llviewerpartsim.h
    llviewerpartsource.h
    llviewerprecompiledheaders.h
    llviewerregion.h
    llviewershadermgr.h
    llviewerstats.h
    llviewertexteditor.h
    llviewertextureanim.h
    llviewerthrottle.h
    llviewervisualparam.h
    llviewerwindow.h
    llvlcomposition.h
    llvlmanager.h
    llvoavatar.h
    llvoavatardefines.h
    llvocache.h
    llvoclouds.h
    llvograss.h
    llvoground.h
    llvoiceclient.h
    llvoiceremotectrl.h
    llvoicevisualizer.h
    llvoinventorylistener.h
    llvopartgroup.h
    llvosky.h
    llvosurfacepatch.h
    llvotextbubble.h
    llvotree.h
    llvotreenew.h
    llvovolume.h
    llvowater.h
    llvowlsky.h
    llwatchdog.h
    llwaterparammanager.h
    llwaterparamset.h
    llwearable.h
    llwearablelist.h
    llweb.h
    llmediactrl.h
    llwind.h
    llwindebug.h
    llwlanimator.h
    llwldaycycle.h
    llwlparammanager.h
    llwlparamset.h
    llworld.h
    llworldmap.h
    llworldmapmessage.h
    llworldmipmap.h
    llworldmapview.h
    llxmlrpctransaction.h
    macmain.h
    noise.h
    pipeline.h
    randgauss.h
	scriptcounter.h
    VertexCache.h
    VorbisFramework.h
	wlfPanel_AdvSettings.h
<<<<<<< HEAD
    rlvdefines.h
    rlvhandler.h
    rlvhelper.h
    rlvcommon.h
    rlvmultistringsearch.h
    rlvextensions.h
    rlvfloaterbehaviour.h
=======
	shcommandhandler.h
>>>>>>> f3578422
    )

source_group("CMake Rules" FILES ViewerInstall.cmake)

if (DARWIN)
  LIST(APPEND viewer_SOURCE_FILES llappviewermacosx.cpp)

  find_library(AGL_LIBRARY AGL)
  find_library(APPKIT_LIBRARY AppKit)
  find_library(COCOA_LIBRARY Cocoa)
  find_library(IOKIT_LIBRARY IOKit)

  set(viewer_LIBRARIES
    ${COCOA_LIBRARY}
    ${AGL_LIBRARY}
    ${IOKIT_LIBRARY}
    )

  # Add resource files to the project.
  set(viewer_RESOURCE_FILES
    ${VIEWER_BRANDING_ID}.icns
    macview.r
    gpu_table.txt
    Info-${VIEWER_BRANDING_NAME_CAMELCASE}.plist
    SecondLife.nib/
    # CMake doesn't seem to support Xcode language variants well just yet
    English.lproj/InfoPlist.strings
    English.lproj/language.txt
    German.lproj/language.txt
    Japanese.lproj/language.txt
    Korean.lproj/language.txt
    )
  set_source_files_properties(
    ${viewer_RESOURCE_FILES}
    PROPERTIES
    HEADER_FILE_ONLY TRUE
    #MACOSX_PACKAGE_LOCATION Resources #don't do this! this tells cmake to copy the files.
    )
  SOURCE_GROUP("Resources" FILES ${viewer_RESOURCE_FILES})
  list(APPEND viewer_SOURCE_FILES ${viewer_RESOURCE_FILES})
endif (DARWIN)

if (LINUX)
    LIST(APPEND viewer_SOURCE_FILES llappviewerlinux.cpp)
    LIST(APPEND viewer_SOURCE_FILES llappviewerlinux_api_dbus.cpp)
    SET(CMAKE_EXE_LINKER_FLAGS "${CMAKE_EXE_LINKER_FLAGS} -Wl,--as-needed")

    set(viewer_LIBRARIES
        Xinerama
        )
endif (LINUX)

if (WINDOWS)
    list(APPEND viewer_SOURCE_FILES
         llappviewerwin32.cpp
         llwindebug.cpp
         )

    list(APPEND viewer_HEADER_FILES
         llappviewerwin32.h
         llwindebug.h
         )

    # precompiled header configuration
    # llviewerprecompiledheaders.cpp generates
    # the .pch file.
    # All sources added to viewer_SOURCE_FILES 
    # at this point use it.
    set_source_files_properties(llviewerprecompiledheaders.cpp
        PROPERTIES
        COMPILE_FLAGS "/Ycllviewerprecompiledheaders.h"
        )        
    foreach( src_file ${viewer_SOURCE_FILES} )
        set_source_files_properties(
            ${src_file}
            PROPERTIES
            COMPILE_FLAGS "/Yullviewerprecompiledheaders.h"
            )        
    endforeach( src_file ${viewer_SOURCE_FILES} )
    list(APPEND viewer_SOURCE_FILES llviewerprecompiledheaders.cpp)
    
    # Add resource files to the project.
    # viewerRes.rc is the only buildable file, but
    # the rest are all dependencies of it.
    set(viewer_RESOURCE_FILES
        ${ARTWORK_DIR}/res/arrow.cur
        ${ARTWORK_DIR}/res/arrowcop.cur
        ${ARTWORK_DIR}/res/arrowcopmulti.cur
        ${ARTWORK_DIR}/res/arrowdrag.cur
        ${ARTWORK_DIR}/res/circleandline.cur
        ${ARTWORK_DIR}/res/icon1.ico
        ${ARTWORK_DIR}/res/llarrow.cur
        ${ARTWORK_DIR}/res/llarrowdrag.cur
        ${ARTWORK_DIR}/res/llarrowdragmulti.cur
        ${ARTWORK_DIR}/res/llarrowlocked.cur
        ${ARTWORK_DIR}/res/llgrablocked.cur
        ${ARTWORK_DIR}/res/llno.cur
        ${ARTWORK_DIR}/res/llnolocked.cur
        ${ARTWORK_DIR}/res/lltoolcamera.cur
        ${ARTWORK_DIR}/res/lltoolcreate.cur
        ${ARTWORK_DIR}/res/lltoolfocus.cur
        ${ARTWORK_DIR}/res/lltoolgrab.cur
        ${ARTWORK_DIR}/res/lltoolland.cur
        ${ARTWORK_DIR}/res/lltoolpan.cur
        ${ARTWORK_DIR}/res/lltoolpipette.cur
        ${ARTWORK_DIR}/res/lltoolrotate.cur
        ${ARTWORK_DIR}/res/lltoolscale.cur
        ${ARTWORK_DIR}/res/lltooltranslate.cur
        ${ARTWORK_DIR}/res/lltoolzoomin.cur
        ${ARTWORK_DIR}/res/lltoolzoomout.cur
        ${ARTWORK_DIR}/res/snowglobe_icon.BMP
        ${ARTWORK_DIR}/res/snowglobe_icon.ico
        ${ARTWORK_DIR}/res/resource.h
        ${ARTWORK_DIR}/res/toolbuy.cur
        ${ARTWORK_DIR}/res/toolopen.cur
        ${ARTWORK_DIR}/res/toolpay.cur
        ${ARTWORK_DIR}/res/toolpickobject.cur
        ${ARTWORK_DIR}/res/toolpickobject2.cur
        ${ARTWORK_DIR}/res/toolpickobject3.cur
        ${ARTWORK_DIR}/res/toolpipette.cur
        ${ARTWORK_DIR}/res/toolsit.cur
        )

    set_source_files_properties(${viewer_RESOURCE_FILES}
                                PROPERTIES HEADER_FILE_ONLY TRUE)

    if(NOT ARTWORK_IN_SOURCE)
      # The resource compiler needs to find resources here.
      include_directories(${ARTWORK_DIR}/res)
    endif(NOT ARTWORK_IN_SOURCE)

    set(viewer_RESOURCE_FILES 
        res/resource.h
        res/viewerRes.rc 
        ${viewer_RESOURCE_FILES}
        )

    SOURCE_GROUP("Resource Files" FILES ${viewer_RESOURCE_FILES})

    list(APPEND viewer_SOURCE_FILES ${viewer_RESOURCE_FILES})

    find_library(DINPUT_LIBRARY dinput8 ${DIRECTX_LIBRARY_DIR})
    find_library(DXGUID_LIBRARY dxguid ${DIRECTX_LIBRARY_DIR})
    mark_as_advanced(
        DINPUT_LIBRARY
        DXGUID_LIBRARY
        )

    set(viewer_LIBRARIES
        advapi32
        comdlg32
        ${DINPUT_LIBRARY}
        ${DXGUID_LIBRARY}
        fmodvc
        gdi32
        kernel32
        odbc32
        odbccp32
        ole32
        oleaut32
        opengl32
        shell32
        user32
        Vfw32
        winspool
        )

    find_library(INTEL_MEMOPS_LIBRARY
                 NAMES ll_intel_memops
                 PATHS
                 optimized ${ARCH_PREBUILT_DIRS_RELEASE}
                 debug ${ARCH_PREBUILT_DIRS_DEBUG}
                 )
    mark_as_advanced(INTEL_MEMOPS_LIBRARY)

    if (INTEL_MEMOPS_LIBRARY)
      list(APPEND viewer_LIBRARIES ${INTEL_MEMOPS_LIBRARY})
    endif (INTEL_MEMOPS_LIBRARY)

    use_prebuilt_binary(dbghelp)
endif (WINDOWS)

# Add the xui files. This is handy for searching for xui elements
# from within the IDE.

file(GLOB viewer_XUI_FILE_GLOB_LIST
     ${CMAKE_CURRENT_SOURCE_DIR}/skins/default/xui/en-us/*.xml)

set(viewer_XUI_FILES

    ${CMAKE_CURRENT_SOURCE_DIR}/skins/default/colors.xml
    ${CMAKE_CURRENT_SOURCE_DIR}/skins/default/colors_base.xml



    )

list(APPEND viewer_XUI_FILES ${viewer_XUI_FILE_GLOB_LIST})
list(SORT viewer_XUI_FILES)

source_group("XUI Files" FILES ${viewer_XUI_FILES})

set_source_files_properties(${viewer_XUI_FILES}
                            PROPERTIES HEADER_FILE_ONLY TRUE)

list(APPEND viewer_SOURCE_FILES ${viewer_XUI_FILES})

set(viewer_APPSETTINGS_FILES
    app_settings/anim.ini
    app_settings/cmd_line.xml
    app_settings/grass.xml
    app_settings/high_graphics.xml
    app_settings/keys.ini
    app_settings/keywords.ini
    app_settings/logcontrol.xml
    app_settings/low_graphics.xml
    app_settings/mid_graphics.xml
    app_settings/settings.xml
    app_settings/settings_crash_behavior.xml
    app_settings/settings_files.xml
    app_settings/settings_per_account.xml
    app_settings/std_bump.ini
    app_settings/trees.xml
    app_settings/ultra_graphics.xml
    app_settings/viewerart.xml
    ${CMAKE_SOURCE_DIR}/../etc/message.xml
    ${CMAKE_SOURCE_DIR}/../scripts/messages/message_template.msg
    )

use_prebuilt_binary(artwork-common)

source_group("App Settings" FILES ${viewer_APPSETTINGS_FILES})

set_source_files_properties(${viewer_APPSETTINGS_FILES}
                            PROPERTIES HEADER_FILE_ONLY TRUE)

list(APPEND viewer_SOURCE_FILES ${viewer_APPSETTINGS_FILES})

if(ARTWORK_EXISTS)
  set(viewer_CHARACTER_FILES
    ${ARTWORK_DIR}/character/attentions.xml
    ${ARTWORK_DIR}/character/attentionsN.xml
    ${ARTWORK_DIR}/character/avatar_lad.xml
    ${ARTWORK_DIR}/character/avatar_skeleton.xml
    ${ARTWORK_DIR}/character/genepool.xml
    )

  source_group("Character File" FILES ${viewer_CHARACTER_FILES})

  set_source_files_properties(${viewer_CHARACTER_FILES}
                              PROPERTIES HEADER_FILE_ONLY TRUE)

  list(APPEND viewer_SOURCE_FILES ${viewer_CHARACTER_FILES})
endif(ARTWORK_EXISTS)

if (WINDOWS)
  file(GLOB viewer_INSTALLER_FILES installers/windows/*.nsi)

  source_group("Installer Files" FILES ${viewer_INSTALLER_FILES})

  set_source_files_properties(${viewer_INSTALLER_FILES}
                              PROPERTIES HEADER_FILE_ONLY TRUE)

  list(APPEND viewer_SOURCE_FILES ${viewer_INSTALLER_FILES})
endif (WINDOWS)

if (OPENAL)
  set(LLSTARTUP_COMPILE_FLAGS "${LLSTARTUP_COMPILE_FLAGS} -DLL_OPENAL")
endif (OPENAL)

if (FMOD)
  set(LLSTARTUP_COMPILE_FLAGS "${LLSTARTUP_COMPILE_FLAGS} -DLL_FMOD")

  if (NOT WINDOWS)
    set(fmodwrapper_SOURCE_FILES fmodwrapper.cpp)
    add_library(fmodwrapper SHARED ${fmodwrapper_SOURCE_FILES})
    set(fmodwrapper_needed_LIBRARIES ${FMOD_LIBRARY})
    if (DARWIN)
      list(APPEND fmodwrapper_needed_LIBRARIES ${CARBON_LIBRARY})
      set_target_properties(
        fmodwrapper
        PROPERTIES
        BUILD_WITH_INSTALL_RPATH 1
        INSTALL_NAME_DIR "@executable_path/../Resources"
        LINK_FLAGS "-unexported_symbols_list \"${CMAKE_CURRENT_SOURCE_DIR}/fmod_hidden_symbols.exp\""
        )
    endif (DARWIN)
    set(FMODWRAPPER_LIBRARY fmodwrapper)
    target_link_libraries(fmodwrapper ${fmodwrapper_needed_LIBRARIES})
  endif (NOT WINDOWS)
endif (FMOD)

set_source_files_properties(llstartup.cpp PROPERTIES COMPILE_FLAGS "${LLSTARTUP_COMPILE_FLAGS}")

list(APPEND viewer_SOURCE_FILES ${viewer_HEADER_FILES})

set_source_files_properties(${viewer_HEADER_FILES}
                            PROPERTIES HEADER_FILE_ONLY TRUE)

add_executable(${VIEWER_BINARY_NAME}
    WIN32
    MACOSX_BUNDLE
    ${viewer_SOURCE_FILES}
    )
check_message_template(${VIEWER_BINARY_NAME})

if (LLKDU_LIBRARY)
  add_dependencies(${VIEWER_BINARY_NAME} ${LLKDU_LIBRARY})
endif (LLKDU_LIBRARY)

# We package by default on Linux so we can run from newview/packaged.
if (LINUX)
  set(PACKAGE_DEFAULT ON)
else (LINUX)
  set(PACKAGE_DEFAULT OFF)
endif (LINUX)
set(PACKAGE ${PACKAGE_DEFAULT} CACHE BOOL
    "Add a package target that builds an installer package.")

if (WINDOWS)
    if(MSVC71)
        set(release_flags "/MAP:Release/${VIEWER_BINARY_NAME}.map /MAPINFO:LINES")
    else(MSVC71)
        set(release_flags "/MAP:Release/${VIEWER_BINARY_NAME}.map")
    endif(MSVC71)
    
    set_target_properties(${VIEWER_BINARY_NAME}
        PROPERTIES
        LINK_FLAGS "/debug /NODEFAULTLIB:LIBCMT /SUBSYSTEM:WINDOWS"
        LINK_FLAGS_DEBUG "/NODEFAULTLIB:\"LIBCMT;LIBCMTD;MSVCRT\""
        LINK_FLAGS_RELEASE ${release_flags}
        )

    # sets the 'working directory' for debugging from visual studio.
    if (NOT UNATTENDED)
        add_custom_command(
            TARGET ${VIEWER_BINARY_NAME} PRE_BUILD
            COMMAND ${CMAKE_SOURCE_DIR}/tools/vstool/vstool.exe
            ARGS
              --solution 
              ${CMAKE_BINARY_DIR}/${CMAKE_PROJECT_NAME}.sln
              --workingdir
              ${VIEWER_BINARY_NAME}
              ${CMAKE_CURRENT_SOURCE_DIR}
            COMMENT "Setting the ${VIEWER_BINARY_NAME} working directory for debugging."
            )
    endif (NOT UNATTENDED)

    add_custom_command(
        TARGET ${VIEWER_BINARY_NAME} PRE_BUILD
        COMMAND ${CMAKE_COMMAND}
        ARGS
          -E
          copy_if_different
          ${CMAKE_CURRENT_SOURCE_DIR}/../../scripts/messages/message_template.msg
          ${CMAKE_CURRENT_BINARY_DIR}/${CMAKE_CFG_INTDIR}/app_settings/message_template.msg
        COMMENT "Copying message_template.msg to the runtime folder."
        )

    add_custom_command(
        TARGET ${VIEWER_BINARY_NAME} PRE_BUILD
        COMMAND ${CMAKE_COMMAND}
        ARGS
          -E
          copy_if_different
          ${CMAKE_CURRENT_SOURCE_DIR}/../../etc/message.xml
          ${CMAKE_CURRENT_BINARY_DIR}/${CMAKE_CFG_INTDIR}/app_settings/message.xml
        COMMENT "Copying message.xml to the runtime folder."
        )
       
    add_dependencies(${VIEWER_BINARY_NAME} copy_win_libs)

    if (EXISTS ${CMAKE_SOURCE_DIR}/copy_win_scripts)
      add_dependencies(${VIEWER_BINARY_NAME} copy_win_scripts)
    endif (EXISTS ${CMAKE_SOURCE_DIR}/copy_win_scripts)
        
    add_custom_command(
        OUTPUT ${CMAKE_CFG_INTDIR}/touched.bat
        COMMAND ${PYTHON_EXECUTABLE}
        ARGS
          ${CMAKE_CURRENT_SOURCE_DIR}/viewer_manifest.py
          --configuration=${CMAKE_CFG_INTDIR}
          --channel=${VIEWER_CHANNEL}
          --login_channel=${VIEWER_LOGIN_CHANNEL}
          --branding_id=${VIEWER_BRANDING_ID}
          --grid=${GRID}
          --source=${CMAKE_CURRENT_SOURCE_DIR}
              --artwork=${ARTWORK_DIR}
              --build=${CMAKE_CURRENT_BINARY_DIR}
              --dest=${CMAKE_CURRENT_BINARY_DIR}/${CMAKE_CFG_INTDIR}
              --touch=${CMAKE_CURRENT_BINARY_DIR}/${CMAKE_CFG_INTDIR}/touched.bat
        DEPENDS ${VIEWER_BINARY_NAME} ${CMAKE_CURRENT_SOURCE_DIR}/viewer_manifest.py
        )

    add_dependencies(${VIEWER_BINARY_NAME} SLPlugin media_plugin_quicktime media_plugin_webkit)

    if (PACKAGE)
      add_custom_target(package ALL DEPENDS ${CMAKE_CFG_INTDIR}/touched.bat)
      add_dependencies(package windows-updater windows-crash-logger)
    endif (PACKAGE)
endif (WINDOWS)

target_link_libraries(${VIEWER_BINARY_NAME}
    ${LLAUDIO_LIBRARIES}
    ${LLCHARACTER_LIBRARIES}
    ${LLIMAGE_LIBRARIES}
    ${LLIMAGEJ2COJ_LIBRARIES}
    ${LLINVENTORY_LIBRARIES}
    ${LLMESSAGE_LIBRARIES}
    ${LLPLUGIN_LIBRARIES}
    ${LLPRIMITIVE_LIBRARIES}
    ${LLRENDER_LIBRARIES}
    ${FREETYPE_LIBRARIES}
    ${LLUI_LIBRARIES}
    ${LLVFS_LIBRARIES}
    ${LLWINDOW_LIBRARIES}
    ${LLXML_LIBRARIES}
    ${LSCRIPT_LIBRARIES}
    ${LLMATH_LIBRARIES}
    ${LLCOMMON_LIBRARIES}
    ${NDOF_LIBRARY}
    ${viewer_LIBRARIES}
    ${BOOST_PROGRAM_OPTIONS_LIBRARY}
    ${BOOST_REGEX_LIBRARY}
    ${DBUSGLIB_LIBRARIES}
    ${OPENGL_LIBRARIES}
    ${FMODWRAPPER_LIBRARY}
    ${OPENGL_LIBRARIES}
    ${JSONCPP_LIBRARIES}
    ${SDL_LIBRARY}
    ${SMARTHEAP_LIBRARY}
    ${UI_LIBRARIES}
    ${WINDOWS_LIBRARIES}
    ${XMLRPCEPI_LIBRARIES}
    ${ELFIO_LIBRARIES}
    )

if (LINUX)
  add_custom_command(
      OUTPUT secondlife-stripped
      COMMAND strip
      ARGS --strip-debug -o secondlife-stripped ${VIEWER_BINARY_NAME}
      DEPENDS ${VIEWER_BINARY_NAME}
      )

  set(product ${VIEWER_BRANDING_NAME_CAMELCASE}-${ARCH}-${viewer_VERSION})

  add_custom_command(
      OUTPUT ${product}.tar.bz2
      COMMAND ${PYTHON_EXECUTABLE}
      ARGS
        ${CMAKE_CURRENT_SOURCE_DIR}/viewer_manifest.py
        --grid=${GRID}
        --channel=${VIEWER_CHANNEL}
        --login_channel=${VIEWER_LOGIN_CHANNEL}
        --branding_id=${VIEWER_BRANDING_ID}
        --installer_name=${product}
        --arch=${ARCH}
        --source=${CMAKE_CURRENT_SOURCE_DIR}
        --artwork=${ARTWORK_DIR}
        --build=${CMAKE_CURRENT_BINARY_DIR}
        --dest=${CMAKE_CURRENT_BINARY_DIR}/packaged
        --touch=${CMAKE_CURRENT_BINARY_DIR}/${CMAKE_CFG_INTDIR}/.${product}.touched
        --buildtype=${CMAKE_BUILD_TYPE}
      DEPENDS secondlife-stripped ${CMAKE_CURRENT_SOURCE_DIR}/viewer_manifest.py
      )

  add_dependencies(${VIEWER_BINARY_NAME} SLPlugin media_plugin_gstreamer010 media_plugin_webkit)

  if (PACKAGE)
    add_custom_target(package ALL DEPENDS ${product}.tar.bz2)
    add_dependencies(package linux-crash-logger-strip-target)
  endif (PACKAGE)
endif (LINUX)

if (DARWIN)
  set(product ${VIEWER_BRANDING_NAME})
  set_target_properties(
    ${VIEWER_BINARY_NAME}
    PROPERTIES
    OUTPUT_NAME "${product}"
    MACOSX_BUNDLE_INFO_STRING "A stable third-party Second Life viewer."
    MACOSX_BUNDLE_ICON_FILE "${VIEWER_BRANDING_ID}.icns"
    MACOSX_BUNDLE_GUI_IDENTIFIER "${VIEWER_BRANDING_NAME}"
    MACOSX_BUNDLE_LONG_VERSION_STRING "${viewer_VERSION}"
    MACOSX_BUNDLE_BUNDLE_NAME "${VIEWER_BRANDING_NAME}"
    MACOSX_BUNDLE_SHORT_VERSION_STRING "${viewer_VERSION}"
    MACOSX_BUNDLE_BUNDLE_VERSION "${viewer_VERSION}"
    MACOSX_BUNDLE_COPYRIGHT "Copyright 2010 Balseraph Software Group"
    )

  add_custom_command(
    TARGET ${VIEWER_BINARY_NAME} POST_BUILD
    COMMAND ${PYTHON_EXECUTABLE}
    ARGS
      ${CMAKE_CURRENT_SOURCE_DIR}/viewer_manifest.py
      --grid=${GRID}
      --actions=copy
      --configuration=${CMAKE_CFG_INTDIR}
      --source=${CMAKE_CURRENT_SOURCE_DIR}
      --artwork=${ARTWORK_DIR}
      --branding_id=${VIEWER_BRANDING_ID}
      --build=${CMAKE_CURRENT_BINARY_DIR}
      --dest=${CMAKE_CURRENT_BINARY_DIR}/${CMAKE_CFG_INTDIR}/${product}.app
      --buildtype=${CMAKE_BUILD_TYPE}
    DEPENDS ${VIEWER_BINARY_NAME} ${CMAKE_CURRENT_SOURCE_DIR}/viewer_manifest.py
    )

  add_dependencies(${VIEWER_BINARY_NAME} SLPlugin media_plugin_quicktime media_plugin_webkit)

  if (PACKAGE)
      add_custom_target(package ALL DEPENDS ${VIEWER_BINARY_NAME}) 
      add_dependencies(package mac-updater mac-crash-logger)

      add_custom_command(
        TARGET package POST_BUILD
        COMMAND ${PYTHON_EXECUTABLE}
        ARGS
          ${CMAKE_CURRENT_SOURCE_DIR}/viewer_manifest.py
          --grid=${GRID}
          --configuration=${CMAKE_CFG_INTDIR}
          --channel=${VIEWER_CHANNEL}
          --login_channel=${VIEWER_LOGIN_CHANNEL}
          --branding_id=${VIEWER_BRANDING_ID}
          --source=${CMAKE_CURRENT_SOURCE_DIR}
          --artwork=${ARTWORK_DIR}
          --build=${CMAKE_CURRENT_BINARY_DIR}
          --dest=${CMAKE_CURRENT_BINARY_DIR}/${CMAKE_CFG_INTDIR}/${product}.app
          --touch=${CMAKE_CURRENT_BINARY_DIR}/${CMAKE_CFG_INTDIR}/.${product}.touched
          --buildtype=${CMAKE_BUILD_TYPE}
        DEPENDS
          ${CMAKE_CURRENT_SOURCE_DIR}/viewer_manifest.py
      )


      add_custom_command(
        TARGET package POST_BUILD
        COMMAND ${PYTHON_EXECUTABLE}
        ARGS
          ${CMAKE_CURRENT_SOURCE_DIR}/viewer_manifest.py
          --grid=${GRID}
          --configuration=${CMAKE_CFG_INTDIR}
          --channel=${VIEWER_CHANNEL}
          --login_channel=${VIEWER_LOGIN_CHANNEL}
          --branding_id=${VIEWER_BRANDING_ID}
          --source=${CMAKE_CURRENT_SOURCE_DIR}
          --artwork=${ARTWORK_DIR}
          --build=${CMAKE_CURRENT_BINARY_DIR}
          --dest=${CMAKE_CURRENT_BINARY_DIR}/${CMAKE_CFG_INTDIR}/${product}.app
          --touch=${CMAKE_CURRENT_BINARY_DIR}/${CMAKE_CFG_INTDIR}/.${product}.touched
          --buildtype=${CMAKE_BUILD_TYPE}
        DEPENDS
          ${CMAKE_CURRENT_SOURCE_DIR}/viewer_manifest.py
      )

  endif (PACKAGE)
endif (DARWIN)

if (INSTALL)
  include(${CMAKE_CURRENT_SOURCE_DIR}/ViewerInstall.cmake)
endif (INSTALL)

# Add tests
if (LL_TESTS)
	ADD_VIEWER_BUILD_TEST(llagentaccess viewer)
	#ADD_VIEWER_BUILD_TEST(llworldmap viewer)
	#ADD_VIEWER_BUILD_TEST(llworldmipmap viewer)
	ADD_VIEWER_BUILD_TEST(lltextureinfo viewer)
	ADD_VIEWER_BUILD_TEST(lltextureinfodetails viewer)
	ADD_VIEWER_BUILD_TEST(lltexturestatsuploader viewer)
	#ADD_VIEWER_COMM_BUILD_TEST(lltranslate viewer "")
endif (LL_TESTS)

# Don't do these for DARWIN or LINUX here -- they're taken care of by viewer_manifest.py
if (WINDOWS)
  get_target_property(BUILT_SLPLUGIN SLPlugin LOCATION)
  add_custom_command(
      TARGET ${VIEWER_BINARY_NAME} POST_BUILD
      COMMAND ${CMAKE_COMMAND}
      ARGS
        -E
        copy_if_different
        ${BUILT_SLPLUGIN}
        ${CMAKE_CURRENT_BINARY_DIR}/${CMAKE_CFG_INTDIR}
      COMMENT "Copying SLPlugin executable to the runtime folder."
      )

  get_target_property(BUILT_WEBKIT_PLUGIN media_plugin_webkit LOCATION)
    add_custom_command(
        TARGET ${VIEWER_BINARY_NAME} POST_BUILD
        COMMAND ${CMAKE_COMMAND}
        ARGS
          -E
          copy_if_different
          ${BUILT_WEBKIT_PLUGIN}
          ${CMAKE_CURRENT_BINARY_DIR}/${CMAKE_CFG_INTDIR}/llplugin
        COMMENT "Copying WebKit Plugin to the runtime folder."
        )

  get_target_property(BUILT_QUICKTIME_PLUGIN media_plugin_quicktime LOCATION)
    add_custom_command(
        TARGET ${VIEWER_BINARY_NAME} POST_BUILD
        COMMAND ${CMAKE_COMMAND}
        ARGS
          -E
          copy_if_different
          ${BUILT_QUICKTIME_PLUGIN}
          ${CMAKE_CURRENT_BINARY_DIR}/${CMAKE_CFG_INTDIR}/llplugin
        COMMENT "Copying Quicktime Plugin to the runtime folder."
        )

  # Copying the mime_types.xml file to app_settings
  set(mime_types_source "${CMAKE_SOURCE_DIR}/newview/skins/default/xui/en-us")
  set(mime_types_dest "${CMAKE_CURRENT_BINARY_DIR}/${CMAKE_CFG_INTDIR}/app_settings")
  add_custom_command(
      TARGET ${VIEWER_BINARY_NAME} POST_BUILD
      COMMAND ${CMAKE_COMMAND}
      ARGS 
	 -E
	 copy_if_different
	 ${mime_types_source}/mime_types_windows.xml 
	 ${mime_types_dest}/mime_types.xml
      COMMENT "Copying mime_types_windows.xml to mime_types.xml."
      )
  
endif (WINDOWS)

if (DARWIN)
# Don't do this here -- it's taken care of by viewer_manifest.py
#  add_custom_command(TARGET ${VIEWER_BINARY_NAME} POST_BUILD
#    COMMAND ${CMAKE_COMMAND} -E copy ${CMAKE_SOURCE_DIR}/../libraries/universal-darwin/lib_release/libllqtwebkit.dylib ${CMAKE_CURRENT_BINARY_DIR}/${CMAKE_CFG_INTDIR}/llplugin/
#    DEPENDS ${CMAKE_SOURCE_DIR}/../libraries/universal-darwin/lib_release/libllqtwebkit.dylib
#  )
endif (DARWIN)<|MERGE_RESOLUTION|>--- conflicted
+++ resolved
@@ -493,16 +493,13 @@
     pipeline.cpp
 	scriptcounter.cpp
 	wlfPanel_AdvSettings.cpp
-<<<<<<< HEAD
     rlvhandler.cpp
     rlvhelper.cpp
     rlvcommon.cpp
     rlvmultistringsearch.cpp
     rlvextensions.cpp
     rlvfloaterbehaviour.cpp
-=======
 	shcommandhandler.cpp
->>>>>>> f3578422
     )
 
 # This gets renamed in the packaging step
@@ -963,7 +960,6 @@
     VertexCache.h
     VorbisFramework.h
 	wlfPanel_AdvSettings.h
-<<<<<<< HEAD
     rlvdefines.h
     rlvhandler.h
     rlvhelper.h
@@ -971,9 +967,7 @@
     rlvmultistringsearch.h
     rlvextensions.h
     rlvfloaterbehaviour.h
-=======
 	shcommandhandler.h
->>>>>>> f3578422
     )
 
 source_group("CMake Rules" FILES ViewerInstall.cmake)
