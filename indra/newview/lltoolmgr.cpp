/** 
 * @file lltoolmgr.cpp
 * @brief LLToolMgr class implementation
 *
 * $LicenseInfo:firstyear=2001&license=viewergpl$
 * 
 * Copyright (c) 2001-2009, Linden Research, Inc.
 * 
 * Second Life Viewer Source Code
 * The source code in this file ("Source Code") is provided by Linden Lab
 * to you under the terms of the GNU General Public License, version 2.0
 * ("GPL"), unless you have obtained a separate licensing agreement
 * ("Other License"), formally executed by you and Linden Lab.  Terms of
 * the GPL can be found in doc/GPL-license.txt in this distribution, or
 * online at http://secondlifegrid.net/programs/open_source/licensing/gplv2
 * 
 * There are special exceptions to the terms and conditions of the GPL as
 * it is applied to this Source Code. View the full text of the exception
 * in the file doc/FLOSS-exception.txt in this software distribution, or
 * online at
 * http://secondlifegrid.net/programs/open_source/licensing/flossexception
 * 
 * By copying, modifying or distributing this software, you acknowledge
 * that you have read and understood your obligations described above,
 * and agree to abide by those obligations.
 * 
 * ALL LINDEN LAB SOURCE CODE IS PROVIDED "AS IS." LINDEN LAB MAKES NO
 * WARRANTIES, EXPRESS, IMPLIED OR OTHERWISE, REGARDING ITS ACCURACY,
 * COMPLETENESS OR PERFORMANCE.
 * $/LicenseInfo$
 */

#include "llviewerprecompiledheaders.h"

#include "lltoolmgr.h"

#include "lltool.h"
// tools and manipulators
#include "llmanipscale.h"
#include "llselectmgr.h"
#include "lltoolbrush.h"
#include "lltoolcomp.h"
#include "lltooldraganddrop.h"
#include "lltoolface.h"
#include "lltoolfocus.h"
#include "lltoolgrab.h"
#include "lltoolindividual.h"
#include "lltoolmorph.h"
#include "lltoolpie.h"
#include "lltoolplacer.h"
#include "lltoolselectland.h"
#include "lltoolobjpicker.h"
#include "lltoolpipette.h"
#include "llagent.h"
#include "llviewercontrol.h"


// Used when app not active to avoid processing hover.
LLTool*			gToolNull	= NULL;

LLToolset*		gBasicToolset		= NULL;
LLToolset*		gCameraToolset		= NULL;
//LLToolset*		gLandToolset		= NULL;
LLToolset*		gMouselookToolset	= NULL;
LLToolset*		gFaceEditToolset	= NULL;

/////////////////////////////////////////////////////
// LLToolMgr

LLToolMgr::LLToolMgr()
	:
	mBaseTool(NULL), 
	mSavedTool(NULL),
	mTransientTool( NULL ),
	mOverrideTool( NULL ),
	mSelectedTool( NULL ),
	mCurrentToolset( NULL )
{
	gToolNull = new LLTool(LLStringUtil::null);  // Does nothing
	setCurrentTool(gToolNull);

	gBasicToolset		= new LLToolset();
	gCameraToolset		= new LLToolset();
//	gLandToolset		= new LLToolset();
	gMouselookToolset	= new LLToolset();
	gFaceEditToolset	= new LLToolset();
}

void LLToolMgr::initTools()
{
	static BOOL initialized = FALSE;
	if(initialized)
	{
		return;
	}
	initialized = TRUE;
	gBasicToolset->addTool( LLToolPie::getInstance() );
	gBasicToolset->addTool( LLToolCamera::getInstance() );
	gCameraToolset->addTool( LLToolCamera::getInstance() );
	gBasicToolset->addTool( LLToolGrab::getInstance() );
	gBasicToolset->addTool( LLToolCompTranslate::getInstance() );
	gBasicToolset->addTool( LLToolCompCreate::getInstance() );
	gBasicToolset->addTool( LLToolBrushLand::getInstance() );
	gMouselookToolset->addTool( LLToolCompGun::getInstance() );
	gBasicToolset->addTool( LLToolCompInspect::getInstance() );
	gFaceEditToolset->addTool( LLToolCamera::getInstance() );

	// In case focus was lost before we got here
	clearSavedTool();
	// On startup, use "select" tool
	setCurrentToolset(gBasicToolset);

	gBasicToolset->selectTool( LLToolPie::getInstance() );
}

LLToolMgr::~LLToolMgr()
{
	delete gBasicToolset;
	gBasicToolset = NULL;

	delete gMouselookToolset;
	gMouselookToolset = NULL;

	delete gFaceEditToolset;
	gFaceEditToolset = NULL;

	delete gCameraToolset;
	gCameraToolset = NULL;
	
	delete gToolNull;
	gToolNull = NULL;
}

BOOL LLToolMgr::usingTransientTool()
{
	return mTransientTool ? TRUE : FALSE;
}

void LLToolMgr::setCurrentToolset(LLToolset* current)
{
	if (!current) return;

	// switching toolsets?
	if (current != mCurrentToolset)
	{
		// deselect current tool
		if (mSelectedTool)
		{
			mSelectedTool->handleDeselect();
		}
		mCurrentToolset = current;
		// select first tool of new toolset only if toolset changed
		mCurrentToolset->selectFirstTool();
	}
	// update current tool based on new toolset
	setCurrentTool( mCurrentToolset->getSelectedTool() );
}

LLToolset* LLToolMgr::getCurrentToolset()
{
	return mCurrentToolset;
}

void LLToolMgr::setCurrentTool( LLTool* tool )
{
	if (mTransientTool)
	{
		mTransientTool = NULL;
	}

	mBaseTool = tool;
	updateToolStatus();
}

LLTool* LLToolMgr::getCurrentTool()
{
	MASK override_mask = gKeyboard->currentMask(TRUE);

	LLTool* cur_tool = NULL;
	// always use transient tools if available
	if (mTransientTool)
	{
		mOverrideTool = NULL;
		cur_tool = mTransientTool;
	}
	// tools currently grabbing mouse input will stay active
	else if (mSelectedTool && mSelectedTool->hasMouseCapture())
	{
		cur_tool = mSelectedTool;
	}
	else
	{
		// don't override gToolNull
		mOverrideTool = mBaseTool && (mBaseTool != gToolNull) ? mBaseTool->getOverrideTool(override_mask) : NULL;

		// use override tool if available otherwise drop back to base tool
		cur_tool = mOverrideTool ? mOverrideTool : mBaseTool;
	}

	LLTool* prev_tool = mSelectedTool;
	// Set the selected tool to avoid infinite recursion
	mSelectedTool = cur_tool;
	
	//update tool selection status
	if (prev_tool != cur_tool)
	{
		if (prev_tool)
		{
			prev_tool->handleDeselect();
		}
		if (cur_tool)
		{
			cur_tool->handleSelect();
		}
	}

	return mSelectedTool;
}

LLTool* LLToolMgr::getBaseTool()
{
	return mBaseTool;
}

void LLToolMgr::updateToolStatus()
{
	// call getcurrenttool() to calculate active tool and call handleSelect() and handleDeselect() immediately
	// when active tool changes
	getCurrentTool();
}

BOOL LLToolMgr::inEdit()
{
	return mBaseTool != LLToolPie::getInstance() && mBaseTool != gToolNull;
}

bool LLToolMgr::inBuildMode()
{
	// when entering mouselook inEdit() immediately returns true before 
	// cameraMouselook() actually starts returning true.  Also, appearance edit
	// sets build mode to true, so let's exclude that.
<<<<<<< HEAD
	static LLCachedControl<bool> build_btn_state("BuildBtnState",false);
=======
	static const LLCachedControl<bool> build_btn_state("BuildBtnState",false);
>>>>>>> f3578422
	bool b=(inEdit() 
			&& build_btn_state
			&& !gAgent.cameraMouselook()
			&& mCurrentToolset != gFaceEditToolset);
	
	return b;
}

void LLToolMgr::setTransientTool(LLTool* tool)
{
	if (!tool)
	{
		clearTransientTool();
	}
	else
	{
		if (mTransientTool)
		{
			mTransientTool = NULL;
		}

		mTransientTool = tool;
	}

	updateToolStatus();
}

void LLToolMgr::clearTransientTool()
{
	if (mTransientTool)
	{
		mTransientTool = NULL;
		if (!mBaseTool)
		{
			llwarns << "mBaseTool is NULL" << llendl;
		}
	}
	updateToolStatus();
}


void LLToolMgr::onAppFocusLost()
{
	if (mSelectedTool)
	{
		mSelectedTool->handleDeselect();
	}
	updateToolStatus();
}

void LLToolMgr::onAppFocusGained()
{
	if (mSelectedTool)
	{
		mSelectedTool->handleSelect();
	}
	updateToolStatus();
}

void LLToolMgr::clearSavedTool()
{
	mSavedTool = NULL;
}

/////////////////////////////////////////////////////
// LLToolset

void LLToolset::addTool(LLTool* tool)
{
	mToolList.push_back( tool );
	if( !mSelectedTool )
	{
		mSelectedTool = tool;
	}
}


void LLToolset::selectTool(LLTool* tool)
{
	mSelectedTool = tool;
	LLToolMgr::getInstance()->setCurrentTool( mSelectedTool );
}


void LLToolset::selectToolByIndex( S32 index )
{
	LLTool *tool = (index >= 0 && index < (S32)mToolList.size()) ? mToolList[index] : NULL;
	if (tool)
	{
		mSelectedTool = tool;
		LLToolMgr::getInstance()->setCurrentTool( tool );
	}
}

BOOL LLToolset::isToolSelected( S32 index )
{
	LLTool *tool = (index >= 0 && index < (S32)mToolList.size()) ? mToolList[index] : NULL;
	return (tool == mSelectedTool);
}


void LLToolset::selectFirstTool()
{
	mSelectedTool = (0 < mToolList.size()) ? mToolList[0] : NULL;
	LLToolMgr::getInstance()->setCurrentTool( mSelectedTool );
}


void LLToolset::selectNextTool()
{
	LLTool* next = NULL;
	for( tool_list_t::iterator iter = mToolList.begin();
		 iter != mToolList.end(); )
	{
		LLTool* cur = *iter++;
		if( cur == mSelectedTool && iter != mToolList.end() )
		{
			next = *iter;
			break;
		}
	}

	if( next )
	{
		mSelectedTool = next;
		LLToolMgr::getInstance()->setCurrentTool( mSelectedTool );
	}
	else
	{
		selectFirstTool();
	}
}

void LLToolset::selectPrevTool()
{
	LLTool* prev = NULL;
	for( tool_list_t::reverse_iterator iter = mToolList.rbegin();
		 iter != mToolList.rend(); )
	{
		LLTool* cur = *iter++;
		if( cur == mSelectedTool && iter != mToolList.rend() )
		{
			prev = *iter;
			break;
		}
	}

	if( prev )
	{
		mSelectedTool = prev;
		LLToolMgr::getInstance()->setCurrentTool( mSelectedTool );
	}
	else if (mToolList.size() > 0)
	{
		selectToolByIndex((S32)mToolList.size()-1);
	}
}

void select_tool( void *tool_pointer )
{
	LLTool *tool = (LLTool *)tool_pointer;
	LLToolMgr::getInstance()->getCurrentToolset()->selectTool( tool );
}<|MERGE_RESOLUTION|>--- conflicted
+++ resolved
@@ -239,11 +239,7 @@
 	// when entering mouselook inEdit() immediately returns true before 
 	// cameraMouselook() actually starts returning true.  Also, appearance edit
 	// sets build mode to true, so let's exclude that.
-<<<<<<< HEAD
-	static LLCachedControl<bool> build_btn_state("BuildBtnState",false);
-=======
 	static const LLCachedControl<bool> build_btn_state("BuildBtnState",false);
->>>>>>> f3578422
 	bool b=(inEdit() 
 			&& build_btn_state
 			&& !gAgent.cameraMouselook()
