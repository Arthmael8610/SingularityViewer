/** 
 * @file llappviewer.cpp
 * @brief The LLAppViewer class definitions
 *
 * $LicenseInfo:firstyear=2007&license=viewergpl$
 * 
 * Copyright (c) 2007-2009, Linden Research, Inc.
 * 
 * Second Life Viewer Source Code
 * The source code in this file ("Source Code") is provided by Linden Lab
 * to you under the terms of the GNU General Public License, version 2.0
 * ("GPL"), unless you have obtained a separate licensing agreement
 * ("Other License"), formally executed by you and Linden Lab.  Terms of
 * the GPL can be found in doc/GPL-license.txt in this distribution, or
 * online at http://secondlifegrid.net/programs/open_source/licensing/gplv2
 * 
 * There are special exceptions to the terms and conditions of the GPL as
 * it is applied to this Source Code. View the full text of the exception
 * in the file doc/FLOSS-exception.txt in this software distribution, or
 * online at
 * http://secondlifegrid.net/programs/open_source/licensing/flossexception
 * 
 * By copying, modifying or distributing this software, you acknowledge
 * that you have read and understood your obligations described above,
 * and agree to abide by those obligations.
 * 
 * ALL LINDEN LAB SOURCE CODE IS PROVIDED "AS IS." LINDEN LAB MAKES NO
 * WARRANTIES, EXPRESS, IMPLIED OR OTHERWISE, REGARDING ITS ACCURACY,
 * COMPLETENESS OR PERFORMANCE.
 * $/LicenseInfo$
 */


#include "llviewerprecompiledheaders.h"
#include "llappviewer.h"

#include "hippogridmanager.h"
#include "hippolimits.h"

#include "sgversion.h"
#include "llfeaturemanager.h"
#include "lluictrlfactory.h"
#include "lltexteditor.h"
#include "llalertdialog.h"
#include "llerrorcontrol.h"
#include "lleventtimer.h"
#include "llviewertexturelist.h"
#include "llgroupmgr.h"
#include "llagent.h"
#include "llagentcamera.h"
#include "llagentwearables.h"
#include "llwindow.h"
#include "llviewerstats.h"
#include "llmarketplacefunctions.h"
#include "llmarketplacenotifications.h"
#include "llmd5.h"
#include "llmeshrepository.h"
#include "llpumpio.h"
#include "llimpanel.h"
#include "llmimetypes.h"
#include "llstartup.h"
#include "llfocusmgr.h"
#include "llviewerjoystick.h"
#include "llfloaterjoystick.h"
#include "llares.h" 
#include "llfloatersnapshot.h"
#include "lltexturestats.h"
#include "llviewerwindow.h"
#include "llviewerdisplay.h"
#include "llviewermedia.h"
#include "llviewerparcelmedia.h"
#include "llviewermediafocus.h"
#include "llviewermessage.h"
#include "llviewerobjectlist.h"
#include "llworldmap.h"
#include "llmutelist.h"
#include "llurldispatcher.h"
#include "llurlhistory.h"
#include "statemachine/aifilepicker.h"
#include "llfirstuse.h"
#include "llrender.h"
#include "llvector4a.h"
#include "llfontfreetype.h"
#include "llvocache.h"
#include "llvopartgroup.h"
#include "llfloaterteleporthistory.h"

#include "llweb.h"
#include "llsecondlifeurls.h"

// Linden library includes
#include "llavatarnamecache.h"
#include "lldiriterator.h"
#include "llimagej2c.h"
#include "llprimitive.h"
#include "llnotifications.h"
#include "llnotificationsutil.h"
#include "llcurl.h"
#include <boost/bind.hpp>

#if LL_WINDOWS
	#include "llwindebug.h"
#endif

#if LL_WINDOWS
#	include <share.h> // For _SH_DENYWR in initMarkerFile
#else
#   include <sys/file.h> // For initMarkerFile support
#endif

#include "llnotify.h"
#include "llviewerkeyboard.h"
#include "lllfsthread.h"
#include "llworkerthread.h"
#include "lltexturecache.h"
#include "lltexturefetch.h"
#include "llimageworker.h"

// <edit>
#include "aicurleasyrequeststatemachine.h"
#include "aihttptimeoutpolicy.h"
// </edit>
// The files below handle dependencies from cleanup.
#include "llcalc.h"
#include "llkeyframemotion.h"
#include "llworldmap.h"
#include "llhudmanager.h"
#include "lltoolmgr.h"
#include "llassetstorage.h"
#include "llpolymesh.h"
#include "llaudioengine.h"
#include "llstreamingaudio.h"
#include "llviewermenu.h"
#include "llselectmgr.h"
#include "lltrans.h"
#include "lltrans.h"
#include "lltracker.h"
#include "llviewerparcelmgr.h"
#include "llworldmapview.h"
#include "llpostprocess.h"
#include "llwlparammanager.h"
#include "llwaterparammanager.h"

#include "lldebugview.h"
#include "llconsole.h"
#include "llcontainerview.h"
#include "llfloaterstats.h"
#include "llhoverview.h"
#include "llfloatermemleak.h"

#include "llsdserialize.h"

#include "llworld.h"
#include "llhudeffecttrail.h"
#include "llhudeffectlookat.h"
#include "llvectorperfoptions.h"
#include "llurlsimstring.h"
#include "llwatchdog.h"

// Included so that constants/settings might be initialized
// in save_settings_to_globals()
#include "llbutton.h"
#include "llcombobox.h"
#include "llstatusbar.h"
#include "llsurface.h"
#include "llvosky.h"
#include "llvotree.h"
#include "llvoavatarself.h"
#include "llfolderview.h"
#include "lltoolbar.h"
#include "llframestats.h"
#include "llagentpilot.h"
#include "llsrv.h"
#include "llvovolume.h"
#include "llflexibleobject.h" 
#include "llvosurfacepatch.h"
#include "llfloaterinventory.h"

// includes for idle() idleShutdown()
#include "floaterao.h"
#include "llviewercontrol.h"
#include "lleventnotifier.h"
#include "llcallbacklist.h"
#include "pipeline.h"
#include "llgesturemgr.h"
#include "llsky.h"
#include "llvlmanager.h"
#include "llviewercamera.h"
#include "lldrawpoolbump.h"
#include "llvieweraudio.h"
#include "llimview.h"
#include "llviewerthrottle.h"
#include "llparcel.h"
#include "llviewerassetstats.h"
#include "llcommandlineparser.h"
#include "llprogressview.h"

#include "llmemory.h"
#include "llmainlooprepeater.h"

// [RLVa:KB]
#include "rlvhandler.h"
// [/RLVa:KB]

// *FIX: These extern globals should be cleaned up.
// The globals either represent state/config/resource-storage of either 
// this app, or another 'component' of the viewer. App globals should be 
// moved into the app class, where as the other globals should be 
// moved out of here.
// If a global symbol reference seems valid, it will be included
// via header files above.

//----------------------------------------------------------------------------
// llviewernetwork.h
#include "llviewernetwork.h"


////// Windows-specific includes to the bottom - nasty defines in these pollute the preprocessor
//
//----------------------------------------------------------------------------
// viewer.cpp - these are only used in viewer, should be easily moved.







#if LL_DARWIN
extern void init_apple_menu(const char* product);
#endif // LL_DARWIN

extern BOOL gRandomizeFramerate;
extern BOOL gPeriodicSlowFrame;
extern BOOL gDebugGL;

extern void startEngineThread(void);
extern void stopEngineThread(void);

////////////////////////////////////////////////////////////
// All from the last globals push...
const F32 DEFAULT_AFK_TIMEOUT = 5.f * 60.f; // time with no input before user flagged as Away From Keyboard

F32 gSimLastTime; // Used in LLAppViewer::init and send_stats()
F32 gSimFrames;

BOOL gShowObjectUpdates = FALSE;
BOOL gUseQuickTime = TRUE;

BOOL gAcceptTOS = FALSE;
BOOL gAcceptCriticalMessage = FALSE;

eLastExecEvent gLastExecEvent = LAST_EXEC_NORMAL;

LLSD gDebugInfo;

U32	gFrameCount = 0;
U32 gForegroundFrameCount = 0; // number of frames that app window was in foreground
LLPumpIO* gServicePump = NULL;

BOOL gPacificDaylightTime = FALSE;

U64 gFrameTime = 0;
F32 gFrameTimeSeconds = 0.f;
F32 gFrameIntervalSeconds = 0.f;
F32 gFPSClamped = 10.f;						// Pretend we start at target rate.
F32 gFrameDTClamped = 0.f;					// Time between adjacent checks to network for packets
U64	gStartTime = 0; // gStartTime is "private", used only to calculate gFrameTimeSeconds
U32 gFrameStalls = 0;
const F64 FRAME_STALL_THRESHOLD = 1.0;

LLTimer gRenderStartTime;
LLFrameTimer gForegroundTime;
LLTimer gLogoutTimer;
static const F32 LOGOUT_REQUEST_TIME = 6.f;  // this will be cut short by the LogoutReply msg.
F32 gLogoutMaxTime = LOGOUT_REQUEST_TIME;

// <edit>
LLUUID gSystemFolderRoot;
LLUUID gSystemFolderSettings;
LLUUID gSystemFolderAssets;
// </edit>

BOOL				gDisconnected = FALSE;

// used to restore texture state after a mode switch
LLFrameTimer	gRestoreGLTimer;
BOOL			gRestoreGL = FALSE;
BOOL				gUseWireframe = FALSE;

// VFS globals - see llappviewer.h
LLVFS* gStaticVFS = NULL;

LLMemoryInfo gSysMemory;
U64 gMemoryAllocated = 0; // updated in display_stats() in llviewerdisplay.cpp

std::string gLastVersionChannel;

LLVector3			gWindVec(3.0, 3.0, 0.0);
LLVector3			gRelativeWindVec(0.0, 0.0, 0.0);

U32		gPacketsIn = 0;

BOOL				gPrintMessagesThisFrame = FALSE;

BOOL gRandomizeFramerate = FALSE;
BOOL gPeriodicSlowFrame = FALSE;

BOOL gCrashOnStartup = FALSE;
BOOL gLLErrorActivated = FALSE;
BOOL gLogoutInProgress = FALSE;

////////////////////////////////////////////////////////////
// Internal globals... that should be removed.
static std::string gArgs;

const std::string MARKER_FILE_NAME("Singularity.exec_marker");
const std::string ERROR_MARKER_FILE_NAME("Singularity.error_marker");
const std::string LLERROR_MARKER_FILE_NAME("Singularity.llerror_marker");
const std::string LOGOUT_MARKER_FILE_NAME("Singularity.logout_marker");
static BOOL gDoDisconnect = FALSE;
static std::string gLaunchFileOnQuit;

// Used on Win32 for other apps to identify our window (eg, win_setup)
const char* const VIEWER_WINDOW_CLASSNAME = "Second Life"; // Don't change

//-- LLDeferredTaskList ------------------------------------------------------

/**
 * A list of deferred tasks.
 *
 * We sometimes need to defer execution of some code until the viewer gets idle,
 * e.g. removing an inventory item from within notifyObservers() may not work out.
 *
 * Tasks added to this list will be executed in the next LLAppViewer::idle() iteration.
 * All tasks are executed only once.
 */
class LLDeferredTaskList: public LLSingleton<LLDeferredTaskList>
{
	LOG_CLASS(LLDeferredTaskList);

	friend class LLAppViewer;
	typedef boost::signals2::signal<void()> signal_t;

	void addTask(const signal_t::slot_type& cb)
	{
		mSignal.connect(cb);
	}

	void run()
	{
		if (!mSignal.empty())
		{
			mSignal();
			mSignal.disconnect_all_slots();
		}
	}

	signal_t mSignal;
};

//----------------------------------------------------------------------------

// List of entries from strings.xml to always replace
static std::set<std::string> default_trans_args;
void init_default_trans_args()
{
	default_trans_args.insert("SECOND_LIFE"); // World
	default_trans_args.insert("APP_NAME");
	default_trans_args.insert("CAPITALIZED_APP_NAME");
	default_trans_args.insert("SECOND_LIFE_GRID");
	default_trans_args.insert("SUPPORT_SITE");
	default_trans_args.insert("CURRENCY");
	default_trans_args.insert("GRID_OWNER");
}

//----------------------------------------------------------------------------
// File scope definitons
const char *VFS_DATA_FILE_BASE = "data.db2.x.";
const char *VFS_INDEX_FILE_BASE = "index.db2.x.";

static std::string gSecondLife;
static std::string gWindowTitle;

std::string gLoginPage;
std::vector<std::string> gLoginURIs;
static std::string gHelperURI;

LLAppViewer::LLUpdaterInfo *LLAppViewer::sUpdaterInfo = NULL ;

//----------------------------------------------------------------------------
// Metrics logging control constants
//----------------------------------------------------------------------------
static const F32 METRICS_INTERVAL_DEFAULT = 600.0;
static const F32 METRICS_INTERVAL_QA = 30.0;
static F32 app_metrics_interval = METRICS_INTERVAL_DEFAULT;
static bool app_metrics_qa_mode = false;

void idle_afk_check()
{
	static const LLCachedControl<bool> allow_idk_afk("AllowIdleAFK");
	// check idle timers
	static const LLCachedControl<F32> afk_timeout("AFKTimeout",0.f);
	//if (allow_idk_afk && (gAwayTriggerTimer.getElapsedTimeF32() > gSavedSettings.getF32("AFKTimeout")))
// [RLVa:KB] - Checked: 2009-10-19 (RLVa-1.1.0g) | Added: RLVa-1.1.0g
#ifdef RLV_EXTENSION_CMD_ALLOWIDLE
	if ( (allow_idk_afk || gRlvHandler.hasBehaviour(RLV_BHVR_ALLOWIDLE)) &&
		 (gAwayTriggerTimer.getElapsedTimeF32() > afk_timeout) && (afk_timeout > 0))
#else
	if (allow_idk_afk && (gAwayTriggerTimer.getElapsedTimeF32() > afk_timeout) && (afk_timeout > 0))
#endif // RLV_EXTENSION_CMD_ALLOWIDLE
// [/RLVa:KB]
	{
		gAgent.setAFK();
	}
}


// A callback set in LLAppViewer::init()
static void ui_audio_callback(const LLUUID& uuid)
{
	if (gAudiop)
	{
		gAudiop->triggerSound(uuid, gAgent.getID(), 1.0f, LLAudioEngine::AUDIO_TYPE_UI);
	}
}

void request_initial_instant_messages()
{
	static BOOL requested = FALSE;
	if (!requested
		&& gMessageSystem
		&& LLMuteList::getInstance()->isLoaded()
		&& isAgentAvatarValid())
	{
		// Auto-accepted inventory items may require the avatar object
		// to build a correct name.  Likewise, inventory offers from
		// muted avatars require the mute list to properly mute.
		LLMessageSystem* msg = gMessageSystem;
		msg->newMessageFast(_PREHASH_RetrieveInstantMessages);
		msg->nextBlockFast(_PREHASH_AgentData);
		msg->addUUIDFast(_PREHASH_AgentID, gAgent.getID());
		msg->addUUIDFast(_PREHASH_SessionID, gAgent.getSessionID());
		gAgent.sendReliableMessage();
		requested = TRUE;
	}
}

// A settings system callback for CrashSubmitBehavior
bool handleCrashSubmitBehaviorChanged(const LLSD& newvalue)
{
	S32 cb = newvalue.asInteger();
	const S32 NEVER_SUBMIT_REPORT = 2;
	if(cb == NEVER_SUBMIT_REPORT)
	{
// 		LLWatchdog::getInstance()->cleanup(); // SJB: cleaning up a running watchdog thread is unsafe
		LLAppViewer::instance()->destroyMainloopTimeout();
	}
	else if(gSavedSettings.getBOOL("WatchdogEnabled") == TRUE)
	{
		// Don't re-enable the watchdog when we change the setting; this may get called before it's started
// 		LLWatchdog::getInstance()->init();
	}
	return true;
}

// Use these strictly for things that are constructed at startup,
// or for things that are performance critical.  JC
static void settings_to_globals()
{
	LLBUTTON_H_PAD		= gSavedSettings.getS32("ButtonHPad");
	LLBUTTON_V_PAD		= gSavedSettings.getS32("ButtonVPad");
	BTN_HEIGHT_SMALL	= gSavedSettings.getS32("ButtonHeightSmall");
	BTN_HEIGHT			= gSavedSettings.getS32("ButtonHeight");

	MENU_BAR_HEIGHT		= gSavedSettings.getS32("MenuBarHeight");
	MENU_BAR_WIDTH		= gSavedSettings.getS32("MenuBarWidth");
	STATUS_BAR_HEIGHT	= gSavedSettings.getS32("StatusBarHeight");

	LLCOMBOBOX_HEIGHT	= BTN_HEIGHT - 2;
	LLCOMBOBOX_WIDTH	= 128;

	LLSurface::setTextureSize(gSavedSettings.getU32("RegionTextureSize"));
	
	LLRender::sGLCoreProfile = gSavedSettings.getBOOL("RenderGLCoreProfile");

	LLImageGL::sGlobalUseAnisotropic	= gSavedSettings.getBOOL("RenderAnisotropic");
	LLImageGL::sCompressTextures		= gSavedSettings.getBOOL("RenderCompressTextures");
	LLVOVolume::sLODFactor				= gSavedSettings.getF32("RenderVolumeLODFactor");
	LLVOVolume::sDistanceFactor			= 1.f-LLVOVolume::sLODFactor * 0.1f;
	LLVolumeImplFlexible::sUpdateFactor = gSavedSettings.getF32("RenderFlexTimeFactor");
	LLVOTree::sTreeFactor				= gSavedSettings.getF32("RenderTreeLODFactor");
	LLVOAvatar::sLODFactor				= gSavedSettings.getF32("RenderAvatarLODFactor");
	LLVOAvatar::sPhysicsLODFactor		= gSavedSettings.getF32("RenderAvatarPhysicsLODFactor");
	LLVOAvatar::sMaxVisible				= gSavedSettings.getS32("RenderAvatarMaxVisible");
	LLVOAvatar::sVisibleInFirstPerson	= gSavedSettings.getBOOL("FirstPersonAvatarVisible");
	// clamp auto-open time to some minimum usable value
	LLFolderView::sAutoOpenTime			= llmax(0.25f, gSavedSettings.getF32("FolderAutoOpenDelay"));
	LLToolBar::sInventoryAutoOpenTime	= gSavedSettings.getF32("InventoryAutoOpenDelay");
	LLSelectMgr::sRectSelectInclusive	= gSavedSettings.getBOOL("RectangleSelectInclusive");
	LLSelectMgr::sRenderHiddenSelections = gSavedSettings.getBOOL("RenderHiddenSelections");
	LLSelectMgr::sRenderLightRadius = gSavedSettings.getBOOL("RenderLightRadius");

	gFrameStats.setTrackStats(gSavedSettings.getBOOL("StatsSessionTrackFrameStats"));
	gAgentPilot.mNumRuns		= gSavedSettings.getS32("StatsNumRuns");
	gAgentPilot.mQuitAfterRuns	= gSavedSettings.getBOOL("StatsQuitAfterRuns");
	gAgent.setHideGroupTitle(gSavedSettings.getBOOL("RenderHideGroupTitle"));
		
	gDebugWindowProc = gSavedSettings.getBOOL("DebugWindowProc");
	gShowObjectUpdates = gSavedSettings.getBOOL("ShowObjectUpdates");
	LLWorldMapView::sMapScale =  llmax(.1f,gSavedSettings.getF32("MapScale"));
	LLHoverView::sShowHoverTips = gSavedSettings.getBOOL("ShowHoverTips");
}

static void settings_modify()
{
	bool can_defer = LLFeatureManager::getInstance()->isFeatureAvailable("RenderDeferred");
	LLRenderTarget::sUseFBO				= gSavedSettings.getBOOL("RenderUseFBO") || (gSavedSettings.getBOOL("RenderDeferred") && can_defer);
	LLVOAvatar::sUseImpostors			= gSavedSettings.getBOOL("RenderUseImpostors");
	LLVOSurfacePatch::sLODFactor		= gSavedSettings.getF32("RenderTerrainLODFactor");
	LLVOSurfacePatch::sLODFactor *= LLVOSurfacePatch::sLODFactor; //square lod factor to get exponential range of [1,4]
	gDebugGL = gSavedSettings.getBOOL("RenderDebugGL") || gDebugSession;
	gDebugPipeline = gSavedSettings.getBOOL("RenderDebugPipeline");
	gAuditTexture = gSavedSettings.getBOOL("AuditTexture");
}

//virtual
bool LLAppViewer::initSLURLHandler()
{
	// does nothing unless subclassed
	return false;
}

//virtual
bool LLAppViewer::sendURLToOtherInstance(const std::string& url)
{
	// does nothing unless subclassed
	return false;
}

//----------------------------------------------------------------------------
// LLAppViewer definition

// Static members.
// The single viewer app.
LLAppViewer* LLAppViewer::sInstance = NULL;

const std::string LLAppViewer::sGlobalSettingsName = "Global"; 
const std::string LLAppViewer::sPerAccountSettingsName = "PerAccount"; 
const std::string LLAppViewer::sCrashSettingsName = "CrashSettings"; 

LLTextureCache* LLAppViewer::sTextureCache = NULL; 
LLImageDecodeThread* LLAppViewer::sImageDecodeThread = NULL; 
LLTextureFetch* LLAppViewer::sTextureFetch = NULL; 

LLAppViewer::LLAppViewer() : 
	mMarkerFile(),
	mLogoutMarkerFile(NULL),
	mReportedCrash(false),
	mNumSessions(0),
	mPurgeCache(false),
	mPurgeOnExit(false),
	mSecondInstance(false),
	mSavedFinalSnapshot(false),
	mQuitRequested(false),
	mLogoutRequestSent(false),
	mMainloopTimeout(NULL),
	mAgentRegionLastAlive(false)
{
	if(NULL != sInstance)
	{
		llerrs << "Oh no! An instance of LLAppViewer already exists! LLAppViewer is sort of like a singleton." << llendl;
	}

	sInstance = this;
}


LLAppViewer::~LLAppViewer()
{
	destroyMainloopTimeout();

	// If we got to this destructor somehow, the app didn't hang.
	removeMarkerFile();
}

class LLUITranslationBridge : public LLTranslationBridge
{
public:
	virtual std::string getString(const std::string &xml_desc)
	{
		return LLTrans::getString(xml_desc);
	}
};

bool LLAppViewer::init()
{
	//
	// Start of the application
	//
	// IMPORTANT! Do NOT put anything that will write
	// into the log files during normal startup until AFTER
	// we run the "program crashed last time" error handler below.
	//
	LLFastTimer::reset();
	
	// initialize LLWearableType translation bridge.
	// Memory will be cleaned up in ::cleanupClass()
	LLWearableType::initClass(new LLUITranslationBridge());

	// <edit>
	// We can call this early.
	LLFrameTimer::global_initialization();
	// </edit>

	// initialize SSE options
	LLVector4a::initClass();

	//initialize particle index pool
	LLVOPartGroup::initClass();

	// Need to do this initialization before we do anything else, since anything
	// that touches files should really go through the lldir API
	gDirUtilp->initAppDirs("SecondLife");
	// set skin search path to default, will be overridden later
	// this allows simple skinned file lookups to work
	gDirUtilp->setSkinFolder("default");

	initLogging();

	// <edit>
	// Curl must be initialized before any thread is running.
	AICurlInterface::initCurl();

	// Logging is initialized. Now it's safe to start the error thread.
	startErrorThread();

	//
	// OK to write stuff to logs now, we've now crash reported if necessary
	//
	
	init_default_trans_args();
	
	if (!initConfiguration())
		return false;

	LL_INFOS("InitInfo") << "Configuration initialized." << LL_ENDL ;

	//set the max heap size.
	initMaxHeapSize() ;

	LLPrivateMemoryPoolManager::initClass((BOOL)gSavedSettings.getBOOL("MemoryPrivatePoolEnabled"), (U32)gSavedSettings.getU32("MemoryPrivatePoolSize")) ;

    mAlloc.setProfilingEnabled(gSavedSettings.getBOOL("MemProfiling"));

	AIEngine::setMaxCount(gSavedSettings.getU32("StateMachineMaxTime"));

	{
		AIHTTPTimeoutPolicy policy_tmp(
			"CurlTimeout* Debug Settings",
			gSavedSettings.getU32("CurlTimeoutDNSLookup"),
			gSavedSettings.getU32("CurlTimeoutConnect"),
			gSavedSettings.getU32("CurlTimeoutReplyDelay"),
			gSavedSettings.getU32("CurlTimeoutLowSpeedTime"),
			gSavedSettings.getU32("CurlTimeoutLowSpeedLimit"),
			gSavedSettings.getU32("CurlTimeoutMaxTransaction"),
			gSavedSettings.getU32("CurlTimeoutMaxTotalDelay")
			);
		AIHTTPTimeoutPolicy::setDefaultCurlTimeout(policy_tmp);
	}
	{
		// Viewer metrics initialization
		//static LLCachedControl<bool> metrics_submode(gSavedSettings,
		//											 "QAModeMetrics",
		//											 false,
		//											 "Enables QA features (logging, faster cycling) for metrics collector");

		if (gSavedSettings.getBOOL("QAModeMetrics"))
		{
			app_metrics_qa_mode = true;
			app_metrics_interval = METRICS_INTERVAL_QA;
		}
		LLViewerAssetStatsFF::init();
	}

    initThreads();
	LL_INFOS("InitInfo") << "Threads initialized." << LL_ENDL ;

	// Load art UUID information, don't require these strings to be declared in code.
	std::string colors_base_filename = gDirUtilp->findSkinnedFilename("colors_base.xml");
	LL_DEBUGS("InitInfo") << "Loading base colors from " << colors_base_filename << LL_ENDL;
	gColors.loadFromFileLegacy(colors_base_filename, FALSE, TYPE_COL4U);

	// Load overrides from user colors file
	std::string user_colors_filename = gDirUtilp->findSkinnedFilename("colors.xml");
	LL_DEBUGS("InitInfo") << "Loading user colors from " << user_colors_filename << LL_ENDL;
	if (gColors.loadFromFileLegacy(user_colors_filename, FALSE, TYPE_COL4U) == 0)
	{
		LL_DEBUGS("InitInfo") << "Cannot load user colors from " << user_colors_filename << LL_ENDL;
	}

	// Widget construction depends on LLUI being initialized
	LLUI::initClass(&gSavedSettings,
		&gSavedSettings,
		&gColors,
		LLUIImageList::getInstance(),
		ui_audio_callback,
		&LLUI::getScaleFactor());
	LL_INFOS("InitInfo") << "UI initialized." << LL_ENDL ;

	LLUICtrlFactory::getInstance()->setupPaths(); // update paths with correct language set

	// Setup LLTrans after LLUI::initClass has been called.
	LLTrans::parseStrings("strings.xml", default_trans_args);

	// Setup notifications after LLUI::initClass() has been called.
	LLNotifications::instance();
	LL_INFOS("InitInfo") << "Notifications initialized." << LL_ENDL ;
	
    writeSystemInfo();

	// Build a string representing the current version number.
    gCurrentVersion = llformat("%s %d.%d.%d.%d",
        gVersionChannel,
        gVersionMajor,
        gVersionMinor,
        gVersionPatch,
        gVersionBuild );

	//////////////////////////////////////////////////////////////////////////////
	//////////////////////////////////////////////////////////////////////////////
	//////////////////////////////////////////////////////////////////////////////
	//////////////////////////////////////////////////////////////////////////////
	// *FIX: The following code isn't grouped into functions yet.

	//
	// Various introspection concerning the libs we're using - particularly
        // the libs involved in getting to a full login screen.
	//
	LL_INFOS("InitInfo") << "J2C Engine is: " << LLImageJ2C::getEngineInfo() << LL_ENDL;
	LL_INFOS("InitInfo") << "libcurl version is: " << LLCurl::getVersionString() << LL_ENDL;

	// Get the single value from the crash settings file, if it exists
	std::string crash_settings_filename = gDirUtilp->getExpandedFilename(LL_PATH_USER_SETTINGS, CRASH_SETTINGS_FILE);
	gCrashSettings.loadFromFile(crash_settings_filename);

	/////////////////////////////////////////////////
	// OS-specific login dialogs
	/////////////////////////////////////////////////

#if TEST_CACHED_CONTROL
	test_cached_control();
#endif

	// track number of times that app has run
	mNumSessions = gSavedSettings.getS32("NumSessions");
	mNumSessions++;
	gSavedSettings.setS32("NumSessions", mNumSessions);

	gSavedSettings.setString("HelpLastVisitedURL",gSavedSettings.getString("HelpHomeURL"));

	if (gSavedSettings.getBOOL("VerboseLogs"))
	{
		LLError::setPrintLocation(true);
	}
	
<<<<<<< HEAD
=======
	// Load art UUID information, don't require these strings to be declared in code.
	std::string colors_base_filename = gDirUtilp->findSkinnedFilename("colors_base.xml");
	LL_DEBUGS("InitInfo") << "Loading base colors from " << colors_base_filename << LL_ENDL;
	gColors.loadFromFileLegacy(colors_base_filename, FALSE, TYPE_COL4U);

	// Load overrides from user colors file
	std::string user_colors_filename = gDirUtilp->findSkinnedFilename("colors.xml");
	LL_DEBUGS("InitInfo") << "Loading user colors from " << user_colors_filename << LL_ENDL;
	if (gColors.loadFromFileLegacy(user_colors_filename, FALSE, TYPE_COL4U) == 0)
	{
		LL_DEBUGS("InitInfo") << "Cannot load user colors from " << user_colors_filename << LL_ENDL;
	}

	// Widget construction depends on LLUI being initialized
	LLUI::initClass(&gSavedSettings, 
					&gSavedSettings, 
					&gColors, 
					LLUIImageList::getInstance(),
					ui_audio_callback,
					&LLUI::getScaleFactor()
					);
				
	// Setup notifications after LLUI::initClass() has been called.
	LLNotifications::instance().createDefaultChannels();
	LL_INFOS("InitInfo") << "Notifications initialized." << LL_ENDL ;
	
>>>>>>> 4be1d057
	LLWeb::initClass();			  // do this after LLUI

	LLTextEditor::setURLCallbacks(&LLWeb::loadURL,
				&LLURLDispatcher::dispatchFromTextEditor,
				&LLURLDispatcher::dispatchFromTextEditor);
	
	LLToolMgr::getInstance(); // Initialize tool manager if not already instantiated
		
	/////////////////////////////////////////////////
	//
	// Load settings files
	//
	//
	LLGroupMgr::parseRoleActions("role_actions.xml");

	LLAgent::parseTeleportMessages("teleport_strings.xml");

	// load MIME type -> media impl mappings
	std::string mime_types_name;
#if LL_DARWIN
	mime_types_name = "mime_types_mac.xml";
#elif LL_LINUX
	mime_types_name = "mime_types_linux.xml";
#else
	mime_types_name = "mime_types_windows.xml";
#endif
	LLMIMETypes::parseMIMETypes( mime_types_name ); 

	// Copy settings to globals. *TODO: Remove or move to appropriage class initializers
	settings_to_globals();
	// Setup settings listeners
	settings_setup_listeners();
	// Modify settings based on system configuration and compile options
	settings_modify();
	// Work around for a crash bug when changing OpenGL settings
	LLFontFreetype::sOpenGLcrashOnRestart = (getenv("LL_OPENGL_RESTART_CRASH_BUG") != NULL);

	// Find partition serial number (Windows) or hardware serial (Mac)
	mSerialNumber = generateSerialNumber();

	// do any necessary set-up for accepting incoming SLURLs from apps
	initSLURLHandler();

	if(false == initHardwareTest())
	{
		// Early out from user choice.
		return false;
	}
	LL_INFOS("InitInfo") << "Hardware test initialization done." << LL_ENDL ;
	
	// Always fetch the Ethernet MAC address, needed both for login
	// and password load.
	LLUUID::getNodeID(gMACAddress);

	// Prepare for out-of-memory situations, during which we will crash on
	// purpose and save a dump.
#if LL_WINDOWS && LL_RELEASE_FOR_DOWNLOAD && LL_USE_SMARTHEAP
	MemSetErrorHandler(first_mem_error_handler);
#endif // LL_WINDOWS && LL_RELEASE_FOR_DOWNLOAD && LL_USE_SMARTHEAP

	// *Note: this is where gViewerStats used to be created.

	//
	// Initialize the VFS, and gracefully handle initialization errors
	//

	if (!initCache())
	{
		std::ostringstream msg;
		msg << LLTrans::getString("MBUnableToAccessFile");
		OSMessageBox(msg.str(),LLStringUtil::null,OSMB_OK);
		return 1;
	}
	LL_INFOS("InitInfo") << "Cache initialization is done." << LL_ENDL ;

	// Initialize the repeater service.
	LLMainLoopRepeater::instance().start();

	//
	// Initialize the window
	//
	gGLActive = TRUE;
	initWindow();
	LL_INFOS("InitInfo") << "Window is initialized." << LL_ENDL ;

	// initWindow also initializes the Feature List, so now we can initialize this global.
	LLCubeMap::sUseCubeMaps = LLFeatureManager::getInstance()->isFeatureAvailable("RenderCubeMap");

	// call all self-registered classes
	LLInitClassList::instance().fireCallbacks();

	LLFolderViewItem::initClass(); // SJB: Needs to happen after initWindow(), not sure why but related to fonts
		
	gGLManager.getGLInfo(gDebugInfo);
	gGLManager.printGLInfoString();

	//load key settings
	bind_keyboard_functions();

	// Load Default bindings
	if (!gViewerKeyboard.loadBindings(gDirUtilp->getExpandedFilename(LL_PATH_APP_SETTINGS,"keys.ini")))
	{
		LL_ERRS("InitInfo") << "Unable to open keys.ini" << LL_ENDL;
	}
	// Load Custom bindings (override defaults)
	gViewerKeyboard.loadBindings(gDirUtilp->getExpandedFilename(LL_PATH_APP_SETTINGS,"custom_keys.ini"));

	// If we don't have the right GL requirements, exit.
	if (!gGLManager.mHasRequirements && !gNoRender)
	{	
		// can't use an alert here since we're exiting and
		// all hell breaks lose.
		std::string msg = LLNotificationTemplates::instance().getGlobalString("UnsupportedGLRequirements");
		LLStringUtil::format(msg,LLTrans::getDefaultArgs());
		OSMessageBox(
			msg,
			LLStringUtil::null,
			OSMB_OK);
		return 0;
	}

#if (_M_IX86_FP > 1 || defined(__SSE2__))
	// Without SSE2 support we will crash almost immediately, warn here.
	if (!gSysCPU.hasSSE2())
	{
		// can't use an alert here since we're exiting and
		// all hell breaks lose.
		std::string msg = LLNotificationTemplates::instance().getGlobalString("UnsupportedCPUSSE2");
		LLStringUtil::format(msg,LLTrans::getDefaultArgs());
		OSMessageBox(
			msg,
			LLStringUtil::null,
			OSMB_OK);
		return 0;
	}
#elif (_M_IX86_FP == 1 || defined(__SSE__))
	// Without SSE support we will crash almost immediately, warn here.
	if (!gSysCPU.hasSSE())
	{
		// can't use an alert here since we're exiting and
		// all hell breaks lose.
		std::string msg = LNotificationTemplates::instance().getGlobalString("UnsupportedCPUSSE2");
		LLStringUtil::format(msg,LLTrans::getDefaultArgs());
		OSMessageBox(
			msg,
			LLStringUtil::null,
			OSMB_OK);
		return 0;
	}
#endif

	// alert the user if they are using unsupported hardware
	if(!gSavedSettings.getBOOL("AlertedUnsupportedHardware"))
	{
		bool unsupported = false;
		LLSD args;
		std::string minSpecs;
		
		// get cpu data from xml
		std::stringstream minCPUString(LLNotificationTemplates::instance().getGlobalString("UnsupportedCPUAmount"));
		S32 minCPU = 0;
		minCPUString >> minCPU;

		// get RAM data from XML
		std::stringstream minRAMString(LLNotificationTemplates::instance().getGlobalString("UnsupportedRAMAmount"));
		U64 minRAM = 0;
		minRAMString >> minRAM;
		minRAM = minRAM * 1024 * 1024;

		if(!LLFeatureManager::getInstance()->isGPUSupported() && LLFeatureManager::getInstance()->getGPUClass() != GPU_CLASS_UNKNOWN)
		{
			minSpecs += LLNotificationTemplates::instance().getGlobalString("UnsupportedGPU");
			minSpecs += "\n";
			unsupported = true;
		}
		if(gSysCPU.getMHz() < minCPU)
		{
			minSpecs += LLNotificationTemplates::instance().getGlobalString("UnsupportedCPU");
			minSpecs += "\n";
			unsupported = true;
		}
		if(gSysMemory.getPhysicalMemoryClamped() < minRAM)
		{
			minSpecs += LLNotificationTemplates::instance().getGlobalString("UnsupportedRAM");
			minSpecs += "\n";
			unsupported = true;
		}

		if (LLFeatureManager::getInstance()->getGPUClass() == GPU_CLASS_UNKNOWN)
		{
			LLNotificationsUtil::add("UnknownGPU");
		} 
			
		if(unsupported)
		{
			if(!gSavedSettings.controlExists("WarnUnsupportedHardware") 
				|| gSavedSettings.getBOOL("WarnUnsupportedHardware"))
			{
				args["MINSPECS"] = minSpecs;
				LLNotificationsUtil::add("UnsupportedHardware", args );
			}

		}
	}

	// save the graphics card
	gDebugInfo["GraphicsCard"] = LLFeatureManager::getInstance()->getGPUString();

	// Save the current version to the prefs file
	gSavedSettings.setString("LastRunVersion", gCurrentVersion);

	gSimLastTime = gRenderStartTime.getElapsedTimeF32();
	gSimFrames = (F32)gFrameCount;

	LLViewerJoystick::getInstance()->init(false);

	// Finish windlight initialization.
	LLWLParamManager::instance().initHack();
	// Use prefered Environment.
	LLEnvManagerNew::instance().usePrefs();

	gGLActive = FALSE;
	return true;
}

void LLAppViewer::initMaxHeapSize()
{
	//set the max heap size.
	//here is some info regarding to the max heap size:
	//------------------------------------------------------------------------------------------
	// OS       | setting | SL address bits | max manageable memory space | max heap size
	// Win 32   | default | 32-bit          | 2GB                         | < 1.7GB
	// Win 32   | /3G     | 32-bit          | 3GB                         | < 1.7GB or 2.7GB
	// Win 64   | default | 32-bit          | 2GB                         | < 1.7GB
	// Win 64   | LAA     | 32-bit          | 3GB                         | < 3.7GB
	//Linux 32  | default | 32-bit          | 3GB                         | < 2.7GB
	//Linux 32  |HUGEMEM  | 32-bit          | 4GB                         | < 3.7GB
	//64-bit OS |default  | 32-bit          | 4GB                         | < 3.7GB
	//64-bit OS |default  | 64-bit          | N/A (> 4GB)                 | N/A (> 4GB)
	//------------------------------------------------------------------------------------------
	//currently SL is built under 32-bit setting, we set its max heap size no more than 1.6 GB.

	//F32 max_heap_size_gb = llmin(1.6f, (F32)gSavedSettings.getF32("MaxHeapSize")) ;
	
	F32 max_heap_size_gb = gSavedSettings.getF32("MaxHeapSize") ;
	
	//This is all a bunch of CRAP. We run LAA on windows. 64bit windows supports LAA out of the box. 32bit does not, unless PAE is on.
#if LL_WINDOWS
	//http://msdn.microsoft.com/en-us/library/windows/desktop/ms684139%28v=vs.85%29.aspx
	//Easier than GetNativeSystemInfo.
	BOOL bWow64Process = FALSE;
	typedef BOOL (WINAPI *LPFN_ISWOW64PROCESS) (HANDLE, PBOOL);
	LPFN_ISWOW64PROCESS fnIsWow64Process = (LPFN_ISWOW64PROCESS) GetProcAddress(GetModuleHandle(TEXT("kernel32")),"IsWow64Process");
	
	HKEY hKey;
	 
    if(fnIsWow64Process && fnIsWow64Process(GetCurrentProcess(), &bWow64Process) && bWow64Process)
	{
		max_heap_size_gb = 3.7f;
	}
	else if(ERROR_SUCCESS == RegOpenKey(HKEY_LOCAL_MACHINE, TEXT("SYSTEM\\CurrentControlSet\\Control\\Session Manager\\Memory Management"), &hKey))
	{
        DWORD dwSize = sizeof(DWORD);
		DWORD dwResult = 0;
        if(ERROR_SUCCESS == RegQueryValueEx(hKey, TEXT("PhysicalAddressExtension"), NULL, NULL, (LPBYTE)&dwResult, &dwSize))
        {
			if(dwResult)
				max_heap_size_gb = 3.7f;
		}
		RegCloseKey(hKey);
	}
#endif

	BOOL enable_mem_failure_prevention = (BOOL)gSavedSettings.getBOOL("MemoryFailurePreventionEnabled") ;

	LLMemory::initMaxHeapSizeGB(max_heap_size_gb, enable_mem_failure_prevention) ;
}

void LLAppViewer::checkMemory()
{
	const static F32 MEMORY_CHECK_INTERVAL = 1.0f ; //second
	//const static F32 MAX_QUIT_WAIT_TIME = 30.0f ; //seconds
	//static F32 force_quit_timer = MAX_QUIT_WAIT_TIME + MEMORY_CHECK_INTERVAL ;

	if(!gGLManager.mDebugGPU)
	{
		return ;
	}

	if(MEMORY_CHECK_INTERVAL > mMemCheckTimer.getElapsedTimeF32())
	{
		return ;
	}
	mMemCheckTimer.reset() ;

		//update the availability of memory
		LLMemory::updateMemoryInfo() ;

	bool is_low = LLMemory::isMemoryPoolLow() ;

	LLPipeline::throttleNewMemoryAllocation(is_low) ;		
	
	if(is_low)
	{
		LLMemory::logMemoryInfo() ;
	}
}

static LLFastTimer::DeclareTimer FTM_MESSAGES("System Messages");
static LLFastTimer::DeclareTimer FTM_SLEEP("Sleep");
static LLFastTimer::DeclareTimer FTM_YIELD("Yield");

static LLFastTimer::DeclareTimer FTM_TEXTURE_CACHE("Texture Cache");
static LLFastTimer::DeclareTimer FTM_DECODE("Image Decode");
static LLFastTimer::DeclareTimer FTM_VFS("VFS Thread");
static LLFastTimer::DeclareTimer FTM_LFS("LFS Thread");
static LLFastTimer::DeclareTimer FTM_PAUSE_THREADS("Pause Threads");
static LLFastTimer::DeclareTimer FTM_IDLE("Idle");
static LLFastTimer::DeclareTimer FTM_PUMP("Pump");
static LLFastTimer::DeclareTimer FTM_PUMP_ARES("Ares");
static LLFastTimer::DeclareTimer FTM_PUMP_SERVICE("Service");
static LLFastTimer::DeclareTimer FTM_SERVICE_CALLBACK("Callback");
static LLFastTimer::DeclareTimer FTM_AGENT_AUTOPILOT("Autopilot");
static LLFastTimer::DeclareTimer FTM_AGENT_UPDATE("Update");
static LLFastTimer::DeclareTimer FTM_STATEMACHINE("State Machine");

bool LLAppViewer::mainLoop()
{
	mMainloopTimeout = new LLWatchdogTimeout();
	// *FIX:Mani - Make this a setting, once new settings exist in this branch.
	
	//-------------------------------------------
	// Run main loop until time to quit
	//-------------------------------------------

	// Create IO Pump to use for HTTP Requests.
	gServicePump = new LLPumpIO;
	LLCurl::setCAFile(gDirUtilp->getCAFile());
	
	// Note: this is where gLocalSpeakerMgr and gActiveSpeakerMgr used to be instantiated.

	LLVoiceChannel::initClass();
	LLVoiceClient::init(gServicePump);
				
	LLTimer frameTimer,idleTimer,periodicRenderingTimer;
	LLTimer debugTime;
	LLFrameTimer memCheckTimer;
	LLViewerJoystick* joystick(LLViewerJoystick::getInstance());
	joystick->setNeedsReset(true);

    LLEventPump& mainloop(LLEventPumps::instance().obtain("mainloop"));
    // As we do not (yet) send data on the mainloop LLEventPump that varies
    // with each frame, no need to instantiate a new LLSD event object each
    // time. Obviously, if that changes, just instantiate the LLSD at the
    // point of posting.
    LLSD newFrame;

	BOOL restore_rendering_masks = FALSE;

	// Handle messages
	while (!LLApp::isExiting())
	{
		LLFastTimer::nextFrame(); // Should be outside of any timer instances

		//clear call stack records
		llclearcallstacks;

		//check memory availability information
		checkMemory() ;
		
		try
		{
			// Check if we need to restore rendering masks.
			if (restore_rendering_masks)
			{
				gPipeline.popRenderDebugFeatureMask();
				gPipeline.popRenderTypeMask();
			}
			// Check if we need to temporarily enable rendering.
			static const LLCachedControl<F32> periodic_rendering("ForcePeriodicRenderingTime", 0.f);
			if (periodic_rendering > F_APPROXIMATELY_ZERO && periodicRenderingTimer.getElapsedTimeF64() > periodic_rendering)
			{
				periodicRenderingTimer.reset();
				restore_rendering_masks = TRUE;
				gPipeline.pushRenderTypeMask();
				gPipeline.pushRenderDebugFeatureMask();
				gPipeline.setAllRenderTypes();
				gPipeline.setAllRenderDebugFeatures();
			}
			else
			{
				restore_rendering_masks = FALSE;
			}

			pingMainloopTimeout("Main:MiscNativeWindowEvents");

			if (gViewerWindow)
			{
				LLFastTimer t2(FTM_MESSAGES);
				gViewerWindow->getWindow()->processMiscNativeEvents();
			}
		
			pingMainloopTimeout("Main:GatherInput");
			
			if (gViewerWindow)
			{
				LLFastTimer t2(FTM_MESSAGES);
				if (!restoreErrorTrap())
				{
					llwarns << " Someone took over my signal/exception handler (post messagehandling)!" << llendl;
				}

				gViewerWindow->getWindow()->gatherInput();
			}

#if 1 && !LL_RELEASE_FOR_DOWNLOAD
			// once per second debug info
			if (debugTime.getElapsedTimeF32() > 1.f)
			{
				debugTime.reset();
			}
			
#endif
			//memory leaking simulation
			LLFloaterMemLeak* mem_leak_instance =
				LLFloaterMemLeak::getInstance();
			if(mem_leak_instance)
			{
				mem_leak_instance->idle() ;				
			}			

            // canonical per-frame event
            mainloop.post(newFrame);
			if (!LLApp::isExiting())
			{
				pingMainloopTimeout("Main:JoystickKeyboard");
				
				// Scan keyboard for movement keys.  Command keys and typing
				// are handled by windows callbacks.  Don't do this until we're
				// done initializing.  JC
				if (gViewerWindow->mWindow->getVisible() 
					&& gViewerWindow->getActive()
					&& !gViewerWindow->getWindow()->getMinimized()
					&& LLStartUp::getStartupState() == STATE_STARTED
					&& !gViewerWindow->getShowProgress()
					&& !gFocusMgr.focusLocked())
				{
					joystick->scanJoystick();
					gKeyboard->scanKeyboard();
					if(isCrouch)
					{
						gAgent.moveUp(-1);
					}

				}

				// Update state based on messages, user input, object idle.
				{
					pauseMainloopTimeout(); // *TODO: Remove. Messages shouldn't be stalling for 20+ seconds!
					
					LLFastTimer t3(FTM_IDLE);
					// <edit> bad_alloc!! </edit>
					idle();

					if (gAres != NULL && gAres->isInitialized())
					{
						pingMainloopTimeout("Main:ServicePump");				
						LLFastTimer t4(FTM_PUMP);
						{
							LLFastTimer t(FTM_PUMP_ARES);
							gAres->process();
						}
						{
							LLFastTimer t(FTM_PUMP_SERVICE);
							// this pump is necessary to make the login screen show up
							gServicePump->pump();

							{
								LLFastTimer t(FTM_SERVICE_CALLBACK);
								gServicePump->callback();
							}
						}
					}
					
					resumeMainloopTimeout();
				}
 
				if (gDoDisconnect && (LLStartUp::getStartupState() == STATE_STARTED))
				{
					pauseMainloopTimeout();
					saveFinalSnapshot();
					disconnectViewer();
					resumeMainloopTimeout();
				}

				// Render scene.
				if (!LLApp::isExiting())
				{
					pingMainloopTimeout("Main:Display");
					gGLActive = TRUE;
					display();
					pingMainloopTimeout("Main:Snapshot");
					LLFloaterSnapshot::update(); // take snapshots
					gGLActive = FALSE;
				}

			}

			pingMainloopTimeout("Main:Sleep");
			
			pauseMainloopTimeout();

			// Sleep and run background threads
			{
				LLFastTimer t2(FTM_SLEEP);
				static const LLCachedControl<bool> run_multiple_threads("RunMultipleThreads",false);
				static const LLCachedControl<S32> yield_time("YieldTime", -1);
				// yield some time to the os based on command line option
				if(yield_time >= 0)
				{
					LLFastTimer t(FTM_YIELD);
					ms_sleep(yield_time);
				}

				// yield cooperatively when not running as foreground window
				if (   gNoRender
					   || (gViewerWindow && !gViewerWindow->mWindow->getVisible())
						|| !gFocusMgr.getAppHasFocus())
				{
					// Sleep if we're not rendering, or the window is minimized.
					S32 milliseconds_to_sleep = llclamp(gSavedSettings.getS32("BackgroundYieldTime"), 0, 1000);
					// don't sleep when BackgroundYieldTime set to 0, since this will still yield to other threads
					// of equal priority on Windows
					if (milliseconds_to_sleep > 0)
					{
						//Prevent sleeping too long while in the login process (tends to cause stalling)
						if(LLStartUp::getStartupState() >= STATE_LOGIN_AUTH_INIT && LLStartUp::getStartupState() < STATE_STARTED)
							milliseconds_to_sleep = llmin(milliseconds_to_sleep,250);
						ms_sleep(milliseconds_to_sleep);
						// also pause worker threads during this wait period
						LLAppViewer::getTextureCache()->pause();
						LLAppViewer::getImageDecodeThread()->pause();
					}
				}
				
				if (gRandomizeFramerate)
				{
					ms_sleep(rand() % 200);
				}

				if (gPeriodicSlowFrame
					&& (gFrameCount % 10 == 0))
				{
					llinfos << "Periodic slow frame - sleeping 500 ms" << llendl;
					ms_sleep(500);
				}


				const F64 max_idle_time = run_multiple_threads ? 0.0 : llmin(.005*10.0*gFrameIntervalSeconds, 0.005); // 50ms/second, no more than 5ms/frame
				idleTimer.reset();
				while(1)
				{
					S32 work_pending = 0;
					S32 io_pending = 0;
					{
						LLFastTimer ftm(FTM_TEXTURE_CACHE);
 						work_pending += LLAppViewer::getTextureCache()->update(1); // unpauses the texture cache thread
					}
					{
						LLFastTimer ftm(FTM_DECODE);
	 					work_pending += LLAppViewer::getImageDecodeThread()->update(1); // unpauses the image thread
					}
					{
						LLFastTimer ftm(FTM_DECODE);
	 					work_pending += LLAppViewer::getTextureFetch()->update(1); // unpauses the texture fetch thread
					}

					{
						LLFastTimer ftm(FTM_VFS);
	 					io_pending += LLVFSThread::updateClass(1);
					}
					{
						LLFastTimer ftm(FTM_LFS);
	 					io_pending += LLLFSThread::updateClass(1);
					}

					if (io_pending > 1000)
					{
						ms_sleep(llmin(io_pending/100,100)); // give the vfs some time to catch up
					}

					F64 idle_time = idleTimer.getElapsedTimeF64();
					if (!work_pending || idle_time >= max_idle_time)
					{
						break;
					}
				}
				if ((LLStartUp::getStartupState() >= STATE_CLEANUP) &&
					(frameTimer.getElapsedTimeF64() > FRAME_STALL_THRESHOLD))
				{
					gFrameStalls++;
				}
				frameTimer.reset();

				 // Prevent the worker threads from running while rendering.
				// if (LLThread::processorCount()==1) //pause() should only be required when on a single processor client...
				if (run_multiple_threads == FALSE)
				{
					LLAppViewer::getTextureCache()->pause();
					LLAppViewer::getImageDecodeThread()->pause();
					// LLAppViewer::getTextureFetch()->pause(); // Don't pause the fetch (IO) thread
				}
				//LLVFSThread::sLocal->pause(); // Prevent the VFS thread from running while rendering.
				//LLLFSThread::sLocal->pause(); // Prevent the LFS thread from running while rendering.

				resumeMainloopTimeout();
	
				pingMainloopTimeout("Main:End");
			}
						
		}
		catch(std::bad_alloc)
		{			
			LLMemory::logMemoryInfo(TRUE) ;

			//stop memory leaking simulation
			LLFloaterMemLeak* mem_leak_instance =
				LLFloaterMemLeak::getInstance();
			if(mem_leak_instance)
			{
				mem_leak_instance->stop() ;				
				llwarns << "Bad memory allocation in LLAppViewer::mainLoop()!" << llendl ;
			}
			else
			{
				//output possible call stacks to log file.
				LLError::LLCallStacks::print() ;

				llerrs << "Bad memory allocation in LLAppViewer::mainLoop()!" << llendl ;
			}
		}
	}

	// Save snapshot for next time, if we made it through initialization
	if (STATE_STARTED == LLStartUp::getStartupState())
	{
		try
		{
			saveFinalSnapshot();
		}
		catch(std::bad_alloc)
		{
			llwarns << "Bad memory allocation when saveFinalSnapshot() is called!" << llendl ;

			//stop memory leaking simulation
			LLFloaterMemLeak* mem_leak_instance =
				LLFloaterMemLeak::getInstance();
			if(mem_leak_instance)
			{
				mem_leak_instance->stop() ;				
			}	
		}
	}
	
	delete gServicePump;

	destroyMainloopTimeout();

	llinfos << "Exiting main_loop" << llendflush;

	return true;
}

void LLAppViewer::flushVFSIO()
{
	while (1)
	{
		S32 pending = LLVFSThread::updateClass(0);
		pending += LLLFSThread::updateClass(0);
		if (!pending)
		{
			break;
		}
		llinfos << "Waiting for pending IO to finish: " << pending << llendflush;
		ms_sleep(100);
	}
}

extern void cleanup_pose_stand(void);

bool LLAppViewer::cleanup()
{
	//ditch LLVOAvatarSelf instance
	gAgentAvatarp = NULL;
	cleanup_pose_stand();

	//flag all elements as needing to be destroyed immediately
	// to ensure shutdown order
	LLMortician::setZealous(TRUE);

	LLVoiceClient::terminate();
	
	disconnectViewer();

	llinfos << "Viewer disconnected" << llendflush;

	display_cleanup(); 

	release_start_screen(); // just in case

	LLError::logToFixedBuffer(NULL);

	llinfos << "Cleaning Up" << llendflush;

	// shut down mesh streamer
	gMeshRepo.shutdown();

	// Must clean up texture references before viewer window is destroyed.
	if(LLHUDManager::instanceExists())
	{
		LLHUDManager::getInstance()->updateEffects();
		LLHUDObject::updateAll();
		LLHUDManager::getInstance()->cleanupEffects();
		LLHUDObject::cleanupHUDObjects();
		llinfos << "HUD Objects cleaned up" << llendflush;
	}

	LLKeyframeDataCache::clear();
	
 	// End TransferManager before deleting systems it depends on (Audio, VFS, AssetStorage)
#if 0 // this seems to get us stuck in an infinite loop...
	gTransferManager.cleanup();
#endif
	
	// Note: this is where gWorldMap used to be deleted.

	// Note: this is where gHUDManager used to be deleted.
	if(LLHUDManager::instanceExists())
	{
		LLHUDManager::getInstance()->shutdownClass();
	}

	delete gAssetStorage;
	gAssetStorage = NULL;

	LLPolyMesh::freeAllMeshes();

	LLStartUp::cleanupNameCache();

	// Note: this is where gLocalSpeakerMgr and gActiveSpeakerMgr used to be deleted.

	LLWorldMap::getInstance()->reset(); // release any images

	LLCalc::cleanUp();

	llinfos << "Global stuff deleted" << llendflush;

	if (gAudiop)
	{
		// shut down the streaming audio sub-subsystem first, in case it relies on not outliving the general audio subsystem.

		LLStreamingAudioInterface *sai = gAudiop->getStreamingAudioImpl();
		delete sai;
		gAudiop->setStreamingAudioImpl(NULL);

		// shut down the audio subsystem

		bool want_longname = false;
		if (gAudiop->getDriverName(want_longname) == "FMOD")
		{
			// This hack exists because fmod likes to occasionally
			// crash or hang forever when shutting down, for no
			// apparent reason.
			llwarns << "Hack, skipping FMOD audio engine cleanup" << llendflush;
		}
		else
		{
			gAudiop->shutdown();
		}

		delete gAudiop;
		gAudiop = NULL;
	}

	// Note: this is where LLFeatureManager::getInstance()-> used to be deleted.

	// Patch up settings for next time
	// Must do this before we delete the viewer window,
	// such that we can suck rectangle information out of
	// it.
	cleanupSavedSettings();
	llinfos << "Settings patched up" << llendflush;

	// <edit> moving this to below.
	/*
	// </edit>
	// delete some of the files left around in the cache.
	removeCacheFiles("*.wav");
	removeCacheFiles("*.tmp");
	removeCacheFiles("*.lso");
	removeCacheFiles("*.out");
	removeCacheFiles("*.dsf");
	removeCacheFiles("*.bodypart");
	removeCacheFiles("*.clothing");
	
	// <edit>
	llinfos << "Cache files removed" << llendflush;
	*/
	// </edit>


	cleanup_menus();

	// Wait for any pending VFS IO
	flushVFSIO();
	llinfos << "Shutting down Views" << llendflush;

	// Destroy the UI
	if( gViewerWindow)
		gViewerWindow->shutdownViews();

	llinfos << "Cleaning up Inventory" << llendflush;
	
	// Cleanup Inventory after the UI since it will delete any remaining observers
	// (Deleted observers should have already removed themselves)
	gInventory.cleanupInventory();

	llinfos << "Cleaning up Selections" << llendflush;
	
	// Clean up selection managers after UI is destroyed, as UI may be observing them.
	// Clean up before GL is shut down because we might be holding on to objects with texture references
	LLSelectMgr::cleanupGlobals();
	
	llinfos << "Shutting down OpenGL" << llendflush;

	// Shut down OpenGL
	if( gViewerWindow)
	{
		gViewerWindow->shutdownGL();
	
		// Destroy window, and make sure we're not fullscreen
		// This may generate window reshape and activation events.
		// Therefore must do this before destroying the message system.
		delete gViewerWindow;
		gViewerWindow = NULL;
		llinfos << "ViewerWindow deleted" << llendflush;
	}

	llinfos << "Cleaning up Keyboard & Joystick" << llendflush;
	
	// viewer UI relies on keyboard so keep it aound until viewer UI isa gone
	delete gKeyboard;
	gKeyboard = NULL;

	
	llinfos << "Cleaning up Objects" << llendflush;
	
	LLViewerObject::cleanupVOClasses();

	LLAvatarAppearance::cleanupClass();
	
	LLPostProcess::cleanupClass();

	LLTracker::cleanupInstance();
	
	// *FIX: This is handled in LLAppViewerWin32::cleanup().
	// I'm keeping the comment to remember its order in cleanup,
	// in case of unforseen dependency.
	//#if LL_WINDOWS
	//	gDXHardware.cleanup();
	//#endif // LL_WINDOWS

	LLVolumeMgr* volume_manager = LLPrimitive::getVolumeManager();
	if (!volume_manager->cleanup())
	{
		llwarns << "Remaining references in the volume manager!" << llendflush;
	}
	LLPrimitive::cleanupVolumeManager();

	llinfos << "Additional Cleanup..." << llendflush;	
	
	LLViewerParcelMgr::cleanupGlobals();

	// *Note: this is where gViewerStats used to be deleted.

 	//end_messaging_system();

	LLFollowCamMgr::cleanupClass();
	//LLVolumeMgr::cleanupClass();
	LLPrimitive::cleanupVolumeManager();
	LLWorldMapView::cleanupClass();
	LLFolderViewItem::cleanupClass();
	LLUI::cleanupClass();
	
	//
	// Shut down the VFS's AFTER the decode manager cleans up (since it cleans up vfiles).
	// Also after viewerwindow is deleted, since it may have image pointers (which have vfiles)
	// Also after shutting down the messaging system since it has VFS dependencies

	//
	llinfos << "Cleaning up VFS" << llendflush;
	LLVFile::cleanupClass();

	llinfos << "Saving Data" << llendflush;

	// Quitting with "Remember Password" turned off should always stomp your
	// saved password, whether or not you successfully logged in.  JC
	if (!gSavedSettings.getBOOL("RememberPassword"))
	{
		LLStartUp::deletePasswordFromDisk();
	}
	
	// Store the time of our current logoff
	gSavedPerAccountSettings.setU32("LastLogoff", time_corrected());

	// Must do this after all panels have been deleted because panels that have persistent rects
	// save their rects on delete.
	gSavedSettings.saveToFile(gSavedSettings.getString("ClientSettingsFile"), TRUE);	

	// PerAccountSettingsFile should be empty if no user has been logged on.
	// *FIX:Mani This should get really saved in a "logoff" mode. 
	if (gSavedSettings.getString("PerAccountSettingsFile").empty())
	{
		llinfos << "Not saving per-account settings; don't know the account name yet." << llendl;
	}
	else
	{
		gSavedPerAccountSettings.saveToFile(gSavedSettings.getString("PerAccountSettingsFile"), TRUE);
		llinfos << "Saved settings" << llendflush;
	}

	std::string crash_settings_filename = gDirUtilp->getExpandedFilename(LL_PATH_USER_SETTINGS, CRASH_SETTINGS_FILE);
	// save all settings, even if equals defaults
	gCrashSettings.saveToFile(crash_settings_filename, FALSE);

	// Save URL history file
	LLURLHistory::saveFile("url_history.xml");

	// Save file- and dirpicker {context, default paths} map.
	AIFilePicker::saveFile("filepicker_contexts.xml");

	LLFloaterTeleportHistory::saveFile("teleport_history.xml");

	// save mute list. gMuteList used to also be deleted here too.
	LLMuteList::getInstance()->cache(gAgent.getID());

	if (mPurgeOnExit)
	{
		llinfos << "Purging all cache files on exit" << llendflush;
		std::string mask = gDirUtilp->getDirDelimiter() + "*.*";
		gDirUtilp->deleteFilesInDir(gDirUtilp->getExpandedFilename(LL_PATH_CACHE,""),mask);
	}

	removeMarkerFile(); // Any crashes from here on we'll just have to ignore
	// <edit> moved this stuff from above to make it conditional here...
	if(!anotherInstanceRunning())
	{
		removeCacheFiles("*.wav");
		removeCacheFiles("*.tmp");
		removeCacheFiles("*.lso");
		removeCacheFiles("*.out");
		removeCacheFiles("*.dsf");
		removeCacheFiles("*.bodypart");
		removeCacheFiles("*.clothing");
		llinfos << "Cache files removed" << llendflush;
	}
	else
	{
		llinfos << "Not removing cache files. Other viewer instance detected." << llendflush;
	}
	// </edit>
	
	writeDebugInfo();

	if(!gDirUtilp->getLindenUserDir(true).empty())
			LLViewerMedia::saveCookieFile();
	// Stop the plugin read thread if it's running.
	LLPluginProcessParent::setUseReadThread(false);

	llinfos << "Shutting down Threads" << llendflush;

	// Let threads finish
	LLTimer idleTimer;
	idleTimer.reset();
	const F64 max_idle_time = 5.f; // 5 seconds
	while(1)
	{
		S32 pending = 0;
		pending += LLAppViewer::getTextureCache()->update(1); // unpauses the worker thread
		pending += LLAppViewer::getImageDecodeThread()->update(1); // unpauses the image thread
		pending += LLAppViewer::getTextureFetch()->update(1); // unpauses the texture fetch thread
		pending += LLVFSThread::updateClass(0);
		pending += LLLFSThread::updateClass(0);
		if (pending == 0)
		{
			break;
		}
		if (idleTimer.getElapsedTimeF64() >= max_idle_time)
		{
			llwarns << "Quitting with pending background tasks." << llendl;
			break;
		}
	}
	
	// Delete workers first
	// shotdown all worker threads before deleting them in case of co-dependencies
	sTextureFetch->shutdown();
	sTextureCache->shutdown();
	sImageDecodeThread->shutdown();
	sTextureFetch->shutDownTextureCacheThread();
	sTextureFetch->shutDownImageDecodeThread();
	delete sTextureCache;
    sTextureCache = NULL;
	delete sTextureFetch;
    sTextureFetch = NULL;
	delete sImageDecodeThread;
    sImageDecodeThread = NULL;


	llinfos << "Cleaning up Media and Textures" << llendflush;

	//Note:
	//LLViewerMedia::cleanupClass() has to be put before gTextureList.shutdown()
	//because some new image might be generated during cleaning up media. --bao
	LLViewerMediaFocus::cleanupClass();
	LLViewerMedia::cleanupClass();
	LLViewerParcelMedia::cleanupClass();
	gTextureList.shutdown(); // shutdown again in case a callback added something
	LLUIImageList::getInstance()->cleanUp();
	
	// This should eventually be done in LLAppViewer
	LLImage::cleanupClass();
	LLVFSThread::cleanupClass();
	LLLFSThread::cleanupClass();

	llinfos << "VFS Thread finished" << llendflush;

#ifndef LL_RELEASE_FOR_DOWNLOAD
	llinfos << "Auditing VFS" << llendl;
	if(gVFS)
	{
		gVFS->audit();
	}
#endif

	llinfos << "Misc Cleanup" << llendflush;
	
	// For safety, the LLVFS has to be deleted *after* LLVFSThread. This should be cleaned up.
	// (LLVFS doesn't know about LLVFSThread so can't kill pending requests) -Steve
	delete gStaticVFS;
	gStaticVFS = NULL;
	delete gVFS;
	gVFS = NULL;

	LLWatchdog::getInstance()->cleanup();

	llinfos << "Shutting down message system" << llendflush;
	end_messaging_system();
	llinfos << "Message system deleted." << llendflush;

	LLApp::stopErrorThread();			// The following call is not thread-safe. Have to stop all threads.
	stopEngineThread();
	AICurlInterface::cleanupCurl();

	// Cleanup settings last in case other classes reference them.
	gSavedSettings.cleanup();
	gColors.cleanup();
	gCrashSettings.cleanup();
	LLViewerAssetStatsFF::cleanup();
		
	// If we're exiting to launch an URL, do that here so the screen
	// is at the right resolution before we launch IE.
	if (!gLaunchFileOnQuit.empty())
	{
		llinfos << "Launch file on quit." << llendflush;
#if LL_WINDOWS
		// Indicate an application is starting.
		SetCursor(LoadCursor(NULL, IDC_WAIT));
#endif

		// HACK: Attempt to wait until the screen res. switch is complete.
		ms_sleep(1000);

		LLWeb::loadURLExternal( gLaunchFileOnQuit );
		llinfos << "File launched." << llendflush;
	}

	LLWearableType::cleanupClass();

	LLMainLoopRepeater::instance().stop();

	//release all private memory pools.
	LLPrivateMemoryPoolManager::destroyClass() ;

	ll_close_fail_log();

	MEM_TRACK_RELEASE

    llinfos << "Goodbye!" << llendflush;

	// return 0;
	return true;
}

// A callback for llerrs to call during the watchdog error.
void watchdog_llerrs_callback(const std::string &error_string)
{
	gLLErrorActivated = true;

#ifdef LL_WINDOWS
	RaiseException(0,0,0,0);
#else
	raise(SIGQUIT);
#endif
}

// A callback for the watchdog to call.
void watchdog_killer_callback()
{
	LLError::setFatalFunction(watchdog_llerrs_callback);
	llerrs << "Watchdog killer event" << llendl;
}

bool LLAppViewer::initThreads()
{
#if MEM_TRACK_MEM
	static const bool enable_threads = false;
#else
	static const bool enable_threads = true;
#endif

	const S32 NEVER_SUBMIT_REPORT = 2;
	bool use_watchdog = gSavedSettings.getBOOL("WatchdogEnabled");
	bool send_reports = gCrashSettings.getS32(CRASH_BEHAVIOR_SETTING) != NEVER_SUBMIT_REPORT;
	if(use_watchdog && send_reports)
	{
		LLWatchdog::getInstance()->init(watchdog_killer_callback);
	}

	// State machine thread.
	startEngineThread();

	AICurlInterface::startCurlThread(gSavedSettings.getU32("CurlMaxTotalConcurrentConnections"),
		                             gSavedSettings.getU32("CurlConcurrentConnectionsPerHost"),
		                             gSavedSettings.getBOOL("NoVerifySSLCert"));

	LLImage::initClass();
	
	LLVFSThread::initClass(enable_threads && false);
	LLLFSThread::initClass(enable_threads && false);

	// Image decoding
	LLAppViewer::sImageDecodeThread = new LLImageDecodeThread(enable_threads && true);
	LLAppViewer::sTextureCache = new LLTextureCache(enable_threads && true);
	LLAppViewer::sTextureFetch = new LLTextureFetch(LLAppViewer::getTextureCache(),
													sImageDecodeThread,
													enable_threads && true,
													app_metrics_qa_mode);	


	// Mesh streaming and caching
	gMeshRepo.init();
	// *FIX: no error handling here!
	return true;
}

void errorCallback(const std::string &error_string)
{
	static std::string last_message;
	if(last_message != error_string)
	{
		U32 response = OSMessageBox(error_string, "Crash Loop?", OSMB_YESNO);
		if(response)
		{
			last_message = error_string;
			return;
		}

		//Set the ErrorActivated global so we know to create a marker file
		gLLErrorActivated = true;

		LLError::crashAndLoop(error_string);
	}
}

bool LLAppViewer::initLogging()
{
	//
	// Set up logging defaults for the viewer
	//
	LLError::initForApplication(
				gDirUtilp->getExpandedFilename(LL_PATH_APP_SETTINGS, ""));
	LLError::setFatalFunction(errorCallback);
	
	// Remove the last ".old" log file.
	std::string old_log_file = gDirUtilp->getExpandedFilename(LL_PATH_LOGS,
							     "Singularity.old");
	LLFile::remove(old_log_file);

	// Rename current log file to ".old"
	std::string log_file = gDirUtilp->getExpandedFilename(LL_PATH_LOGS,
							     "Singularity.log");
	LLFile::rename(log_file, old_log_file);

	// Set the log file to Singularity.log

	LLError::logToFile(log_file);

	// *FIX:Mani no error handling here!
	return true;
}

bool LLAppViewer::loadSettingsFromDirectory(AIReadAccess<settings_map_type> const& settings_r,
                                            std::string const& location_key,
                                            bool set_defaults)
{	
	// Find and vet the location key.
	if(!mSettingsLocationList.has(location_key))
	{
		llerrs << "Requested unknown location: " << location_key << llendl;
		return false;
	}

	LLSD location = mSettingsLocationList.get(location_key);

	if(!location.has("PathIndex"))
	{
		llerrs << "Settings location is missing PathIndex value. Settings cannot be loaded." << llendl;
		return false;
	}
	ELLPath path_index = (ELLPath)(location.get("PathIndex").asInteger());
	if(path_index <= LL_PATH_NONE || path_index >= LL_PATH_LAST)
	{
		llerrs << "Out of range path index in app_settings/settings_files.xml" << llendl;
		return false;
	}

	// Iterate through the locations list of files.
	LLSD files = location.get("Files");
	for(LLSD::map_iterator itr = files.beginMap(); itr != files.endMap(); ++itr)
	{
		std::string const settings_group = (*itr).first;
		settings_map_type::const_iterator const settings_group_iter = settings_r->find(settings_group);

		llinfos << "Attempting to load settings for the group " << settings_group 
			    << " - from location " << location_key << llendl;

		if(settings_group_iter == settings_r->end())
		{
			llwarns << "No matching settings group for name " << settings_group << llendl;
			continue;
		}

		LLSD file = (*itr).second;

		std::string full_settings_path;
		if(file.has("NameFromSetting"))
		{
			std::string custom_name_setting = file.get("NameFromSetting");
			// *NOTE: Regardless of the group currently being lodaed,
			// this setting is always read from the Global settings.
			LLControlGroup const* control_group = settings_r->find(sGlobalSettingsName)->second;
			if(control_group->controlExists(custom_name_setting))
			{
				full_settings_path = control_group->getString(custom_name_setting);
			}
		}

		if(full_settings_path.empty())
		{
			std::string file_name = file.get("Name");
			full_settings_path = gDirUtilp->getExpandedFilename(path_index, file_name);
		}

		int requirement = 0;
		if(file.has("Requirement"))
		{
			requirement = file.get("Requirement").asInteger();
		}
		
		if(!settings_group_iter->second->loadFromFile(full_settings_path, set_defaults))
		{
			if(requirement == 1)
			{
				llwarns << "Error: Cannot load required settings file from: " 
						<< full_settings_path << llendl;
				return false;
			}
			else
			{
				llwarns << "Cannot load " << full_settings_path << " - No settings found." << llendl;
			}
		}
		else
		{
			llinfos << "Loaded settings file " << full_settings_path << llendl;
		}
	}

	return true;
}

std::string LLAppViewer::getSettingsFilename(const std::string& location_key,
											 const std::string& file)
{
	if(mSettingsLocationList.has(location_key))
	{
		LLSD location = mSettingsLocationList.get(location_key);
		if(location.has("Files"))
		{
			LLSD files = location.get("Files");
			if(files.has(file) && files[file].has("Name"))
			{
				return files.get(file).get("Name").asString();
			}
		}
	}
	return std::string();
}

bool LLAppViewer::initConfiguration()
{	
	// Grab and hold write locks for the entire duration of this function.
	AIWriteAccess<settings_map_type> settings_w(gSettings);
	settings_map_type& settings(*settings_w);

	//Set up internal pointers	
	settings[sGlobalSettingsName] = &gSavedSettings;
	settings[sPerAccountSettingsName] = &gSavedPerAccountSettings;
	settings[sCrashSettingsName] = &gCrashSettings;

	//Load settings files list
	std::string settings_file_list = gDirUtilp->getExpandedFilename(LL_PATH_APP_SETTINGS, "settings_files.xml");
	LLControlGroup settings_control("groups");
	llinfos << "Loading settings file list" << settings_file_list << llendl;
	if (0 == settings_control.loadFromFile(settings_file_list))
	{
        llerrs << "Cannot load default configuration file " << settings_file_list << llendl;
	}

	mSettingsLocationList = settings_control.getLLSD("Locations");
		
	// The settings and command line parsing have a fragile
	// order-of-operation:
	// - load defaults from app_settings
	// - set procedural settings values
	// - read command line settings
	// - selectively apply settings needed to load user settings.
    // - load overrides from user_settings 
	// - apply command line settings (to override the overrides)
	// - load per account settings (happens in llstartup
	
	// - load defaults
	bool set_defaults = true;
	if(!loadSettingsFromDirectory(settings_w, "Default", set_defaults))
	{
		std::ostringstream msg;
		msg << "Second Life could not load its default settings file. \n" 
		    << "The installation may be corrupted. \n";

		OSMessageBox(
			msg.str(),
			LLStringUtil::null,
			OSMB_OK);

		return false;
	}

	LLUICtrlFactory::getInstance()->setupPaths(); // setup paths for LLTrans based on settings files only
	LLTrans::parseStrings("strings.xml", default_trans_args);
	
	//COA vars in gSavedSettings will be linked to gSavedPerAccountSettings entries that will be created if not present.
	//Signals will be shared between linked vars.
	gSavedSettings.connectCOAVars(gSavedPerAccountSettings);

	// - set procedural settings 
	gSavedSettings.setString("ClientSettingsFile", 
        gDirUtilp->getExpandedFilename(LL_PATH_USER_SETTINGS, getSettingsFilename("Default", "Global")));

	gSavedSettings.setString("VersionChannelName", gVersionChannel);

#if 0 //#ifndef	LL_RELEASE_FOR_DOWNLOAD
	// provide developer build only overrides for these control variables that are not
	// persisted to settings.xml
	LLControlVariable* c = gSavedSettings.getControl("ShowConsoleWindow");
	if (c)
	{
		c->setValue(true, false);
	}
	c = gSavedSettings.getControl("AllowMultipleViewers");
	if (c)
	{
		c->setValue(true, false);
	}
#endif

	// *FIX:Mani - Set default to disabling watchdog mainloop 
	// timeout for mac and linux. There is no call stack info 
	// on these platform to help debug.
#ifndef	LL_RELEASE_FOR_DOWNLOAD
	gSavedSettings.setBOOL("WatchdogEnabled", FALSE);
	gSavedSettings.setBOOL("QAMode", TRUE );
#endif

#ifndef LL_WINDOWS
	gSavedSettings.setBOOL("WatchdogEnabled", FALSE);
#endif

	gCrashSettings.getControl(CRASH_BEHAVIOR_SETTING)->getSignal()->connect(boost::bind(&handleCrashSubmitBehaviorChanged, _2));	

	// These are warnings that appear on the first experience of that condition.
	// They are already set in the settings_default.xml file, but still need to be added to LLFirstUse
	// for disable/reset ability
	LLFirstUse::addConfigVariable("FirstBalanceIncrease");
	LLFirstUse::addConfigVariable("FirstBalanceDecrease");
	LLFirstUse::addConfigVariable("FirstSit");
	LLFirstUse::addConfigVariable("FirstMap");
	LLFirstUse::addConfigVariable("FirstGoTo");
	LLFirstUse::addConfigVariable("FirstBuild");
	LLFirstUse::addConfigVariable("FirstLeftClickNoHit");
	LLFirstUse::addConfigVariable("FirstTeleport");
	LLFirstUse::addConfigVariable("FirstOverrideKeys");
	LLFirstUse::addConfigVariable("FirstAttach");
	LLFirstUse::addConfigVariable("FirstAO");
	LLFirstUse::addConfigVariable("FirstAppearance");
	LLFirstUse::addConfigVariable("FirstInventory");
	LLFirstUse::addConfigVariable("FirstSandbox");
	LLFirstUse::addConfigVariable("FirstFlexible");
	LLFirstUse::addConfigVariable("FirstDebugMenus");
	LLFirstUse::addConfigVariable("FirstStreamingMusic");
	LLFirstUse::addConfigVariable("FirstStreamingVideo");
	LLFirstUse::addConfigVariable("FirstSculptedPrim");
	LLFirstUse::addConfigVariable("FirstVoice");
	LLFirstUse::addConfigVariable("FirstMedia");
	
// [RLVa:KB] - Checked: RLVa-1.0.3a (2009-09-10) | Added: RLVa-1.0.3a
	//LLFirstUse::addConfigVariable(RLV_SETTING_FIRSTUSE_DETACH);
	//LLFirstUse::addConfigVariable(RLV_SETTING_FIRSTUSE_ENABLEWEAR);
	//LLFirstUse::addConfigVariable(RLV_SETTING_FIRSTUSE_FARTOUCH);
// [/RLVa:KB]

	// - read command line settings.
	LLControlGroupCLP clp;
	std::string	cmd_line_config	= gDirUtilp->getExpandedFilename(LL_PATH_APP_SETTINGS,
														  "cmd_line.xml");
	clp.configure(cmd_line_config, &gSavedSettings);

	if(!initParseCommandLine(clp))
	{
		llwarns	<< "Error parsing command line options.	Command	Line options ignored."  << llendl;
		
		llinfos	<< "Command	line usage:\n" << clp << llendl;

		std::ostringstream msg;
		msg << LLTrans::getString("MBCmdLineError") << clp.getErrorMessage();
		OSMessageBox(msg.str(),LLStringUtil::null,OSMB_OK);
		return false;
	}
	
	// - selectively apply settings 

	// If the user has specified a alternate settings file name.
	// Load	it now before loading the user_settings/settings.xml
	if(clp.hasOption("settings"))
	{
		std::string	user_settings_filename = 
			gDirUtilp->getExpandedFilename(LL_PATH_USER_SETTINGS, 
										   clp.getOption("settings")[0]);		
		gSavedSettings.setString("ClientSettingsFile", user_settings_filename);
		llinfos	<< "Using command line specified settings filename: " 
			<< user_settings_filename << llendl;
	}

	// - load overrides from user_settings 
	loadSettingsFromDirectory(settings_w, "User");

	// - apply command line settings 
	clp.notify(); 

	// Register the core crash option as soon as we can
	// if we want gdb post-mortum on cores we need to be up and running
	// ASAP or we might miss init issue etc.
	
	if(clp.hasOption("disablecrashlogger"))
	{
		llwarns << "Crashes will be handled by system, stack trace logs and crash logger are both disabled" <<llendl;
		LLAppViewer::instance()->disableCrashlogger();
	}

	// Handle initialization from settings.
	// Start up the debugging console before handling other options.
	if (gSavedSettings.getBOOL("ShowConsoleWindow"))
	{
		initConsole();
	}

	if(clp.hasOption("help"))
	{
		std::ostringstream msg;
		msg << LLTrans::getString("MBCmdLineUsg") << "\n" << clp;
		llinfos	<< msg.str() << llendl;

		OSMessageBox(
			msg.str().c_str(),
			LLStringUtil::null,
			OSMB_OK);

		return false;
	}

    //////////////////////////
    // Apply settings...
    if(clp.hasOption("setdefault"))
    {
        //const LLCommandLineParser::token_vector_t& setdefault = clp.getOption("setdefault");
        //if(0x1 & setdefault.size())
        //{
        //    llwarns << "Invalid '--setdefault' parameter count." << llendl;
        //}
        //else
        //{
        //    LLCommandLineParser::token_vector_t::const_iterator itr = setdefault.begin();
        //    for(; itr != setdefault.end(); ++itr)
        //    {
        //        const std::string& name = *itr;
        //        const std::string& value = *(++itr);
        //        LLControlVariable* c = gSettings[sGlobalSettingsName]->getControl(name);
        //        if(c)
        //        {
        //            c->setDefault(value);
        //        }
        //        else
        //        {
        //            llwarns << "'--setdefault' specified with unknown setting: '"
        //                << name << "'." << llendl;
        //        }
        //    }
        //}
    }

    if(clp.hasOption("set"))
    {
        const LLCommandLineParser::token_vector_t& set_values = clp.getOption("set");
        if(0x1 & set_values.size())
        {
            llwarns << "Invalid '--set' parameter count." << llendl;
        }
        else
        {
            LLCommandLineParser::token_vector_t::const_iterator itr = set_values.begin();
            for(; itr != set_values.end(); ++itr)
            {
                const std::string& name = *itr;
                const std::string& value = *(++itr);
                LLControlVariable* c = settings[sGlobalSettingsName]->getControl(name);
                if(c)
                {
                    c->setValue(value, false);
                }
                else
                {
                    llwarns << "'--set' specified with unknown setting: '"
                        << name << "'." << llendl;
                }
            }
        }
    }

	if (!gHippoGridManager)
	{
		gHippoGridManager = new HippoGridManager();
		gHippoGridManager->init();
	}
	if (!gHippoLimits)
	{
		gHippoLimits = new HippoLimits();
	}

	// If we have specified crash on startup, set the global so we'll trigger the crash at the right time
	if(clp.hasOption("crashonstartup"))
	{
		gCrashOnStartup = TRUE;
	}
	
	if (clp.hasOption("debugsession"))
	{
		gDebugSession = TRUE;
		gDebugGL = TRUE;

		ll_init_fail_log(gDirUtilp->getExpandedFilename(LL_PATH_LOGS, "test_failures.log"));
	}

	// Handle slurl use. NOTE: Don't let SL-55321 reappear.

    // *FIX: This init code should be made more robust to prevent 
    // the issue SL-55321 from returning. One thought is to allow 
    // only select options to be set from command line when a slurl 
    // is specified. More work on the settings system is needed to 
    // achieve this. For now...

    // *NOTE:Mani The command line parser parses tokens and is 
    // setup to bail after parsing the '--url' option or the 
    // first option specified without a '--option' flag (or
    // any other option that uses the 'last_option' setting - 
    // see LLControlGroupCLP::configure())

    // What can happen is that someone can use IE (or potentially 
    // other browsers) and do the rough equivalent of command 
    // injection and steal passwords. Phoenix. SL-55321
    if(clp.hasOption("url"))
    {
        std::string slurl = clp.getOption("url")[0];
        if (LLURLDispatcher::isSLURLCommand(slurl))
        {
	        LLStartUp::sSLURLCommand = slurl;
        }
        else
        {
	        LLURLSimString::setString(slurl);
        }
    }
    else if(clp.hasOption("slurl"))
    {
        std::string slurl = clp.getOption("slurl")[0];
        if(LLURLDispatcher::isSLURL(slurl))
        {
            if (LLURLDispatcher::isSLURLCommand(slurl))
            {
	            LLStartUp::sSLURLCommand = slurl;
            }
            else
            {
	            LLURLSimString::setString(slurl);
            }
        }
    }

    const LLControlVariable* skinfolder = gSavedSettings.getControl("SkinCurrent");
    if(skinfolder && LLStringUtil::null != skinfolder->getValue().asString())
    {   
        gDirUtilp->setSkinFolder(skinfolder->getValue().asString());
    }

	// XUI:translate
	gSecondLife = "Singularity Viewer";

	// Read skin/branding settings if specified.
	//if (! gDirUtilp->getSkinDir().empty() )
	//{
	//	std::string skin_def_file = gDirUtilp->findSkinnedFilename("skin.xml");
	//	LLXmlTree skin_def_tree;

	//	if (!skin_def_tree.parseFile(skin_def_file))
	//	{
	//		llerrs << "Failed to parse skin definition." << llendl;
	//	}

	//}

#if LL_DARWIN
	// Initialize apple menubar and various callbacks
	init_apple_menu(LLTrans::getString("APP_NAME").c_str());

#if __ppc__
	// If the CPU doesn't have Altivec (i.e. it's not at least a G4), don't go any further.
	// Only test PowerPC - all Intel Macs have SSE.
	if(!gSysCPU.hasAltivec())
	{
		std::ostringstream msg;
		msg << LLTrans::getString("MBRequiresAltiVec");
		OSMessageBox(
			msg.str(),
			LLStringUtil::null,
			OSMB_OK);
		removeMarkerFile();
		return false;
	}
#endif
	
#endif // LL_DARWIN

	// Display splash screen.  Must be after above check for previous
	// crash as this dialog is always frontmost.
	std::string splash_msg;
	LLStringUtil::format_map_t args;
	splash_msg = LLTrans::getString("StartupLoading", args);
	LLSplashScreen::show();
	LLSplashScreen::update(splash_msg);

	//LLVolumeMgr::initClass();
	LLVolumeMgr* volume_manager = new LLVolumeMgr();
	volume_manager->useMutex();	// LLApp and LLMutex magic must be manually enabled
	LLPrimitive::setVolumeManager(volume_manager);

	// Note: this is where we used to initialize gFeatureManagerp.

	gStartTime = totalTime();

	//
	// Set the name of the window
	//
	gWindowTitle = LLTrans::getString("APP_NAME");
#if LL_DEBUG
	gWindowTitle += std::string(" [DEBUG] ") + gArgs;
#else
	gWindowTitle += std::string(" ") + gArgs;
#endif
	LLStringUtil::truncate(gWindowTitle, 255);

	//RN: if we received a URL, hand it off to the existing instance.
	// don't call anotherInstanceRunning() when doing URL handoff, as
	// it relies on checking a marker file which will not work when running
	// out of different directories
	std::string slurl;
	if (!LLStartUp::sSLURLCommand.empty())
	{
		slurl = LLStartUp::sSLURLCommand;
	}
	else if (LLURLSimString::parse())
	{
		slurl = LLURLSimString::getURL();
	}
	if (!slurl.empty())
	{
		if (sendURLToOtherInstance(slurl))
		{
			// successfully handed off URL to existing instance, exit
			return false;
		}
	}

	if (!gSavedSettings.getBOOL("AllowMultipleViewers"))
	{
	    //
	    // Check for another instance of the app running
	    //

		mSecondInstance = anotherInstanceRunning();
		
		if (mSecondInstance)
		{
			std::ostringstream msg;
			msg << LLTrans::getString("MBAlreadyRunning");
			OSMessageBox(
				msg.str(),
				LLStringUtil::null,
				OSMB_OK);
			return false;
		}

		initMarkerFile();
        
        checkForCrash();
    }
	else
	{
		mSecondInstance = anotherInstanceRunning();
		
		if (mSecondInstance)
		{
			// This is the second instance of SL. Turn off voice support,
			// but make sure the setting is *not* persisted.
			LLControlVariable* disable_voice = gSavedSettings.getControl("CmdLineDisableVoice");
			if(disable_voice && !gSavedSettings.getBOOL("VoiceMultiInstance"))
			{
				const BOOL DO_NOT_PERSIST = FALSE;
				disable_voice->setValue(LLSD(TRUE), DO_NOT_PERSIST);
			}
		}

		initMarkerFile();
        
        if(!mSecondInstance)
        {
            checkForCrash();
        }
	}

   	// need to do this here - need to have initialized global settings first
	std::string nextLoginLocation = gSavedSettings.getString( "NextLoginLocation" );
	if ( nextLoginLocation.length() )
	{
		LLURLSimString::setString( nextLoginLocation );
	};

	gLastRunVersion = gSavedSettings.getString("LastRunVersion");

	return true; // Config was successful.
}


void LLAppViewer::checkForCrash(void)
{
#if LL_SEND_CRASH_REPORTS
	// *NOTE:Mani The current state of the crash handler has the MacOSX
	// sending all crash reports as freezes, in order to let 
	// the MacOSX CrashRepoter generate stacks before spawning the 
	// SL crash logger.
	// The Linux and Windows clients generate their own stacks and
	// spawn the SL crash logger immediately. This may change in the future. 
#if LL_DARWIN
	if(gLastExecEvent != LAST_EXEC_NORMAL)
#else		
	if (gLastExecEvent == LAST_EXEC_FROZE)
#endif
    {
        llinfos << "Last execution froze, requesting to send crash report." << llendl;
        //
        // Pop up a freeze or crash warning dialog
        //
        S32 choice;
	const S32 cb = gCrashSettings.getS32(CRASH_BEHAVIOR_SETTING);
        if(cb == CRASH_BEHAVIOR_ASK)
        {
            std::ostringstream msg;
			msg << LLTrans::getString("MBFrozenCrashed");
			std::string alert = LLTrans::getString("APP_NAME") + " " + LLTrans::getString("MBAlert");
            choice = OSMessageBox(msg.str(),
                                  alert,
                                  OSMB_YESNO);
        } 
        else if(cb == CRASH_BEHAVIOR_NEVER_SEND)
        {
            choice = OSBTN_NO;
        }
        else
        {
            choice = OSBTN_YES;
        }

        if (OSBTN_YES == choice)
        {
            llinfos << "Sending crash report." << llendl;
            
            bool report_freeze = true;
            handleCrashReporting(report_freeze);
        }
        else
        {
            llinfos << "Not sending crash report." << llendl;
        }
    }
#endif // LL_SEND_CRASH_REPORTS    
    
}

bool LLAppViewer::initWindow()
{
	LL_INFOS("AppInit") << "Initializing window..." << LL_ENDL;

	// store setting in a global for easy access and modification
	gNoRender = gSavedSettings.getBOOL("DisableRendering");

	// Hide the splash screen
	LLSplashScreen::hide();

	// always start windowed
	BOOL ignorePixelDepth = gSavedSettings.getBOOL("IgnorePixelDepth");
	gViewerWindow = new LLViewerWindow(gWindowTitle, "Second Life",
		gSavedSettings.getS32("WindowX"), gSavedSettings.getS32("WindowY"),
		gSavedSettings.getS32("WindowWidth"), gSavedSettings.getS32("WindowHeight"),
		FALSE, ignorePixelDepth);
		
	if (gSavedSettings.getBOOL("FullScreen"))
	{
		gViewerWindow->toggleFullscreen(FALSE);
			// request to go full screen... which will be delayed until login
	}
	
	if (gSavedSettings.getBOOL("WindowMaximized"))
	{
		gViewerWindow->mWindow->maximize();
		gViewerWindow->getWindow()->setNativeAspectRatio(gSavedSettings.getF32("FullScreenAspectRatio"));
	}

	if (!gNoRender)
	{
		//
		// Initialize GL stuff
		//

		// Set this flag in case we crash while initializing GL
		gSavedSettings.setBOOL("RenderInitError", TRUE);
		gSavedSettings.saveToFile( gSavedSettings.getString("ClientSettingsFile"), TRUE );

		gPipeline.init();
		LL_INFOS("AppInit") << "gPipeline Initialized" << LL_ENDL;
		stop_glerror();
		gViewerWindow->initGLDefaults();

		gSavedSettings.setBOOL("RenderInitError", FALSE);
		gSavedSettings.saveToFile( gSavedSettings.getString("ClientSettingsFile"), TRUE );
	}

	//If we have a startup crash, it's usually near GL initialization, so simulate that.
	if(gCrashOnStartup)
	{
		LLAppViewer::instance()->forceErrorLLError();
	}

	LLUI::sWindow = gViewerWindow->getWindow();

	// Show watch cursor
	gViewerWindow->setCursor(UI_CURSOR_WAIT);

	// Finish view initialization
	gViewerWindow->initBase();

	// show viewer window
	//gViewerWindow->mWindow->show();

	LL_INFOS("AppInit") << "Window initialization done." << LL_ENDL;
	return true;
}

void LLAppViewer::writeDebugInfo()
{
	std::string debug_filename = gDirUtilp->getExpandedFilename(LL_PATH_LOGS,"debug_info.log");
	llinfos << "Opening debug file " << debug_filename << llendl;
	llofstream out_file(debug_filename);
	LLSDSerialize::toPrettyXML(gDebugInfo, out_file);
	out_file.close();
}

void LLAppViewer::cleanupSavedSettings()
{
	gSavedSettings.setBOOL("MouseSun", FALSE);

	gSavedSettings.setBOOL("UseEnergy", TRUE);				// force toggle to turn off, since sends message to simulator

	gSavedSettings.setBOOL("DebugWindowProc", gDebugWindowProc);
		
	gSavedSettings.setBOOL("ShowObjectUpdates", gShowObjectUpdates);
	
	if (!gNoRender && gDebugView)
	{
		gSavedSettings.setBOOL("ShowDebugConsole", gDebugView->mDebugConsolep->getVisible());
	}

	// save window position if not fullscreen
	// as we don't track it in callbacks
	BOOL fullscreen = gViewerWindow->mWindow->getFullscreen();
	BOOL maximized = gViewerWindow->mWindow->getMaximized();
	if (!fullscreen && !maximized)
	{
		LLCoordScreen window_pos;

		if (gViewerWindow->mWindow->getPosition(&window_pos))
		{
			gSavedSettings.setS32("WindowX", window_pos.mX);
			gSavedSettings.setS32("WindowY", window_pos.mY);
		}
	}

	gSavedSettings.setF32("MapScale", LLWorldMapView::sMapScale );
	gSavedSettings.setBOOL("ShowHoverTips", LLHoverView::sShowHoverTips);

	// Some things are cached in LLAgent.
	if (gAgentCamera.isInitialized())
	{
		gSavedSettings.setF32("RenderFarClip", gAgentCamera.mDrawDistance);
	}
}

void LLAppViewer::removeCacheFiles(const std::string& file_mask)
{
	std::string mask = gDirUtilp->getDirDelimiter() + file_mask;
	gDirUtilp->deleteFilesInDir(gDirUtilp->getExpandedFilename(LL_PATH_CACHE, ""), mask);
}

void LLAppViewer::writeSystemInfo()
{
	gDebugInfo["SLLog"] = LLError::logFileName();

	gDebugInfo["ClientInfo"]["Name"] = gVersionChannel;

	gDebugInfo["ClientInfo"]["MajorVersion"] = gVersionMajor;
	gDebugInfo["ClientInfo"]["MinorVersion"] = gVersionMinor;
	gDebugInfo["ClientInfo"]["PatchVersion"] = gVersionPatch;
	gDebugInfo["ClientInfo"]["BuildVersion"] = gVersionBuild;

	gDebugInfo["CAFilename"] = gDirUtilp->getCAFile();

	//need to put in something to lie about this stuff
	gDebugInfo["CPUInfo"]["CPUString"] = gSysCPU.getCPUString();
	gDebugInfo["CPUInfo"]["CPUFamily"] = gSysCPU.getFamily();
	gDebugInfo["CPUInfo"]["CPUMhz"] = gSysCPU.getMHz();
	gDebugInfo["CPUInfo"]["CPUAltivec"] = gSysCPU.hasAltivec();
	gDebugInfo["CPUInfo"]["CPUSSE"] = gSysCPU.hasSSE();
	gDebugInfo["CPUInfo"]["CPUSSE2"] = gSysCPU.hasSSE2();
	
	gDebugInfo["RAMInfo"]["Physical"] = (LLSD::Integer)(gSysMemory.getPhysicalMemoryKB());
	gDebugInfo["RAMInfo"]["Allocated"] = (LLSD::Integer)(gMemoryAllocated>>10); // MB -> KB
	gDebugInfo["OSInfo"] = getOSInfo().getOSStringSimple();

	// The user is not logged on yet, but record the current grid choice login url
	// which may have been the intended grid. This can b
	gDebugInfo["GridName"] = LLViewerLogin::getInstance()->getGridLabel();

	// *FIX:Mani - move this ddown in llappviewerwin32
#ifdef LL_WINDOWS
	DWORD thread_id = GetCurrentThreadId();
	gDebugInfo["MainloopThreadID"] = (S32)thread_id;
#endif

	// "CrashNotHandled" is set here, while things are running well,
	// in case of a freeze. If there is a freeze, the crash logger will be launched
	// and can read this value from the debug_info.log.
	// If the crash is handled by LLAppViewer::handleViewerCrash, ie not a freeze,
	// then the value of "CrashNotHandled" will be set to true.
	gDebugInfo["CrashNotHandled"] = (LLSD::Boolean)true;
	
	// Dump some debugging info
	LL_INFOS("SystemInfo") << LLTrans::getString("APP_NAME")
			<< " version " << gVersionMajor << "." << gVersionMinor << "." << gVersionPatch
			<< LL_ENDL;

	// Dump the local time and time zone
	time_t now;
	time(&now);
	char tbuffer[256];		/* Flawfinder: ignore */
	strftime(tbuffer, 256, "%Y-%m-%dT%H:%M:%S %Z", localtime(&now));
	LL_INFOS("SystemInfo") << "Local time: " << tbuffer << LL_ENDL;

	// query some system information
	LL_INFOS("SystemInfo") << "CPU info:\n" << gSysCPU << LL_ENDL;
	LL_INFOS("SystemInfo") << "Memory info:\n" << gSysMemory << LL_ENDL;
	LL_INFOS("SystemInfo") << "OS: " << getOSInfo().getOSStringSimple() << LL_ENDL;
	LL_INFOS("SystemInfo") << "OS info: " << getOSInfo() << LL_ENDL;

	LL_INFOS("SystemInfo") << "Timers: " << LLFastTimer::sClockType << LL_ENDL;

	writeDebugInfo(); // Save out debug_info.log early, in case of crash.
}

void LLAppViewer::handleSyncViewerCrash()
{
	LLAppViewer* pApp = LLAppViewer::instance();
	// Call to pure virtual, handled by platform specific llappviewer instance.
	pApp->handleSyncCrashTrace(); 
}

void LLAppViewer::handleViewerCrash()
{
	llinfos << "Handle viewer crash entry." << llendl;

	llinfos << "Last render pool type: " << LLPipeline::sCurRenderPoolType << llendl ;

	LLMemory::logMemoryInfo(true) ;
	//print out recorded call stacks if there are any.
	LLError::LLCallStacks::print();

	LLAppViewer* pApp = LLAppViewer::instance();
	if (pApp->beingDebugged())
	{
		// This will drop us into the debugger.
		abort();
	}

	if (LLApp::isCrashloggerDisabled())
	{
		abort();
	}

	// Returns whether a dialog was shown.
	// Only do the logic in here once
	if (pApp->mReportedCrash)
	{
		return;
	}
	pApp->mReportedCrash = TRUE;

	// Make sure the watchdog gets turned off...
// 	pApp->destroyMainloopTimeout(); // SJB: Bah. This causes the crash handler to hang, not sure why.
	
	//We already do this in writeSystemInfo(), but we do it again here to make /sure/ we have a version
	//to check against no matter what

	gDebugInfo["ClientInfo"]["Name"] = gVersionChannel;

	gDebugInfo["ClientInfo"]["MajorVersion"] = gVersionMajor;
	gDebugInfo["ClientInfo"]["MinorVersion"] = gVersionMinor;
	gDebugInfo["ClientInfo"]["PatchVersion"] = gVersionPatch;
	gDebugInfo["ClientInfo"]["BuildVersion"] = gVersionBuild;

	LLParcel* parcel = LLViewerParcelMgr::getInstance()->getAgentParcel();
	if ( parcel && parcel->getMusicURL()[0])
	{
		gDebugInfo["ParcelMusicURL"] = parcel->getMusicURL();
	}	
	if ( parcel && parcel->getMediaURL()[0])
	{
		gDebugInfo["ParcelMediaURL"] = parcel->getMediaURL();
	}
	
	
	gDebugInfo["SettingsFilename"] = gSavedSettings.getString("ClientSettingsFile");
	gDebugInfo["CAFilename"] = gDirUtilp->getCAFile();
	gDebugInfo["ViewerExePath"] = gDirUtilp->getExecutablePathAndName();
	gDebugInfo["CurrentPath"] = gDirUtilp->getCurPath();
	gDebugInfo["SessionLength"] = F32(LLFrameTimer::getElapsedSeconds());
	gDebugInfo["StartupState"] = LLStartUp::getStartupStateString();
	gDebugInfo["RAMInfo"]["Allocated"] = (LLSD::Integer) LLMemory::getCurrentRSS() >> 10;
	gDebugInfo["FirstLogin"] = (LLSD::Boolean) gAgent.isFirstLogin();
	gDebugInfo["FirstRunThisInstall"] = gSavedSettings.getBOOL("FirstRunThisInstall");

	if(gLogoutInProgress)
	{
		gDebugInfo["LastExecEvent"] = LAST_EXEC_LOGOUT_CRASH;
	}
	else
	{
		gDebugInfo["LastExecEvent"] = gLLErrorActivated ? LAST_EXEC_LLERROR_CRASH : LAST_EXEC_OTHER_CRASH;
	}

	if(gAgent.getRegion())
	{
		gDebugInfo["CurrentSimHost"] = gAgent.getRegionHost().getHostName();
		gDebugInfo["CurrentRegion"] = gAgent.getRegion()->getName();
		
		const LLVector3& loc = gAgent.getPositionAgent();
		gDebugInfo["CurrentLocationX"] = loc.mV[0];
		gDebugInfo["CurrentLocationY"] = loc.mV[1];
		gDebugInfo["CurrentLocationZ"] = loc.mV[2];
	}

	if(LLAppViewer::instance()->mMainloopTimeout)
	{
		gDebugInfo["MainloopTimeoutState"] = LLAppViewer::instance()->mMainloopTimeout->getState();
	}
	
	// The crash is being handled here so set this value to false.
	// Otherwise the crash logger will think this crash was a freeze.
	gDebugInfo["CrashNotHandled"] = (LLSD::Boolean)false;
    
	//Write out the crash status file
	//Use marker file style setup, as that's the simplest, especially since
	//we're already in a crash situation	
	if (gDirUtilp)
	{
		std::string crash_file_name;
		if(gLLErrorActivated) crash_file_name = gDirUtilp->getExpandedFilename(LL_PATH_LOGS,LLERROR_MARKER_FILE_NAME);
		else crash_file_name = gDirUtilp->getExpandedFilename(LL_PATH_LOGS,ERROR_MARKER_FILE_NAME);
		llinfos << "Creating crash marker file " << crash_file_name << llendl;
		
		LLAPRFile crash_file(crash_file_name, LL_APR_W);
		if (crash_file.getFileHandle())
		{
			LL_INFOS("MarkerFile") << "Created crash marker file " << crash_file_name << LL_ENDL;
		}
		else
		{
			LL_WARNS("MarkerFile") << "Cannot create error marker file " << crash_file_name << LL_ENDL;
		}		
	}
	
	if (gMessageSystem && gDirUtilp)
	{
		std::string filename;
		filename = gDirUtilp->getExpandedFilename(LL_PATH_LOGS, "stats.log");
		llofstream file(filename, llofstream::binary);
		if(file.good())
		{
			llinfos << "Handle viewer crash generating stats log." << llendl;
			gMessageSystem->summarizeLogs(file);
			file.close();
		}
	}

	if (gMessageSystem)
	{
		gMessageSystem->getCircuitInfo(gDebugInfo["CircuitInfo"]);
		gMessageSystem->stopLogging();
	}

	if (LLWorld::instanceExists()) LLWorld::getInstance()->getInfo(gDebugInfo);

	// Close the debug file
	pApp->writeDebugInfo();

	LLError::logToFile("");

// On Mac, we send the report on the next run, since we need macs crash report
// for a stack trace, so we have to let it the app fail.
#if !LL_DARWIN

	// Remove the marker file, since otherwise we'll spawn a process that'll keep it locked
	if(gDebugInfo["LastExecEvent"].asInteger() == LAST_EXEC_LOGOUT_CRASH)
	{
		pApp->removeMarkerFile(true);
	}
	else
	{
		pApp->removeMarkerFile(false);
	}
	
	// Call to pure virtual, handled by platform specific llappviewer instance.
	pApp->handleCrashReporting(); 

#endif //!LL_DARWIN
    
	return;
}

bool LLAppViewer::anotherInstanceRunning()
{
	// We create a marker file when the program starts and remove the file when it finishes.
	// If the file is currently locked, that means another process is already running.

	std::string marker_file = gDirUtilp->getExpandedFilename(LL_PATH_LOGS, MARKER_FILE_NAME);
	LL_DEBUGS("MarkerFile") << "Checking marker file for lock..." << LL_ENDL;

	//Freeze case checks
	if (LLAPRFile::isExist(marker_file, LL_APR_RB))
	{
		// File exists, try opening with write permissions
		LLAPRFile outfile(marker_file, LL_APR_WB);
		apr_file_t* fMarker = outfile.getFileHandle() ; 
		if (!fMarker)
		{
			// Another instance is running. Skip the rest of these operations.
			LL_INFOS("MarkerFile") << "Marker file is locked." << LL_ENDL;
			return true;
		}
		if (apr_file_lock(fMarker, APR_FLOCK_NONBLOCK | APR_FLOCK_EXCLUSIVE) != APR_SUCCESS) //flock(fileno(fMarker), LOCK_EX | LOCK_NB) == -1)
		{
			LL_INFOS("MarkerFile") << "Marker file is locked." << LL_ENDL;
			return true;
		}
		// No other instances; we'll lock this file now & delete on quit.		
	}
	LL_DEBUGS("MarkerFile") << "Marker file isn't locked." << LL_ENDL;
	return false;
}

void LLAppViewer::initMarkerFile()
{
	//First, check for the existence of other files.
	//There are marker files for two different types of crashes
	
	mMarkerFileName = gDirUtilp->getExpandedFilename(LL_PATH_LOGS,MARKER_FILE_NAME);
	LL_DEBUGS("MarkerFile") << "Checking marker file for lock..." << LL_ENDL;

	//We've got 4 things to test for here
	// - Other Process Running (Singularity.exec_marker present, locked)
	// - Freeze (Singularity.exec_marker present, not locked)
	// - LLError Crash (Singularity.llerror_marker present)
	// - Other Crash (Singularity.error_marker present)
	// These checks should also remove these files for the last 2 cases if they currently exist

	//LLError/Error checks. Only one of these should ever happen at a time.
	std::string logout_marker_file =  gDirUtilp->getExpandedFilename(LL_PATH_LOGS, LOGOUT_MARKER_FILE_NAME);
	std::string llerror_marker_file = gDirUtilp->getExpandedFilename(LL_PATH_LOGS, LLERROR_MARKER_FILE_NAME);
	std::string error_marker_file = gDirUtilp->getExpandedFilename(LL_PATH_LOGS, ERROR_MARKER_FILE_NAME);

	
	if (LLAPRFile::isExist(mMarkerFileName, LL_APR_RB) && !anotherInstanceRunning())
	{
		gLastExecEvent = LAST_EXEC_FROZE;
		LL_INFOS("MarkerFile") << "Exec marker found: program froze on previous execution" << LL_ENDL;
	}    
    
	if(LLAPRFile::isExist(logout_marker_file, LL_APR_RB))
	{
		gLastExecEvent = LAST_EXEC_LOGOUT_FROZE;
		LL_INFOS("MarkerFile") << "Last exec LLError crashed, setting LastExecEvent to " << gLastExecEvent << LL_ENDL;
		LLAPRFile::remove(logout_marker_file);
	}
	if(LLAPRFile::isExist(llerror_marker_file, LL_APR_RB))
	{
		llinfos << "Last exec LLError crashed, setting LastExecEvent to " << LAST_EXEC_LLERROR_CRASH << llendl;
		if(gLastExecEvent == LAST_EXEC_LOGOUT_FROZE) gLastExecEvent = LAST_EXEC_LOGOUT_CRASH;
		else gLastExecEvent = LAST_EXEC_LLERROR_CRASH;
		LL_INFOS("MarkerFile") << "Last exec LLError crashed, setting LastExecEvent to " << gLastExecEvent << LL_ENDL;
		LLAPRFile::remove(llerror_marker_file);
	}
	if(LLAPRFile::isExist(error_marker_file, LL_APR_RB))
	{
		LL_INFOS("MarkerFile") << "Last exec crashed, setting LastExecEvent to " << LAST_EXEC_OTHER_CRASH << LL_ENDL;
		if(gLastExecEvent == LAST_EXEC_LOGOUT_FROZE) gLastExecEvent = LAST_EXEC_LOGOUT_CRASH;
		else gLastExecEvent = LAST_EXEC_OTHER_CRASH;
		LL_INFOS("MarkerFile") << "Last exec crashed, setting LastExecEvent to " << gLastExecEvent << LL_ENDL;
		LLAPRFile::remove(error_marker_file);
	}
	
	// No new markers if another instance is running.
	if(anotherInstanceRunning()) 
	{
		return;
	}
	
	// Create the marker file for this execution & lock it
	apr_status_t s;
	s = mMarkerFile.open(mMarkerFileName, LL_APR_W, LLAPRFile::long_lived);

	if (s == APR_SUCCESS && mMarkerFile.getFileHandle())
	{
		LL_DEBUGS("MarkerFile") << "Marker file created." << LL_ENDL;
	}
	else
	{
		LL_INFOS("MarkerFile") << "Failed to create marker file." << LL_ENDL;
		return;
	}
	if (apr_file_lock(mMarkerFile.getFileHandle(), APR_FLOCK_NONBLOCK | APR_FLOCK_EXCLUSIVE) != APR_SUCCESS) 
	{
		mMarkerFile.close() ;
		LL_INFOS("MarkerFile") << "Marker file cannot be locked." << LL_ENDL;
		return;
	}

	LL_DEBUGS("MarkerFile") << "Marker file locked." << LL_ENDL;
}

void LLAppViewer::removeMarkerFile(bool leave_logout_marker)
{
	LL_DEBUGS("MarkerFile") << "removeMarkerFile()" << LL_ENDL;
	if (mMarkerFile.getFileHandle())
	{
		mMarkerFile.close() ;
		LLAPRFile::remove( mMarkerFileName );
	}
	if (mLogoutMarkerFile != NULL && !leave_logout_marker)
	{
		LLAPRFile::remove( mLogoutMarkerFileName );
		mLogoutMarkerFile = NULL;
	}
}

void LLAppViewer::forceQuit()
{ 
	LLApp::setQuitting(); 
}

//TODO: remove
void LLAppViewer::fastQuit(S32 error_code)
{
	// finish pending transfers
	flushVFSIO();
	// let sim know we're logging out
	sendLogoutRequest();
	// flush network buffers by shutting down messaging system
	end_messaging_system();
	// figure out the error code
	S32 final_error_code = error_code ? error_code : (S32)isError();
	// this isn't a crash	
	removeMarkerFile();
	// get outta here
	_exit(final_error_code);	
}

void LLAppViewer::requestQuit()
{
	llinfos << "requestQuit" << llendl;

	LLViewerRegion* region = gAgent.getRegion();
	
	if( (LLStartUp::getStartupState() < STATE_STARTED) || !region )
	{
		// If we have a region, make some attempt to send a logout request first.
		// This prevents the halfway-logged-in avatar from hanging around inworld for a couple minutes.
		if(region)
		{
			sendLogoutRequest();
		}
		
		// Quit immediately
		forceQuit();
		return;
	}

	// Try to send metrics back to the grid
	metricsSend(!gDisconnected);

	// Try to send last batch of avatar rez metrics.
	if (!gDisconnected && isAgentAvatarValid())
	{
		gAgentAvatarp->updateAvatarRezMetrics(true); // force a last packet to be sent.
	}
	
	LLHUDEffectSpiral *effectp = (LLHUDEffectSpiral*)LLHUDManager::getInstance()->createViewerEffect(LLHUDObject::LL_HUD_EFFECT_POINT, TRUE);
	effectp->setPositionGlobal(gAgent.getPositionGlobal());
	effectp->setColor(LLColor4U(gAgent.getEffectColor()));
	LLHUDManager::getInstance()->sendEffects();
	effectp->markDead() ;//remove it.

	// Attempt to close all floaters that might be
	// editing things.
	if (gFloaterView)
	{
		// application is quitting
		gFloaterView->closeAllChildren(true);
	}

	send_stats();

	gLogoutTimer.reset();
	mQuitRequested = true;
}

static bool finish_quit(const LLSD& notification, const LLSD& response)
{
	S32 option = LLNotificationsUtil::getSelectedOption(notification, response);

	if (option == 0)
	{
		LLAppViewer::instance()->requestQuit();
	}
	return false;
}
static LLNotificationFunctorRegistration finish_quit_reg("ConfirmQuit", finish_quit);

void LLAppViewer::userQuit()
{
	if (gDisconnected || gViewerWindow->getProgressView()->getVisible())
	{
		requestQuit();
	}
	else
	{
		LLNotificationsUtil::add("ConfirmQuit");
	}
}

static bool finish_early_exit(const LLSD& notification, const LLSD& response)
{
	LLAppViewer::instance()->forceQuit();
	return false;
}

void LLAppViewer::earlyExit(const std::string& name, const LLSD& substitutions)
{
   	llwarns << "app_early_exit: " << name << llendl;
	gDoDisconnect = TRUE;
	LLNotificationsUtil::add(name, substitutions, LLSD(), finish_early_exit);
}


void LLAppViewer::abortQuit()
{
    llinfos << "abortQuit()" << llendl;
	mQuitRequested = false;
}

void LLAppViewer::migrateCacheDirectory()
{
#if LL_WINDOWS || LL_DARWIN
	// NOTE: (Nyx) as of 1.21, cache for mac is moving to /library/caches/SecondLife from
	// /library/application support/SecondLife/cache This should clear/delete the old dir.

	// As of 1.23 the Windows cache moved from
	//   C:\Documents and Settings\James\Application Support\SecondLife\cache
	// to
	//   C:\Documents and Settings\James\Local Settings\Application Support\SecondLife
	//
	// The Windows Vista equivalent is from
	//   C:\Users\James\AppData\Roaming\SecondLife\cache
	// to
	//   C:\Users\James\AppData\Local\SecondLife
	//
	// Note the absence of \cache on the second path.  James.

	// Only do this once per fresh install of this version.
	if (gSavedSettings.getBOOL("MigrateCacheDirectory"))
	{
		gSavedSettings.setBOOL("MigrateCacheDirectory", FALSE);

		std::string delimiter = gDirUtilp->getDirDelimiter();
		std::string old_cache_dir = gDirUtilp->getOSUserAppDir() + delimiter + "cache";
		std::string new_cache_dir = gDirUtilp->getCacheDir(true);

		if (gDirUtilp->fileExists(old_cache_dir))
		{
			llinfos << "Migrating cache from " << old_cache_dir << " to " << new_cache_dir << llendl;

			// Migrate inventory cache to avoid pain to inventory database after mass update
			S32 file_count = 0;
			std::string file_name;
			std::string mask = "*.*";

			LLDirIterator iter(old_cache_dir, mask);
			while (iter.next(file_name))
			{
				if (file_name == "." || file_name == "..") continue;
				std::string source_path = old_cache_dir + delimiter + file_name;
				std::string dest_path = new_cache_dir + delimiter + file_name;
				if (!LLFile::rename(source_path, dest_path))
				{
					file_count++;
				}
			}
			llinfos << "Moved " << file_count << " files" << llendl;

			// Nuke the old cache
			gDirUtilp->setCacheDir(old_cache_dir);
			purgeCache();
			gDirUtilp->setCacheDir(new_cache_dir);

#if LL_DARWIN
			// Clean up Mac files not deleted by removing *.*
			std::string ds_store = old_cache_dir + "/.DS_Store";
			if (gDirUtilp->fileExists(ds_store))
			{
				LLFile::remove(ds_store);
			}
#endif
			if (LLFile::rmdir(old_cache_dir) != 0)
			{
				llwarns << "could not delete old cache directory " << old_cache_dir << llendl;
			}
		}
	}
#endif // LL_WINDOWS || LL_DARWIN
}

void dumpVFSCaches()
{
    llinfos << "======= Static VFS ========" << llendl;
    gStaticVFS->listFiles();
#if LL_WINDOWS
    llinfos << "======= Dumping static VFS to StaticVFSDump ========" << llendl;
    WCHAR w_str[MAX_PATH];
    GetCurrentDirectory(MAX_PATH, w_str);
    S32 res = LLFile::mkdir("StaticVFSDump");
    if (res == -1)
    {
        if (errno != EEXIST)
        {
            llwarns << "Couldn't create dir StaticVFSDump" << llendl;
        }
    }
    SetCurrentDirectory(utf8str_to_utf16str("StaticVFSDump").c_str());
    gStaticVFS->dumpFiles();
    SetCurrentDirectory(w_str);
#endif
    llinfos << "========= Dynamic VFS ====" << llendl;
    gVFS->listFiles();
#if LL_WINDOWS
    llinfos << "========= Dumping dynamic VFS to VFSDump ====" << llendl;
    res = LLFile::mkdir("VFSDump");
    if (res == -1)
    {
        if (errno != EEXIST)
        {
            llwarns << "Couldn't create dir VFSDump" << llendl;
        }
    }
    SetCurrentDirectory(utf8str_to_utf16str("VFSDump").c_str());
    gVFS->dumpFiles();
    SetCurrentDirectory(w_str);
#endif
}

//static
U32 LLAppViewer::getTextureCacheVersion()
{
	//viewer texture cache version, change if the texture cache format changes.
	static const U32 TEXTURE_CACHE_VERSION = 8;

	return TEXTURE_CACHE_VERSION ;
}

//static
U32 LLAppViewer::getObjectCacheVersion() 
{
	// Viewer object cache version, change if object update
	// format changes. JC
	const U32 INDRA_OBJECT_CACHE_VERSION = 14;

	return INDRA_OBJECT_CACHE_VERSION;
}

bool LLAppViewer::initCache()
{
	mPurgeCache = false;
	BOOL read_only = mSecondInstance ? TRUE : FALSE;
	LLAppViewer::getTextureCache()->setReadOnly(read_only) ;
	LLVOCache::getInstance()->setReadOnly(read_only);

	bool texture_cache_mismatch = false;
	if (gSavedSettings.getS32("LocalCacheVersion") != LLAppViewer::getTextureCacheVersion())
	{
		texture_cache_mismatch = true;
		if(!read_only)
		{
			gSavedSettings.setS32("LocalCacheVersion", LLAppViewer::getTextureCacheVersion());
		}
	}

	if (!read_only)
	{
		// Purge cache if user requested it
		if (gSavedSettings.getBOOL("PurgeCacheOnStartup") ||
			gSavedSettings.getBOOL("PurgeCacheOnNextStartup"))
		{
			gSavedSettings.setBOOL("PurgeCacheOnNextStartup", false);
			mPurgeCache = true;
			// STORM-1141 force purgeAllTextures to get called to prevent a crash here. -brad
			// Bullshit, mPurgeCache already causes the same and doing it twice just leads to loads of warnings. --Aleric
			//texture_cache_mismatch = true;
		}
	
		// We have moved the location of the cache directory over time.
		migrateCacheDirectory();

		// Setup and verify the cache location
		std::string cache_location = gSavedSettings.getString("CacheLocation");
		std::string new_cache_location = gSavedSettings.getString("NewCacheLocation");
		if (new_cache_location != cache_location)
		{
			gDirUtilp->setCacheDir(gSavedSettings.getString("CacheLocation"));
			purgeCache(); // purge old cache
			gSavedSettings.setString("CacheLocation", new_cache_location);
		}
	}
	
	if (!gDirUtilp->setCacheDir(gSavedSettings.getString("CacheLocation")))
	{
		LL_WARNS("AppCache") << "Unable to set cache location" << LL_ENDL;
		gSavedSettings.setString("CacheLocation", "");
	}
	
	if (mPurgeCache && !read_only)
	{
		LLSplashScreen::update(LLTrans::getString("StartupClearingCache"));
		purgeCache();
		// <edit>
		texture_cache_mismatch = false;
		// </edit>
	}

	LLSplashScreen::update(LLTrans::getString("StartupInitializingTextureCache"));
	
	// Init the texture cache
	// Allocate 80% of the cache size for textures
	const S32 MB = 1024 * 1024;
	const S64 MIN_CACHE_SIZE = 64 * MB;
	const S64 MAX_CACHE_SIZE = 9984ll * MB;
	const S64 MAX_VFS_SIZE = 1024 * MB; // 1 GB

	S64 cache_size = (S64)(gSavedSettings.getU32("CacheSize")) * MB;
	cache_size = llclamp(cache_size, MIN_CACHE_SIZE, MAX_CACHE_SIZE);

	S64 texture_cache_size = ((cache_size * 8) / 10);
	S64 vfs_size = cache_size - texture_cache_size;

	if (vfs_size > MAX_VFS_SIZE)
	{
		// Give the texture cache more space, since the VFS can't be bigger than 1GB.
		// This happens when the user's CacheSize setting is greater than 5GB.
		vfs_size = MAX_VFS_SIZE;
		texture_cache_size = cache_size - MAX_VFS_SIZE;
	}

	S64 extra = LLAppViewer::getTextureCache()->initCache(LL_PATH_CACHE, texture_cache_size, texture_cache_mismatch);
	texture_cache_size -= extra;

	LLVOCache::getInstance()->initCache(LL_PATH_CACHE, gSavedSettings.getU32("CacheNumberOfRegionsForObjects"), getObjectCacheVersion()) ;

	LLSplashScreen::update(LLTrans::getString("StartupInitializingVFS"));
	
	// Init the VFS
	vfs_size = llmin(vfs_size + extra, MAX_VFS_SIZE);
	vfs_size = (vfs_size / MB) * MB; // make sure it is MB aligned
	U32 vfs_size_u32 = (U32)vfs_size;
	U32 old_vfs_size = gSavedSettings.getU32("VFSOldSize") * MB;
	bool resize_vfs = (vfs_size_u32 != old_vfs_size);
	if (resize_vfs)
	{
		gSavedSettings.setU32("VFSOldSize", vfs_size_u32 / MB);
	}
	LL_INFOS("AppCache") << "VFS CACHE SIZE: " << vfs_size / (1024*1024) << " MB" << LL_ENDL;
	
	// This has to happen BEFORE starting the vfs
	// time_t	ltime;
	srand(time(NULL));		// Flawfinder: ignore
	U32 old_salt = gSavedSettings.getU32("VFSSalt");
	U32 new_salt;
	std::string old_vfs_data_file;
	std::string old_vfs_index_file;
	std::string new_vfs_data_file;
	std::string new_vfs_index_file;
	std::string static_vfs_index_file;
	std::string static_vfs_data_file;

	if (gSavedSettings.getBOOL("AllowMultipleViewers"))
	{
		// don't mess with renaming the VFS in this case
		new_salt = old_salt;
	}
	else
	{
		do
		{
			new_salt = rand();
		} while(new_salt == old_salt);
	}

	old_vfs_data_file = gDirUtilp->getExpandedFilename(LL_PATH_CACHE, VFS_DATA_FILE_BASE) + llformat("%u",old_salt);

	// make sure this file exists
	llstat s;
	S32 stat_result = LLFile::stat(old_vfs_data_file, &s);
	if (stat_result)
	{
		// doesn't exist, look for a data file
		std::string mask;
		mask = VFS_DATA_FILE_BASE;
		mask += "*";

		std::string dir;
		dir = gDirUtilp->getExpandedFilename(LL_PATH_CACHE, "");

		std::string found_file;
		LLDirIterator iter(dir, mask);
		if (iter.next(found_file))
		{
			old_vfs_data_file = dir + gDirUtilp->getDirDelimiter() + found_file;

			S32 start_pos = found_file.find_last_of('.');
			if (start_pos > 0)
			{
				sscanf(found_file.substr(start_pos+1).c_str(), "%d", &old_salt);
			}
			LL_DEBUGS("AppCache") << "Default vfs data file not present, found: " << old_vfs_data_file << " Old salt: " << old_salt << llendl;
		}
	}

	old_vfs_index_file = gDirUtilp->getExpandedFilename(LL_PATH_CACHE, VFS_INDEX_FILE_BASE) + llformat("%u",old_salt);

	stat_result = LLFile::stat(old_vfs_index_file, &s);
	if (stat_result)
	{
		// We've got a bad/missing index file, nukem!
		LL_WARNS("AppCache") << "Bad or missing vfx index file " << old_vfs_index_file << LL_ENDL;
		LL_WARNS("AppCache") << "Removing old vfs data file " << old_vfs_data_file << LL_ENDL;
		LLFile::remove(old_vfs_data_file);
		LLFile::remove(old_vfs_index_file);
		
		// Just in case, nuke any other old cache files in the directory.
		std::string dir;
		dir = gDirUtilp->getExpandedFilename(LL_PATH_CACHE, "");

		std::string mask;
		mask = VFS_DATA_FILE_BASE;
		mask += "*";

		gDirUtilp->deleteFilesInDir(dir, mask);

		mask = VFS_INDEX_FILE_BASE;
		mask += "*";

		gDirUtilp->deleteFilesInDir(dir, mask);
	}

	new_vfs_data_file = gDirUtilp->getExpandedFilename(LL_PATH_CACHE, VFS_DATA_FILE_BASE) + llformat("%u", new_salt);
	new_vfs_index_file = gDirUtilp->getExpandedFilename(LL_PATH_CACHE, VFS_INDEX_FILE_BASE) + llformat("%u", new_salt);

	static_vfs_data_file = gDirUtilp->getExpandedFilename(LL_PATH_APP_SETTINGS, "static_data.db2");
	static_vfs_index_file = gDirUtilp->getExpandedFilename(LL_PATH_APP_SETTINGS, "static_index.db2");

	if (resize_vfs)
	{
		LL_DEBUGS("AppCache") << "Removing old vfs and re-sizing" << LL_ENDL;
		
		LLFile::remove(old_vfs_data_file);
		LLFile::remove(old_vfs_index_file);
	}
	else if (old_salt != new_salt)
	{
		// move the vfs files to a new name before opening
		LL_DEBUGS("AppCache") << "Renaming " << old_vfs_data_file << " to " << new_vfs_data_file << LL_ENDL;
		LL_DEBUGS("AppCache") << "Renaming " << old_vfs_index_file << " to " << new_vfs_index_file << LL_ENDL;
		LLFile::rename(old_vfs_data_file, new_vfs_data_file);
		LLFile::rename(old_vfs_index_file, new_vfs_index_file);
	}

	// Startup the VFS...
	gSavedSettings.setU32("VFSSalt", new_salt);

	// Don't remove VFS after viewer crashes.  If user has corrupt data, they can reinstall. JC
	gVFS = LLVFS::createLLVFS(new_vfs_index_file, new_vfs_data_file, false, vfs_size_u32, false);
	if (!gVFS)
	{
		return false;
	}

	gStaticVFS = LLVFS::createLLVFS(static_vfs_index_file, static_vfs_data_file, true, 0, false);
	if (!gStaticVFS)
	{
		return false;
	}

	BOOL success = gVFS->isValid() && gStaticVFS->isValid();
	if (!success)
	{
		return false;
	}
	else
	{
		LLVFile::initClass();

#ifndef LL_RELEASE_FOR_DOWNLOAD
		if (gSavedSettings.getBOOL("DumpVFSCaches"))
		{
			dumpVFSCaches();
		}
#endif

		return true;
	}
}

void LLAppViewer::addOnIdleCallback(const boost::function<void()>& cb)
{
	LLDeferredTaskList::instance().addTask(cb);
}

void LLAppViewer::purgeCache()
{
	LL_INFOS("AppCache") << "Purging Cache and Texture Cache..." << LL_ENDL;
	LLAppViewer::getTextureCache()->purgeCache(LL_PATH_CACHE);
	LLVOCache::getInstance()->removeCache(LL_PATH_CACHE);
	std::string mask = "*.*";
	gDirUtilp->deleteFilesInDir(gDirUtilp->getExpandedFilename(LL_PATH_CACHE, ""), mask);
}

const std::string& LLAppViewer::getSecondLifeTitle() const
{
	return gSecondLife;
}

const std::string& LLAppViewer::getWindowTitle() const 
{
	return gWindowTitle;
}

// Callback from a dialog indicating user was logged out.  
bool finish_disconnect(const LLSD& notification, const LLSD& response)
{
	S32 option = LLNotificationsUtil::getSelectedOption(notification, response);

	if (1 == option)
	{
        LLAppViewer::instance()->forceQuit();
	}
	return false;
}

// Callback from an early disconnect dialog, force an exit
bool finish_forced_disconnect(const LLSD& notification, const LLSD& response)
{
	LLAppViewer::instance()->forceQuit();
	return false;
}


void LLAppViewer::forceDisconnect(const std::string& mesg)
{
	if (gDoDisconnect)
    {
		// Already popped up one of these dialogs, don't
		// do this again.
		return;
    }
	
	// Translate the message if possible
	std::string big_reason = LLAgent::sTeleportErrorMessages[mesg];
	if ( big_reason.size() == 0 )
	{
		big_reason = mesg;
	}

	LLSD args;
	gDoDisconnect = TRUE;

	if (LLStartUp::getStartupState() < STATE_STARTED)
	{
		// Tell users what happened
		args["ERROR_MESSAGE"] = big_reason;
		LLNotificationsUtil::add("ErrorMessage", args, LLSD(), &finish_forced_disconnect);
	}
	else
	{
		args["MESSAGE"] = big_reason;
		LLNotificationsUtil::add("YouHaveBeenLoggedOut", args, LLSD(), &finish_disconnect );
	}
}

void LLAppViewer::badNetworkHandler()
{
	// Dump the packet
	gMessageSystem->dumpPacketToLog();

	// Flush all of our caches on exit in the case of disconnect due to
	// invalid packets.

	mPurgeOnExit = TRUE;

#if LL_WINDOWS
	// Generates the minidump.
	LLWinDebug::generateCrashStacks(NULL);
#endif
	LLAppViewer::handleSyncViewerCrash();
	LLAppViewer::handleViewerCrash();

	std::string grid_support_msg = "";
	if (!gHippoGridManager->getCurrentGrid()->getSupportUrl().empty())
	{
		grid_support_msg = "\n\nOr visit the grid support page at: \n " 
			+ gHippoGridManager->getCurrentGrid()->getSupportUrl();
	}
	std::ostringstream message;
	message <<
		"The viewer has detected mangled network data indicative\n"
		"of a bad upstream network connection or an incomplete\n"
		"local installation of " << gSecondLife << ". \n"
		" \n"
		"Try uninstalling and reinstalling to see if this resolves \n"
		"the issue. \n"
		" \n"
		"If the problem continues, please report the issue at: \n"
		"http://www.singularityviewer.org" << grid_support_msg;
	forceDisconnect(message.str());
}

// This routine may get called more than once during the shutdown process.
// This can happen because we need to get the screenshot before the window
// is destroyed.
void LLAppViewer::saveFinalSnapshot()
{
	if (!mSavedFinalSnapshot && !gNoRender)
	{
		gSavedSettings.setVector3d("FocusPosOnLogout", gAgentCamera.calcFocusPositionTargetGlobal());
		gSavedSettings.setVector3d("CameraPosOnLogout", gAgentCamera.calcCameraPositionTargetGlobal());
		gViewerWindow->setCursor(UI_CURSOR_WAIT);
		gAgentCamera.changeCameraToThirdPerson( FALSE );	// don't animate, need immediate switch
		gSavedSettings.setBOOL("ShowParcelOwners", FALSE);
		idle();

		std::string snap_filename = gDirUtilp->getLindenUserDir(true);
		if (!snap_filename.empty())
		{
			snap_filename += gDirUtilp->getDirDelimiter();
			snap_filename += SCREEN_LAST_FILENAME;
			// use full pixel dimensions of viewer window (not post-scale dimensions)
			gViewerWindow->saveSnapshot(snap_filename, gViewerWindow->getWindowWidthRaw(), gViewerWindow->getWindowHeightRaw(), FALSE, TRUE);
			mSavedFinalSnapshot = TRUE;
		}
	}
}

void LLAppViewer::loadNameCache()
{
	// Phoenix: Wolfspirit: Loads the Display Name Cache. And set if we are using Display Names.
	std::string filename =
		gDirUtilp->getExpandedFilename(LL_PATH_CACHE, "avatar_name_cache.xml");
	LL_INFOS("AvNameCache") << filename << LL_ENDL;
	llifstream name_cache_stream(filename);
	if(name_cache_stream.is_open())
	{
		LLAvatarNameCache::importFile(name_cache_stream);
	}

	if (!gCacheName) return;

	std::string name_cache;
	name_cache = gDirUtilp->getExpandedFilename(LL_PATH_CACHE, "name.cache");
	llifstream cache_file(name_cache);
	if(cache_file.is_open())
	{
		if(gCacheName->importFile(cache_file)) return;
	}

	// Try to load from the legacy format. This should go away after a
	// while. Phoenix 2008-01-30
#if 0
	LLFILE* name_cache_fp = LLFile::fopen(name_cache, "r");		// Flawfinder: ignore
	if (name_cache_fp)
	{
		gCacheName->importFile(name_cache_fp);
		fclose(name_cache_fp);
	}
#endif
}

void LLAppViewer::saveNameCache()
{
	// Phoenix: Wolfspirit: Saves the Display Name Cache.
	std::string filename =
		gDirUtilp->getExpandedFilename(LL_PATH_CACHE, "avatar_name_cache.xml");
	llofstream name_cache_stream(filename);
	if(name_cache_stream.is_open())
	{
		LLAvatarNameCache::exportFile(name_cache_stream);
	}

	if (!gCacheName) return;

	std::string name_cache;
	name_cache = gDirUtilp->getExpandedFilename(LL_PATH_CACHE, "name.cache");
	llofstream cache_file(name_cache);
	if(cache_file.is_open())
	{
		gCacheName->exportFile(cache_file);
	}
}

/*!	@brief		This class is an LLFrameTimer that can be created with
				an elapsed time that starts counting up from the given value
				rather than 0.0.
				
				Otherwise it behaves the same way as LLFrameTimer.
*/
class LLFrameStatsTimer : public LLFrameTimer
{
public:
	LLFrameStatsTimer(F64 elapsed_already = 0.0)
		: LLFrameTimer()
		{
			mStartTime -= elapsed_already;
		}
};

static LLFastTimer::DeclareTimer FTM_AUDIO_UPDATE("Update Audio");
static LLFastTimer::DeclareTimer FTM_CLEANUP("Cleanup");
static LLFastTimer::DeclareTimer FTM_CLEANUP_DRAWABLES("Drawables");
static LLFastTimer::DeclareTimer FTM_CLEANUP_OBJECTS("Objects");
static LLFastTimer::DeclareTimer FTM_IDLE_CB("Idle Callbacks");
static LLFastTimer::DeclareTimer FTM_LOD_UPDATE("Update LOD");
static LLFastTimer::DeclareTimer FTM_OBJECTLIST_UPDATE("Update Objectlist");
static LLFastTimer::DeclareTimer FTM_REGION_UPDATE("Update Region");
static LLFastTimer::DeclareTimer FTM_WORLD_UPDATE("Update World");
static LLFastTimer::DeclareTimer FTM_NETWORK("Network");
static LLFastTimer::DeclareTimer FTM_AGENT_NETWORK("Agent Network");
static LLFastTimer::DeclareTimer FTM_VLMANAGER("VL Manager");
///////////////////////////////////////////////////////
// idle()
//
// Called every time the window is not doing anything.
// Receive packets, update statistics, and schedule a redisplay.
///////////////////////////////////////////////////////
void LLAppViewer::idle()
{
	pingMainloopTimeout("Main:Idle");
	
	// Update frame timers
	static LLTimer idle_timer;

	LLFrameTimer::updateFrameTimeAndCount();
	LLEventTimer::updateClass();
	LLCriticalDamp::updateInterpolants();
	LLMortician::updateClass();
	F32 dt_raw = idle_timer.getElapsedTimeAndResetF32();

	// Cap out-of-control frame times
	// Too low because in menus, swapping, debugger, etc.
	// Too high because idle called with no objects in view, etc.
	const F32 MIN_FRAME_RATE = 1.f;
	const F32 MAX_FRAME_RATE = 200.f;

	F32 frame_rate_clamped = 1.f / dt_raw;
	frame_rate_clamped = llclamp(frame_rate_clamped, MIN_FRAME_RATE, MAX_FRAME_RATE);
	gFrameDTClamped = 1.f / frame_rate_clamped;

	// Global frame timer
	// Smoothly weight toward current frame
	gFPSClamped = (frame_rate_clamped + (4.f * gFPSClamped)) / 5.f;

	F32 qas = gSavedSettings.getF32("QuitAfterSeconds");
	if (qas > 0.f)
	{
		if (gRenderStartTime.getElapsedTimeF32() > qas)
		{
			LLAppViewer::instance()->forceQuit();
		}
	}

	//////////////////////////////////////
	//
	// Run state machines
	//

	{
		LLFastTimer t(FTM_STATEMACHINE);
		gMainThreadEngine.mainloop();
	}

	// Must wait until both have avatar object and mute list, so poll
	// here.
	request_initial_instant_messages();

	///////////////////////////////////
	//
	// Special case idle if still starting up
	//

	if (LLStartUp::getStartupState() < STATE_STARTED)
	{
		// Skip rest if idle startup returns false (essentially, no world yet)
		gGLActive = TRUE;
		if (!idle_startup())
		{
			gGLActive = FALSE;
			return;
		}
		gGLActive = FALSE;
	}

	
    F32 yaw = 0.f;				// radians

	if (!gDisconnected)
	{
		LLFastTimer t(FTM_NETWORK);
		// Update spaceserver timeinfo
	    LLWorld::getInstance()->setSpaceTimeUSec(LLWorld::getInstance()->getSpaceTimeUSec() + (U32)(dt_raw * SEC_TO_MICROSEC));
    
    
	    //////////////////////////////////////
	    //
	    // Update simulator agent state
	    //

		if (gSavedSettings.getBOOL("RotateRight"))
		{
			gAgent.moveYaw(-1.f);
		}

		{
			LLFastTimer t(FTM_AGENT_AUTOPILOT);
			// Handle automatic walking towards points
			gAgentPilot.updateTarget();
			gAgent.autoPilot(&yaw);
		}
    
	    static LLFrameTimer agent_update_timer;
	    static U32 				last_control_flags;
    
	    //	When appropriate, update agent location to the simulator.
	    F32 agent_update_time = agent_update_timer.getElapsedTimeF32();
	    BOOL flags_changed = gAgent.controlFlagsDirty() || (last_control_flags != gAgent.getControlFlags());
    
	    if (flags_changed || (agent_update_time > (1.0f / (F32) AGENT_UPDATES_PER_SECOND)))
	    {
		    LLFastTimer t(FTM_AGENT_UPDATE);
		    // Send avatar and camera info
		    last_control_flags = gAgent.getControlFlags();
		    if(!gAgent.getPhantom())
			{
				send_agent_update(TRUE);
			}
		    agent_update_timer.reset();
	    }
	}

	//////////////////////////////////////
	//
	// Manage statistics
	//
	//

	{
		// Initialize the viewer_stats_timer with an already elapsed time
		// of SEND_STATS_PERIOD so that the initial stats report will
		// be sent immediately.
		static LLFrameStatsTimer viewer_stats_timer(SEND_STATS_PERIOD);
		reset_statistics();

		// Update session stats every large chunk of time
		// *FIX: (???) SAMANTHA
		if (viewer_stats_timer.getElapsedTimeF32() >= SEND_STATS_PERIOD && !gDisconnected)
		{
			llinfos << "Transmitting sessions stats" << llendl;
			send_stats();
			viewer_stats_timer.reset();
		}

		// Print the object debugging stats
		static LLFrameTimer object_debug_timer;
		if (object_debug_timer.getElapsedTimeF32() > 5.f)
		{
			object_debug_timer.reset();
			if (gObjectList.mNumDeadObjectUpdates)
			{
				llinfos << "Dead object updates: " << gObjectList.mNumDeadObjectUpdates << llendl;
				gObjectList.mNumDeadObjectUpdates = 0;
			}
			if (gObjectList.mNumUnknownKills)
			{
				llinfos << "Kills on unknown objects: " << gObjectList.mNumUnknownKills << llendl;
				gObjectList.mNumUnknownKills = 0;
			}
			if (gObjectList.mNumUnknownUpdates)
			{
				llinfos << "Unknown object updates: " << gObjectList.mNumUnknownUpdates << llendl;
				gObjectList.mNumUnknownUpdates = 0;
			}

			// ViewerMetrics FPS piggy-backing on the debug timer.
			// The 5-second interval is nice for this purpose.  If the object debug
			// bit moves or is disabled, please give this a suitable home.
			LLViewerAssetStatsFF::record_fps_main(gFPSClamped);
		}
		gFrameStats.addFrameData();
	}
	
	if (!gDisconnected)
	{
		LLFastTimer t(FTM_NETWORK);
	
	    ////////////////////////////////////////////////
	    //
	    // Network processing
	    //
	    // NOTE: Starting at this point, we may still have pointers to "dead" objects
	    // floating throughout the various object lists.
	    //
		idleNameCache();
    
	    gFrameStats.start(LLFrameStats::IDLE_NETWORK);
		stop_glerror();
		idleNetwork();
	    stop_glerror();
	        
	    gFrameStats.start(LLFrameStats::AGENT_MISC);

		// Check for away from keyboard, kick idle agents.
		idle_afk_check();

		//  Update statistics for this frame
		update_statistics();
	}

	////////////////////////////////////////
	//
	// Handle the regular UI idle callbacks as well as
	// hover callbacks
	//

	{
// 		LLFastTimer t(FTM_IDLE_CB);

		// Do event notifications if necessary.  Yes, we may want to move this elsewhere.
		gEventNotifier.update();
		
		gIdleCallbacks.callFunctions();
		gInventory.idleNotifyObservers();
	}
	
	// Metrics logging (LLViewerAssetStats, etc.)
	{
		static LLTimer report_interval;

		// *TODO:  Add configuration controls for this
		F32 seconds = report_interval.getElapsedTimeF32();
		if (seconds >= app_metrics_interval)
		{
			metricsSend(! gDisconnected);
			report_interval.reset();
		}
	}

	if (gDisconnected)
    {
		return;
    }

	static const LLCachedControl<bool> hide_tp_screen("AscentDisableTeleportScreens",false);
	LLAgent::ETeleportState tp_state = gAgent.getTeleportState();
	if (!hide_tp_screen && tp_state != LLAgent::TELEPORT_NONE && tp_state != LLAgent::TELEPORT_LOCAL && tp_state != LLAgent::TELEPORT_PENDING)
    {
		return;
    }

	gViewerWindow->updateUI();

	///////////////////////////////////////
	// Agent and camera movement
	//
		LLCoordGL current_mouse = gViewerWindow->getCurrentMouse();

	{
		// After agent and camera moved, figure out if we need to
		// deselect objects.
		LLSelectMgr::getInstance()->deselectAllIfTooFar();

	}

	{
		// Handle pending gesture processing
		static LLFastTimer::DeclareTimer ftm("Agent Position");
		LLFastTimer t(ftm);
		LLGestureMgr::instance().update();

		gAgent.updateAgentPosition(gFrameDTClamped, yaw, current_mouse.mX, current_mouse.mY);
	}

	{
		LLFastTimer t(FTM_OBJECTLIST_UPDATE); 
		gFrameStats.start(LLFrameStats::OBJECT_UPDATE);
		
        if (!(logoutRequestSent() && hasSavedFinalSnapshot()))
		{
			gObjectList.update(gAgent, *LLWorld::getInstance());
		}
	}
	
	//////////////////////////////////////
	//
	// Deletes objects...
	// Has to be done after doing idleUpdates (which can kill objects)
	//

	{
		gFrameStats.start(LLFrameStats::CLEAN_DEAD);
		LLFastTimer t(FTM_CLEANUP);
		{
			LLFastTimer t(FTM_CLEANUP_OBJECTS);
			gObjectList.cleanDeadObjects();
		}
		{
			LLFastTimer t(FTM_CLEANUP_DRAWABLES);
			LLDrawable::cleanupDeadDrawables();
		}
	}
	
	//
	// After this point, in theory we should never see a dead object
	// in the various object/drawable lists.
	//

	//////////////////////////////////////
	//
	// Update/send HUD effects
	//
	// At this point, HUD effects may clean up some references to
	// dead objects.
	//

	{
		gFrameStats.start(LLFrameStats::UPDATE_EFFECTS);
		static LLFastTimer::DeclareTimer ftm("HUD Effects");
		LLFastTimer t(ftm);
		LLSelectMgr::getInstance()->updateEffects();
		LLHUDManager::getInstance()->cleanupEffects();
		LLHUDManager::getInstance()->sendEffects();
	}

	stop_glerror();

	////////////////////////////////////////
	//
	// Unpack layer data that we've received
	//

	{
		LLFastTimer t(FTM_NETWORK);
		gVLManager.unpackData();
	}
	
	/////////////////////////
	//
	// Update surfaces, and surface textures as well.
	//

	LLWorld::getInstance()->updateVisibilities();
	{
		const F32 max_region_update_time = .001f; // 1ms
		LLFastTimer t(FTM_REGION_UPDATE);
		LLWorld::getInstance()->updateRegions(max_region_update_time);
	}
	
	/////////////////////////
	//
	// Update weather effects
	//
	if (!gNoRender)
	{
#if ENABLE_CLASSIC_CLOUDS
		LLWorld::getInstance()->updateClouds(gFrameDTClamped);
#endif
		gSky.propagateHeavenlyBodies(gFrameDTClamped);				// moves sun, moon, and planets

		// Update wind vector 
		LLVector3 wind_position_region;
		static LLVector3 average_wind;

		LLViewerRegion *regionp;
		regionp = LLWorld::getInstance()->resolveRegionGlobal(wind_position_region, gAgent.getPositionGlobal());	// puts agent's local coords into wind_position	
		if (regionp)
		{
			gWindVec = regionp->mWind.getVelocity(wind_position_region);

			// Compute average wind and use to drive motion of water
			
			average_wind = regionp->mWind.getAverage();
#if ENABLE_CLASSIC_CLOUDS
			F32 cloud_density = regionp->mCloudLayer.getDensityRegion(wind_position_region);
			gSky.setCloudDensityAtAgent(cloud_density);
#endif
			gSky.setWind(average_wind);
			//LLVOWater::setWind(average_wind);
		}
		else
		{
			gWindVec.setVec(0.0f, 0.0f, 0.0f);
		}
	}
	stop_glerror();
	
	//////////////////////////////////////
	//
	// Sort and cull in the new renderer are moved to pipeline.cpp
	// Here, particles are updated and drawables are moved.
	//
	
	if (!gNoRender)
	{
		LLFastTimer t(FTM_WORLD_UPDATE);
		gFrameStats.start(LLFrameStats::UPDATE_MOVE);
		gPipeline.updateMove();

		gFrameStats.start(LLFrameStats::UPDATE_PARTICLES);
		LLWorld::getInstance()->updateParticles();
	}
	stop_glerror();

	if (LLViewerJoystick::getInstance()->getOverrideCamera())
	{
		LLViewerJoystick::getInstance()->moveFlycam();
	}
	else
	{
		if (LLToolMgr::getInstance()->inBuildMode())
		{
			LLViewerJoystick::getInstance()->moveObjects();
		}

		gAgentCamera.updateCamera();
	}

	// update media focus
	LLViewerMediaFocus::getInstance()->update();
	
	// Update marketplace
	LLMarketplaceInventoryImporter::update();
	LLMarketplaceInventoryNotifications::update();

	// objects and camera should be in sync, do LOD calculations now
	{
		LLFastTimer t(FTM_LOD_UPDATE);
		gObjectList.updateApparentAngles(gAgent);
	}

	{
		gFrameStats.start(LLFrameStats::AUDIO);
		LLFastTimer t(FTM_AUDIO_UPDATE);
		
		if (gAudiop)
		{
		    audio_update_volume(false);
			audio_update_listener();
			audio_update_wind(false);

			// this line actually commits the changes we've made to source positions, etc.
			const F32 max_audio_decode_time = 0.002f; // 2 ms decode time
			gAudiop->idle(max_audio_decode_time);
		}
	}

	// Execute deferred tasks.
	LLDeferredTaskList::instance().run();
	
	// Handle shutdown process, for example, 
	// wait for floaters to close, send quit message,
	// forcibly quit if it has taken too long
	if (mQuitRequested)
	{
		gGLActive = TRUE;
		idleShutdown();
	}

	stop_glerror();
}

void LLAppViewer::idleShutdown()
{
	// Wait for all modal alerts to get resolved
	if (LLModalDialog::activeCount() > 0)
	{
		return;
	}

	// close IM interface
	if(gIMMgr)
	{
		// Save group chat ignore list -- MC
		gIMMgr->saveIgnoreGroup();
		gIMMgr->disconnectAllSessions();
	}
	
	// Wait for all floaters to get resolved
	if (gFloaterView
		&& !gFloaterView->allChildrenClosed())
	{
		return;
	}

	static bool saved_snapshot = false;
	if (!saved_snapshot)
	{
		saved_snapshot = true;
		saveFinalSnapshot();
		return;
	}

	const F32 SHUTDOWN_UPLOAD_SAVE_TIME = 5.f;

	S32 pending_uploads = gAssetStorage->getNumPendingUploads();
	if (pending_uploads > 0
		&& gLogoutTimer.getElapsedTimeF32() < SHUTDOWN_UPLOAD_SAVE_TIME
		&& !logoutRequestSent())
	{
		static S32 total_uploads = 0;
		// Sometimes total upload count can change during logout.
		total_uploads = llmax(total_uploads, pending_uploads);
		gViewerWindow->setShowProgress(!gSavedSettings.getBOOL("AscentDisableLogoutScreens"));
		S32 finished_uploads = total_uploads - pending_uploads;
		F32 percent = 100.f * finished_uploads / total_uploads;
		gViewerWindow->setProgressPercent(percent);
		gViewerWindow->setProgressString(LLTrans::getString("SavingSettings"));
		return;
	}

	// All floaters are closed.  Tell server we want to quit.
	if( !logoutRequestSent() )
	{
		sendLogoutRequest();

		// Wait for a LogoutReply message
		gViewerWindow->setShowProgress(!gSavedSettings.getBOOL("AscentDisableLogoutScreens"));
		gViewerWindow->setProgressPercent(100.f);
		gViewerWindow->setProgressString(LLTrans::getString("LoggingOut"));
		return;
	}

	// Make sure that we quit if we haven't received a reply from the server.
	if( logoutRequestSent() 
		&& gLogoutTimer.getElapsedTimeF32() > gLogoutMaxTime )
	{
		forceQuit();
		return;
	}
}

void LLAppViewer::sendLogoutRequest()
{
	if(!mLogoutRequestSent && gMessageSystem)
	{

		LLMessageSystem* msg = gMessageSystem;
		msg->newMessageFast(_PREHASH_LogoutRequest);
		msg->nextBlockFast(_PREHASH_AgentData);
		msg->addUUIDFast(_PREHASH_AgentID, gAgent.getID() );
		msg->addUUIDFast(_PREHASH_SessionID, gAgent.getSessionID());
		gAgent.sendReliableMessage();

		gLogoutTimer.reset();
		gLogoutMaxTime = LOGOUT_REQUEST_TIME;
		mLogoutRequestSent = TRUE;
		
		if(gVoiceClient)
			gVoiceClient->leaveChannel();

		//Set internal status variables and marker files
		gLogoutInProgress = TRUE;
		mLogoutMarkerFileName = gDirUtilp->getExpandedFilename(LL_PATH_LOGS,LOGOUT_MARKER_FILE_NAME);
		
		LLAPRFile outfile(mLogoutMarkerFileName, LL_APR_W);
		mLogoutMarkerFile =  outfile.getFileHandle() ;
		if (mLogoutMarkerFile)
		{
			llinfos << "Created logout marker file " << mLogoutMarkerFileName << llendl;
    		apr_file_close(mLogoutMarkerFile);
		}
		else
		{
			llwarns << "Cannot create logout marker file " << mLogoutMarkerFileName << llendl;
		}		
	}
}

void LLAppViewer::idleNameCache()
{
	// Neither old nor new name cache can function before agent has a region
	LLViewerRegion* region = gAgent.getRegion();
	if (!region) return;

	// deal with any queued name requests and replies.
	gCacheName->processPending();

	// Can't run the new cache until we have the list of capabilities
	// for the agent region, and can therefore decide whether to use
	// display names or fall back to the old name system.
	if (!region->capabilitiesReceived()) return;

	// Agent may have moved to a different region, so need to update cap URL
	// for name lookups.  Can't do this in the cap grant code, as caps are
	// granted to neighbor regions before the main agent gets there.  Can't
	// do it in the move-into-region code because cap not guaranteed to be
	// granted yet, for example on teleport.
	bool had_capability = LLAvatarNameCache::hasNameLookupURL();
	std::string name_lookup_url;
	name_lookup_url.reserve(128); // avoid a memory allocation below
	name_lookup_url = region->getCapability("GetDisplayNames");
	bool have_capability = !name_lookup_url.empty();
	if (have_capability)
	{
		// we have support for display names, use it
	    U32 url_size = name_lookup_url.size();
	    // capabilities require URLs with slashes before query params:
	    // https://<host>:<port>/cap/<uuid>/?ids=<blah>
	    // but the caps are granted like:
	    // https://<host>:<port>/cap/<uuid>
	    if (url_size > 0 && name_lookup_url[url_size-1] != '/')
	    {
		    name_lookup_url += '/';
	    }
		LLAvatarNameCache::setNameLookupURL(name_lookup_url);
	}
	else
	{
		// Display names not available on this region
		LLAvatarNameCache::setNameLookupURL( std::string() );
	}

	// Error recovery - did we change state?
	if (had_capability != have_capability)
	{
		// name tags are persistant on screen, so make sure they refresh
		LLVOAvatar::invalidateNameTags();	//Should this be commented out?
	}

	LLAvatarNameCache::idle();
}

//
// Handle messages, and all message related stuff
//

#define TIME_THROTTLE_MESSAGES

#ifdef TIME_THROTTLE_MESSAGES
#define CHECK_MESSAGES_DEFAULT_MAX_TIME .020f // 50 ms = 50 fps (just for messages!)
static F32 CheckMessagesMaxTime = CHECK_MESSAGES_DEFAULT_MAX_TIME;
#endif

static LLFastTimer::DeclareTimer FTM_IDLE_NETWORK("Idle Network");
static LLFastTimer::DeclareTimer FTM_MESSAGE_ACKS("Message Acks");
static LLFastTimer::DeclareTimer FTM_RETRANSMIT("Retransmit");
static LLFastTimer::DeclareTimer FTM_TIMEOUT_CHECK("Timeout Check");
static LLFastTimer::DeclareTimer FTM_DYNAMIC_THROTTLE("Dynamic Throttle");
static LLFastTimer::DeclareTimer FTM_CHECK_REGION_CIRCUIT("Check Region Circuit");
void LLAppViewer::idleNetwork()
{
	pingMainloopTimeout("idleNetwork");

	gObjectList.mNumNewObjects = 0;
	S32 total_decoded = 0;

	if (!gSavedSettings.getBOOL("SpeedTest"))
	{
		LLFastTimer t(FTM_IDLE_NETWORK); // decode
		
		llpushcallstacks ;
		LLTimer check_message_timer;
		//  Read all available packets from network 
		const S64 frame_count = gFrameCount;  // U32->S64
		F32 total_time = 0.0f;
   		while (gMessageSystem->checkAllMessages(frame_count, gServicePump)) 
		{
			if (gDoDisconnect)
			{
				// We're disconnecting, don't process any more messages from the server
				// We're usually disconnecting due to either network corruption or a
				// server going down, so this is OK.
				break;
			}

			total_decoded++;
			gPacketsIn++;

			if (total_decoded > MESSAGE_MAX_PER_FRAME)
			{
				break;
			}

#ifdef TIME_THROTTLE_MESSAGES
			// Prevent slow packets from completely destroying the frame rate.
			// This usually happens due to clumps of avatars taking huge amount
			// of network processing time (which needs to be fixed, but this is
			// a good limit anyway).
			total_time = check_message_timer.getElapsedTimeF32();
			if (total_time >= CheckMessagesMaxTime)
				break;
#endif
		}

		// Handle per-frame message system processing.
		gMessageSystem->processAcks();

#ifdef TIME_THROTTLE_MESSAGES
		if (total_time >= CheckMessagesMaxTime)
		{
			// Increase CheckMessagesMaxTime so that we will eventually catch up
			CheckMessagesMaxTime *= 1.035f; // 3.5% ~= x2 in 20 frames, ~8x in 60 frames
		}
		else
		{
			// Reset CheckMessagesMaxTime to default value
			CheckMessagesMaxTime = CHECK_MESSAGES_DEFAULT_MAX_TIME;
		}
#endif
		


		// we want to clear the control after sending out all necessary agent updates
		gAgent.resetControlFlags();
		
		// Decode enqueued messages...
		S32 remaining_possible_decodes = MESSAGE_MAX_PER_FRAME - total_decoded;

		if( remaining_possible_decodes <= 0 )
		{
			llinfos << "Maxed out number of messages per frame at " << MESSAGE_MAX_PER_FRAME << llendl;
		}

		if (gPrintMessagesThisFrame)
		{
			llinfos << "Decoded " << total_decoded << " msgs this frame!" << llendl;
			gPrintMessagesThisFrame = FALSE;
		}
	}
	llpushcallstacks ;
	LLViewerStats::getInstance()->mNumNewObjectsStat.addValue(gObjectList.mNumNewObjects);

	// Retransmit unacknowledged packets.
	gXferManager->retransmitUnackedPackets();
	gAssetStorage->checkForTimeouts();
	llpushcallstacks ;
	gViewerThrottle.updateDynamicThrottle();

	llpushcallstacks ;
	// Check that the circuit between the viewer and the agent's current
	// region is still alive
	LLViewerRegion *agent_region = gAgent.getRegion();
	if (agent_region && (LLStartUp::getStartupState()==STATE_STARTED))
	{
		LLUUID this_region_id = agent_region->getRegionID();
		bool this_region_alive = agent_region->isAlive();
		if ((mAgentRegionLastAlive && !this_region_alive) // newly dead
		    && (mAgentRegionLastID == this_region_id)) // same region
		{
			forceDisconnect(LLTrans::getString("AgentLostConnection"));
		}
		mAgentRegionLastID = this_region_id;
		mAgentRegionLastAlive = this_region_alive;
	}
}

void LLAppViewer::disconnectViewer()
{
	if (gDisconnected)
	{
		return;
	}
	//
	// Cleanup after quitting.
	//	
	// Save snapshot for next time, if we made it through initialization

	llinfos << "Disconnecting viewer!" << llendl;

	// Dump our frame statistics
	gFrameStats.dump();

	// Remember if we were flying
	gSavedSettings.setBOOL("FlyingAtExit", gAgent.getFlying() );

	// Un-minimize all windows so they don't get saved minimized
	if (!gNoRender)
	{
		if (gFloaterView)
		{
			gFloaterView->restoreAll();
		}


		std::list<LLFloater*> floaters_to_close;
		for(LLView::child_list_const_iter_t it = gFloaterView->getChildList()->begin();
			it != gFloaterView->getChildList()->end();
			++it)
		{
			// The following names are defined in the 
			// floater_image_preview.xml
			// floater_sound_preview.xml
			// floater_animation_preview.xml
			// files.
			LLFloater* fl = static_cast<LLFloater*>(*it);
			if(fl 
				&& (fl->getName() == "Image Preview"
				|| fl->getName() == "Sound Preview"
				|| fl->getName() == "Animation Preview"
				))
			{
				floaters_to_close.push_back(fl);
			}
		}
		
		while(!floaters_to_close.empty())
		{
			LLFloater* fl = floaters_to_close.front();
			floaters_to_close.pop_front();
			fl->close();
		}
	}

	if (LLSelectMgr::getInstance())
	{
		LLSelectMgr::getInstance()->deselectAll();
	}

	if (!gNoRender)
	{
		// save inventory if appropriate
		gInventory.cache(gInventory.getRootFolderID(), gAgent.getID());
		if (gInventory.getLibraryRootFolderID().notNull()
			&& gInventory.getLibraryOwnerID().notNull())
		{
			gInventory.cache(
				gInventory.getLibraryRootFolderID(),
				gInventory.getLibraryOwnerID());
		}
	}

	saveNameCache();

	// close inventory interface, close all windows
	LLInventoryView::cleanup();

	gAgentWearables.cleanup();
	gAgentCamera.cleanup();
	// Also writes cached agent settings to gSavedSettings
	gAgent.cleanup();

	// This is where we used to call gObjectList.destroy() and then delete gWorldp.
	// Now we just ask the LLWorld singleton to cleanly shut down.
	if(LLWorld::instanceExists())
	{
		LLWorld::getInstance()->destroyClass();
	}

	// call all self-registered classes
	LLDestroyClassList::instance().fireCallbacks();

	cleanup_xfer_manager();
	gDisconnected = TRUE;
}

void LLAppViewer::forceErrorLLError()
{
   	llerrs << "This is an llerror" << llendl;
}

void LLAppViewer::forceErrorBreakpoint()
{
#ifdef LL_WINDOWS
    DebugBreak();
#endif
    return;
}

void LLAppViewer::forceErrorBadMemoryAccess()
{
    S32* crash = NULL;
    *crash = 0xDEADBEEF;
    return;
}

void LLAppViewer::forceErrorInfiniteLoop()
{
    while(true)
    {
        ;
    }
    return;
}
 
void LLAppViewer::forceErrorSoftwareException()
{
    // *FIX: Any way to insure it won't be handled?
    throw; 
}

void LLAppViewer::forceErrorDriverCrash()
{
	glDeleteTextures(1, NULL);
}

void LLAppViewer::initMainloopTimeout(const std::string& state, F32 secs)
{
	if(!mMainloopTimeout)
	{
		mMainloopTimeout = new LLWatchdogTimeout();
		resumeMainloopTimeout(state, secs);
	}
}

void LLAppViewer::destroyMainloopTimeout()
{
	if(mMainloopTimeout)
	{
		delete mMainloopTimeout;
		mMainloopTimeout = NULL;
	}
}

void LLAppViewer::resumeMainloopTimeout(const std::string& state, F32 secs)
{
	if(mMainloopTimeout)
	{
		if(secs < 0.0f)
		{
			static const LLCachedControl<F32> mainloop_timeout_default("MainloopTimeoutDefault",20);
			secs = mainloop_timeout_default;
		}
		
		mMainloopTimeout->setTimeout(secs);
		mMainloopTimeout->start(state);
	}
}

void LLAppViewer::pauseMainloopTimeout()
{
	if(mMainloopTimeout)
	{
		mMainloopTimeout->stop();
	}
}

void LLAppViewer::pingMainloopTimeout(const std::string& state, F32 secs)
{
//	if(!restoreErrorTrap())
//	{
//		llwarns << "!!!!!!!!!!!!! Its an error trap!!!!" << state << llendl;
//	}
	
	if(mMainloopTimeout)
	{
		if(secs < 0.0f)
		{
			static const LLCachedControl<F32> mainloop_timeout_default("MainloopTimeoutDefault",20);
			secs = mainloop_timeout_default;
		}

		mMainloopTimeout->setTimeout(secs);
		mMainloopTimeout->ping(state);
	}
}

void LLAppViewer::handleLoginComplete()
{
	initMainloopTimeout("Mainloop Init");

	// Store some data to DebugInfo in case of a freeze.
	gDebugInfo["ClientInfo"]["Name"] = gVersionChannel;

	gDebugInfo["ClientInfo"]["MajorVersion"] = gVersionMajor;
	gDebugInfo["ClientInfo"]["MinorVersion"] = gVersionMinor;
	gDebugInfo["ClientInfo"]["PatchVersion"] = gVersionPatch;
	gDebugInfo["ClientInfo"]["BuildVersion"] = gVersionBuild;

	LLParcel* parcel = LLViewerParcelMgr::getInstance()->getAgentParcel();
	if ( parcel && parcel->getMusicURL()[0])
	{
		gDebugInfo["ParcelMusicURL"] = parcel->getMusicURL();
	}	
	if ( parcel && parcel->getMediaURL()[0])
	{
		gDebugInfo["ParcelMediaURL"] = parcel->getMediaURL();
	}
	
	gDebugInfo["SettingsFilename"] = gSavedSettings.getString("ClientSettingsFile");
	gDebugInfo["CAFilename"] = gDirUtilp->getCAFile();
	gDebugInfo["ViewerExePath"] = gDirUtilp->getExecutablePathAndName();
	gDebugInfo["CurrentPath"] = gDirUtilp->getCurPath();

	if(gAgent.getRegion())
	{
		gDebugInfo["CurrentSimHost"] = gAgent.getRegionHost().getHostName();
		gDebugInfo["CurrentRegion"] = gAgent.getRegion()->getName();
	}

	if(LLAppViewer::instance()->mMainloopTimeout)
	{
		gDebugInfo["MainloopTimeoutState"] = LLAppViewer::instance()->mMainloopTimeout->getState();
	}

	mOnLoginCompleted();

	writeDebugInfo();
}


/**
 * LLViewerAssetStats collects data on a per-region (as defined by the agent's
 * location) so we need to tell it about region changes which become a kind of
 * hidden variable/global state in the collectors.  For collectors not running
 * on the main thread, we need to send a message to move the data over safely
 * and cheaply (amortized over a run).
 */
void LLAppViewer::metricsUpdateRegion(U64 region_handle)
{
	if (0 != region_handle)
	{
		LLViewerAssetStatsFF::set_region_main(region_handle);
		if (LLAppViewer::sTextureFetch)
		{
			// Send a region update message into 'thread1' to get the new region.
			LLAppViewer::sTextureFetch->commandSetRegion(region_handle);
		}
		else
		{
			// No 'thread1', a.k.a. TextureFetch, so update directly
			LLViewerAssetStatsFF::set_region_thread1(region_handle);
		}
	}
}


/**
 * Attempts to start a multi-threaded metrics report to be sent back to
 * the grid for consumption.
 */
void LLAppViewer::metricsSend(bool enable_reporting)
{
	if (! gViewerAssetStatsMain)
		return;

	if (LLAppViewer::sTextureFetch)
	{
		LLViewerRegion * regionp = gAgent.getRegion();

		if (enable_reporting && regionp)
		{
			std::string	caps_url = regionp->getCapability("ViewerMetrics");

			// Make a copy of the main stats to send into another thread.
			// Receiving thread takes ownership.
			LLViewerAssetStats * main_stats(new LLViewerAssetStats(*gViewerAssetStatsMain));
			
			// Send a report request into 'thread1' to get the rest of the data
			// and provide some additional parameters while here.
			LLAppViewer::sTextureFetch->commandSendMetrics(caps_url,
														   gAgentSessionID,
														   gAgentID,
														   main_stats);
			main_stats = 0;		// Ownership transferred
		}
		else
		{
			LLAppViewer::sTextureFetch->commandDataBreak();
		}
	}

	// Reset even if we can't report.  Rather than gather up a huge chunk of
	// data, we'll keep to our sampling interval and retain the data
	// resolution in time.
	gViewerAssetStatsMain->reset();
}
<|MERGE_RESOLUTION|>--- conflicted
+++ resolved
@@ -483,7 +483,6 @@
 	LLSurface::setTextureSize(gSavedSettings.getU32("RegionTextureSize"));
 	
 	LLRender::sGLCoreProfile = gSavedSettings.getBOOL("RenderGLCoreProfile");
-
 	LLImageGL::sGlobalUseAnisotropic	= gSavedSettings.getBOOL("RenderAnisotropic");
 	LLImageGL::sCompressTextures		= gSavedSettings.getBOOL("RenderCompressTextures");
 	LLVOVolume::sLODFactor				= gSavedSettings.getF32("RenderVolumeLODFactor");
@@ -714,7 +713,7 @@
 	LLTrans::parseStrings("strings.xml", default_trans_args);
 
 	// Setup notifications after LLUI::initClass() has been called.
-	LLNotifications::instance();
+	LLNotifications::instance().createDefaultChannels();
 	LL_INFOS("InitInfo") << "Notifications initialized." << LL_ENDL ;
 	
     writeSystemInfo();
@@ -764,35 +763,6 @@
 		LLError::setPrintLocation(true);
 	}
 	
-<<<<<<< HEAD
-=======
-	// Load art UUID information, don't require these strings to be declared in code.
-	std::string colors_base_filename = gDirUtilp->findSkinnedFilename("colors_base.xml");
-	LL_DEBUGS("InitInfo") << "Loading base colors from " << colors_base_filename << LL_ENDL;
-	gColors.loadFromFileLegacy(colors_base_filename, FALSE, TYPE_COL4U);
-
-	// Load overrides from user colors file
-	std::string user_colors_filename = gDirUtilp->findSkinnedFilename("colors.xml");
-	LL_DEBUGS("InitInfo") << "Loading user colors from " << user_colors_filename << LL_ENDL;
-	if (gColors.loadFromFileLegacy(user_colors_filename, FALSE, TYPE_COL4U) == 0)
-	{
-		LL_DEBUGS("InitInfo") << "Cannot load user colors from " << user_colors_filename << LL_ENDL;
-	}
-
-	// Widget construction depends on LLUI being initialized
-	LLUI::initClass(&gSavedSettings, 
-					&gSavedSettings, 
-					&gColors, 
-					LLUIImageList::getInstance(),
-					ui_audio_callback,
-					&LLUI::getScaleFactor()
-					);
-				
-	// Setup notifications after LLUI::initClass() has been called.
-	LLNotifications::instance().createDefaultChannels();
-	LL_INFOS("InitInfo") << "Notifications initialized." << LL_ENDL ;
-	
->>>>>>> 4be1d057
 	LLWeb::initClass();			  // do this after LLUI
 
 	LLTextEditor::setURLCallbacks(&LLWeb::loadURL,
