--- conflicted
+++ resolved
@@ -637,14 +637,6 @@
 	LLPrivateMemoryPoolManager::initClass((BOOL)gSavedSettings.getBOOL("MemoryPrivatePoolEnabled"), (U32)gSavedSettings.getU32("MemoryPrivatePoolSize")) ;
 
     mAlloc.setProfilingEnabled(gSavedSettings.getBOOL("MemProfiling"));
-<<<<<<< HEAD
-=======
-    // *NOTE:Mani - LLCurl::initClass is not thread safe. 
-    // Called before threads are created.
-    LLCurl::initClass(gSavedSettings.getF32("CurlRequestTimeOut"));
-
-	LL_INFOS("InitInfo") << "LLCurl initialized." << LL_ENDL ;
->>>>>>> ee0bd9ee
 
     initThreads();
 	LL_INFOS("InitInfo") << "Threads initialized." << LL_ENDL ;
