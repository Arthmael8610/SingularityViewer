#ifndef __HIPPO_GRID_MANAGER_H__
#define __HIPPO_GRID_MANAGER_H__


#include <map>
#include <string>

#ifndef XML_STATIC
#define XML_STATIC
#endif

#ifdef LL_STANDALONE
#include <expat.h>
#else
#include "expat/expat.h"
#endif

class LLSD;


class HippoGridInfo
{
public:
	enum Platform {
		PLATFORM_OTHER = 0,
		PLATFORM_AURORA,
		PLATFORM_OPENSIM,
		PLATFORM_SECONDLIFE,
		PLATFORM_LAST
	};
	enum SearchType {
		SEARCH_ALL_EMPTY,
		SEARCH_ALL_QUERY,
		SEARCH_ALL_TEMPLATE
	};

	explicit HippoGridInfo(const std::string& gridName);

	Platform getPlatform() { return mPlatform; }
	bool isOpenSimulator() const { return (mPlatform == PLATFORM_OPENSIM || mPlatform == PLATFORM_AURORA); }
	bool isAurora() const { return (mPlatform == PLATFORM_AURORA); }
	bool isSecondLife() const { return (mPlatform == PLATFORM_SECONDLIFE); }
	bool isAvination() const { return mIsInAvination; }
	bool isInProductionGrid() const { llassert(mPlatform == PLATFORM_SECONDLIFE); return mIsInProductionGrid; } // Should only be called if isSecondLife() returns true.
	const std::string& getGridName()        const { return mGridName; }
	const std::string& getGridOwner()       const;	
	const std::string& getLoginUri()        const { return mLoginUri; }
	const std::string& getLoginPage()       const { return mLoginPage; }
	const std::string& getHelperUri()       const { return mHelperUri; }
	const std::string& getWebSite()         const { return mWebSite; }
	const std::string& getSupportUrl()      const { return mSupportUrl; }
	const std::string& getRegisterUrl()     const { return mRegisterUrl; }
	const std::string& getPasswordUrl()     const { return mPasswordUrl; }
	// Returns the url base used for the Web Search tab
	const std::string& getSearchUrl()       const { return mSearchUrl; }
	const std::string& getGridMessage()     const { return mGridMessage; }
	const std::string& getVoiceConnector()  const { return mVoiceConnector; }
	std::string getSearchUrl(SearchType ty, bool is_web) const;
	bool isRenderCompat()                   const { return mRenderCompat; }
	std::string getGridNick();
	int getMaxAgentGroups() const { return mMaxAgentGroups; }

<<<<<<< HEAD
	const std::string& getCurrencySymbol()     const;
	const std::string& getCurrencyText()     const;
	const std::string& getRealCurrencySymbol() const;
=======
	const std::string& getCurrencySymbol()     const { return mCurrencySymbol; }
	const std::string& getRealCurrencySymbol() const { return mRealCurrencySymbol; }
>>>>>>> b1ffc5b3
	std::string getUploadFee()                 const;
	std::string getGroupCreationFee()          const;
	std::string getDirectoryFee()              const;

	void setPlatform (const std::string& platform);
	void setPlatform (Platform platform);
	void setGridNick (std::string gridNick);
	void setGridName (const std::string& gridName);
	void setLoginUri (const std::string& loginUri);
	void setLoginPage(const std::string& loginPage);
	void setHelperUri(const std::string& helperUri);
	void setWebSite  (const std::string& website);
	void setSupportUrl(const std::string& url);
	void setRegisterUrl(const std::string& url);
	void setPasswordUrl(const std::string& url);
	// sets the url base used for the Web Search tab
	void setSearchUrl(const std::string& url);
	void setGridMessage(const std::string& message);
	void setRenderCompat(bool compat);
	void setMaxAgentGroups(int max)                   { mMaxAgentGroups = max;   }
	void setVoiceConnector(const std::string& vc)     { mVoiceConnector = vc;    }
	void setUPCSupported(bool on);
	bool getUPCSupported();

	void setCurrencySymbol(const std::string& sym);
	void setCurrencyText(const std::string& text);
	void setRealCurrencySymbol(const std::string& sym);
	void setDirectoryFee(int fee);
	bool supportsInvLinks();
	void setSupportsInvLinks(bool b);
	bool getAutoUpdate();
	void setAutoUpdate(bool b);	

	bool retrieveGridInfo();

	static const char* getPlatformString(Platform platform);
	static std::string sanitizeGridNick(std::string &gridnick);

	static HippoGridInfo FALLBACK_GRIDINFO;
	static void initFallback();

private:
	Platform mPlatform;
	std::string mGridName;
	std::string mGridNick;
	std::string mLoginUri;
	std::string mLoginPage;
	std::string mHelperUri;
	std::string mWebSite;
	std::string mSupportUrl;
	std::string mRegisterUrl;
	std::string mPasswordUrl;
	std::string mSearchUrl;
	std::string mVoiceConnector;
	bool mIsInProductionGrid;
	bool mIsInAvination;
	bool mRenderCompat;
	bool mInvLinks;
	bool mAutoUpdate;
	bool mUPCSupported;
	int mMaxAgentGroups;

	std::string mCurrencySymbol;
	std::string mCurrencyText;
	std::string mRealCurrencySymbol;
	int mDirectoryFee;
	std::string mGridMessage;

	// for parsing grid info XML
	enum XmlState 
	{
		XML_VOID, XML_PLATFORM, XML_GRIDNAME, XML_GRIDNICK,
		XML_LOGINURI, XML_LOGINPAGE, XML_HELPERURI,
		XML_WEBSITE, XML_SUPPORT, XML_REGISTER, XML_PASSWORD, XML_SEARCH, XML_MESSAGE
	};
	XmlState mXmlState;

	static std::string sanitizeUri(std::string &uri);
	void formatFee(std::string &fee, int cost, bool showFree) const;

	static void onXmlElementStart(void* userData, const XML_Char* name, const XML_Char** atts);
	static void onXmlElementEnd(void* userData, const XML_Char* name);
	static void onXmlCharacterData(void* userData, const XML_Char* s, int len);
};


class HippoGridManager
{
public:
	HippoGridManager();
	~HippoGridManager();

	void init();
	void saveFile();
	void discardAndReload();

	HippoGridInfo* getGrid(const std::string& grid) const;
	HippoGridInfo* getConnectedGrid()               const { return mConnectedGrid ? mConnectedGrid : getCurrentGrid(); }

	HippoGridInfo* getCurrentGrid()                 const;
	const std::string& getDefaultGridNick()         const;
	const std::string& getCurrentGridNick()         const;

	void setDefaultGrid(const std::string& grid);
	void setCurrentGrid(const std::string& grid);
	void setCurrentGridAsConnected();

	void addGrid(HippoGridInfo* grid);
	void deleteGrid(const std::string& grid);

	typedef std::map<std::string, HippoGridInfo*>::iterator GridIterator;
	GridIterator beginGrid() { return mGridInfo.begin(); }
	GridIterator endGrid() { return mGridInfo.end(); }

private:
	friend class HippoGridInfo;
	std::map<std::string, HippoGridInfo*> mGridInfo;
	std::string mDefaultGrid;
	std::string mCurrentGrid;
	HippoGridInfo* mConnectedGrid;
	int mDefaultGridsVersion;

	void cleanup();
	void loadFromFile();
	void parseFile(const std::string& fileName, bool mergeIfNewer);
	void parseUrl(const std::string url, bool mergeIfNewer);
	void parseData(LLSD &gridInfo, bool mergeIfNewer);
};


extern HippoGridManager* gHippoGridManager;


#endif<|MERGE_RESOLUTION|>--- conflicted
+++ resolved
@@ -60,14 +60,9 @@
 	std::string getGridNick();
 	int getMaxAgentGroups() const { return mMaxAgentGroups; }
 
-<<<<<<< HEAD
-	const std::string& getCurrencySymbol()     const;
-	const std::string& getCurrencyText()     const;
-	const std::string& getRealCurrencySymbol() const;
-=======
 	const std::string& getCurrencySymbol()     const { return mCurrencySymbol; }
+	const std::string& getCurrencyText()       const { return mCurrencyText; }
 	const std::string& getRealCurrencySymbol() const { return mRealCurrencySymbol; }
->>>>>>> b1ffc5b3
 	std::string getUploadFee()                 const;
 	std::string getGroupCreationFee()          const;
 	std::string getDirectoryFee()              const;
