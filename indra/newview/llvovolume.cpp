/** 
 * @file llvovolume.cpp
 * @brief LLVOVolume class implementation
 *
 * $LicenseInfo:firstyear=2001&license=viewergpl$
 * 
 * Copyright (c) 2001-2009, Linden Research, Inc.
 * 
 * Second Life Viewer Source Code
 * The source code in this file ("Source Code") is provided by Linden Lab
 * to you under the terms of the GNU General Public License, version 2.0
 * ("GPL"), unless you have obtained a separate licensing agreement
 * ("Other License"), formally executed by you and Linden Lab.  Terms of
 * the GPL can be found in doc/GPL-license.txt in this distribution, or
 * online at http://secondlifegrid.net/programs/open_source/licensing/gplv2
 * 
 * There are special exceptions to the terms and conditions of the GPL as
 * it is applied to this Source Code. View the full text of the exception
 * in the file doc/FLOSS-exception.txt in this software distribution, or
 * online at
 * http://secondlifegrid.net/programs/open_source/licensing/flossexception
 * 
 * By copying, modifying or distributing this software, you acknowledge
 * that you have read and understood your obligations described above,
 * and agree to abide by those obligations.
 * 
 * ALL LINDEN LAB SOURCE CODE IS PROVIDED "AS IS." LINDEN LAB MAKES NO
 * WARRANTIES, EXPRESS, IMPLIED OR OTHERWISE, REGARDING ITS ACCURACY,
 * COMPLETENESS OR PERFORMANCE.
 * $/LicenseInfo$
 */

// A "volume" is a box, cylinder, sphere, or other primitive shape.

#include "llviewerprecompiledheaders.h"

#include "llvovolume.h"

#include "llviewercontrol.h"
#include "lldir.h"
#include "llflexibleobject.h"
#include "llfloatertools.h"
#include "llmaterialtable.h"
#include "llprimitive.h"
#include "llvolume.h"
#include "llvolumeoctree.h"
#include "llvolumemgr.h"
#include "llvolumemessage.h"
#include "material_codes.h"
#include "message.h"
#include "object_flags.h"
#include "llagentconstants.h"
#include "lldrawable.h"
#include "lldrawpoolavatar.h"
#include "lldrawpoolbump.h"
#include "llface.h"
#include "llspatialpartition.h"
#include "llhudmanager.h"
#include "llflexibleobject.h"
#include "llsky.h"
#include "lltexturefetch.h"
#include "llvector4a.h"
#include "llviewercamera.h"
#include "llviewertexturelist.h"
#include "llviewerobjectlist.h"
#include "llviewerregion.h"
#include "llviewertextureanim.h"
#include "llworld.h"
#include "llselectmgr.h"
#include "pipeline.h"
#include "llsdutil.h"
#include "llmatrix4a.h"
#include "llmeshrepository.h"
#include "llagent.h"
#include "lldatapacker.h"
#include "llviewershadermgr.h"
#include "llvoavatar.h"
#include "llvocache.h"

// [RLVa:KB] - Checked: 2010-04-04 (RLVa-1.2.0d)
#include "rlvhandler.h"
#include "rlvlocks.h"
// [/RLVa:KB]

const S32 MIN_QUIET_FRAMES_COALESCE = 30;
const F32 FORCE_SIMPLE_RENDER_AREA = 512.f;
const F32 FORCE_CULL_AREA = 8.f;

BOOL gAnimateTextures = TRUE;
//extern BOOL gHideSelectedObjects;

F32 LLVOVolume::sLODFactor = 1.f;
F32	LLVOVolume::sLODSlopDistanceFactor = 0.5f; //Changing this to zero, effectively disables the LOD transition slop 
F32 LLVOVolume::sDistanceFactor = 1.0f;
S32 LLVOVolume::sNumLODChanges = 0;
S32 LLVOVolume::mRenderComplexity_last = 0;
S32 LLVOVolume::mRenderComplexity_current = 0;
static LLFastTimer::DeclareTimer FTM_GEN_TRIANGLES("Generate Triangles");
static LLFastTimer::DeclareTimer FTM_GEN_VOLUME("Generate Volumes");
static LLFastTimer::DeclareTimer FTM_VOLUME_TEXTURES("Volume Textures");

LLVOVolume::LLVOVolume(const LLUUID &id, const LLPCode pcode, LLViewerRegion *regionp)
	: LLViewerObject(id, pcode, regionp),
	  mVolumeImpl(NULL)
{
	mTexAnimMode = 0;
	mRelativeXform.setIdentity();
	mRelativeXformInvTrans.setIdentity();

	mFaceMappingChanged = FALSE;
	mLOD = MIN_LOD;
	mTextureAnimp = NULL;
	mVolumeChanged = FALSE;
	mVObjRadius = LLVector3(1,1,0.5f).length();
	mNumFaces = 0;
	mLODChanged = FALSE;
	mSculptChanged = FALSE;
	mSpotLightPriority = 0.f;
	mIndexInTex = 0;
}

LLVOVolume::~LLVOVolume()
{
	delete mTextureAnimp;
	mTextureAnimp = NULL;
	delete mVolumeImpl;
	mVolumeImpl = NULL;
}

void LLVOVolume::markDead()
{
	if (!mDead)
	{

		if (mSculptTexture.notNull())
		{
			mSculptTexture->removeVolume(this);
		}
	}
	
	LLViewerObject::markDead();
}


// static
void LLVOVolume::initClass()
{
}

// static
void LLVOVolume::cleanupClass()
{
}

U32 LLVOVolume::processUpdateMessage(LLMessageSystem *mesgsys,
										  void **user_data,
										  U32 block_num, EObjectUpdateType update_type,
										  LLDataPacker *dp)
{
	LLColor4U color;

	// Do base class updates...
	U32 retval = LLViewerObject::processUpdateMessage(mesgsys, user_data, block_num, update_type, dp);

	LLUUID sculpt_id;
	U8 sculpt_type = 0;
	if (isSculpted())
	{
		LLSculptParams *sculpt_params = (LLSculptParams *)getParameterEntry(LLNetworkData::PARAMS_SCULPT);
		sculpt_id = sculpt_params->getSculptTexture();
		sculpt_type = sculpt_params->getSculptType();
	}

	if (!dp)
	{
		if (update_type == OUT_FULL)
		{
			////////////////////////////////
			//
			// Unpack texture animation data
			//
			//

			if (mesgsys->getSizeFast(_PREHASH_ObjectData, block_num, _PREHASH_TextureAnim))
			{
				if (!mTextureAnimp)
				{
					mTextureAnimp = new LLViewerTextureAnim();
				}
				else
				{
					if (!(mTextureAnimp->mMode & LLTextureAnim::SMOOTH))
					{
						mTextureAnimp->reset();
					}
				}
				mTexAnimMode = 0;
				mTextureAnimp->unpackTAMessage(mesgsys, block_num);
			}
			else
			{
				if (mTextureAnimp)
				{
					delete mTextureAnimp;
					mTextureAnimp = NULL;
					gPipeline.markTextured(mDrawable);
					mFaceMappingChanged = TRUE;
					mTexAnimMode = 0;
				}
			}

			// Unpack volume data
			LLVolumeParams volume_params;
			LLVolumeMessage::unpackVolumeParams(&volume_params, mesgsys, _PREHASH_ObjectData, block_num);
			volume_params.setSculptID(sculpt_id, sculpt_type);

			if (setVolume(volume_params, 0))
			{
				markForUpdate(TRUE);
			}
		}

		// Sigh, this needs to be done AFTER the volume is set as well, otherwise bad stuff happens...
		////////////////////////////
		//
		// Unpack texture entry data
		//
		if (unpackTEMessage(mesgsys, _PREHASH_ObjectData, block_num) & (TEM_CHANGE_TEXTURE|TEM_CHANGE_COLOR))
		{
			updateTEData();
		}
	}
	else
	{
		// CORY TO DO: Figure out how to get the value here
		if (update_type != OUT_TERSE_IMPROVED)
		{
			LLVolumeParams volume_params;
			BOOL res = LLVolumeMessage::unpackVolumeParams(&volume_params, *dp);
			if (!res)
			{
				llwarns << "Bogus volume parameters in object " << getID() << llendl;
				llwarns << getRegion()->getOriginGlobal() << llendl;
			}

			volume_params.setSculptID(sculpt_id, sculpt_type);

			if (setVolume(volume_params, 0))
			{
				markForUpdate(TRUE);
			}
			S32 res2 = unpackTEMessage(*dp);
			if (TEM_INVALID == res2)
			{
				// Well, crap, there's something bogus in the data that we're unpacking.
				dp->dumpBufferToLog();
				llwarns << "Flushing cache files" << llendl;

				if(LLVOCache::hasInstance() && getRegion())
				{
					LLVOCache::getInstance()->removeEntry(getRegion()->getHandle()) ;
				}
				
				llwarns << "Bogus TE data in " << getID() << llendl;
			}
			else if (res2 & (TEM_CHANGE_TEXTURE|TEM_CHANGE_COLOR))
			{
				updateTEData();
			}

			U32 value = dp->getPassFlags();

			if (value & 0x40)
			{
				if (!mTextureAnimp)
				{
					mTextureAnimp = new LLViewerTextureAnim();
				}
				else
				{
					if (!(mTextureAnimp->mMode & LLTextureAnim::SMOOTH))
					{
						mTextureAnimp->reset();
					}
				}
				mTexAnimMode = 0;
				mTextureAnimp->unpackTAMessage(*dp);
			}
			else if (mTextureAnimp)
			{
				delete mTextureAnimp;
				mTextureAnimp = NULL;
				gPipeline.markTextured(mDrawable);
				mFaceMappingChanged = TRUE;
				mTexAnimMode = 0;
			}
		}
		else
		{
			S32 texture_length = mesgsys->getSizeFast(_PREHASH_ObjectData, block_num, _PREHASH_TextureEntry);
			if (texture_length)
			{
				U8							tdpbuffer[1024];
				LLDataPackerBinaryBuffer	tdp(tdpbuffer, 1024);
				mesgsys->getBinaryDataFast(_PREHASH_ObjectData, _PREHASH_TextureEntry, tdpbuffer, 0, block_num);
				if ( unpackTEMessage(tdp) & (TEM_CHANGE_TEXTURE|TEM_CHANGE_COLOR))
				{
					updateTEData();
				}
			}
		}
	}

	return retval;
}


void LLVOVolume::animateTextures()
{
	F32 off_s = 0.f, off_t = 0.f, scale_s = 1.f, scale_t = 1.f, rot = 0.f;
	S32 result = mTextureAnimp->animateTextures(off_s, off_t, scale_s, scale_t, rot);
	
	if (result)
	{
		if (!mTexAnimMode)
		{
			mFaceMappingChanged = TRUE;
			gPipeline.markTextured(mDrawable);
		}
		mTexAnimMode = result | mTextureAnimp->mMode;
				
		S32 start=0, end=mDrawable->getNumFaces()-1;
		if (mTextureAnimp->mFace >= 0 && mTextureAnimp->mFace <= end)
		{
			start = end = mTextureAnimp->mFace;
		}
		
		for (S32 i = start; i <= end; i++)
		{
			LLFace* facep = mDrawable->getFace(i);
			if (!facep) continue;
			if(facep->getVirtualSize() <= MIN_TEX_ANIM_SIZE && facep->mTextureMatrix) continue;

			const LLTextureEntry* te = facep->getTextureEntry();
			
			if (!te)
			{
				continue;
			}
		
			if (!(result & LLViewerTextureAnim::ROTATE))
			{
				te->getRotation(&rot);
			}
			if (!(result & LLViewerTextureAnim::TRANSLATE))
			{
				te->getOffset(&off_s,&off_t);
			}			
			if (!(result & LLViewerTextureAnim::SCALE))
			{
				te->getScale(&scale_s, &scale_t);
			}

			if (!facep->mTextureMatrix)
			{
				facep->mTextureMatrix = new LLMatrix4();
			}

			LLMatrix4& tex_mat = *facep->mTextureMatrix;
			tex_mat.setIdentity();
			LLVector3 trans ;
			{
				trans.set(LLVector3(off_s+0.5f, off_t+0.5f, 0.f));			
				tex_mat.translate(LLVector3(-0.5f, -0.5f, 0.f));
			}

			LLVector3 scale(scale_s, scale_t, 1.f);			
			LLQuaternion quat;
			quat.setQuat(rot, 0, 0, -1.f);

			tex_mat.rotate(quat);				

			LLMatrix4 mat;
			mat.initAll(scale, LLQuaternion(), LLVector3());
			tex_mat *= mat;
		
			tex_mat.translate(trans);
		}
	}
	else
	{
		if (mTexAnimMode && mTextureAnimp->mRate == 0)
		{
			U8 start, count;

			if (mTextureAnimp->mFace == -1)
			{
				start = 0;
				count = getNumTEs();
			}
			else
			{
				start = (U8) mTextureAnimp->mFace;
				count = 1;
			}

			for (S32 i = start; i < start + count; i++)
			{
				if (mTexAnimMode & LLViewerTextureAnim::TRANSLATE)
				{
					setTEOffset(i, mTextureAnimp->mOffS, mTextureAnimp->mOffT);				
				}
				if (mTexAnimMode & LLViewerTextureAnim::SCALE)
				{
					setTEScale(i, mTextureAnimp->mScaleS, mTextureAnimp->mScaleT);	
				}
				if (mTexAnimMode & LLViewerTextureAnim::ROTATE)
				{
					setTERotation(i, mTextureAnimp->mRot);
				}
			}

			gPipeline.markTextured(mDrawable);
			mFaceMappingChanged = TRUE;
			mTexAnimMode = 0;
		}
	}
}
BOOL LLVOVolume::idleUpdate(LLAgent &agent, LLWorld &world, const F64 &time)
{
	LLViewerObject::idleUpdate(agent, world, time);

	//static LLFastTimer::DeclareTimer ftm("Volume Idle");
	//LLFastTimer t(ftm);

	if (mDead || mDrawable.isNull())
	{
		return TRUE;
	}
	
	///////////////////////
	//
	// Do texture animation stuff
	//

	if (mTextureAnimp && gAnimateTextures)
	{
		animateTextures();
	}

	// Dispatch to implementation
	if (mVolumeImpl)
	{
		mVolumeImpl->doIdleUpdate(agent, world, time);
	}

	const S32 MAX_ACTIVE_OBJECT_QUIET_FRAMES = 40;

	if (mDrawable->isActive())
	{
		if (mDrawable->isRoot() && 
			mDrawable->mQuietCount++ > MAX_ACTIVE_OBJECT_QUIET_FRAMES && 
			(!mDrawable->getParent() || !mDrawable->getParent()->isActive()))
		{
			mDrawable->makeStatic();
		}
	}

	return TRUE;
}

void LLVOVolume::updateTextures()
{
	const F32 TEXTURE_AREA_REFRESH_TIME = 5.f; // seconds
	if (mTextureUpdateTimer.getElapsedTimeF32() > TEXTURE_AREA_REFRESH_TIME)
	{
		updateTextureVirtualSize();		

		if (mDrawable.notNull() && !isVisible() && !mDrawable->isActive())
		{ //delete vertex buffer to free up some VRAM
			LLSpatialGroup* group  = mDrawable->getSpatialGroup();
			if (group)
			{
				group->destroyGL(true);

				//flag the group as having changed geometry so it gets a rebuild next time
				//it becomes visible
				group->setState(LLSpatialGroup::GEOM_DIRTY | LLSpatialGroup::MESH_DIRTY | LLSpatialGroup::NEW_DRAWINFO);
			}
		}

	}
}

BOOL LLVOVolume::isVisible() const 
{
	if(mDrawable.notNull() && mDrawable->isVisible())
	{
		return TRUE ;
	}

	if(isAttachment())
	{
		LLViewerObject* objp = (LLViewerObject*)getParent() ;
		while(objp && !objp->isAvatar())
		{
			objp = (LLViewerObject*)objp->getParent() ;
		}

		return objp && objp->mDrawable.notNull() && objp->mDrawable->isVisible() ;
	}

	return FALSE ;
}

void LLVOVolume::updateTextureVirtualSize(bool forced)
{
	LLFastTimer ftm(FTM_VOLUME_TEXTURES);
	// Update the pixel area of all faces

	if(mDrawable.isNull())
		return;
	if(!forced)
	{
		if(!isVisible())
		{ //don't load textures for non-visible faces
			const S32 num_faces = mDrawable->getNumFaces();
			for (S32 i = 0; i < num_faces; i++)
			{
				LLFace* face = mDrawable->getFace(i);
				if (face)
				{
					face->setPixelArea(0.f); 
					face->setVirtualSize(0.f);
				}
			}

			return ;
		}

		if (!gPipeline.hasRenderType(LLPipeline::RENDER_TYPE_SIMPLE))
		{
			return;
		}
	}

	static LLCachedControl<bool> dont_load_textures(gSavedSettings,"TextureDisable");
		
	if (dont_load_textures || LLAppViewer::getTextureFetch()->mDebugPause) // || !mDrawable->isVisible())
	{
		return;
	}

	mTextureUpdateTimer.reset();
	
	F32 old_area = mPixelArea;
	mPixelArea = 0.f;

	const S32 num_faces = mDrawable->getNumFaces();
	F32 min_vsize=999999999.f, max_vsize=0.f;
	LLViewerCamera* camera = LLViewerCamera::getInstance();
	for (S32 i = 0; i < num_faces; i++)
	{
		LLFace* face = mDrawable->getFace(i);
		if (!face) continue;
		const LLTextureEntry *te = face->getTextureEntry();
		LLViewerTexture *imagep = face->getTexture();
		if (!imagep || !te ||			
			face->mExtents[0].equals3(face->mExtents[1]))
		{
			continue;
		}
		
		F32 vsize;
		F32 old_size = face->getVirtualSize();

		if (isHUDAttachment())
		{
			F32 area = (F32) camera->getScreenPixelArea();
			vsize = area;
			imagep->setBoostLevel(LLViewerTexture::BOOST_HUD);
 			face->setPixelArea(area); // treat as full screen
			face->setVirtualSize(vsize);
		}
		else
		{
			vsize = face->getTextureVirtualSize();
			if (isAttachment())
			{
				if (permYouOwner())
				{
					imagep->setBoostLevel(LLViewerTexture::BOOST_HIGH);
				}
			}
		}

		mPixelArea = llmax(mPixelArea, face->getPixelArea());		

		if (face->mTextureMatrix != NULL)
		{
			if ((vsize < MIN_TEX_ANIM_SIZE && old_size > MIN_TEX_ANIM_SIZE) ||
			        (vsize > MIN_TEX_ANIM_SIZE && old_size < MIN_TEX_ANIM_SIZE))
			{
				gPipeline.markRebuild(mDrawable, LLDrawable::REBUILD_TCOORD, FALSE);
			}
		}
				
		if (gPipeline.hasRenderDebugMask(LLPipeline::RENDER_DEBUG_TEXTURE_AREA))
		{
			if (vsize < min_vsize) min_vsize = vsize;
			if (vsize > max_vsize) max_vsize = vsize;
		}
		else if (gPipeline.hasRenderDebugMask(LLPipeline::RENDER_DEBUG_TEXTURE_PRIORITY))
		{
			LLViewerFetchedTexture* img = LLViewerTextureManager::staticCastToFetchedTexture(imagep) ;
			if(img)
			{
				F32 pri = img->getDecodePriority();
				pri = llmax(pri, 0.0f);
				if (pri < min_vsize) min_vsize = pri;
				if (pri > max_vsize) max_vsize = pri;
			}
		}
		else if (gPipeline.hasRenderDebugMask(LLPipeline::RENDER_DEBUG_FACE_AREA))
		{
			F32 pri = mPixelArea;
			if (pri < min_vsize) min_vsize = pri;
			if (pri > max_vsize) max_vsize = pri;
		}	
	}
	
	if (isSculpted())
	{
		updateSculptTexture();

		if (mSculptTexture.notNull())
		{
			mSculptTexture->setBoostLevel(llmax((S32)mSculptTexture->getBoostLevel(),
												(S32)LLViewerTexture::BOOST_SCULPTED));
			mSculptTexture->setForSculpt() ;
			
			if(!mSculptTexture->isCachedRawImageReady())
			{
				S32 lod = llmin(mLOD, 3);
				F32 lodf = ((F32)(lod + 1.0f)/4.f);
				F32 tex_size = lodf * LLViewerTexture::sMaxSculptRez ;
				mSculptTexture->addTextureStats(2.f * tex_size * tex_size, FALSE);
			
				//if the sculpty very close to the view point, load first
				{				
					LLVector3 lookAt = getPositionAgent() - camera->getOrigin();
					F32 dist = lookAt.normVec() ;
					F32 cos_angle_to_view_dir = lookAt * camera->getXAxis() ;				
					mSculptTexture->setAdditionalDecodePriority(0.8f * LLFace::calcImportanceToCamera(cos_angle_to_view_dir, dist)) ;
				}
			}
	
			S32 texture_discard = mSculptTexture->getDiscardLevel(); //try to match the texture
			S32 current_discard = getVolume() ? getVolume()->getSculptLevel() : -2 ;

			if (texture_discard >= 0 && //texture has some data available
				(texture_discard < current_discard || //texture has more data than last rebuild
				current_discard < 0)) //no previous rebuild
			{
				gPipeline.markRebuild(mDrawable, LLDrawable::REBUILD_VOLUME, FALSE);
				mSculptChanged = TRUE;
			}

			if (gPipeline.hasRenderDebugMask(LLPipeline::RENDER_DEBUG_SCULPTED))
			{
				setDebugText(llformat("T%d C%d V%d\n%dx%d",
										  texture_discard, current_discard, getVolume()->getSculptLevel(),
										  mSculptTexture->getHeight(), mSculptTexture->getWidth()));
			}
		}

	}

	if (getLightTextureID().notNull())
	{
		LLLightImageParams* params = (LLLightImageParams*) getParameterEntry(LLNetworkData::PARAMS_LIGHT_IMAGE);
		LLUUID id = params->getLightTexture();
		mLightTexture = LLViewerTextureManager::getFetchedTexture(id);
		if (mLightTexture.notNull())
		{
			F32 rad = getLightRadius();
			mLightTexture->addTextureStats(gPipeline.calcPixelArea(getPositionAgent(),
																	LLVector3(rad,rad,rad),
																	*camera));
		}
	}

	if (gPipeline.hasRenderDebugMask(LLPipeline::RENDER_DEBUG_TEXTURE_AREA))
	{
		setDebugText(llformat("%.0f:%.0f", (F32) sqrt(min_vsize),(F32) sqrt(max_vsize)));
	}
 	else if (gPipeline.hasRenderDebugMask(LLPipeline::RENDER_DEBUG_TEXTURE_PRIORITY))
 	{
 		setDebugText(llformat("%.0f:%.0f", (F32) sqrt(min_vsize),(F32) sqrt(max_vsize)));
 	}
	else if (gPipeline.hasRenderDebugMask(LLPipeline::RENDER_DEBUG_FACE_AREA))
	{
		setDebugText(llformat("%.0f:%.0f", (F32) sqrt(min_vsize),(F32) sqrt(max_vsize)));
	}

	if (mPixelArea == 0)
	{ //flexi phasing issues make this happen
		mPixelArea = old_area;
	}
}

BOOL LLVOVolume::isActive() const
{
	return !mStatic || mTextureAnimp || (mVolumeImpl && mVolumeImpl->isActive()) || 
		(mDrawable.notNull() && mDrawable->isActive());
}

BOOL LLVOVolume::setMaterial(const U8 material)
{
	BOOL res = LLViewerObject::setMaterial(material);
	
	return res;
}

void LLVOVolume::setTexture(const S32 face)
{
	llassert(face < getNumTEs());
	gGL.getTexUnit(0)->bind(getTEImage(face));
}

void LLVOVolume::setScale(const LLVector3 &scale, BOOL damped)
{
	if (scale != getScale())
	{
		// store local radius
		LLViewerObject::setScale(scale);

		if (mVolumeImpl)
		{
			mVolumeImpl->onSetScale(scale, damped);
		}
		
		updateRadius();

		//since drawable transforms do not include scale, changing volume scale
		//requires an immediate rebuild of volume verts.
		gPipeline.markRebuild(mDrawable, LLDrawable::REBUILD_POSITION, TRUE);
	}
}

LLFace* LLVOVolume::addFace(S32 f)
{
	const LLTextureEntry* te = getTE(f);
	LLViewerTexture* imagep = getTEImage(f);
	return mDrawable->addFace(te, imagep);
}

LLDrawable *LLVOVolume::createDrawable(LLPipeline *pipeline)
{
	pipeline->allocDrawable(this);
		
	mDrawable->setRenderType(LLPipeline::RENDER_TYPE_VOLUME);

	S32 max_tes_to_set = getNumTEs();
	for (S32 i = 0; i < max_tes_to_set; i++)
	{
		addFace(i);
	}
	mNumFaces = max_tes_to_set;

	if (isAttachment())
	{
		mDrawable->makeActive();
	}

	if (getIsLight())
	{
		// Add it to the pipeline mLightSet
		gPipeline.setLight(mDrawable, TRUE);
	}
	
	updateRadius();
	bool force_update = true; // avoid non-alpha mDistance update being optimized away
	mDrawable->updateDistance(*LLViewerCamera::getInstance(), force_update);

	return mDrawable;
}

BOOL LLVOVolume::setVolume(const LLVolumeParams &params_in, const S32 detail, bool unique_volume)
{
	LLVolumeParams volume_params = params_in;

	S32 last_lod = mVolumep.notNull() ? LLVolumeLODGroup::getVolumeDetailFromScale(mVolumep->getDetail()) : -1;
	S32 lod = mLOD;

	BOOL is404 = FALSE;

	if (isSculpted())
	{
		// if it's a mesh
		if ((volume_params.getSculptType() & LL_SCULPT_TYPE_MASK) == LL_SCULPT_TYPE_MESH)
		{ //meshes might not have all LODs, get the force detail to best existing LOD
			LLUUID mesh_id = volume_params.getSculptID();

			lod = gMeshRepo.getActualMeshLOD(volume_params, lod);
			if (lod == -1)
			{
				is404 = TRUE;
				lod = 0;
			}
		}
	}

	// Check if we need to change implementations
	bool is_flexible = (volume_params.getPathParams().getCurveType() == LL_PCODE_PATH_FLEXIBLE);
	if (is_flexible)
	{
		setParameterEntryInUse(LLNetworkData::PARAMS_FLEXIBLE, TRUE, false);
		if (!mVolumeImpl)
		{
			LLFlexibleObjectData* data = (LLFlexibleObjectData*)getParameterEntry(LLNetworkData::PARAMS_FLEXIBLE);
			mVolumeImpl = new LLVolumeImplFlexible(this, data);
		}
	}
	else
	{
		// Mark the parameter not in use
		setParameterEntryInUse(LLNetworkData::PARAMS_FLEXIBLE, FALSE, false);
		if (mVolumeImpl)
		{
			delete mVolumeImpl;
			mVolumeImpl = NULL;
			if (mDrawable.notNull())
			{
				// Undo the damage we did to this matrix
				mDrawable->updateXform(FALSE);
			}
		}
	}
	
	if (is404)
	{
		setIcon(LLViewerTextureManager::getFetchedTextureFromFile("inv_item_mesh.tga", TRUE, LLViewerTexture::BOOST_UI));
		//render prim proxy when mesh loading attempts give up
		volume_params.setSculptID(LLUUID::null, LL_SCULPT_TYPE_NONE);

	}

	if ((LLPrimitive::setVolume(volume_params, lod, (mVolumeImpl && mVolumeImpl->isVolumeUnique()))) || mSculptChanged)
	{
		mFaceMappingChanged = TRUE;
		
		if (mVolumeImpl)
		{
			mVolumeImpl->onSetVolume(volume_params, mLOD); //detail ?
		}
	
		updateSculptTexture();

		if (isSculpted())
		{
			updateSculptTexture();
			// if it's a mesh
			if ((volume_params.getSculptType() & LL_SCULPT_TYPE_MASK) == LL_SCULPT_TYPE_MESH)
			{
				if (!getVolume()->isMeshAssetLoaded())
				{ 
					//load request not yet issued, request pipeline load this mesh
					LLUUID asset_id = volume_params.getSculptID();
					S32 available_lod = gMeshRepo.loadMesh(this, volume_params, lod, last_lod);
					if (available_lod != lod)
					{
						LLPrimitive::setVolume(volume_params, available_lod);
					}
				}
				
			}
			else // otherwise is sculptie
			{
				if (mSculptTexture.notNull())
				{
					sculpt();
				}
			}
		}


		static LLCachedControl<bool> use_transform_feedback("RenderUseTransformFeedback", false);

		bool cache_in_vram = use_transform_feedback && gTransformPositionProgram.mProgramObject &&
			(!mVolumeImpl || !mVolumeImpl->isVolumeUnique());

		if (cache_in_vram)
		{ //this volume might be used as source data for a transform object, put it in vram
			LLVolume* volume = getVolume();
			for (S32 i = 0; i < volume->getNumFaces(); ++i)
			{
				const LLVolumeFace& face = volume->getVolumeFace(i);
				if (face.mVertexBuffer.notNull())
				{ //already cached
					break;
				}
				volume->genBinormals(i);
				LLFace::cacheFaceInVRAM(face);
			}
		}
		
		return TRUE;
	}
	return FALSE;
}

void LLVOVolume::updateSculptTexture()
{
	LLPointer<LLViewerFetchedTexture> old_sculpt = mSculptTexture;

	if (isSculpted() && !isMesh())
	{
		LLSculptParams *sculpt_params = (LLSculptParams *)getParameterEntry(LLNetworkData::PARAMS_SCULPT);
		LLUUID id =  sculpt_params->getSculptTexture();
		if (id.notNull())
		{
			mSculptTexture = LLViewerTextureManager::getFetchedTexture(id, TRUE, LLViewerTexture::BOOST_NONE, LLViewerTexture::LOD_TEXTURE);
		}
	}
	else
	{
		mSculptTexture = NULL;
	}

	if (mSculptTexture != old_sculpt)
	{
		if (old_sculpt.notNull())
		{
			old_sculpt->removeVolume(this);
		}
		if (mSculptTexture.notNull())
		{
			mSculptTexture->addVolume(this);
		}
	}

}

void LLVOVolume::notifyMeshLoaded()
{ 
	mSculptChanged = TRUE;
	gPipeline.markRebuild(mDrawable, LLDrawable::REBUILD_GEOMETRY, TRUE);
}

// sculpt replaces generate() for sculpted surfaces
void LLVOVolume::sculpt()
{	
	if (mSculptTexture.notNull())
	{				
		U16 sculpt_height = 0;
		U16 sculpt_width = 0;
		S8 sculpt_components = 0;
		const U8* sculpt_data = NULL;
	
		S32 discard_level = mSculptTexture->getDiscardLevel();
		LLImageRaw* raw_image = mSculptTexture->getCachedRawImage() ;
		
		S32 max_discard = mSculptTexture->getMaxDiscardLevel();
		if (discard_level > max_discard)
			discard_level = max_discard;    // clamp to the best we can do

		S32 current_discard = getVolume()->getSculptLevel();
		if(current_discard < -2)
		{
			llwarns << "WARNING!!: Current discard of sculpty at " << current_discard 
				<< " is less than -2." << llendl;
			
			// corrupted volume... don't update the sculpty
			return;
		}
		else if (current_discard > MAX_DISCARD_LEVEL)
		{
			llwarns << "WARNING!!: Current discard of sculpty at " << current_discard 
				<< " is more than than allowed max of " << MAX_DISCARD_LEVEL << llendl;
			
			// corrupted volume... don't update the sculpty			
			return;
		}

		if (current_discard == discard_level)  // no work to do here
			return;
		
		if(!raw_image)
		{
			llassert(discard_level < 0) ;

			sculpt_width = 0;
			sculpt_height = 0;
			sculpt_data = NULL ;
		}
		else
		{					
			sculpt_height = raw_image->getHeight();
			sculpt_width = raw_image->getWidth();
			sculpt_components = raw_image->getComponents();		
					   
			sculpt_data = raw_image->getData();
		}
		getVolume()->sculpt(sculpt_width, sculpt_height, sculpt_components, sculpt_data, discard_level);

		//notify rebuild any other VOVolumes that reference this sculpty volume
		for (S32 i = 0; i < mSculptTexture->getNumVolumes(); ++i)
		{
			LLVOVolume* volume = (*(mSculptTexture->getVolumeList()))[i];
			if (volume != this && volume->getVolume() == getVolume())
			{
				gPipeline.markRebuild(volume->mDrawable, LLDrawable::REBUILD_GEOMETRY, FALSE);
			}
		}
	}
}

S32	LLVOVolume::computeLODDetail(F32 distance, F32 radius)
{
	S32	cur_detail;
	if (LLPipeline::sDynamicLOD)
	{
		// We've got LOD in the profile, and in the twist.  Use radius.
		F32 tan_angle = (LLVOVolume::sLODFactor*radius)/distance;
		cur_detail = LLVolumeLODGroup::getDetailFromTan(llround(tan_angle, 0.01f));
	}
	else
	{
		cur_detail = llclamp((S32) (sqrtf(radius)*LLVOVolume::sLODFactor*4.f), 0, 3);		
	}
	return cur_detail;
}

BOOL LLVOVolume::calcLOD()
{
	if (mDrawable.isNull())
	{
		return FALSE;
	}

	S32 cur_detail = 0;
	
	F32 radius;
	F32 distance;

	if (mDrawable->isState(LLDrawable::RIGGED) && getAvatar())
	{
		LLVOAvatar* avatar = getAvatar(); 
		distance = avatar->mDrawable->mDistanceWRTCamera;
		radius = avatar->getBinRadius();
	}
	else
	{
		distance = mDrawable->mDistanceWRTCamera;
		radius = getVolume()->mLODScaleBias.scaledVec(getScale()).length();
	}
	

	distance *= sDistanceFactor;

	F32 rampDist = LLVOVolume::sLODFactor * 2;
	
	if (distance < rampDist)
	{
		// Boost LOD when you're REALLY close
		distance *= distance/rampDist;
	}
	
	// DON'T Compensate for field of view changing on FOV zoom.
	distance *= F_PI/3.f;

	cur_detail = computeLODDetail(llround(distance, 0.01f), 
									llround(radius, 0.01f));


	if (gPipeline.hasRenderDebugMask(LLPipeline::RENDER_DEBUG_LOD_INFO) &&
		mDrawable->getFace(0))
	{
		//setDebugText(llformat("%.2f:%.2f, %d", debug_distance, radius, cur_detail));

		setDebugText(llformat("%d", mDrawable->getFace(0)->getTextureIndex()));
	}

	if (cur_detail != mLOD)
	{
		mAppAngle = llround((F32) atan2( mDrawable->getRadius(), mDrawable->mDistanceWRTCamera) * RAD_TO_DEG, 0.01f);
		mLOD = cur_detail;		
		return TRUE;
	}
	else
	{
		return FALSE;
	}
}

BOOL LLVOVolume::updateLOD()
{
	if (mDrawable.isNull())
	{
		return FALSE;
	}
	
	BOOL lod_changed = calcLOD();

	if (lod_changed)
	{
		gPipeline.markRebuild(mDrawable, LLDrawable::REBUILD_VOLUME, FALSE);
		mLODChanged = TRUE;
	}
	else
	{
		F32 new_radius = getBinRadius();
		F32 old_radius = mDrawable->getBinRadius();
		if (new_radius < old_radius * 0.9f || new_radius > old_radius*1.1f)
		{
			gPipeline.markPartitionMove(mDrawable);
		}
	}

	lod_changed = lod_changed || LLViewerObject::updateLOD();
	
	return lod_changed;
}

BOOL LLVOVolume::setDrawableParent(LLDrawable* parentp)
{
	if (!LLViewerObject::setDrawableParent(parentp))
	{
		// no change in drawable parent
		return FALSE;
	}

	if (!mDrawable->isRoot())
	{
		// rebuild vertices in parent relative space
		gPipeline.markRebuild(mDrawable, LLDrawable::REBUILD_VOLUME, TRUE);

		if (mDrawable->isActive() && !parentp->isActive())
		{
			parentp->makeActive();
		}
		else if (mDrawable->isStatic() && parentp->isActive())
		{
			mDrawable->makeActive();
		}
	}
	
	return TRUE;
}

void LLVOVolume::updateFaceFlags()
{
	for (S32 i = 0; i < getVolume()->getNumFaces(); i++)
	{
		LLFace *face = mDrawable->getFace(i);
		if (face)
		{
			BOOL fullbright = getTE(i)->getFullbright();
			face->clearState(LLFace::FULLBRIGHT | LLFace::HUD_RENDER | LLFace::LIGHT);

			if (fullbright || (mMaterial == LL_MCODE_LIGHT))
			{
				face->setState(LLFace::FULLBRIGHT);
			}
			if (mDrawable->isLight())
			{
				face->setState(LLFace::LIGHT);
			}
			if (isHUDAttachment())
			{
				face->setState(LLFace::HUD_RENDER);
			}
		}
	}
}

BOOL LLVOVolume::setParent(LLViewerObject* parent)
{
	BOOL ret = FALSE ;
	if (parent != getParent())
	{
		ret = LLViewerObject::setParent(parent);
		if (ret && mDrawable)
		{
			gPipeline.markMoved(mDrawable);
			gPipeline.markRebuild(mDrawable, LLDrawable::REBUILD_VOLUME, TRUE);
		}
	}

	return ret ;
}

// NOTE: regenFaces() MUST be followed by genTriangles()!
void LLVOVolume::regenFaces()
{
	// remove existing faces
	BOOL count_changed = mNumFaces != getNumTEs();
	
	if (count_changed)
	{
		deleteFaces();		
		// add new faces
		mNumFaces = getNumTEs();
	}
		
	for (S32 i = 0; i < mNumFaces; i++)
	{
		LLFace* facep = count_changed ? addFace(i) : mDrawable->getFace(i);
		if (!facep) continue;

		facep->setTEOffset(i);
		facep->setTexture(getTEImage(i));
		facep->setViewerObject(this);
	}
	
	if (!count_changed)
	{
		updateFaceFlags();
	}
}

BOOL LLVOVolume::genBBoxes(BOOL force_global)
{
	BOOL res = TRUE;

	LLVector4a min,max;

	min.clear();
	max.clear();

	BOOL rebuild = mDrawable->isState(LLDrawable::REBUILD_VOLUME | LLDrawable::REBUILD_POSITION | LLDrawable::REBUILD_RIGGED);

	//	bool rigged = false;
	LLVolume* volume = mRiggedVolume;
	if (!volume)
	{
		volume = getVolume();
	}

	for (S32 i = 0; i < getVolume()->getNumVolumeFaces(); i++)
	{
		LLFace *face = mDrawable->getFace(i);
		if (!face)
		{
			continue;
		}
		res &= face->genVolumeBBoxes(*volume, i,
										mRelativeXform, mRelativeXformInvTrans,
										(mVolumeImpl && mVolumeImpl->isVolumeGlobal()) || force_global);
		
		if (rebuild)
		{
			if (i == 0)
			{
				min = face->mExtents[0];
				max = face->mExtents[1];
			}
			else
			{
				min.setMin(min, face->mExtents[0]);
				max.setMax(max, face->mExtents[1]);
			}
		}
	}
	
	if (rebuild)
	{
		mDrawable->setSpatialExtents(min,max);
		min.add(max);
		min.mul(0.5f);
		mDrawable->setPositionGroup(min);	
	}

	updateRadius();
	mDrawable->movePartition();
			
	return res;
}

void LLVOVolume::preRebuild()
{
	if (mVolumeImpl != NULL)
	{
		mVolumeImpl->preRebuild();
	}
}

void LLVOVolume::updateRelativeXform(bool force_identity)
{
	if (mVolumeImpl)
	{
		mVolumeImpl->updateRelativeXform(force_identity);
		return;
	}
	
	LLDrawable* drawable = mDrawable;
	
	if (drawable->isState(LLDrawable::RIGGED) && mRiggedVolume.notNull())
	{ //rigged volume (which is in agent space) is used for generating bounding boxes etc
	  //inverse of render matrix should go to partition space
		mRelativeXform = getRenderMatrix();

		F32* dst = (F32*) mRelativeXformInvTrans.mMatrix;
		F32* src = (F32*) mRelativeXform.mMatrix;
		dst[0] = src[0]; dst[1] = src[1]; dst[2] = src[2];
		dst[3] = src[4]; dst[4] = src[5]; dst[5] = src[6];
		dst[6] = src[8]; dst[7] = src[9]; dst[8] = src[10];
		
		mRelativeXform.invert();
		mRelativeXformInvTrans.transpose();
	}
	else if (drawable->isActive() || force_identity)
	{				
		// setup relative transforms
		LLQuaternion delta_rot;
		LLVector3 delta_pos, delta_scale;
		
		//matrix from local space to parent relative/global space
		bool use_identity = force_identity || drawable->isSpatialRoot();
		delta_rot = use_identity ? LLQuaternion() : mDrawable->getRotation();
		delta_pos = use_identity ? LLVector3(0,0,0) : mDrawable->getPosition();
		delta_scale = mDrawable->getScale();

		// Vertex transform (4x4)
		LLVector3 x_axis = LLVector3(delta_scale.mV[VX], 0.f, 0.f) * delta_rot;
		LLVector3 y_axis = LLVector3(0.f, delta_scale.mV[VY], 0.f) * delta_rot;
		LLVector3 z_axis = LLVector3(0.f, 0.f, delta_scale.mV[VZ]) * delta_rot;

		mRelativeXform.initRows(LLVector4(x_axis, 0.f),
								LLVector4(y_axis, 0.f),
								LLVector4(z_axis, 0.f),
								LLVector4(delta_pos, 1.f));

		
		// compute inverse transpose for normals
		// mRelativeXformInvTrans.setRows(x_axis, y_axis, z_axis);
		// mRelativeXformInvTrans.invert(); 
		// mRelativeXformInvTrans.setRows(x_axis, y_axis, z_axis);
		// grumble - invert is NOT a matrix invert, so we do it by hand:

		LLMatrix3 rot_inverse = LLMatrix3(~delta_rot);

		LLMatrix3 scale_inverse;
		scale_inverse.setRows(LLVector3(1.0, 0.0, 0.0) / delta_scale.mV[VX],
							  LLVector3(0.0, 1.0, 0.0) / delta_scale.mV[VY],
							  LLVector3(0.0, 0.0, 1.0) / delta_scale.mV[VZ]);
							   
		
		mRelativeXformInvTrans = rot_inverse * scale_inverse;

		mRelativeXformInvTrans.transpose();
	}
	else
	{
		LLVector3 pos = getPosition();
		LLVector3 scale = getScale();
		LLQuaternion rot = getRotation();
	
		if (mParent)
		{
			pos *= mParent->getRotation();
			pos += mParent->getPosition();
			rot *= mParent->getRotation();
		}
		
		//LLViewerRegion* region = getRegion();
		//pos += region->getOriginAgent();
		
		LLVector3 x_axis = LLVector3(scale.mV[VX], 0.f, 0.f) * rot;
		LLVector3 y_axis = LLVector3(0.f, scale.mV[VY], 0.f) * rot;
		LLVector3 z_axis = LLVector3(0.f, 0.f, scale.mV[VZ]) * rot;

		mRelativeXform.initRows(LLVector4(x_axis, 0.f),
								LLVector4(y_axis, 0.f),
								LLVector4(z_axis, 0.f),
								LLVector4(pos, 1.f));

		// compute inverse transpose for normals
		LLMatrix3 rot_inverse = LLMatrix3(~rot);

		LLMatrix3 scale_inverse;
		scale_inverse.setRows(LLVector3(1.0, 0.0, 0.0) / scale.mV[VX],
							  LLVector3(0.0, 1.0, 0.0) / scale.mV[VY],
							  LLVector3(0.0, 0.0, 1.0) / scale.mV[VZ]);
							   
		
		mRelativeXformInvTrans = rot_inverse * scale_inverse;

		mRelativeXformInvTrans.transpose();
	}
}

static LLFastTimer::DeclareTimer FTM_GEN_FLEX("Generate Flexies");
static LLFastTimer::DeclareTimer FTM_UPDATE_PRIMITIVES("Update Primitives");
static LLFastTimer::DeclareTimer FTM_UPDATE_RIGGED_VOLUME("Update Rigged");

BOOL LLVOVolume::updateGeometry(LLDrawable *drawable)
{
	LLFastTimer t(FTM_UPDATE_PRIMITIVES);
	
	if (mDrawable->isState(LLDrawable::REBUILD_RIGGED))
	{
		{
			LLFastTimer t(FTM_UPDATE_RIGGED_VOLUME);
			updateRiggedVolume();
		}
		genBBoxes(FALSE);
		mDrawable->clearState(LLDrawable::REBUILD_RIGGED);
	}

	if (mVolumeImpl != NULL)
	{
		BOOL res;
		{
			LLFastTimer t(FTM_GEN_FLEX);
			res = mVolumeImpl->doUpdateGeometry(drawable);
		}
		updateFaceFlags();
		return res;
	}
	
	LLSpatialGroup* group = drawable->getSpatialGroup();
	if (group)
	{
		group->dirtyMesh();
	}

	BOOL compiled = FALSE;
			
	updateRelativeXform();
	
	if (mDrawable.isNull()) // Not sure why this is happening, but it is...
	{
		return TRUE; // No update to complete
	}

	if (mVolumeChanged || mFaceMappingChanged)
	{
		dirtySpatialGroup(drawable->isState(LLDrawable::IN_REBUILD_Q1));

		compiled = TRUE;

		if (mVolumeChanged)
		{
			LLFastTimer ftm(FTM_GEN_VOLUME);
			LLVolumeParams volume_params = getVolume()->getParams();
			setVolume(volume_params, 0);
			drawable->setState(LLDrawable::REBUILD_VOLUME);
		}

		{
			LLFastTimer t(FTM_GEN_TRIANGLES);
			regenFaces();
			genBBoxes(FALSE);
		}
	}
	else if ((mLODChanged) || (mSculptChanged))
	{
		dirtySpatialGroup(drawable->isState(LLDrawable::IN_REBUILD_Q1));

		LLVolume *old_volumep, *new_volumep;
		F32 old_lod, new_lod;
		S32 old_num_faces, new_num_faces ;

		old_volumep = getVolume();
		old_lod = old_volumep->getDetail();
		old_num_faces = old_volumep->getNumFaces() ;
		old_volumep = NULL ;

		{
			LLFastTimer ftm(FTM_GEN_VOLUME);
			LLVolumeParams volume_params = getVolume()->getParams();
			setVolume(volume_params, 0);
		}

		new_volumep = getVolume();
		new_lod = new_volumep->getDetail();
		new_num_faces = new_volumep->getNumFaces() ;
		new_volumep = NULL ;

		if ((new_lod != old_lod) || mSculptChanged)
		{
			compiled = TRUE;
			sNumLODChanges += new_num_faces ;
	
			if((S32)getNumTEs() != getVolume()->getNumFaces())
			{
				setNumTEs(getVolume()->getNumFaces()); //mesh loading may change number of faces.
			}

			drawable->setState(LLDrawable::REBUILD_VOLUME); // for face->genVolumeTriangles()

			{
				LLFastTimer t(FTM_GEN_TRIANGLES);
				if (new_num_faces != old_num_faces || mNumFaces != (S32)getNumTEs())
				{
					regenFaces();
				}
				genBBoxes(FALSE);

				if (mSculptChanged)
				{ //changes in sculpt maps can thrash an object bounding box without 
				  //triggering a spatial group bounding box update -- force spatial group
				  //to update bounding boxes
					LLSpatialGroup* group = mDrawable->getSpatialGroup();
					if (group)
					{
						group->unbound();
					}
				}
			}
		}
	}
	// it has its own drawable (it's moved) or it has changed UVs or it has changed xforms from global<->local
	else
	{
		compiled = TRUE;
		// All it did was move or we changed the texture coordinate offset
		LLFastTimer t(FTM_GEN_TRIANGLES);
		genBBoxes(FALSE);
	}

	// Update face flags
	updateFaceFlags();
	
	if(compiled)
	{
		LLPipeline::sCompiles++;
	}
	
	mVolumeChanged = FALSE;
	mLODChanged = FALSE;
	mSculptChanged = FALSE;
	mFaceMappingChanged = FALSE;

	return LLViewerObject::updateGeometry(drawable);
}

void LLVOVolume::updateFaceSize(S32 idx)
{
	LLFace* facep = mDrawable->getFace(idx);
	if (facep)
	{
		if (idx >= getVolume()->getNumVolumeFaces())
		{
			facep->setSize(0,0, true);
		}
		else
		{
			const LLVolumeFace& vol_face = getVolume()->getVolumeFace(idx);
			facep->setSize(vol_face.mNumVertices, vol_face.mNumIndices, 
							true); // <--- volume faces should be padded for 16-byte alignment
		
		}
	}
}

BOOL LLVOVolume::isRootEdit() const
{
	if (mParent && !((LLViewerObject*)mParent)->isAvatar())
	{
		return FALSE;
	}
	return TRUE;
}

void LLVOVolume::setTEImage(const U8 te, LLViewerTexture *imagep)
{
	BOOL changed = (mTEImages[te] != imagep);
	LLViewerObject::setTEImage(te, imagep);
	if (changed)
	{
		gPipeline.markTextured(mDrawable);
		mFaceMappingChanged = TRUE;
	}
}

S32 LLVOVolume::setTETexture(const U8 te, const LLUUID &uuid)
{
	S32 res = LLViewerObject::setTETexture(te, uuid);
	if (res)
	{
		gPipeline.markTextured(mDrawable);
		mFaceMappingChanged = TRUE;
	}
	return res;
}

S32 LLVOVolume::setTEColor(const U8 te, const LLColor3& color)
{
	return setTEColor(te, LLColor4(color));
}

S32 LLVOVolume::setTEColor(const U8 te, const LLColor4& color)
{
	S32 retval = 0;
	const LLTextureEntry *tep = getTE(te);
	if (!tep)
	{
		llwarns << "No texture entry for te " << (S32)te << ", object " << mID << llendl;
	}
	else if (color != tep->getColor())
	{
		if (color.mV[3] != tep->getColor().mV[3])
		{
			gPipeline.markTextured(mDrawable);
		}
		retval = LLPrimitive::setTEColor(te, color);
		if (mDrawable.notNull() && retval)
		{
			// These should only happen on updates which are not the initial update.
			mDrawable->setState(LLDrawable::REBUILD_COLOR);
			dirtyMesh();
		}
	}

	return  retval;
}

S32 LLVOVolume::setTEBumpmap(const U8 te, const U8 bumpmap)
{
	S32 res = LLViewerObject::setTEBumpmap(te, bumpmap);
	if (res)
	{
		gPipeline.markTextured(mDrawable);
		mFaceMappingChanged = TRUE;
	}
	return  res;
}

S32 LLVOVolume::setTETexGen(const U8 te, const U8 texgen)
{
	S32 res = LLViewerObject::setTETexGen(te, texgen);
	if (res)
	{
		gPipeline.markTextured(mDrawable);
		mFaceMappingChanged = TRUE;
	}
	return  res;
}

S32 LLVOVolume::setTEMediaTexGen(const U8 te, const U8 media)
{
	S32 res = LLViewerObject::setTEMediaTexGen(te, media);
	if (res)
	{
		gPipeline.markTextured(mDrawable);
		mFaceMappingChanged = TRUE;
	}
	return  res;
}

S32 LLVOVolume::setTEShiny(const U8 te, const U8 shiny)
{
	S32 res = LLViewerObject::setTEShiny(te, shiny);
	if (res)
	{
		gPipeline.markTextured(mDrawable);
		mFaceMappingChanged = TRUE;
	}
	return  res;
}

S32 LLVOVolume::setTEFullbright(const U8 te, const U8 fullbright)
{
	S32 res = LLViewerObject::setTEFullbright(te, fullbright);
	if (res)
	{
		gPipeline.markTextured(mDrawable);
		mFaceMappingChanged = TRUE;
	}
	return  res;
}

S32 LLVOVolume::setTEBumpShinyFullbright(const U8 te, const U8 bump)
{
	S32 res = LLViewerObject::setTEBumpShinyFullbright(te, bump);
	if (res)
	{
		gPipeline.markTextured(mDrawable);
		mFaceMappingChanged = TRUE;
	}
	return res;
}

S32 LLVOVolume::setTEMediaFlags(const U8 te, const U8 media_flags)
{
	S32 res = LLViewerObject::setTEMediaFlags(te, media_flags);
	if (res)
	{
		gPipeline.markTextured(mDrawable);
		mFaceMappingChanged = TRUE;
	}
	return  res;
}

S32 LLVOVolume::setTEGlow(const U8 te, const F32 glow)
{
	S32 res = LLViewerObject::setTEGlow(te, glow);
	if (res)
	{
		gPipeline.markTextured(mDrawable);
		mFaceMappingChanged = TRUE;
	}
	return  res;
}

S32 LLVOVolume::setTEScale(const U8 te, const F32 s, const F32 t)
{
	S32 res = LLViewerObject::setTEScale(te, s, t);
	if (res)
	{
		gPipeline.markTextured(mDrawable);
		mFaceMappingChanged = TRUE;
	}
	return res;
}

S32 LLVOVolume::setTEScaleS(const U8 te, const F32 s)
{
	S32 res = LLViewerObject::setTEScaleS(te, s);
	if (res)
	{
		gPipeline.markTextured(mDrawable);
		mFaceMappingChanged = TRUE;
	}
	return res;
}

S32 LLVOVolume::setTEScaleT(const U8 te, const F32 t)
{
	S32 res = LLViewerObject::setTEScaleT(te, t);
	if (res)
	{
		gPipeline.markTextured(mDrawable);
		mFaceMappingChanged = TRUE;
	}
	return res;
}

void LLVOVolume::updateTEData()
{
	/*if (mDrawable.notNull())
	{
		mFaceMappingChanged = TRUE;
		gPipeline.markRebuild(mDrawable, LLDrawable::REBUILD_MATERIAL, TRUE);
	}*/
}

//----------------------------------------------------------------------------

void LLVOVolume::setLightTextureID(LLUUID id)
{
	if (id.notNull())
	{
		if (!hasLightTexture())
		{
			setParameterEntryInUse(LLNetworkData::PARAMS_LIGHT_IMAGE, TRUE, true);
		}
		LLLightImageParams* param_block = (LLLightImageParams*) getParameterEntry(LLNetworkData::PARAMS_LIGHT_IMAGE);
		if (param_block && param_block->getLightTexture() != id)
		{
			param_block->setLightTexture(id);
			parameterChanged(LLNetworkData::PARAMS_LIGHT_IMAGE, true);
		}
	}
	else
	{
		if (hasLightTexture())
		{
			setParameterEntryInUse(LLNetworkData::PARAMS_LIGHT_IMAGE, FALSE, true);
			mLightTexture = NULL;
		}
	}
}

void LLVOVolume::setSpotLightParams(LLVector3 params)
{
	LLLightImageParams* param_block = (LLLightImageParams*) getParameterEntry(LLNetworkData::PARAMS_LIGHT_IMAGE);
	if (param_block && param_block->getParams() != params)
	{
		param_block->setParams(params);
		parameterChanged(LLNetworkData::PARAMS_LIGHT_IMAGE, true);
	}
}

void LLVOVolume::setIsLight(BOOL is_light)
{
	if (is_light != getIsLight())
	{
		if (is_light)
		{
			setParameterEntryInUse(LLNetworkData::PARAMS_LIGHT, TRUE, true);
		}
		else
		{
			setParameterEntryInUse(LLNetworkData::PARAMS_LIGHT, FALSE, true);
		}

		if (is_light)
		{
			// Add it to the pipeline mLightSet
			gPipeline.setLight(mDrawable, TRUE);
		}
		else
		{
			// Not a light.  Remove it from the pipeline's light set.
			gPipeline.setLight(mDrawable, FALSE);
		}
	}
}

void LLVOVolume::setLightColor(const LLColor3& color)
{
	LLLightParams *param_block = (LLLightParams *)getParameterEntry(LLNetworkData::PARAMS_LIGHT);
	if (param_block)
	{
		if (param_block->getColor() != color)
		{
			param_block->setColor(LLColor4(color, param_block->getColor().mV[3]));
			parameterChanged(LLNetworkData::PARAMS_LIGHT, true);
			gPipeline.markTextured(mDrawable);
			mFaceMappingChanged = TRUE;
		}
	}
}

void LLVOVolume::setLightIntensity(F32 intensity)
{
	LLLightParams *param_block = (LLLightParams *)getParameterEntry(LLNetworkData::PARAMS_LIGHT);
	if (param_block)
	{
		if (param_block->getColor().mV[3] != intensity)
		{
			param_block->setColor(LLColor4(LLColor3(param_block->getColor()), intensity));
			parameterChanged(LLNetworkData::PARAMS_LIGHT, true);
		}
	}
}

void LLVOVolume::setLightRadius(F32 radius)
{
	LLLightParams *param_block = (LLLightParams *)getParameterEntry(LLNetworkData::PARAMS_LIGHT);
	if (param_block)
	{
		if (param_block->getRadius() != radius)
		{
			param_block->setRadius(radius);
			parameterChanged(LLNetworkData::PARAMS_LIGHT, true);
		}
	}
}

void LLVOVolume::setLightFalloff(F32 falloff)
{
	LLLightParams *param_block = (LLLightParams *)getParameterEntry(LLNetworkData::PARAMS_LIGHT);
	if (param_block)
	{
		if (param_block->getFalloff() != falloff)
		{
			param_block->setFalloff(falloff);
			parameterChanged(LLNetworkData::PARAMS_LIGHT, true);
		}
	}
}

void LLVOVolume::setLightCutoff(F32 cutoff)
{
	LLLightParams *param_block = (LLLightParams *)getParameterEntry(LLNetworkData::PARAMS_LIGHT);
	if (param_block)
	{
		if (param_block->getCutoff() != cutoff)
		{
			param_block->setCutoff(cutoff);
			parameterChanged(LLNetworkData::PARAMS_LIGHT, true);
		}
	}
}

//----------------------------------------------------------------------------

BOOL LLVOVolume::getIsLight() const
{
	return getParameterEntryInUse(LLNetworkData::PARAMS_LIGHT);
}

LLColor3 LLVOVolume::getLightBaseColor() const
{
	const LLLightParams *param_block = (const LLLightParams *)getParameterEntry(LLNetworkData::PARAMS_LIGHT);
	if (param_block)
	{
		return LLColor3(param_block->getColor());
	}
	else
	{
		return LLColor3(1,1,1);
	}
}

LLColor3 LLVOVolume::getLightColor() const
{
	const LLLightParams *param_block = (const LLLightParams *)getParameterEntry(LLNetworkData::PARAMS_LIGHT);
	if (param_block)
	{
		return LLColor3(param_block->getColor()) * param_block->getColor().mV[3];
	}
	else
	{
		return LLColor3(1,1,1);
	}
}

LLUUID LLVOVolume::getLightTextureID() const
{
	if (getParameterEntryInUse(LLNetworkData::PARAMS_LIGHT_IMAGE))
	{
		const LLLightImageParams *param_block = (const LLLightImageParams *)getParameterEntry(LLNetworkData::PARAMS_LIGHT_IMAGE);
		if (param_block)
		{
			return param_block->getLightTexture();
		}
	}

	return LLUUID::null;
}


LLVector3 LLVOVolume::getSpotLightParams() const
{
	if (getParameterEntryInUse(LLNetworkData::PARAMS_LIGHT_IMAGE))
	{
		const LLLightImageParams *param_block = (const LLLightImageParams *)getParameterEntry(LLNetworkData::PARAMS_LIGHT_IMAGE);
		if (param_block)
		{
			return param_block->getParams();
		}
	}

	return LLVector3();
}

F32 LLVOVolume::getSpotLightPriority() const
{
	return mSpotLightPriority;
}

void LLVOVolume::updateSpotLightPriority()
{
	LLVector3 pos = mDrawable->getPositionAgent();
	LLVector3 at(0,0,-1);
	at *= getRenderRotation();

	F32 r = getLightRadius()*0.5f;

	pos += at * r;

	at = LLViewerCamera::getInstance()->getAtAxis();

	pos -= at * r;

	mSpotLightPriority = gPipeline.calcPixelArea(pos, LLVector3(r,r,r), *LLViewerCamera::getInstance());

	if (mLightTexture.notNull())
	{
		mLightTexture->addTextureStats(mSpotLightPriority);
		mLightTexture->setBoostLevel(LLViewerTexture::BOOST_CLOUDS);
	}
}


bool LLVOVolume::isLightSpotlight() const
{
	LLLightImageParams* params = (LLLightImageParams*) getParameterEntry(LLNetworkData::PARAMS_LIGHT_IMAGE);
	if (params)
	{
		return params->isLightSpotlight();
	}
	return false;
}


LLViewerTexture* LLVOVolume::getLightTexture()
{
	LLUUID id = getLightTextureID();

	if (id.notNull())
	{
		if (mLightTexture.isNull() || id != mLightTexture->getID())
		{
			mLightTexture = LLViewerTextureManager::getFetchedTexture(id);
		}
	}
	else
	{
		mLightTexture = NULL;
	}

	return mLightTexture;
}

F32 LLVOVolume::getLightIntensity() const
{
	const LLLightParams *param_block = (const LLLightParams *)getParameterEntry(LLNetworkData::PARAMS_LIGHT);
	if (param_block)
	{
		return param_block->getColor().mV[3];
	}
	else
	{
		return 1.f;
	}
}

F32 LLVOVolume::getLightRadius() const
{
	const LLLightParams *param_block = (const LLLightParams *)getParameterEntry(LLNetworkData::PARAMS_LIGHT);
	if (param_block)
	{
		return param_block->getRadius();
	}
	else
	{
		return 0.f;
	}
}

F32 LLVOVolume::getLightFalloff() const
{
	const LLLightParams *param_block = (const LLLightParams *)getParameterEntry(LLNetworkData::PARAMS_LIGHT);
	if (param_block)
	{
		return param_block->getFalloff();
	}
	else
	{
		return 0.f;
	}
}

F32 LLVOVolume::getLightCutoff() const
{
	const LLLightParams *param_block = (const LLLightParams *)getParameterEntry(LLNetworkData::PARAMS_LIGHT);
	if (param_block)
	{
		return param_block->getCutoff();
	}
	else
	{
		return 0.f;
	}
}

U32 LLVOVolume::getVolumeInterfaceID() const
{
	if (mVolumeImpl)
	{
		return mVolumeImpl->getID();
	}

	return 0;
}

BOOL LLVOVolume::isFlexible() const
{
	if (getParameterEntryInUse(LLNetworkData::PARAMS_FLEXIBLE))
	{
		LLVolume* volume = getVolume();
		if (volume && volume->getParams().getPathParams().getCurveType() != LL_PCODE_PATH_FLEXIBLE)
		{
			LLVolumeParams volume_params = getVolume()->getParams();
			U8 profile_and_hole = volume_params.getProfileParams().getCurveType();
			volume_params.setType(profile_and_hole, LL_PCODE_PATH_FLEXIBLE);
		}
		return TRUE;
	}
	else
	{
		return FALSE;
	}
}

BOOL LLVOVolume::isSculpted() const
{
	if (getParameterEntryInUse(LLNetworkData::PARAMS_SCULPT))
	{
		return TRUE;
	}
	
	return FALSE;
}

BOOL LLVOVolume::isMesh() const
{
	if (isSculpted())
	{
		LLSculptParams *sculpt_params = (LLSculptParams *)getParameterEntry(LLNetworkData::PARAMS_SCULPT);
		U8 sculpt_type = sculpt_params->getSculptType();

		if ((sculpt_type & LL_SCULPT_TYPE_MASK) == LL_SCULPT_TYPE_MESH)
			// mesh is a mesh
		{
			return TRUE;	
		}
	}

	return FALSE;
}

BOOL LLVOVolume::hasLightTexture() const
{
	if (getParameterEntryInUse(LLNetworkData::PARAMS_LIGHT_IMAGE))
	{
		return TRUE;
	}

	return FALSE;
}

BOOL LLVOVolume::isVolumeGlobal() const
{
	if (mVolumeImpl)
	{
		return mVolumeImpl->isVolumeGlobal() ? TRUE : FALSE;
	}
	else if (mRiggedVolume.notNull())
	{
		return TRUE;
	}

	return FALSE;
}

BOOL LLVOVolume::canBeFlexible() const
{
	U8 path = getVolume()->getParams().getPathParams().getCurveType();
	return (path == LL_PCODE_PATH_FLEXIBLE || path == LL_PCODE_PATH_LINE);
}

BOOL LLVOVolume::setIsFlexible(BOOL is_flexible)
{
	BOOL res = FALSE;
	BOOL was_flexible = isFlexible();
	LLVolumeParams volume_params;
	if (is_flexible)
	{
		if (!was_flexible)
		{
			volume_params = getVolume()->getParams();
			U8 profile_and_hole = volume_params.getProfileParams().getCurveType();
			volume_params.setType(profile_and_hole, LL_PCODE_PATH_FLEXIBLE);
			res = TRUE;
			setFlags(FLAGS_USE_PHYSICS, FALSE);
			setFlags(FLAGS_PHANTOM, TRUE);
			setParameterEntryInUse(LLNetworkData::PARAMS_FLEXIBLE, TRUE, true);
			if (mDrawable)
			{
				mDrawable->makeActive();
			}
		}
	}
	else
	{
		if (was_flexible)
		{
			volume_params = getVolume()->getParams();
			U8 profile_and_hole = volume_params.getProfileParams().getCurveType();
			volume_params.setType(profile_and_hole, LL_PCODE_PATH_LINE);
			res = TRUE;
			setFlags(FLAGS_PHANTOM, FALSE);
			setParameterEntryInUse(LLNetworkData::PARAMS_FLEXIBLE, FALSE, true);
		}
	}
	if (res)
	{
		res = setVolume(volume_params, 1);
		if (res)
		{
			markForUpdate(TRUE);
		}
	}
	return res;
}

//----------------------------------------------------------------------------

void LLVOVolume::generateSilhouette(LLSelectNode* nodep, const LLVector3& view_point)
{
	LLVolume *volume = getVolume();

	if (volume)
	{
		LLVector3 view_vector;
		view_vector = view_point; 

		//transform view vector into volume space
		view_vector -= getRenderPosition();
		mDrawable->mDistanceWRTCamera = view_vector.length();
		LLQuaternion worldRot = getRenderRotation();
		view_vector = view_vector * ~worldRot;
		if (!isVolumeGlobal())
		{
			LLVector3 objScale = getScale();
			LLVector3 invObjScale(1.f / objScale.mV[VX], 1.f / objScale.mV[VY], 1.f / objScale.mV[VZ]);
			view_vector.scaleVec(invObjScale);
		}
		
		updateRelativeXform();
		LLMatrix4 trans_mat = mRelativeXform;
		if (mDrawable->isStatic())
		{
			trans_mat.translate(getRegion()->getOriginAgent());
		}

		volume->generateSilhouetteVertices(nodep->mSilhouetteVertices, nodep->mSilhouetteNormals, view_vector, trans_mat, mRelativeXformInvTrans, nodep->getTESelectMask());

		nodep->mSilhouetteExists = TRUE;
	}
}

void LLVOVolume::deleteFaces()
{
	S32 face_count = mNumFaces;
	if (mDrawable.notNull())
	{
		mDrawable->deleteFaces(0, face_count);
	}

	mNumFaces = 0;
}

void LLVOVolume::updateRadius()
{
	if (mDrawable.isNull())
	{
		return;
	}
	
	mVObjRadius = getScale().length();
	mDrawable->setRadius(mVObjRadius);
}


BOOL LLVOVolume::isAttachment() const
{
	return mState != 0 ;
}

BOOL LLVOVolume::isHUDAttachment() const
{
	// *NOTE: we assume hud attachment points are in defined range
	// since this range is constant for backwards compatibility
	// reasons this is probably a reasonable assumption to make
	S32 attachment_id = ATTACHMENT_ID_FROM_STATE(mState);
	return ( attachment_id >= 31 && attachment_id <= 38 );
}


const LLMatrix4 LLVOVolume::getRenderMatrix() const
{
	if (mDrawable->isActive() && !mDrawable->isRoot())
	{
		return mDrawable->getParent()->getWorldMatrix();
	}
	return mDrawable->getWorldMatrix();
}

// Returns a base cost and adds textures to passed in set.
// total cost is returned value + 5 * size of the resulting set.
// Cannot include cost of textures, as they may be re-used in linked
// children, and cost should only be increased for unique textures  -Nyx
U32 LLVOVolume::getRenderCost(texture_cost_t &textures) const
{
	// Get access to params we'll need at various points.  
	// Skip if this is object doesn't have a volume (e.g. is an avatar).
	BOOL has_volume = (getVolume() != NULL);
	LLVolumeParams volume_params;
	LLPathParams path_params;
	LLProfileParams profile_params;

	U32 num_triangles = 0;

	// per-prim costs
	static const U32 ARC_PARTICLE_COST = 1; // determined experimentally
	static const U32 ARC_PARTICLE_MAX = 2048; // default values
	static const U32 ARC_TEXTURE_COST = 16; // multiplier for texture resolution - performance tested
	static const U32 ARC_LIGHT_COST = 500; // static cost for light-producing prims 
	static const U32 ARC_MEDIA_FACE_COST = 1500; // static cost per media-enabled face 


	// per-prim multipliers
	static const F32 ARC_GLOW_MULT = 1.5f; // tested based on performance
	static const F32 ARC_BUMP_MULT = 1.25f; // tested based on performance
	static const F32 ARC_FLEXI_MULT = 5; // tested based on performance
	static const F32 ARC_SHINY_MULT = 1.6f; // tested based on performance
	static const F32 ARC_INVISI_COST = 1.2f; // tested based on performance
	static const F32 ARC_WEIGHTED_MESH = 1.2f; // tested based on performance

	static const F32 ARC_PLANAR_COST = 1.0f; // tested based on performance to have negligible impact
	static const F32 ARC_ANIM_TEX_COST = 4.f; // tested based on performance
	static const F32 ARC_ALPHA_COST = 4.f; // 4x max - based on performance

	F32 shame = 0;

	U32 invisi = 0;
	U32 shiny = 0;
	U32 glow = 0;
	U32 alpha = 0;
	U32 flexi = 0;
	U32 animtex = 0;
	U32 particles = 0;
	U32 bump = 0;
	U32 planar = 0;
	U32 weighted_mesh = 0;
	U32 produces_light = 0;
	U32 media_faces = 0;

	const LLDrawable* drawablep = mDrawable;
	U32 num_faces = drawablep->getNumFaces();

	if (has_volume)
	{
		volume_params = getVolume()->getParams();
		path_params = volume_params.getPathParams();
		profile_params = volume_params.getProfileParams();

		F32 weighted_triangles = -1.0;
		getStreamingCost(NULL, NULL, &weighted_triangles);

		if (weighted_triangles > 0.0)
		{
			num_triangles = (U32)(weighted_triangles); 
		}
	}

	if (num_triangles == 0)
	{
		num_triangles = 4;
	}

	if (isSculpted())
	{
		if (isMesh())
		{
			// base cost is dependent on mesh complexity
			// note that 3 is the highest LOD as of the time of this coding.
			S32 size = gMeshRepo.getMeshSize(volume_params.getSculptID(),3);
			if ( size > 0)
			{
				if (gMeshRepo.getSkinInfo(volume_params.getSculptID(), this))
				{
					// weighted attachment - 1 point for every 3 bytes
					weighted_mesh = 1;
				}

			}
			else
			{
				// something went wrong - user should know their content isn't render-free
				return 0;
			}
		}
		else
		{
			const LLSculptParams *sculpt_params = (LLSculptParams *) getParameterEntry(LLNetworkData::PARAMS_SCULPT);
			LLUUID sculpt_id = sculpt_params->getSculptTexture();
			if (textures.find(sculpt_id) == textures.end())
			{
				LLViewerFetchedTexture *texture = LLViewerTextureManager::getFetchedTexture(sculpt_id);
				if (texture)
				{
					S32 texture_cost = 256 + (S32)(ARC_TEXTURE_COST * (texture->getFullHeight() / 128.f + texture->getFullWidth() / 128.f));
					textures.insert(texture_cost_t::value_type(sculpt_id, texture_cost));
				}
			}
		}
	}

	if (isFlexible())
	{
		flexi = 1;
	}
	if (isParticleSource())
	{
		particles = 1;
	}

	if (getIsLight())
	{
		produces_light = 1;
	}

<<<<<<< HEAD
	for (U32 i = 0; i < num_faces; ++i)
=======
	for (S32 i = 0; i < (S32)num_faces; ++i)
>>>>>>> 1d1947c5
	{
		const LLFace* face = drawablep->getFace(i);
		if (!face) continue;
		const LLTextureEntry* te = face->getTextureEntry();
		const LLViewerTexture* img = face->getTexture();

		if (img)
		{
			if (textures.find(img->getID()) == textures.end())
			{
				S32 texture_cost = 256 + (S32)(ARC_TEXTURE_COST * (img->getFullHeight() / 128.f + img->getFullWidth() / 128.f));
				textures.insert(texture_cost_t::value_type(img->getID(), texture_cost));
			}
		}

		if (face->getPoolType() == LLDrawPool::POOL_ALPHA)
		{
			alpha = 1;
		}
		else if (img && img->getPrimaryFormat() == GL_ALPHA)
		{
			invisi = 1;
		}
		/*if (face->hasMedia())
		{
			media_faces++;
		}*/

		if (te)
		{
			if (te->getBumpmap())
			{
				// bump is a multiplier, don't add per-face
				bump = 1;
			}
			if (te->getShiny())
			{
				// shiny is a multiplier, don't add per-face
				shiny = 1;
			}
			if (te->getGlow() > 0.f)
			{
				// glow is a multiplier, don't add per-face
				glow = 1;
			}
			if (face->mTextureMatrix != NULL)
			{
				animtex = 1;
			}
			if (te->getTexGen())
			{
				planar = 1;
			}
		}
	}

	// shame currently has the "base" cost of 1 point per 15 triangles, min 2.
	shame = num_triangles  * 5.f;
	shame = shame < 2.f ? 2.f : shame;

	// multiply by per-face modifiers
	if (planar)
	{
		shame *= planar * ARC_PLANAR_COST;
	}

	if (animtex)
	{
		shame *= animtex * ARC_ANIM_TEX_COST;
	}

	if (alpha)
	{
		shame *= alpha * ARC_ALPHA_COST;
	}

	if(invisi)
	{
		shame *= invisi * ARC_INVISI_COST;
	}

	if (glow)
	{
		shame *= glow * ARC_GLOW_MULT;
	}

	if (bump)
	{
		shame *= bump * ARC_BUMP_MULT;
	}

	if (shiny)
	{
		shame *= shiny * ARC_SHINY_MULT;
	}


	// multiply shame by multipliers
	if (weighted_mesh)
	{
		shame *= weighted_mesh * ARC_WEIGHTED_MESH;
	}

	if (flexi)
	{
		shame *= flexi * ARC_FLEXI_MULT;
	}


	// add additional costs
	if (particles)
	{
		const LLPartSysData *part_sys_data = &(mPartSourcep->mPartSysData);
		const LLPartData *part_data = &(part_sys_data->mPartData);
		U32 num_particles = (U32)(part_sys_data->mBurstPartCount * llceil( part_data->mMaxAge / part_sys_data->mBurstRate));
		num_particles = num_particles > ARC_PARTICLE_MAX ? ARC_PARTICLE_MAX : num_particles;
		F32 part_size = (llmax(part_data->mStartScale[0], part_data->mEndScale[0]) + llmax(part_data->mStartScale[1], part_data->mEndScale[1])) / 2.f;
		shame += num_particles * part_size * ARC_PARTICLE_COST;
	}

	if (produces_light)
	{
		shame += ARC_LIGHT_COST;
	}

	if (media_faces)
	{
		shame += media_faces * ARC_MEDIA_FACE_COST;
	}

	if (shame > mRenderComplexity_current)
	{
		mRenderComplexity_current = (S32)shame;
	}

	return (U32)shame;
}

F32 LLVOVolume::getStreamingCost(S32* bytes, S32* visible_bytes, F32* unscaled_value) const
{
	F32 radius = getScale().length()*0.5f;

	if (isMesh())
	{	
		LLSD& header = gMeshRepo.getMeshHeader(getVolume()->getParams().getSculptID());

		return LLMeshRepository::getStreamingCost(header, radius, bytes, visible_bytes, mLOD, unscaled_value);
	}
	else
	{
		LLVolume* volume = getVolume();
		S32 counts[4];
		LLVolume::getLoDTriangleCounts(volume->getParams(), counts);

		LLSD header;
		header["lowest_lod"]["size"] = counts[0] * 10;
		header["low_lod"]["size"] = counts[1] * 10;
		header["medium_lod"]["size"] = counts[2] * 10;
		header["high_lod"]["size"] = counts[3] * 10;

		return LLMeshRepository::getStreamingCost(header, radius, NULL, NULL, -1, unscaled_value);
	}	
}

//static 
void LLVOVolume::updateRenderComplexity()
{
	mRenderComplexity_last = mRenderComplexity_current;
	mRenderComplexity_current = 0;
}

U32 LLVOVolume::getTriangleCount(S32* vcount) const
{
	U32 count = 0;
	LLVolume* volume = getVolume();
	if (volume)
	{
		count = volume->getNumTriangles(vcount);
	}

	return count;
}

U32 LLVOVolume::getHighLODTriangleCount()
{
	U32 ret = 0;

	LLVolume* volume = getVolume();

	if (!isSculpted())
	{
		LLVolume* ref = LLPrimitive::getVolumeManager()->refVolume(volume->getParams(), 3);
		ret = ref->getNumTriangles();
		LLPrimitive::getVolumeManager()->unrefVolume(ref);
	}
	else if (isMesh())
	{
		LLVolume* ref = LLPrimitive::getVolumeManager()->refVolume(volume->getParams(), 3);
		if (!ref->isMeshAssetLoaded() || ref->getNumVolumeFaces() == 0)
		{
			gMeshRepo.loadMesh(this, volume->getParams(), LLModel::LOD_HIGH);
		}
		ret = ref->getNumTriangles();
		LLPrimitive::getVolumeManager()->unrefVolume(ref);
	}
	else
	{ //default sculpts have a constant number of triangles
		ret = 31*2*31;  //31 rows of 31 columns of quads for a 32x32 vertex patch
	}

	return ret;
}

//static
void LLVOVolume::preUpdateGeom()
{
	sNumLODChanges = 0;
}

void LLVOVolume::parameterChanged(U16 param_type, bool local_origin)
{
	LLViewerObject::parameterChanged(param_type, local_origin);
}

void LLVOVolume::parameterChanged(U16 param_type, LLNetworkData* data, BOOL in_use, bool local_origin)
{
	LLViewerObject::parameterChanged(param_type, data, in_use, local_origin);
	if (mVolumeImpl)
	{
		mVolumeImpl->onParameterChanged(param_type, data, in_use, local_origin);
	}
	if (mDrawable.notNull())
	{
		BOOL is_light = getIsLight();
		if (is_light != mDrawable->isState(LLDrawable::LIGHT))
		{
			gPipeline.setLight(mDrawable, is_light);
		}
	}
}

void LLVOVolume::setSelected(BOOL sel)
{
	LLViewerObject::setSelected(sel);
	if (mDrawable.notNull())
	{
		markForUpdate(TRUE);
	}
}

void LLVOVolume::updateSpatialExtents(LLVector4a& newMin, LLVector4a& newMax)
{		
}

F32 LLVOVolume::getBinRadius()
{
	F32 radius;
	
	F32 scale = 1.f;

	static const LLCachedControl<S32> size_factor_setting("OctreeStaticObjectSizeFactor", 4);
	static const LLCachedControl<S32> attachment_size_factor_setting("OctreeAttachmentSizeFactor", 4);
	static const LLCachedControl<LLVector3> distance_factor_setting("OctreeDistanceFactor",LLVector3::zero);
	static const LLCachedControl<LLVector3> alpha_distance_factor_setting("OctreeAlphaDistanceFactor",LLVector3(.1f,0.f,0.f));
	const S32 size_factor = llmax(size_factor_setting.get(),1);
	const S32 attachment_size_factor = llmax(size_factor_setting.get(),1);
	const LLVector3& distance_factor = distance_factor_setting;
	const LLVector3& alpha_distance_factor = alpha_distance_factor_setting;
	const LLVector4a* ext = mDrawable->getSpatialExtents();
	
	BOOL shrink_wrap = mDrawable->isAnimating();
	BOOL alpha_wrap = FALSE;

	if (!isHUDAttachment())
	{
		for (S32 i = 0; i < mDrawable->getNumFaces(); i++)
		{
			LLFace* face = mDrawable->getFace(i);
			if (!face) continue;
			if (face->getPoolType() == LLDrawPool::POOL_ALPHA &&
			    !face->canRenderAsMask())
			{
				alpha_wrap = TRUE;
				break;
			}
		}
	}
	else
	{
		shrink_wrap = FALSE;
	}

	if (alpha_wrap)
	{
		LLVector3 bounds = getScale();
		radius = llmin(bounds.mV[1], bounds.mV[2]);
		radius = llmin(radius, bounds.mV[0]);
		radius *= 0.5f;
		radius *= 1.f+mDrawable->mDistanceWRTCamera*alpha_distance_factor[1];
		radius += mDrawable->mDistanceWRTCamera*alpha_distance_factor[0];
	}
	else if (shrink_wrap)
	{
		LLVector4a rad;
		rad.setSub(ext[1], ext[0]);
		
		radius = rad.getLength3().getF32()*0.5f;
	}
	else if (mDrawable->isStatic())
	{
		radius = llmax((S32) mDrawable->getRadius(), 1)*size_factor;
		radius *= 1.f + mDrawable->mDistanceWRTCamera * distance_factor[1];
		radius += mDrawable->mDistanceWRTCamera * distance_factor[0];
	}
	else if (mDrawable->getVObj()->isAttachment())
	{
		radius = llmax((S32) mDrawable->getRadius(),1)*attachment_size_factor;
	}
	else
	{
		radius = mDrawable->getRadius();
		radius *= 1.f + mDrawable->mDistanceWRTCamera * distance_factor[1];
		radius += mDrawable->mDistanceWRTCamera * distance_factor[0];
	}

	return llclamp(radius*scale, 0.5f, 256.f);
}

const LLVector3 LLVOVolume::getPivotPositionAgent() const
{
	if (mVolumeImpl)
	{
		return mVolumeImpl->getPivotPosition();
	}
	return LLViewerObject::getPivotPositionAgent();
}

void LLVOVolume::onShift(const LLVector4a &shift_vector)
{
	if (mVolumeImpl)
	{
		mVolumeImpl->onShift(shift_vector);
	}

	updateRelativeXform();
}

const LLMatrix4& LLVOVolume::getWorldMatrix(LLXformMatrix* xform) const
{
	if (mVolumeImpl)
	{
		return mVolumeImpl->getWorldMatrix(xform);
	}
	return xform->getWorldMatrix();
}

LLVector3 LLVOVolume::agentPositionToVolume(const LLVector3& pos) const
{
	LLVector3 ret = pos - getRenderPosition();
	ret = ret * ~getRenderRotation();
	if (!isVolumeGlobal())
	{
		LLVector3 objScale = getScale();
		LLVector3 invObjScale(1.f / objScale.mV[VX], 1.f / objScale.mV[VY], 1.f / objScale.mV[VZ]);
		ret.scaleVec(invObjScale);
	}
	
	return ret;
}

LLVector3 LLVOVolume::agentDirectionToVolume(const LLVector3& dir) const
{
	LLVector3 ret = dir * ~getRenderRotation();
	
	LLVector3 objScale = isVolumeGlobal() ? LLVector3(1,1,1) : getScale();
	ret.scaleVec(objScale);

	return ret;
}

LLVector3 LLVOVolume::volumePositionToAgent(const LLVector3& dir) const
{
	LLVector3 ret = dir;
	if (!isVolumeGlobal())
	{
		LLVector3 objScale = getScale();
		ret.scaleVec(objScale);
	}

	ret = ret * getRenderRotation();
	ret += getRenderPosition();
	
	return ret;
}

LLVector3 LLVOVolume::volumeDirectionToAgent(const LLVector3& dir) const
{
	LLVector3 ret = dir;
	LLVector3 objScale = isVolumeGlobal() ? LLVector3(1,1,1) : getScale();
	LLVector3 invObjScale(1.f / objScale.mV[VX], 1.f / objScale.mV[VY], 1.f / objScale.mV[VZ]);
	ret.scaleVec(invObjScale);
	ret = ret * getRenderRotation();

	return ret;
}


BOOL LLVOVolume::lineSegmentIntersect(const LLVector3& start, const LLVector3& end, S32 face, BOOL pick_transparent, S32 *face_hitp,
									  LLVector3* intersection,LLVector2* tex_coord, LLVector3* normal, LLVector3* bi_normal)
	
{
	if (!mbCanSelect ||
//		(gHideSelectedObjects && isSelected()) ||
// [RLVa:KB] - Checked: 2010-11-29 (RLVa-1.3.0c) | Modified: RLVa-1.3.0c
		( (LLSelectMgr::getInstance()->mHideSelectedObjects && isSelected()) && 
		 ( (!rlv_handler_t::isEnabled()) || 
		   ( ((!isHUDAttachment()) || (!gRlvAttachmentLocks.isLockedAttachment(getRootEdit()))) && 
		     (gRlvHandler.canEdit(this)) ) ) ) ||
// [/RLVa:KB]
			mDrawable->isDead() || 
			!gPipeline.hasRenderType(mDrawable->getRenderType()))
	{
		return FALSE;
	}

	BOOL ret = FALSE;

	LLVolume* volume = getVolume();

	bool transform = true;

	if (mDrawable->isState(LLDrawable::RIGGED))
	{
		if (gFloaterTools->getVisible() && getAvatar()->isSelf())
		{
			updateRiggedVolume();
			genBBoxes(FALSE);
			volume = mRiggedVolume;
			transform = false;
		}
		else
		{ //cannot pick rigged attachments on other avatars or when not in build mode
			return FALSE;
		}
	}
	
	if (volume)
	{	
		LLVector3 v_start, v_end, v_dir;
	
		if (transform)
		{
			v_start = agentPositionToVolume(start);
			v_end = agentPositionToVolume(end);
		}
		else
		{
			v_start = start;
			v_end = end;
		}
		
		LLVector3 p;
		LLVector3 n;
		LLVector2 tc;
		LLVector3 bn;

		if (intersection != NULL)
		{
			p = *intersection;
		}

		if (tex_coord != NULL)
		{
			tc = *tex_coord;
		}

		if (normal != NULL)
		{
			n = *normal;
		}

		if (bi_normal != NULL)
		{
			bn = *bi_normal;
		}

		S32 face_hit = -1;

		S32 start_face, end_face;
		if (face == -1)
		{
			start_face = 0;
			end_face = volume->getNumVolumeFaces();
		}
		else
		{
			start_face = face;
			end_face = face+1;
		}

		bool special_cursor = specialHoverCursor();
		for (S32 i = start_face; i < end_face; ++i)
		{
			if (!special_cursor && !pick_transparent && getTE(i) && getTE(i)->getColor().mV[3] == 0.f)
			{ //don't attempt to pick completely transparent faces unless
				//pick_transparent is true
				continue;
			}

			face_hit = volume->lineSegmentIntersect(v_start, v_end, i,
													&p, &tc, &n, &bn);
			
			if (face_hit >= 0 && mDrawable->getNumFaces() > face_hit)
			{
				LLFace* face = mDrawable->getFace(face_hit);				

				if (face &&
					(pick_transparent || !face->getTexture() || !face->getTexture()->hasGLTexture() || face->getTexture()->getMask(face->surfaceToTexture(tc, p, n))))
				{
					v_end = p;
					if (face_hitp != NULL)
					{
						*face_hitp = face_hit;
					}
					
					if (intersection != NULL)
					{
						if (transform)
						{
							*intersection = volumePositionToAgent(p);  // must map back to agent space
						}
						else
						{
							*intersection = p;
						}
					}

					if (normal != NULL)
					{
						if (transform)
						{
							*normal = volumeDirectionToAgent(n);
						}
						else
						{
							*normal = n;
						}

						(*normal).normVec();
					}

					if (bi_normal != NULL)
					{
						if (transform)
						{
							*bi_normal = volumeDirectionToAgent(bn);
						}
						else
						{
							*bi_normal = bn;
						}
						(*bi_normal).normVec();
					}

					if (tex_coord != NULL)
					{
						*tex_coord = tc;
					}
					
					ret = TRUE;
				}
			}
		}
	}
		
	return ret;
}

bool LLVOVolume::treatAsRigged()
{
	return gFloaterTools->getVisible() && 
			isAttachment() && 
			getAvatar() &&
			getAvatar()->isSelf() &&
			mDrawable.notNull() &&
			mDrawable->isState(LLDrawable::RIGGED);
}

LLRiggedVolume* LLVOVolume::getRiggedVolume()
{
	return mRiggedVolume;
}

void LLVOVolume::clearRiggedVolume()
{
	if (mRiggedVolume.notNull())
	{
		mRiggedVolume = NULL;
		updateRelativeXform();
	}
}

void LLVOVolume::updateRiggedVolume()
{
	//Update mRiggedVolume to match current animation frame of avatar. 
	//Also update position/size in octree.  

	if (!treatAsRigged())
	{
		clearRiggedVolume();
		
		return;
	}

	LLVolume* volume = getVolume();

	const LLMeshSkinInfo* skin = gMeshRepo.getSkinInfo(volume->getParams().getSculptID(), this);

	if (!skin)
	{
		clearRiggedVolume();
		return;
	}

	LLVOAvatar* avatar = getAvatar();

	if (!avatar)
	{
		clearRiggedVolume();
		return;
	}

	if (!mRiggedVolume)
	{
		LLVolumeParams p;
		mRiggedVolume = new LLRiggedVolume(p);
		updateRelativeXform();
	}

	mRiggedVolume->update(skin, avatar, volume);

}

static LLFastTimer::DeclareTimer FTM_SKIN_RIGGED("Skin");
static LLFastTimer::DeclareTimer FTM_RIGGED_OCTREE("Octree");

void LLRiggedVolume::update(const LLMeshSkinInfo* skin, LLVOAvatar* avatar, const LLVolume* volume)
{
	bool copy = false;
	if (volume->getNumVolumeFaces() != getNumVolumeFaces())
	{ 
		copy = true;
	}

	for (S32 i = 0; i < volume->getNumVolumeFaces() && !copy; ++i)
	{
		const LLVolumeFace& src_face = volume->getVolumeFace(i);
		const LLVolumeFace& dst_face = getVolumeFace(i);

		if (src_face.mNumIndices != dst_face.mNumIndices ||
			src_face.mNumVertices != dst_face.mNumVertices)
		{
			copy = true;
		}
	}

	if (copy)
	{
		copyVolumeFaces(volume);	
	}

	//build matrix palette
	LLMatrix4a mp[64];
	LLMatrix4* mat = (LLMatrix4*) mp;
	
	for (U32 j = 0; j < skin->mJointNames.size(); ++j)
	{
		LLJoint* joint = avatar->getJoint(skin->mJointNames[j]);
		if (joint)
		{
			mat[j] = skin->mInvBindMatrix[j];
			mat[j] *= joint->getWorldMatrix();
		}
	}

	for (S32 i = 0; i < volume->getNumVolumeFaces(); ++i)
	{
		const LLVolumeFace& vol_face = volume->getVolumeFace(i);
		
		LLVolumeFace& dst_face = mVolumeFaces[i];
		
		LLVector4a* weight = vol_face.mWeights;

		if(!weight)
		{
			continue;
		}

		LLMatrix4a bind_shape_matrix;
		bind_shape_matrix.loadu(skin->mBindShapeMatrix);

		LLVector4a* pos = dst_face.mPositions;

		{
			LLFastTimer t(FTM_SKIN_RIGGED);

			for (U32 j = 0; j < (U32)dst_face.mNumVertices; ++j)
			{
				LLMatrix4a final_mat;
				final_mat.clear();

				S32 idx[4];

				LLVector4 wght;

				F32 scale = 0.f;
				for (U32 k = 0; k < 4; k++)
				{
					F32 w = weight[j][k];

					idx[k] = (S32) floorf(w);
					wght[k] = w - floorf(w);
					scale += wght[k];
				}

				wght *= 1.f/scale;

				for (U32 k = 0; k < 4; k++)
				{
					F32 w = wght[k];

					LLMatrix4a src;
					src.setMul(mp[idx[k]], w);

					final_mat.add(src);
				}

				
				LLVector4a& v = vol_face.mPositions[j];
				LLVector4a t;
				LLVector4a dst;
				bind_shape_matrix.affineTransform(v, t);
				final_mat.affineTransform(t, dst);
				pos[j] = dst;
			}

			//update bounding box
			LLVector4a& min = dst_face.mExtents[0];
			LLVector4a& max = dst_face.mExtents[1];

			min = pos[0];
			max = pos[1];

			for (U32 j = 1; j < (U32)dst_face.mNumVertices; ++j)
			{
				min.setMin(min, pos[j]);
				max.setMax(max, pos[j]);
			}

			dst_face.mCenter->setAdd(dst_face.mExtents[0], dst_face.mExtents[1]);
			dst_face.mCenter->mul(0.5f);

		}

		{
			LLFastTimer t(FTM_RIGGED_OCTREE);
			delete dst_face.mOctree;
			dst_face.mOctree = NULL;

			LLVector4a size;
			size.setSub(dst_face.mExtents[1], dst_face.mExtents[0]);
			size.splat(size.getLength3().getF32()*0.5f);
			
			dst_face.createOctree(1.f);
		}
	}
}

U32 LLVOVolume::getPartitionType() const
{
	if (isHUDAttachment())
	{
		return LLViewerRegion::PARTITION_HUD;
	}

	return LLViewerRegion::PARTITION_VOLUME;
}

LLVolumePartition::LLVolumePartition()
: LLSpatialPartition(LLVOVolume::VERTEX_DATA_MASK, TRUE, GL_DYNAMIC_DRAW_ARB)
{
	mLODPeriod = 32;
	mDepthMask = FALSE;
	mDrawableType = LLPipeline::RENDER_TYPE_VOLUME;
	mPartitionType = LLViewerRegion::PARTITION_VOLUME;
	mSlopRatio = 0.25f;
	mBufferUsage = GL_DYNAMIC_DRAW_ARB;
}

LLVolumeBridge::LLVolumeBridge(LLDrawable* drawablep)
: LLSpatialBridge(drawablep, TRUE, LLVOVolume::VERTEX_DATA_MASK)
{
	mDepthMask = FALSE;
	mLODPeriod = 32;
	mDrawableType = LLPipeline::RENDER_TYPE_VOLUME;
	mPartitionType = LLViewerRegion::PARTITION_BRIDGE;
	
	mBufferUsage = GL_DYNAMIC_DRAW_ARB;

	mSlopRatio = 0.25f;
}

bool can_batch_texture(LLFace* facep)
{
	if (facep->getTextureEntry()->getBumpmap())
	{ //bump maps aren't worked into texture batching yet
		return false;
	}

	if (facep->getTexture() && facep->getTexture()->getPrimaryFormat() == GL_ALPHA)
	{ //can't batch invisiprims
		return false;
	}

	if (facep->isState(LLFace::TEXTURE_ANIM) && facep->getVirtualSize() > MIN_TEX_ANIM_SIZE)
	{ //texture animation breaks batches
		return false;
	}
	
	return true;
}

static LLFastTimer::DeclareTimer FTM_REGISTER_FACE("Register Face");

void LLVolumeGeometryManager::registerFace(LLSpatialGroup* group, LLFace* facep, U32 type)
{
	LLFastTimer t(FTM_REGISTER_FACE);
	LLMemType mt(LLMemType::MTYPE_SPACE_PARTITION);

//	if (facep->getViewerObject()->isSelected() && gHideSelectedObjects)
// [RLVa:KB] - Checked: 2010-11-29 (RLVa-1.3.0c) | Modified: RLVa-1.3.0c
	const LLViewerObject* pObj = facep->getViewerObject();
	if ( (pObj->isSelected() && LLSelectMgr::getInstance()->mHideSelectedObjects) && 
		 ( (!rlv_handler_t::isEnabled()) || 
		   ( ((!pObj->isHUDAttachment()) || (!gRlvAttachmentLocks.isLockedAttachment(pObj->getRootEdit()))) && 
		     (gRlvHandler.canEdit(pObj)) ) ) )
// [/RLVa:KB]
	{
		return;
	}

	//add face to drawmap
	LLSpatialGroup::drawmap_elem_t& draw_vec = group->mDrawMap[type];	

	S32 idx = draw_vec.size()-1;

	BOOL fullbright = (type == LLRenderPass::PASS_FULLBRIGHT) ||
		(type == LLRenderPass::PASS_INVISIBLE) ||
		(type == LLRenderPass::PASS_ALPHA && facep->isState(LLFace::FULLBRIGHT));
	
	if (!fullbright && type != LLRenderPass::PASS_GLOW && !facep->getVertexBuffer()->hasDataType(LLVertexBuffer::TYPE_NORMAL))
	{
		llwarns << "Non fullbright face has no normals!" << llendl;
		return;
	}

	const LLMatrix4* tex_mat = NULL;
	if (facep->isState(LLFace::TEXTURE_ANIM) && facep->getVirtualSize() > MIN_TEX_ANIM_SIZE)
	{
		tex_mat = facep->mTextureMatrix;	
	}

	const LLMatrix4* model_mat = NULL;

	LLDrawable* drawable = facep->getDrawable();
	
	if (drawable->isState(LLDrawable::ANIMATED_CHILD))
	{
		model_mat = &drawable->getWorldMatrix();
	}
	else if (drawable->isActive())
	{
		model_mat = &drawable->getRenderMatrix();
	}
	else
	{
		model_mat = &(drawable->getRegion()->mRenderMatrix);
		if (model_mat->isIdentity())
		{
			model_mat = NULL;
		}
	}

	//drawable->getVObj()->setDebugText(llformat("%d", drawable->isState(LLDrawable::ANIMATED_CHILD)));

	U8 bump = (type == LLRenderPass::PASS_BUMP || type == LLRenderPass::PASS_POST_BUMP) ? facep->getTextureEntry()->getBumpmap() : 0;
	
	LLViewerTexture* tex = facep->getTexture();

	U8 index = facep->getTextureIndex();

	bool batchable = false;

	if (index < 255 && idx >= 0)
	{
		if (index < draw_vec[idx]->mTextureList.size())
		{
			if (draw_vec[idx]->mTextureList[index].isNull())
			{
				batchable = true;
				draw_vec[idx]->mTextureList[index] = tex;
			}
			else if (draw_vec[idx]->mTextureList[index] == tex)
			{ //this face's texture index can be used with this batch
				batchable = true;
			}
		}
		else
		{ //texture list can be expanded to fit this texture index
			batchable = true;
		}
	}
	
	if (idx >= 0 && 
		draw_vec[idx]->mVertexBuffer == facep->getVertexBuffer() &&
		draw_vec[idx]->mEnd == facep->getGeomIndex()-1 &&
		(LLPipeline::sTextureBindTest || draw_vec[idx]->mTexture == tex || batchable) &&
#if LL_DARWIN
		draw_vec[idx]->mEnd - draw_vec[idx]->mStart + facep->getGeomCount() <= (U32) gGLManager.mGLMaxVertexRange &&
		draw_vec[idx]->mCount + facep->getIndicesCount() <= (U32) gGLManager.mGLMaxIndexRange &&
#endif
		draw_vec[idx]->mFullbright == fullbright &&
		draw_vec[idx]->mBump == bump &&
		draw_vec[idx]->mTextureMatrix == tex_mat &&
		draw_vec[idx]->mModelMatrix == model_mat)
	{
		draw_vec[idx]->mCount += facep->getIndicesCount();
		draw_vec[idx]->mEnd += facep->getGeomCount();
		draw_vec[idx]->mVSize = llmax(draw_vec[idx]->mVSize, facep->getVirtualSize());

		if (index >= draw_vec[idx]->mTextureList.size())
		{
			draw_vec[idx]->mTextureList.resize(index+1);
			draw_vec[idx]->mTextureList[index] = tex;
		}
		draw_vec[idx]->validate();
		update_min_max(draw_vec[idx]->mExtents[0], draw_vec[idx]->mExtents[1], facep->mExtents[0]);
		update_min_max(draw_vec[idx]->mExtents[0], draw_vec[idx]->mExtents[1], facep->mExtents[1]);
	}
	else
	{
		U32 start = facep->getGeomIndex();
		U32 end = start + facep->getGeomCount()-1;
		U32 offset = facep->getIndicesStart();
		U32 count = facep->getIndicesCount();
		LLPointer<LLDrawInfo> draw_info = new LLDrawInfo(start,end,count,offset,tex, 
			facep->getVertexBuffer(), fullbright, bump); 
		draw_info->mGroup = group;
		draw_info->mVSize = facep->getVirtualSize();
		draw_vec.push_back(draw_info);
		draw_info->mTextureMatrix = tex_mat;
		draw_info->mModelMatrix = model_mat;
		if (type == LLRenderPass::PASS_ALPHA)
		{ //for alpha sorting
			facep->setDrawInfo(draw_info);
		}
		draw_info->mExtents[0] = facep->mExtents[0];
		draw_info->mExtents[1] = facep->mExtents[1];

		if (index < 255)
		{ //initialize texture list for texture batching
			draw_info->mTextureList.resize(index+1);
			draw_info->mTextureList[index] = tex;
		}
		draw_info->validate();
	}
}

void LLVolumeGeometryManager::getGeometry(LLSpatialGroup* group)
{

}

static LLFastTimer::DeclareTimer FTM_REBUILD_VOLUME_VB("Volume VB");
static LLFastTimer::DeclareTimer FTM_REBUILD_VOLUME_FACE_LIST("Build Face List");
static LLFastTimer::DeclareTimer FTM_REBUILD_VOLUME_GEN_DRAW_INFO("Gen Draw Info");

static LLDrawPoolAvatar* get_avatar_drawpool(LLViewerObject* vobj)
{
	LLVOAvatar* avatar = vobj->getAvatar();
					
	if (avatar)
	{
		LLDrawable* drawable = avatar->mDrawable;
		if (drawable && drawable->getNumFaces() > 0)
		{
			LLFace* face = drawable->getFace(0);
			if (face)
			{
				LLDrawPool* drawpool = face->getPool();
				if (drawpool)
				{
					if (drawpool->getType() == LLDrawPool::POOL_AVATAR)
					{
						return (LLDrawPoolAvatar*) drawpool;
					}
				}
			}
		}
	}

	return NULL;
}

void LLVolumeGeometryManager::rebuildGeom(LLSpatialGroup* group)
{
	if (LLPipeline::sSkipUpdate)
	{
		return;
	}

	if (group->changeLOD())
	{
		group->mLastUpdateDistance = group->mDistance;
	}

	group->mLastUpdateViewAngle = group->mViewAngle;

	if (!group->isState(LLSpatialGroup::GEOM_DIRTY | LLSpatialGroup::ALPHA_DIRTY))
	{
		if (group->isState(LLSpatialGroup::MESH_DIRTY) && !LLPipeline::sDelayVBUpdate)
		{
			rebuildMesh(group);
		}
		return;
	}

	LLFastTimer ftm(FTM_REBUILD_VOLUME_VB);

	group->mBuilt = 1.f;
	
	LLVOAvatar* pAvatarVO = NULL;

	LLSpatialBridge* bridge = group->mSpatialPartition->asBridge();
	if (bridge)
	{
		if (bridge->mAvatar.isNull())
		{
			LLViewerObject* vobj = bridge->mDrawable->getVObj();
			if (vobj)
			{
				bridge->mAvatar = vobj->getAvatar();
			}
		}

		pAvatarVO = bridge->mAvatar;
	}

	if (pAvatarVO)
	{
		pAvatarVO->mAttachmentGeometryBytes -= group->mGeometryBytes;
		pAvatarVO->mAttachmentSurfaceArea -= group->mSurfaceArea;
	}

	group->mGeometryBytes = 0;
	group->mSurfaceArea = 0;
	
	//cache object box size since it might be used for determining visibility
	group->mObjectBoxSize = group->mObjectBounds[1].getLength3().getF32();

	group->clearDrawMap();

	mFaceList.clear();

	std::vector<LLFace*> fullbright_faces;
	std::vector<LLFace*> bump_faces;
	std::vector<LLFace*> simple_faces;

	std::vector<LLFace*> alpha_faces;
	U32 useage = group->mSpatialPartition->mBufferUsage;

	static const LLCachedControl<S32> render_max_vbo_size("RenderMaxVBOSize", 512);
	static const LLCachedControl<S32> render_max_node_size("RenderMaxNodeSize",8192);
	U32 max_vertices = (render_max_vbo_size*1024)/LLVertexBuffer::calcVertexSize(group->mSpatialPartition->mVertexDataMask);
	U32 max_total = (render_max_node_size*1024)/LLVertexBuffer::calcVertexSize(group->mSpatialPartition->mVertexDataMask);
	max_vertices = llmin(max_vertices, (U32) 65535);

	U32 cur_total = 0;

	bool emissive = false;

	{
		LLFastTimer t(FTM_REBUILD_VOLUME_FACE_LIST);

		//get all the faces into a list
		for (LLSpatialGroup::element_iter drawable_iter = group->getDataBegin(); drawable_iter != group->getDataEnd(); ++drawable_iter)
		{
			LLDrawable* drawablep = *drawable_iter;
		
			if (drawablep->isDead() || drawablep->isState(LLDrawable::FORCE_INVISIBLE) )
			{
				continue;
			}
	
			if (drawablep->isAnimating())
			{ //fall back to stream draw for animating verts
				useage = GL_STREAM_DRAW_ARB;
			}

			LLVOVolume* vobj = drawablep->getVOVolume();

			if (!vobj)
			{
				continue;
			}

			if ((vobj->isMesh() &&
				(vobj->getVolume() && !vobj->getVolume()->isMeshAssetLoaded()) || !gMeshRepo.meshRezEnabled()))
			{
				continue;
			}

			LLVolume* volume = vobj->getVolume();
			if (volume)
			{
				const LLVector3& scale = vobj->getScale();
				group->mSurfaceArea += volume->getSurfaceArea() * llmax(llmax(scale.mV[0], scale.mV[1]), scale.mV[2]);
			}

			llassert_always(vobj);
			vobj->updateTextureVirtualSize(true);
			vobj->preRebuild();

			drawablep->clearState(LLDrawable::HAS_ALPHA);

			bool rigged = vobj->isAttachment() && 
						vobj->isMesh() && 
						gMeshRepo.getSkinInfo(vobj->getVolume()->getParams().getSculptID(), vobj);

			bool bake_sunlight = LLPipeline::sBakeSunlight && drawablep->isStatic();

			bool is_rigged = false;

			//for each face
			for (S32 i = 0; i < drawablep->getNumFaces(); i++)
			{
				LLFace* facep = drawablep->getFace(i);
				if (!facep)
				{
					continue;
				}

				//ALWAYS null out vertex buffer on rebuild -- if the face lands in a render
				// batch, it will recover its vertex buffer reference from the spatial group
				facep->setVertexBuffer(NULL);
			
				//sum up face verts and indices
				drawablep->updateFaceSize(i);
			
			

				if (rigged) 
				{
					if (!facep->isState(LLFace::RIGGED))
					{ //completely reset vertex buffer
						facep->clearVertexBuffer();
					}
		
					facep->setState(LLFace::RIGGED);
					is_rigged = true;
				
					//get drawpool of avatar with rigged face
					LLDrawPoolAvatar* pool = get_avatar_drawpool(vobj);
				
					//Determine if we've received skininfo that contains an
					//alternate bind matrix - if it does then apply the translational component
					//to the joints of the avatar.
					bool pelvisGotSet = false;

					if ( pAvatarVO )
					{
						LLUUID currentId = vobj->getVolume()->getParams().getSculptID();
						const LLMeshSkinInfo*  pSkinData = gMeshRepo.getSkinInfo( currentId, vobj );
					
						if ( pSkinData )
						{
							const int bindCnt = pSkinData->mAlternateBindMatrix.size();								
							if ( bindCnt > 0 )
							{					
								const int jointCnt = pSkinData->mJointNames.size();
								const F32 pelvisZOffset = pSkinData->mPelvisOffset;
								bool fullRig = (jointCnt>=20) ? true : false;
								if ( fullRig )
								{
									for ( int i=0; i<jointCnt; ++i )
									{
										std::string lookingForJoint = pSkinData->mJointNames[i].c_str();
										//llinfos<<"joint name "<<lookingForJoint.c_str()<<llendl;
										LLJoint* pJoint = pAvatarVO->getJoint( lookingForJoint );
										if ( pJoint && pJoint->getId() != currentId )
										{   									
											pJoint->setId( currentId );
											const LLVector3& jointPos = pSkinData->mAlternateBindMatrix[i].getTranslation();									
											//Set the joint position
											pJoint->storeCurrentXform( jointPos );																																
											//If joint is a pelvis then handle old/new pelvis to foot values
											if ( lookingForJoint == "mPelvis" )
											{	
												pJoint->storeCurrentXform( jointPos );																																
												if ( !pAvatarVO->hasPelvisOffset() )
												{										
													pAvatarVO->setPelvisOffset( true, jointPos, pelvisZOffset );
													//Trigger to rebuild viewer AV
													pelvisGotSet = true;											
												}										
											}										
										}
									}
								}							
							}
						}
					}
					//If we've set the pelvis to a new position we need to also rebuild some information that the
					//viewer does at launch (e.g. body size etc.)
					if ( pelvisGotSet )
					{
						pAvatarVO->postPelvisSetRecalc();
					}

					if (pool)
					{
						const LLTextureEntry* te = facep->getTextureEntry();

						//remove face from old pool if it exists
						LLDrawPool* old_pool = facep->getPool();
						if (old_pool && old_pool->getType() == LLDrawPool::POOL_AVATAR)
						{
							((LLDrawPoolAvatar*) old_pool)->removeRiggedFace(facep);
						}

						//add face to new pool
						LLViewerTexture* tex = facep->getTexture();
						U32 type = gPipeline.getPoolTypeFromTE(te, tex);

						if (type == LLDrawPool::POOL_ALPHA)
						{
							if (te->getColor().mV[3] > 0.f)
							{
								if (te->getFullbright())
								{
									pool->addRiggedFace(facep, LLDrawPoolAvatar::RIGGED_FULLBRIGHT_ALPHA);
								}
								else
								{
									pool->addRiggedFace(facep, LLDrawPoolAvatar::RIGGED_ALPHA);
								}
							}
						}
						else if (te->getShiny())
						{
							if (te->getFullbright())
							{
								pool->addRiggedFace(facep, LLDrawPoolAvatar::RIGGED_FULLBRIGHT_SHINY);
							}
							else
							{
								if (LLPipeline::sRenderDeferred)
								{
									pool->addRiggedFace(facep, LLDrawPoolAvatar::RIGGED_SIMPLE);
								}
								else
								{
									pool->addRiggedFace(facep, LLDrawPoolAvatar::RIGGED_SHINY);
								}
							}
						}
						else
						{
							if (te->getFullbright())
							{
								pool->addRiggedFace(facep, LLDrawPoolAvatar::RIGGED_FULLBRIGHT);
							}
							else
							{
								pool->addRiggedFace(facep, LLDrawPoolAvatar::RIGGED_SIMPLE);
							}
						}

						if (te->getGlow())
						{
							pool->addRiggedFace(facep, LLDrawPoolAvatar::RIGGED_GLOW);
						}

						if (LLPipeline::sRenderDeferred)
						{
							if (type != LLDrawPool::POOL_ALPHA && !te->getFullbright())
							{
								if (te->getBumpmap())
								{
									pool->addRiggedFace(facep, LLDrawPoolAvatar::RIGGED_DEFERRED_BUMP);
								}
								else
								{
									pool->addRiggedFace(facep, LLDrawPoolAvatar::RIGGED_DEFERRED_SIMPLE);
								}
							}
						}
					}

					continue;
				}
				else
				{
					if (facep->isState(LLFace::RIGGED))
					{ //face is not rigged but used to be, remove from rigged face pool
						LLDrawPoolAvatar* pool = (LLDrawPoolAvatar*) facep->getPool();
						if (pool)
						{
							pool->removeRiggedFace(facep);
						}
						facep->clearState(LLFace::RIGGED);
					}
				}


				if (cur_total > max_total || facep->getIndicesCount() <= 0 || facep->getGeomCount() <= 0)
				{
					facep->clearVertexBuffer();
					continue;
				}

				cur_total += facep->getGeomCount();

				if (facep->hasGeometry() && facep->getPixelArea() > FORCE_CULL_AREA)
				{
					const LLTextureEntry* te = facep->getTextureEntry();
					LLViewerTexture* tex = facep->getTexture();

					if (te->getGlow() >= 1.f/255.f)
					{
						emissive = true;
					}

					if (facep->isState(LLFace::TEXTURE_ANIM))
					{
						if (!vobj->mTexAnimMode)
						{
							facep->clearState(LLFace::TEXTURE_ANIM);
						}
					}

					BOOL force_simple = (facep->getPixelArea() < FORCE_SIMPLE_RENDER_AREA);
					U32 type = gPipeline.getPoolTypeFromTE(te, tex);
					if (type != LLDrawPool::POOL_ALPHA && force_simple)
					{
						type = LLDrawPool::POOL_SIMPLE;
					}
					facep->setPoolType(type);

					if (vobj->isHUDAttachment())
					{
						facep->setState(LLFace::FULLBRIGHT);
					}

					if (vobj->mTextureAnimp && vobj->mTexAnimMode)
					{
						if (vobj->mTextureAnimp->mFace <= -1)
						{
							S32 face;
							for (face = 0; face < vobj->getNumTEs(); face++)
							{
								LLFace * facep = drawablep->getFace(face);
								if (facep)
								{
									facep->setState(LLFace::TEXTURE_ANIM);
								}
							}
						}
						else if (vobj->mTextureAnimp->mFace < vobj->getNumTEs())
						{
							LLFace * facep = drawablep->getFace(vobj->mTextureAnimp->mFace);
							if (facep)
							{
								facep->setState(LLFace::TEXTURE_ANIM);
							}
						}
					}

					if (type == LLDrawPool::POOL_ALPHA)
					{
						if (facep->canRenderAsMask())
						{ //can be treated as alpha mask
							simple_faces.push_back(facep);
						}
						else
						{
							if (te->getColor().mV[3] > 0.f)
							{ //only treat as alpha in the pipeline if < 100% transparent
								drawablep->setState(LLDrawable::HAS_ALPHA);
							}
							alpha_faces.push_back(facep);
						}
					}
					else
					{
						if (drawablep->isState(LLDrawable::REBUILD_VOLUME))
						{
							facep->mLastUpdateTime = gFrameTimeSeconds;
						}

						if (gPipeline.canUseWindLightShadersOnObjects()
							&& LLPipeline::sRenderBump)
						{
							if (te->getBumpmap())
							{ //needs normal + binormal
								bump_faces.push_back(facep);
							}
							else if (te->getShiny() || !te->getFullbright())
							{ //needs normal
								simple_faces.push_back(facep);
							}
							else 
							{ //doesn't need normal
								facep->setState(LLFace::FULLBRIGHT);
								fullbright_faces.push_back(facep);
							}
						}
						else
						{
							if (te->getBumpmap() && LLPipeline::sRenderBump)
							{ //needs normal + binormal
								bump_faces.push_back(facep);
							}
							else if ((te->getShiny() && LLPipeline::sRenderBump) ||
								!(te->getFullbright() || bake_sunlight))
							{ //needs normal
								simple_faces.push_back(facep);
							}
							else 
							{ //doesn't need normal
								facep->setState(LLFace::FULLBRIGHT);
								fullbright_faces.push_back(facep);
							}
						}
					}
				}
				else
				{	//face has no renderable geometry
					facep->clearVertexBuffer();
				}		
			}

			if (is_rigged)
			{
				drawablep->setState(LLDrawable::RIGGED);
			}
			else
			{
				drawablep->clearState(LLDrawable::RIGGED);
			}
		}
	}

	group->mBufferUsage = useage;

	//PROCESS NON-ALPHA FACES
	U32 simple_mask = LLVertexBuffer::MAP_TEXCOORD0 | LLVertexBuffer::MAP_NORMAL | LLVertexBuffer::MAP_VERTEX | LLVertexBuffer::MAP_COLOR;
	U32 alpha_mask = simple_mask | 0x80000000; //hack to give alpha verts their own VBO
	U32 bump_mask = LLVertexBuffer::MAP_TEXCOORD0 | LLVertexBuffer::MAP_TEXCOORD1 | LLVertexBuffer::MAP_NORMAL | LLVertexBuffer::MAP_VERTEX | LLVertexBuffer::MAP_COLOR;
	U32 fullbright_mask = LLVertexBuffer::MAP_TEXCOORD0 | LLVertexBuffer::MAP_VERTEX | LLVertexBuffer::MAP_COLOR;

	if (emissive)
	{ //emissive faces are present, include emissive byte to preserve batching
		simple_mask = simple_mask | LLVertexBuffer::MAP_EMISSIVE;
		alpha_mask = alpha_mask | LLVertexBuffer::MAP_EMISSIVE;
		bump_mask = bump_mask | LLVertexBuffer::MAP_EMISSIVE;
		fullbright_mask = fullbright_mask | LLVertexBuffer::MAP_EMISSIVE;
	}

	bool batch_textures = LLViewerShaderMgr::instance()->getVertexShaderLevel(LLViewerShaderMgr::SHADER_OBJECT) > 1;

	if (batch_textures)
	{
		bump_mask |= LLVertexBuffer::MAP_BINORMAL;
		genDrawInfo(group, simple_mask | LLVertexBuffer::MAP_TEXTURE_INDEX, simple_faces, FALSE, TRUE);
		genDrawInfo(group, fullbright_mask | LLVertexBuffer::MAP_TEXTURE_INDEX, fullbright_faces, FALSE, TRUE);
		genDrawInfo(group, bump_mask | LLVertexBuffer::MAP_TEXTURE_INDEX, bump_faces, FALSE, TRUE);
		genDrawInfo(group, alpha_mask | LLVertexBuffer::MAP_TEXTURE_INDEX, alpha_faces, TRUE, TRUE);
	}
	else
	{
		genDrawInfo(group, simple_mask, simple_faces);
		genDrawInfo(group, fullbright_mask, fullbright_faces);
		genDrawInfo(group, bump_mask, bump_faces, FALSE, TRUE);
		genDrawInfo(group, alpha_mask, alpha_faces, TRUE);
	}
	

	if (!LLPipeline::sDelayVBUpdate)
	{
		//drawables have been rebuilt, clear rebuild status
		for (LLSpatialGroup::element_iter drawable_iter = group->getDataBegin(); drawable_iter != group->getDataEnd(); ++drawable_iter)
		{
			LLDrawable* drawablep = *drawable_iter;
			drawablep->clearState(LLDrawable::REBUILD_ALL);
		}
	}

	group->mLastUpdateTime = gFrameTimeSeconds;
	group->mBuilt = 1.f;
	group->clearState(LLSpatialGroup::GEOM_DIRTY | LLSpatialGroup::ALPHA_DIRTY);

	if (LLPipeline::sDelayVBUpdate)
	{
		group->setState(LLSpatialGroup::MESH_DIRTY | LLSpatialGroup::NEW_DRAWINFO);
	}

	mFaceList.clear();

	if (pAvatarVO)
	{
		pAvatarVO->mAttachmentGeometryBytes += group->mGeometryBytes;
		pAvatarVO->mAttachmentSurfaceArea += group->mSurfaceArea;
	}
}


void LLVolumeGeometryManager::rebuildMesh(LLSpatialGroup* group)
{
	llassert(group);
	static int warningsCount = 20;
	if (group && group->isState(LLSpatialGroup::MESH_DIRTY) && !group->isState(LLSpatialGroup::GEOM_DIRTY))
	{
		LLFastTimer ftm(FTM_REBUILD_VOLUME_VB);
		LLFastTimer t(FTM_REBUILD_VOLUME_GEN_DRAW_INFO); //make sure getgeometryvolume shows up in the right place in timers
		S32 num_mapped_vertex_buffer = LLVertexBuffer::sMappedCount ;

		group->mBuilt = 1.f;
		
		std::set<LLVertexBuffer*> mapped_buffers;

		for (LLSpatialGroup::element_iter drawable_iter = group->getDataBegin(); drawable_iter != group->getDataEnd(); ++drawable_iter)
		{
			LLDrawable* drawablep = *drawable_iter;

			if (!drawablep->isDead() && drawablep->isState(LLDrawable::REBUILD_ALL) && !drawablep->isState(LLDrawable::RIGGED) )
			{
				LLVOVolume* vobj = drawablep->getVOVolume();
				vobj->preRebuild();

				if (drawablep->isState(LLDrawable::ANIMATED_CHILD))
				{
					vobj->updateRelativeXform(true);
				}

				LLVolume* volume = vobj->getVolume();
				for (S32 i = 0; i < drawablep->getNumFaces(); ++i)
				{
					LLFace* face = drawablep->getFace(i);
					if (face)
					{
						LLVertexBuffer* buff = face->getVertexBuffer();
						if (buff)
						{
							llassert(!face->isState(LLFace::RIGGED));

							if (!face->getGeometryVolume(*volume, face->getTEOffset(), 
								vobj->getRelativeXform(), vobj->getRelativeXformInvTrans(), face->getGeomIndex()))
							{ //something's gone wrong with the vertex buffer accounting, rebuild this group 
								group->dirtyGeom();
								gPipeline.markRebuild(group, TRUE);
							}


							if (buff->isLocked())
							{
								mapped_buffers.insert(buff);
							}
						}
					}
				}

				if (drawablep->isState(LLDrawable::ANIMATED_CHILD))
				{
					vobj->updateRelativeXform();
				}

				
				drawablep->clearState(LLDrawable::REBUILD_ALL);
			}
		}
		
		for (std::set<LLVertexBuffer*>::iterator iter = mapped_buffers.begin(); iter != mapped_buffers.end(); ++iter)
		{
			(*iter)->flush();
		}
		
		// don't forget alpha
		if(	group != NULL && 
			!group->mVertexBuffer.isNull() && 
			group->mVertexBuffer->isLocked())
		{
			group->mVertexBuffer->flush();
		}

		//if not all buffers are unmapped
		if(num_mapped_vertex_buffer != LLVertexBuffer::sMappedCount) 
		{
			if (++warningsCount > 20)	// Do not spam the log file uselessly...
			{
				llwarns << "Not all mapped vertex buffers are unmapped!" << llendl ;
				warningsCount = 1;
			}
			for (LLSpatialGroup::element_iter drawable_iter = group->getDataBegin(); drawable_iter != group->getDataEnd(); ++drawable_iter)
			{
				LLDrawable* drawablep = *drawable_iter;
				for (S32 i = 0; i < drawablep->getNumFaces(); ++i)
				{
					LLFace* face = drawablep->getFace(i);
					if (face)
					{
						LLVertexBuffer* buff = face->getVertexBuffer();
						if (buff && buff->isLocked())
						{
							buff->flush();
						}
					}
				}
			} 
		}

		group->clearState(LLSpatialGroup::MESH_DIRTY | LLSpatialGroup::NEW_DRAWINFO);
	}

//	llassert(!group || !group->isState(LLSpatialGroup::NEW_DRAWINFO));
}

struct CompareBatchBreakerModified
{
	bool operator()(const LLFace* const& lhs, const LLFace* const& rhs)
	{
		const LLTextureEntry* lte = lhs->getTextureEntry();
		const LLTextureEntry* rte = rhs->getTextureEntry();

		if (lte->getBumpmap() != rte->getBumpmap())
		{
			return lte->getBumpmap() < rte->getBumpmap();
		}
		else if (lte->getFullbright() != rte->getFullbright())
		{
			return lte->getFullbright() < rte->getFullbright();
		}
		else
		{
			return lhs->getTexture() < rhs->getTexture();
		}
		
	}
};

static LLFastTimer::DeclareTimer FTM_GEN_DRAW_INFO_SORT("Draw Info Face Sort");
static LLFastTimer::DeclareTimer FTM_GEN_DRAW_INFO_FACE_SIZE("Face Sizing");
static LLFastTimer::DeclareTimer FTM_GEN_DRAW_INFO_ALLOCATE("Allocate VB");
static LLFastTimer::DeclareTimer FTM_GEN_DRAW_INFO_FIND_VB("Find VB");
static LLFastTimer::DeclareTimer FTM_GEN_DRAW_INFO_RESIZE_VB("Resize VB");





void LLVolumeGeometryManager::genDrawInfo(LLSpatialGroup* group, U32 mask, std::vector<LLFace*>& faces, BOOL distance_sort, BOOL batch_textures)
{
	LLFastTimer t(FTM_REBUILD_VOLUME_GEN_DRAW_INFO);

	U32 buffer_usage = group->mBufferUsage;
	
#if LL_DARWIN
	// HACK from Leslie:
	// Disable VBO usage for alpha on Mac OS X because it kills the framerate
	// due to implicit calls to glTexSubImage that are beyond our control.
	// (this works because the only calls here that sort by distance are alpha)
	if (distance_sort)
	{
		buffer_usage = 0x0;
	}
#endif

	//calculate maximum number of vertices to store in a single buffer
	static const LLCachedControl<S32> render_max_vbo_size("RenderMaxVBOSize", 512);
	U32 max_vertices = (render_max_vbo_size*1024)/LLVertexBuffer::calcVertexSize(group->mSpatialPartition->mVertexDataMask);
	max_vertices = llmin(max_vertices, (U32) 65535);

	{
		LLFastTimer t(FTM_GEN_DRAW_INFO_SORT);
		if (!distance_sort)
		{
			//sort faces by things that break batches
			std::sort(faces.begin(), faces.end(), CompareBatchBreakerModified());
		}
		else
		{
			//sort faces by distance
			std::sort(faces.begin(), faces.end(), LLFace::CompareDistanceGreater());
		}
	}
				
	bool hud_group = group->isHUDGroup() ;
	std::vector<LLFace*>::iterator face_iter = faces.begin();
	
	LLSpatialGroup::buffer_map_t buffer_map;

	LLViewerTexture* last_tex = NULL;
	S32 buffer_index = 0;

	if (distance_sort)
	{
		buffer_index = -1;
	}

	S32 texture_index_channels = 1;
	
	if (gGLManager.mGLSLVersionMajor > 1 || gGLManager.mGLSLVersionMinor >= 30)
	{
		static const LLCachedControl<bool> no_texture_indexing("ShyotlUseLegacyTextureBatching",false);
		if(!no_texture_indexing)
		texture_index_channels = LLGLSLShader::sIndexedTextureChannels-1; //always reserve one for shiny for now just for simplicity;
	}

	if (LLPipeline::sRenderDeferred && distance_sort)
	{
		texture_index_channels = gDeferredAlphaProgram.mFeatures.mIndexedTextureChannels;
	}

	static const LLCachedControl<U32> max_texture_index("RenderMaxTextureIndex",1);
	texture_index_channels = llmin(texture_index_channels, (S32) max_texture_index.get());
	
	//NEVER use more than 16 texture index channels (workaround for prevalent driver bug)
	texture_index_channels = llmin(texture_index_channels, 16);

	while (face_iter != faces.end())
	{
		//pull off next face
		LLFace* facep = *face_iter;
		LLViewerTexture* tex = facep->getTexture();

		if (distance_sort)
		{
			tex = NULL;
		}

		if (last_tex == tex)
		{
			buffer_index++;
		}
		else
		{
			last_tex = tex;
			buffer_index = 0;
		}

		bool bake_sunlight = LLPipeline::sBakeSunlight && facep->getDrawable()->isStatic(); 

		U32 index_count = facep->getIndicesCount();
		U32 geom_count = facep->getGeomCount();

		//sum up vertices needed for this render batch
		std::vector<LLFace*>::iterator i = face_iter;
		++i;
		
		std::vector<LLViewerTexture*> texture_list;

		{
			LLFastTimer t(FTM_GEN_DRAW_INFO_FACE_SIZE);
			if (batch_textures)
			{
				U8 cur_tex = 0;
				facep->setTextureIndex(cur_tex);
				texture_list.push_back(tex);

				if (can_batch_texture(facep))
				{
					while (i != faces.end())
					{
						facep = *i;
						if (!can_batch_texture(facep))
						{ //face is bump mapped or has an animated texture matrix -- can't 
							//batch more than 1 texture at a time
							break;
						}
						if (facep->getTexture() != tex)
						{
							if (distance_sort)
							{ //textures might be out of order, see if texture exists in current batch
								bool found = false;
								for (U32 tex_idx = 0; tex_idx < texture_list.size(); ++tex_idx)
								{
									if (facep->getTexture() == texture_list[tex_idx])
									{
										cur_tex = tex_idx;
										found = true;
										break;
									}
								}

								if (!found)
								{
									cur_tex = texture_list.size();
								}
							}
							else
							{
								cur_tex++;
							}

							if (cur_tex >= texture_index_channels)
							{ //cut batches when index channels are depleted
								break;
							}

							tex = facep->getTexture();

							texture_list.push_back(tex);
						}

						if (geom_count + facep->getGeomCount() > max_vertices)
						{ //cut batches on geom count too big
							break;
						}

						++i;
						index_count += facep->getIndicesCount();
						geom_count += facep->getGeomCount();

						facep->setTextureIndex(cur_tex);
					}
					tex = texture_list[0];
				}
			}
			else
			{
				while (i != faces.end() && 
					(LLPipeline::sTextureBindTest || (distance_sort || (*i)->getTexture() == tex)))
				{
					facep = *i;
			

					//face has no texture index
					facep->mDrawInfo = NULL;
					facep->setTextureIndex(255);

					if (geom_count + facep->getGeomCount() > max_vertices)
					{ //cut batches on geom count too big
						break;
					}

					++i;
					index_count += facep->getIndicesCount();
					geom_count += facep->getGeomCount();
				}
			}
		}

		//create vertex buffer
		LLVertexBuffer* buffer = NULL;

		{
			LLFastTimer t(FTM_GEN_DRAW_INFO_ALLOCATE);
			buffer = createVertexBuffer(mask, buffer_usage);
			buffer->allocateBuffer(geom_count, index_count, TRUE);
		}

		group->mGeometryBytes += buffer->getSize() + buffer->getIndicesSize();


		buffer_map[mask][*face_iter].push_back(buffer);

		//add face geometry

		U32 indices_index = 0;
		U16 index_offset = 0;

		while (face_iter < i)
		{ //update face indices for new buffer
			facep = *face_iter;
			facep->setIndicesIndex(indices_index);
			facep->setGeomIndex(index_offset);
			facep->setVertexBuffer(buffer);	
			
			if (batch_textures && facep->getTextureIndex() == 255)
			{
				llerrs << "Invalid texture index." << llendl;
			}
			
			{
				//for debugging, set last time face was updated vs moved
				facep->updateRebuildFlags();

				if (!LLPipeline::sDelayVBUpdate)
				{ //copy face geometry into vertex buffer
					LLDrawable* drawablep = facep->getDrawable();
					LLVOVolume* vobj = drawablep->getVOVolume();
					LLVolume* volume = vobj->getVolume();

					if (drawablep->isState(LLDrawable::ANIMATED_CHILD))
					{
						vobj->updateRelativeXform(true);
					}

					U32 te_idx = facep->getTEOffset();

					llassert(!facep->isState(LLFace::RIGGED));

					if (!facep->getGeometryVolume(*volume, te_idx, 
						vobj->getRelativeXform(), vobj->getRelativeXformInvTrans(), index_offset,true))
					{
						llwarns << "Failed to get geometry for face!" << llendl;
					}

					if (drawablep->isState(LLDrawable::ANIMATED_CHILD))
					{
						vobj->updateRelativeXform(false);
					}
				}
			}

			index_offset += facep->getGeomCount();
			indices_index += facep->getIndicesCount();


			//append face to appropriate render batch

			BOOL force_simple = facep->getPixelArea() < FORCE_SIMPLE_RENDER_AREA;
			BOOL fullbright = facep->isState(LLFace::FULLBRIGHT);
			if ((mask & LLVertexBuffer::MAP_NORMAL) == 0)
			{ //paranoia check to make sure GL doesn't try to read non-existant normals
				fullbright = TRUE;
			}

			if (hud_group)
			{ //all hud attachments are fullbright
				fullbright = TRUE;
			}

			const LLTextureEntry* te = facep->getTextureEntry();
			tex = facep->getTexture();

			BOOL is_alpha = (facep->getPoolType() == LLDrawPool::POOL_ALPHA) ? TRUE : FALSE;
		
			if (is_alpha)
			{
				// can we safely treat this as an alpha mask?
				if (facep->getFaceColor().mV[3] <= 0.f)
				{ //100% transparent, don't render unless we're highlighting transparent
					registerFace(group, facep, LLRenderPass::PASS_ALPHA_INVISIBLE);
				}
				else if (facep->canRenderAsMask())
				{
					if (te->getFullbright() || LLPipeline::sNoAlpha)
					{
						registerFace(group, facep, LLRenderPass::PASS_FULLBRIGHT_ALPHA_MASK);
					}
					else
					{
						registerFace(group, facep, LLRenderPass::PASS_ALPHA_MASK);
					}
				}
				else
				{
					registerFace(group, facep, LLRenderPass::PASS_ALPHA);
				}
			}
			else if (gPipeline.canUseVertexShaders()
				&& LLPipeline::sRenderBump 
				&& te->getShiny())
			{ //shiny
				if (tex->getPrimaryFormat() == GL_ALPHA)
				{ //invisiprim+shiny
					registerFace(group, facep, LLRenderPass::PASS_INVISI_SHINY);
					registerFace(group, facep, LLRenderPass::PASS_INVISIBLE);
				}
				else if (LLPipeline::sRenderDeferred && !hud_group)
				{ //deferred rendering
					if (te->getFullbright())
					{ //register in post deferred fullbright shiny pass
						registerFace(group, facep, LLRenderPass::PASS_FULLBRIGHT_SHINY);
						if (te->getBumpmap())
						{ //register in post deferred bump pass
							registerFace(group, facep, LLRenderPass::PASS_POST_BUMP);
						}
					}
					else if (te->getBumpmap())
					{ //register in deferred bump pass
						registerFace(group, facep, LLRenderPass::PASS_BUMP);
					}
					else
					{ //register in deferred simple pass (deferred simple includes shiny)
						llassert(mask & LLVertexBuffer::MAP_NORMAL);
						registerFace(group, facep, LLRenderPass::PASS_SIMPLE);
					}
				}
				else if (fullbright)
				{	//not deferred, register in standard fullbright shiny pass					
					registerFace(group, facep, LLRenderPass::PASS_FULLBRIGHT_SHINY);
				}
				else
				{ //not deferred or fullbright, register in standard shiny pass
					registerFace(group, facep, LLRenderPass::PASS_SHINY);
				}
			}
			else
			{ //not alpha and not shiny
				if (!is_alpha && tex->getPrimaryFormat() == GL_ALPHA)
				{ //invisiprim
					registerFace(group, facep, LLRenderPass::PASS_INVISIBLE);
				}
				else if (fullbright || bake_sunlight)
				{ //fullbright
					registerFace(group, facep, LLRenderPass::PASS_FULLBRIGHT);
					if (LLPipeline::sRenderDeferred && !hud_group && LLPipeline::sRenderBump && te->getBumpmap())
					{ //if this is the deferred render and a bump map is present, register in post deferred bump
						registerFace(group, facep, LLRenderPass::PASS_POST_BUMP);
					}
				}
				else
				{
					if (LLPipeline::sRenderDeferred && LLPipeline::sRenderBump && te->getBumpmap())
					{ //non-shiny or fullbright deferred bump
						registerFace(group, facep, LLRenderPass::PASS_BUMP);
					}
					else
					{ //all around simple
						llassert(mask & LLVertexBuffer::MAP_NORMAL);
						registerFace(group, facep, LLRenderPass::PASS_SIMPLE);
					}
				}
				
				if (!gPipeline.canUseVertexShaders() &&
					!is_alpha &&
					te->getShiny() &&
					LLPipeline::sRenderBump)
				{ //shiny as an extra pass when shaders are disabled
					registerFace(group, facep, LLRenderPass::PASS_SHINY);
				}
			}
			
			//not sure why this is here, and looks like it might cause bump mapped objects to get rendered redundantly -- davep 5/11/2010
			if (!is_alpha && (hud_group || !LLPipeline::sRenderDeferred))
			{
				llassert((mask & LLVertexBuffer::MAP_NORMAL) || fullbright);
				facep->setPoolType((fullbright) ? LLDrawPool::POOL_FULLBRIGHT : LLDrawPool::POOL_SIMPLE);
				
				if (!force_simple && te->getBumpmap() && LLPipeline::sRenderBump)
				{
					registerFace(group, facep, LLRenderPass::PASS_BUMP);
				}
			}

			if (!is_alpha && LLPipeline::sRenderGlow && te->getGlow() > 0.f)
			{
				registerFace(group, facep, LLRenderPass::PASS_GLOW);
			}
						
			++face_iter;
		}

		buffer->flush();
	}

	group->mBufferMap[mask].clear();
	for (LLSpatialGroup::buffer_texture_map_t::iterator i = buffer_map[mask].begin(); i != buffer_map[mask].end(); ++i)
	{
		group->mBufferMap[mask][i->first] = i->second;
	}
}

void LLGeometryManager::addGeometryCount(LLSpatialGroup* group, U32 &vertex_count, U32 &index_count)
{	
	//initialize to default usage for this partition
	U32 usage = group->mSpatialPartition->mBufferUsage;
	
	//clear off any old faces
	mFaceList.clear();

	//for each drawable

	for (LLSpatialGroup::element_iter drawable_iter = group->getDataBegin(); drawable_iter != group->getDataEnd(); ++drawable_iter)
	{
		LLDrawable* drawablep = *drawable_iter;
		
		if (drawablep->isDead())
		{
			continue;
		}
	
		if (drawablep->isAnimating())
		{ //fall back to stream draw for animating verts
			usage = GL_STREAM_DRAW_ARB;
		}

		//for each face
		for (S32 i = 0; i < drawablep->getNumFaces(); i++)
		{
			//sum up face verts and indices
			drawablep->updateFaceSize(i);
			LLFace* facep = drawablep->getFace(i);
			if (facep)
			{
				if (facep->hasGeometry() && facep->getPixelArea() > FORCE_CULL_AREA && 
					facep->getGeomCount() + vertex_count <= 65536)
				{
					vertex_count += facep->getGeomCount();
					index_count += facep->getIndicesCount();
				
					//remember face (for sorting)
					mFaceList.push_back(facep);
				}
				else
				{
					facep->clearVertexBuffer();
				}
			}
		}
	}
	
	group->mBufferUsage = usage;
}

LLHUDPartition::LLHUDPartition()
{
	mPartitionType = LLViewerRegion::PARTITION_HUD;
	mDrawableType = LLPipeline::RENDER_TYPE_HUD;
	mSlopRatio = 0.f;
	mLODPeriod = 1;
}

void LLHUDPartition::shift(const LLVector4a &offset)
{
	//HUD objects don't shift with region crossing.  That would be silly.
}

<|MERGE_RESOLUTION|>--- conflicted
+++ resolved
@@ -2390,11 +2390,7 @@
 		produces_light = 1;
 	}
 
-<<<<<<< HEAD
-	for (U32 i = 0; i < num_faces; ++i)
-=======
 	for (S32 i = 0; i < (S32)num_faces; ++i)
->>>>>>> 1d1947c5
 	{
 		const LLFace* face = drawablep->getFace(i);
 		if (!face) continue;
