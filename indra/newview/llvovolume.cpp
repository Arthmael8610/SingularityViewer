/** 
 * @file llvovolume.cpp
 * @brief LLVOVolume class implementation
 *
 * $LicenseInfo:firstyear=2001&license=viewergpl$
 * 
 * Copyright (c) 2001-2009, Linden Research, Inc.
 * 
 * Second Life Viewer Source Code
 * The source code in this file ("Source Code") is provided by Linden Lab
 * to you under the terms of the GNU General Public License, version 2.0
 * ("GPL"), unless you have obtained a separate licensing agreement
 * ("Other License"), formally executed by you and Linden Lab.  Terms of
 * the GPL can be found in doc/GPL-license.txt in this distribution, or
 * online at http://secondlifegrid.net/programs/open_source/licensing/gplv2
 * 
 * There are special exceptions to the terms and conditions of the GPL as
 * it is applied to this Source Code. View the full text of the exception
 * in the file doc/FLOSS-exception.txt in this software distribution, or
 * online at
 * http://secondlifegrid.net/programs/open_source/licensing/flossexception
 * 
 * By copying, modifying or distributing this software, you acknowledge
 * that you have read and understood your obligations described above,
 * and agree to abide by those obligations.
 * 
 * ALL LINDEN LAB SOURCE CODE IS PROVIDED "AS IS." LINDEN LAB MAKES NO
 * WARRANTIES, EXPRESS, IMPLIED OR OTHERWISE, REGARDING ITS ACCURACY,
 * COMPLETENESS OR PERFORMANCE.
 * $/LicenseInfo$
 */

// A "volume" is a box, cylinder, sphere, or other primitive shape.

#include "llviewerprecompiledheaders.h"

#include "llvovolume.h"

#include "llviewercontrol.h"
#include "lldir.h"
#include "llflexibleobject.h"
#include "llmaterialtable.h"
#include "llprimitive.h"
#include "llvolume.h"
#include "llvolumeoctree.h"
#include "llvolumemgr.h"
#include "llvolumemessage.h"
#include "material_codes.h"
#include "message.h"
#include "object_flags.h"
#include "llagentconstants.h"
#include "lldrawable.h"
#include "lldrawpoolbump.h"
#include "llface.h"
#include "llspatialpartition.h"
#include "llhudmanager.h"
#include "llflexibleobject.h"
#include "llsky.h"
#include "lltexturefetch.h"
#include "llvector4a.h"
#include "llviewercamera.h"
#include "llviewertexturelist.h"
#include "llviewerobjectlist.h"
#include "llviewerregion.h"
#include "llviewertextureanim.h"
#include "llworld.h"
#include "llselectmgr.h"
#include "pipeline.h"
#include "llsdutil.h"
#include "llmatrix4a.h"
#include "llagent.h"
#include "lldrawpoolavatar.h"
#include "llmeshrepository.h"
#include "lldatapacker.h"
#include "llviewershadermgr.h"
#include "llvoavatar.h"
#include "llfloatertools.h"
#include "llvocache.h"

// [RLVa:KB] - Checked: 2010-04-04 (RLVa-1.2.0d)
#include "rlvhandler.h"
// [/RLVa:KB]

const S32 MIN_QUIET_FRAMES_COALESCE = 30;
const F32 FORCE_SIMPLE_RENDER_AREA = 512.f;
const F32 FORCE_CULL_AREA = 8.f;

BOOL gAnimateTextures = TRUE;
//extern BOOL gHideSelectedObjects;

F32 LLVOVolume::sLODFactor = 1.f;
F32	LLVOVolume::sLODSlopDistanceFactor = 0.5f; //Changing this to zero, effectively disables the LOD transition slop 
F32 LLVOVolume::sDistanceFactor = 1.0f;
S32 LLVOVolume::sNumLODChanges = 0;
S32 LLVOVolume::mRenderComplexity_last = 0;
S32 LLVOVolume::mRenderComplexity_current = 0;

LLVOVolume::LLVOVolume(const LLUUID &id, const LLPCode pcode, LLViewerRegion *regionp)
	: LLViewerObject(id, pcode, regionp),
	  mVolumeImpl(NULL)
{
	mTexAnimMode = 0;
	mRelativeXform.setIdentity();
	mRelativeXformInvTrans.setIdentity();

	mFaceMappingChanged = FALSE;
	mLOD = MIN_LOD;
	mTextureAnimp = NULL;
	mVolumeChanged = FALSE;
	mVObjRadius = LLVector3(1,1,0.5f).length();
	mNumFaces = 0;
	mLODChanged = FALSE;
	mSculptChanged = FALSE;
	mSpotLightPriority = 0.f;
	mIndexInTex = 0;
}

LLVOVolume::~LLVOVolume()
{
	delete mTextureAnimp;
	mTextureAnimp = NULL;
	delete mVolumeImpl;
	mVolumeImpl = NULL;
}

void LLVOVolume::markDead()
{
	if (!mDead)
	{
	
		if (mSculptTexture.notNull())
		{
			mSculptTexture->removeVolume(this);
		}
	}
	
	LLViewerObject::markDead();
}


// static
void LLVOVolume::initClass()
{
}

// static
void LLVOVolume::cleanupClass()
{
}

U32 LLVOVolume::processUpdateMessage(LLMessageSystem *mesgsys,
										  void **user_data,
										  U32 block_num, EObjectUpdateType update_type,
										  LLDataPacker *dp)
{
	LLColor4U color;

	// Do base class updates...
	U32 retval = LLViewerObject::processUpdateMessage(mesgsys, user_data, block_num, update_type, dp);

	LLUUID sculpt_id;
	U8 sculpt_type = 0;
	if (isSculpted())
	{
		LLSculptParams *sculpt_params = (LLSculptParams *)getParameterEntry(LLNetworkData::PARAMS_SCULPT);
		sculpt_id = sculpt_params->getSculptTexture();
		sculpt_type = sculpt_params->getSculptType();
	}

	if (!dp)
	{
		if (update_type == OUT_FULL)
		{
			////////////////////////////////
			//
			// Unpack texture animation data
			//
			//

			if (mesgsys->getSizeFast(_PREHASH_ObjectData, block_num, _PREHASH_TextureAnim))
			{
				if (!mTextureAnimp)
				{
					mTextureAnimp = new LLViewerTextureAnim();
				}
				else
				{
					if (!(mTextureAnimp->mMode & LLTextureAnim::SMOOTH))
					{
						mTextureAnimp->reset();
					}
				}
				mTexAnimMode = 0;
				mTextureAnimp->unpackTAMessage(mesgsys, block_num);
			}
			else
			{
				if (mTextureAnimp)
				{
					delete mTextureAnimp;
					mTextureAnimp = NULL;
					gPipeline.markTextured(mDrawable);
					mFaceMappingChanged = TRUE;
					mTexAnimMode = 0;
				}
			}

			// Unpack volume data
			LLVolumeParams volume_params;
			LLVolumeMessage::unpackVolumeParams(&volume_params, mesgsys, _PREHASH_ObjectData, block_num);
			volume_params.setSculptID(sculpt_id, sculpt_type);

			if (setVolume(volume_params, 0))
			{
				markForUpdate(TRUE);
			}
		}

		// Sigh, this needs to be done AFTER the volume is set as well, otherwise bad stuff happens...
		////////////////////////////
		//
		// Unpack texture entry data
		//
		if (unpackTEMessage(mesgsys, _PREHASH_ObjectData, block_num) & (TEM_CHANGE_TEXTURE|TEM_CHANGE_COLOR))
		{
			updateTEData();
		}
	}
	else
	{
		// CORY TO DO: Figure out how to get the value here
		if (update_type != OUT_TERSE_IMPROVED)
		{
			LLVolumeParams volume_params;
			BOOL res = LLVolumeMessage::unpackVolumeParams(&volume_params, *dp);
			if (!res)
			{
				llwarns << "Bogus volume parameters in object " << getID() << llendl;
				llwarns << getRegion()->getOriginGlobal() << llendl;
			}

			volume_params.setSculptID(sculpt_id, sculpt_type);

			if (setVolume(volume_params, 0))
			{
				markForUpdate(TRUE);
			}
			S32 res2 = unpackTEMessage(*dp);
			if (TEM_INVALID == res2)
			{
				// Well, crap, there's something bogus in the data that we're unpacking.
				dp->dumpBufferToLog();
				llwarns << "Flushing cache files" << llendl;

				if(LLVOCache::hasInstance() && getRegion())
				{
					LLVOCache::getInstance()->removeEntry(getRegion()->getHandle()) ;
				}
				
				llwarns << "Bogus TE data in " << getID() << llendl;
			}
			else if (res2 & (TEM_CHANGE_TEXTURE|TEM_CHANGE_COLOR))
			{
				updateTEData();
			}

			U32 value = dp->getPassFlags();

			if (value & 0x40)
			{
				if (!mTextureAnimp)
				{
					mTextureAnimp = new LLViewerTextureAnim();
				}
				else
				{
					if (!(mTextureAnimp->mMode & LLTextureAnim::SMOOTH))
					{
						mTextureAnimp->reset();
					}
				}
				mTexAnimMode = 0;
				mTextureAnimp->unpackTAMessage(*dp);
			}
			else if (mTextureAnimp)
			{
				delete mTextureAnimp;
				mTextureAnimp = NULL;
				gPipeline.markTextured(mDrawable);
				mFaceMappingChanged = TRUE;
				mTexAnimMode = 0;
			}
		}
		else
		{
			S32 texture_length = mesgsys->getSizeFast(_PREHASH_ObjectData, block_num, _PREHASH_TextureEntry);
			if (texture_length)
			{
				U8							tdpbuffer[1024];
				LLDataPackerBinaryBuffer	tdp(tdpbuffer, 1024);
				mesgsys->getBinaryDataFast(_PREHASH_ObjectData, _PREHASH_TextureEntry, tdpbuffer, 0, block_num);
				if ( unpackTEMessage(tdp) & (TEM_CHANGE_TEXTURE|TEM_CHANGE_COLOR))
				{
					updateTEData();
				}
			}
		}
	}
	
	return retval;
}


void LLVOVolume::animateTextures()
{
	F32 off_s = 0.f, off_t = 0.f, scale_s = 1.f, scale_t = 1.f, rot = 0.f;
	S32 result = mTextureAnimp->animateTextures(off_s, off_t, scale_s, scale_t, rot);
	
	if (result)
	{
		if (!mTexAnimMode)
		{
			mFaceMappingChanged = TRUE;
			gPipeline.markTextured(mDrawable);
		}
		mTexAnimMode = result | mTextureAnimp->mMode;
				
		S32 start=0, end=mDrawable->getNumFaces()-1;
		if (mTextureAnimp->mFace >= 0 && mTextureAnimp->mFace <= end)
		{
			start = end = mTextureAnimp->mFace;
		}
		
		for (S32 i = start; i <= end; i++)
		{
			LLFace* facep = mDrawable->getFace(i);
			if(facep->getVirtualSize() <= MIN_TEX_ANIM_SIZE && facep->mTextureMatrix) continue;

			const LLTextureEntry* te = facep->getTextureEntry();
			
			if (!te)
			{
				continue;
			}
		
			if (!(result & LLViewerTextureAnim::ROTATE))
			{
				te->getRotation(&rot);
			}
			if (!(result & LLViewerTextureAnim::TRANSLATE))
			{
				te->getOffset(&off_s,&off_t);
			}			
			if (!(result & LLViewerTextureAnim::SCALE))
			{
				te->getScale(&scale_s, &scale_t);
			}

			if (!facep->mTextureMatrix)
			{
				facep->mTextureMatrix = new LLMatrix4();
			}

			LLMatrix4& tex_mat = *facep->mTextureMatrix;
			tex_mat.setIdentity();
			LLVector3 trans ;
			{
				trans.set(LLVector3(off_s+0.5f, off_t+0.5f, 0.f));			
				tex_mat.translate(LLVector3(-0.5f, -0.5f, 0.f));
			}

			LLVector3 scale(scale_s, scale_t, 1.f);			
			LLQuaternion quat;
			quat.setQuat(rot, 0, 0, -1.f);

			tex_mat.rotate(quat);				

			LLMatrix4 mat;
			mat.initAll(scale, LLQuaternion(), LLVector3());
			tex_mat *= mat;
		
			tex_mat.translate(trans);
		}
	}
	else
	{
		if (mTexAnimMode && mTextureAnimp->mRate == 0)
		{
			U8 start, count;

			if (mTextureAnimp->mFace == -1)
			{
				start = 0;
				count = getNumTEs();
			}
			else
			{
				start = (U8) mTextureAnimp->mFace;
				count = 1;
			}

			for (S32 i = start; i < start + count; i++)
			{
				if (mTexAnimMode & LLViewerTextureAnim::TRANSLATE)
				{
					setTEOffset(i, mTextureAnimp->mOffS, mTextureAnimp->mOffT);				
				}
				if (mTexAnimMode & LLViewerTextureAnim::SCALE)
				{
					setTEScale(i, mTextureAnimp->mScaleS, mTextureAnimp->mScaleT);	
				}
				if (mTexAnimMode & LLViewerTextureAnim::ROTATE)
				{
					setTERotation(i, mTextureAnimp->mRot);
				}
			}

			gPipeline.markTextured(mDrawable);
			mFaceMappingChanged = TRUE;
			mTexAnimMode = 0;
		}
	}
}
BOOL LLVOVolume::idleUpdate(LLAgent &agent, LLWorld &world, const F64 &time)
{
	LLViewerObject::idleUpdate(agent, world, time);

	if (mDead || mDrawable.isNull())
	{
		return TRUE;
	}
	
	///////////////////////
	//
	// Do texture animation stuff
	//

	if (mTextureAnimp && gAnimateTextures)
	{
		animateTextures();
	}

	// Dispatch to implementation
	if (mVolumeImpl)
	{
		mVolumeImpl->doIdleUpdate(agent, world, time);
	}

	const S32 MAX_ACTIVE_OBJECT_QUIET_FRAMES = 40;

	if (mDrawable->isActive())
	{
		if (mDrawable->isRoot() && 
			mDrawable->mQuietCount++ > MAX_ACTIVE_OBJECT_QUIET_FRAMES && 
			(!mDrawable->getParent() || !mDrawable->getParent()->isActive()))
		{
			mDrawable->makeStatic();
		}
	}

	return TRUE;
}

void LLVOVolume::updateTextures()
{
	const F32 TEXTURE_AREA_REFRESH_TIME = 5.f; // seconds
	if (mTextureUpdateTimer.getElapsedTimeF32() > TEXTURE_AREA_REFRESH_TIME)
	{
		updateTextureVirtualSize();		
	}
}

BOOL LLVOVolume::isVisible() const 
{
	if(mDrawable.notNull() && mDrawable->isVisible())
	{
		return TRUE ;
	}

	if(isAttachment())
	{
		LLViewerObject* objp = (LLViewerObject*)getParent() ;
		while(objp && !objp->isAvatar())
		{
			objp = (LLViewerObject*)objp->getParent() ;
		}

		return objp && objp->mDrawable.notNull() && objp->mDrawable->isVisible() ;
	}

	return FALSE ;
}

void LLVOVolume::updateTextureVirtualSize(bool forced)
{
	// Update the pixel area of all faces

	if(mDrawable.isNull())
		return;
	if(!forced)
	{
		if(!isVisible())
		{
			return;
		}

		if (!gPipeline.hasRenderType(LLPipeline::RENDER_TYPE_SIMPLE))
		{
			return;
		}
	}

	static LLCachedControl<bool> dont_load_textures(gSavedSettings,"TextureDisable");
		
	if (dont_load_textures || LLAppViewer::getTextureFetch()->mDebugPause) // || !mDrawable->isVisible())
	{
		return;
	}

	mTextureUpdateTimer.reset();
	
	F32 old_area = mPixelArea;
	mPixelArea = 0.f;

	const S32 num_faces = mDrawable->getNumFaces();
	F32 min_vsize=999999999.f, max_vsize=0.f;
	LLViewerCamera* camera = LLViewerCamera::getInstance();
	for (S32 i = 0; i < num_faces; i++)
	{
		LLFace* face = mDrawable->getFace(i);
		const LLTextureEntry *te = face->getTextureEntry();
		LLViewerTexture *imagep = face->getTexture();
		if (!imagep || !te ||			
			face->mExtents[0].equals3(face->mExtents[1]))
		{
			continue;
		}
		
		F32 vsize;
		F32 old_size = face->getVirtualSize();

		if (isHUDAttachment())
		{
			F32 area = (F32) camera->getScreenPixelArea();
			vsize = area;
			imagep->setBoostLevel(LLViewerTexture::BOOST_HUD);
 			face->setPixelArea(area); // treat as full screen
			face->setVirtualSize(vsize);
		}
		else
		{
			vsize = face->getTextureVirtualSize();
			if (isAttachment())
			{
				if (permYouOwner())
				{
					imagep->setBoostLevel(LLViewerTexture::BOOST_HIGH);
				}
			}
		}

		mPixelArea = llmax(mPixelArea, face->getPixelArea());		
		
		if (face->mTextureMatrix != NULL)
		{
			// Animating textures also rez badly in Snowglobe because the
			// actual displayed area is only a fraction (corresponding to one
			// frame) of the animating texture. Let's fix that here:
		/*	if (mTextureAnimp && mTextureAnimp->mScaleS > 0.0f && mTextureAnimp->mScaleT > 0.0f)
			{
				// Adjust to take into account the actual frame size which is only a
				// portion of the animating texture
				vsize = vsize / mTextureAnimp->mScaleS / mTextureAnimp->mScaleT;
			}*/
			
			if ((vsize < MIN_TEX_ANIM_SIZE && old_size > MIN_TEX_ANIM_SIZE) ||
			        (vsize > MIN_TEX_ANIM_SIZE && old_size < MIN_TEX_ANIM_SIZE))
			{
				gPipeline.markRebuild(mDrawable, LLDrawable::REBUILD_TCOORD, FALSE);
			}
		}
				
		if (gPipeline.hasRenderDebugMask(LLPipeline::RENDER_DEBUG_TEXTURE_AREA))
		{
			if (vsize < min_vsize) min_vsize = vsize;
			if (vsize > max_vsize) max_vsize = vsize;
		}
		else if (gPipeline.hasRenderDebugMask(LLPipeline::RENDER_DEBUG_TEXTURE_PRIORITY))
		{
			LLViewerFetchedTexture* img = LLViewerTextureManager::staticCastToFetchedTexture(imagep) ;
			if(img)
			{
				F32 pri = img->getDecodePriority();
				pri = llmax(pri, 0.0f);
				if (pri < min_vsize) min_vsize = pri;
				if (pri > max_vsize) max_vsize = pri;
			}
		}
		else if (gPipeline.hasRenderDebugMask(LLPipeline::RENDER_DEBUG_FACE_AREA))
		{
			F32 pri = mPixelArea;
			if (pri < min_vsize) min_vsize = pri;
			if (pri > max_vsize) max_vsize = pri;
		}	
	}
	
	if (isSculpted())
	{
		updateSculptTexture();

		if (mSculptTexture.notNull())
		{
			mSculptTexture->setBoostLevel(llmax((S32)mSculptTexture->getBoostLevel(),
												(S32)LLViewerTexture::BOOST_SCULPTED));
			mSculptTexture->setForSculpt() ;
			
			if(!mSculptTexture->isCachedRawImageReady())
			{
				S32 lod = llmin(mLOD, 3);
				F32 lodf = ((F32)(lod + 1.0f)/4.f);
				F32 tex_size = lodf * LLViewerTexture::sMaxSculptRez ;
				mSculptTexture->addTextureStats(2.f * tex_size * tex_size, FALSE);
			
				//if the sculpty very close to the view point, load first
				{				
					LLVector3 lookAt = getPositionAgent() - camera->getOrigin();
					F32 dist = lookAt.normVec() ;
					F32 cos_angle_to_view_dir = lookAt * camera->getXAxis() ;				
					mSculptTexture->setAdditionalDecodePriority(0.8f * LLFace::calcImportanceToCamera(cos_angle_to_view_dir, dist)) ;
				}
			}
	
			S32 texture_discard = mSculptTexture->getDiscardLevel(); //try to match the texture
			S32 current_discard = getVolume() ? getVolume()->getSculptLevel() : -2 ;

			if (texture_discard >= 0 && //texture has some data available
				(texture_discard < current_discard || //texture has more data than last rebuild
				current_discard < 0)) //no previous rebuild
			{
				gPipeline.markRebuild(mDrawable, LLDrawable::REBUILD_VOLUME, FALSE);
				mSculptChanged = TRUE;
			}

			if (gPipeline.hasRenderDebugMask(LLPipeline::RENDER_DEBUG_SCULPTED))
			{
				setDebugText(llformat("T%d C%d V%d\n%dx%d",
										  texture_discard, current_discard, getVolume()->getSculptLevel(),
										  mSculptTexture->getHeight(), mSculptTexture->getWidth()));
			}
		}
	}

	if (getLightTextureID().notNull())
	{
		LLLightImageParams* params = (LLLightImageParams*) getParameterEntry(LLNetworkData::PARAMS_LIGHT_IMAGE);
		LLUUID id = params->getLightTexture();
		mLightTexture = LLViewerTextureManager::getFetchedTexture(id);
		if (mLightTexture.notNull())
		{
			F32 rad = getLightRadius();
			mLightTexture->addTextureStats(gPipeline.calcPixelArea(getPositionAgent(),
																	LLVector3(rad,rad,rad),
																	*camera));
		}
	}

	if (gPipeline.hasRenderDebugMask(LLPipeline::RENDER_DEBUG_TEXTURE_AREA))
	{
		setDebugText(llformat("%.0f:%.0f", (F32) sqrt(min_vsize),(F32) sqrt(max_vsize)));
	}
 	else if (gPipeline.hasRenderDebugMask(LLPipeline::RENDER_DEBUG_TEXTURE_PRIORITY))
 	{
 		setDebugText(llformat("%.0f:%.0f", (F32) sqrt(min_vsize),(F32) sqrt(max_vsize)));
 	}
	else if (gPipeline.hasRenderDebugMask(LLPipeline::RENDER_DEBUG_FACE_AREA))
	{
		setDebugText(llformat("%.0f:%.0f", (F32) sqrt(min_vsize),(F32) sqrt(max_vsize)));
	}

	if (mPixelArea == 0)
	{ //flexi phasing issues make this happen
		mPixelArea = old_area;
	}
}

BOOL LLVOVolume::isActive() const
{
	return !mStatic || mTextureAnimp || (mVolumeImpl && mVolumeImpl->isActive()) || 
		(mDrawable.notNull() && mDrawable->isActive());
}

BOOL LLVOVolume::setMaterial(const U8 material)
{
	BOOL res = LLViewerObject::setMaterial(material);
	
	return res;
}

void LLVOVolume::setTexture(const S32 face)
{
	llassert(face < getNumTEs());
	gGL.getTexUnit(0)->bind(getTEImage(face));
}

void LLVOVolume::setScale(const LLVector3 &scale, BOOL damped)
{
	if (scale != getScale())
	{
		// store local radius
		LLViewerObject::setScale(scale);

		if (mVolumeImpl)
		{
			mVolumeImpl->onSetScale(scale, damped);
		}
		
		updateRadius();

		//since drawable transforms do not include scale, changing volume scale
		//requires an immediate rebuild of volume verts.
		gPipeline.markRebuild(mDrawable, LLDrawable::REBUILD_POSITION, TRUE);
	}
}

LLFace* LLVOVolume::addFace(S32 f)
{
	const LLTextureEntry* te = getTE(f);
	LLViewerTexture* imagep = getTEImage(f);
	return mDrawable->addFace(te, imagep);
}

LLDrawable *LLVOVolume::createDrawable(LLPipeline *pipeline)
{
	pipeline->allocDrawable(this);
		
	mDrawable->setRenderType(LLPipeline::RENDER_TYPE_VOLUME);

	S32 max_tes_to_set = getNumTEs();
	for (S32 i = 0; i < max_tes_to_set; i++)
	{
		addFace(i);
	}
	mNumFaces = max_tes_to_set;

	if (isAttachment())
	{
		mDrawable->makeActive();
	}

	if (getIsLight())
	{
		// Add it to the pipeline mLightSet
		gPipeline.setLight(mDrawable, TRUE);
	}
	
	updateRadius();
	bool force_update = true; // avoid non-alpha mDistance update being optimized away
	mDrawable->updateDistance(*LLViewerCamera::getInstance(), force_update);

	return mDrawable;
}

BOOL LLVOVolume::setVolume(const LLVolumeParams &params_in, const S32 detail, bool unique_volume)
{
	LLVolumeParams volume_params = params_in;

	S32 last_lod = mVolumep.notNull() ? LLVolumeLODGroup::getVolumeDetailFromScale(mVolumep->getDetail()) : -1;
	S32 lod = mLOD;

	BOOL is404 = FALSE;

	if (isSculpted())
	{
		// if it's a mesh
		if ((volume_params.getSculptType() & LL_SCULPT_TYPE_MASK) == LL_SCULPT_TYPE_MESH)
		{ //meshes might not have all LODs, get the force detail to best existing LOD
			LLUUID mesh_id = volume_params.getSculptID();

			lod = gMeshRepo.getActualMeshLOD(volume_params, lod);
			if (lod == -1)
			{
				is404 = TRUE;
				lod = 0;
			}
		}
	}

	// Check if we need to change implementations
	bool is_flexible = (volume_params.getPathParams().getCurveType() == LL_PCODE_PATH_FLEXIBLE);
	if (is_flexible)
	{
		setParameterEntryInUse(LLNetworkData::PARAMS_FLEXIBLE, TRUE, false);
		if (!mVolumeImpl)
		{
			LLFlexibleObjectData* data = (LLFlexibleObjectData*)getParameterEntry(LLNetworkData::PARAMS_FLEXIBLE);
			mVolumeImpl = new LLVolumeImplFlexible(this, data);
		}
	}
	else
	{
		// Mark the parameter not in use
		setParameterEntryInUse(LLNetworkData::PARAMS_FLEXIBLE, FALSE, false);
		if (mVolumeImpl)
		{
			delete mVolumeImpl;
			mVolumeImpl = NULL;
			if (mDrawable.notNull())
			{
				// Undo the damage we did to this matrix
				mDrawable->updateXform(FALSE);
			}
		}
	}
	
	if (is404)
	{
		setIcon(LLViewerTextureManager::getFetchedTextureFromFile("icons/Inv_Mesh.png", TRUE, LLViewerTexture::BOOST_UI));
		//render prim proxy when mesh loading attempts give up
		volume_params.setSculptID(LLUUID::null, LL_SCULPT_TYPE_NONE);

	}

	if ((LLPrimitive::setVolume(volume_params, lod, (mVolumeImpl && mVolumeImpl->isVolumeUnique()))) || mSculptChanged)
	{
		mFaceMappingChanged = TRUE;
		
		if (mVolumeImpl)
		{
			mVolumeImpl->onSetVolume(volume_params, mLOD); //detail ?
		}
		
		updateSculptTexture();

		if (isSculpted())
		{
			updateSculptTexture();
			// if it's a mesh
			if ((volume_params.getSculptType() & LL_SCULPT_TYPE_MASK) == LL_SCULPT_TYPE_MESH)
			{
				if (!getVolume()->isMeshAssetLoaded())
				{ 
					//load request not yet issued, request pipeline load this mesh
					LLUUID asset_id = volume_params.getSculptID();
					S32 available_lod = gMeshRepo.loadMesh(this, volume_params, lod, last_lod);
					if (available_lod != lod)
					{
						LLPrimitive::setVolume(volume_params, available_lod);
					}
				}
				
			}
			else // otherwise is sculptie
			{
				if (mSculptTexture.notNull())
				{
					sculpt();
				}
			}
		}

		return TRUE;
	}
	return FALSE;
}

void LLVOVolume::updateSculptTexture()
{
	LLPointer<LLViewerFetchedTexture> old_sculpt = mSculptTexture;

	if (isSculpted() && !isMesh())
	{
		LLSculptParams *sculpt_params = (LLSculptParams *)getParameterEntry(LLNetworkData::PARAMS_SCULPT);
		LLUUID id =  sculpt_params->getSculptTexture();
		if (id.notNull())
		{
			mSculptTexture = LLViewerTextureManager::getFetchedTexture(id, TRUE, LLViewerTexture::BOOST_NONE, LLViewerTexture::LOD_TEXTURE);
		}
	}
	else
	{
		mSculptTexture = NULL;
	}

	if (mSculptTexture != old_sculpt)
	{
		if (old_sculpt.notNull())
		{
			old_sculpt->removeVolume(this);
		}
		if (mSculptTexture.notNull())
		{
			mSculptTexture->addVolume(this);
		}
	}

}

void LLVOVolume::notifyMeshLoaded()
{ 
	mSculptChanged = TRUE;
	gPipeline.markRebuild(mDrawable, LLDrawable::REBUILD_GEOMETRY, TRUE);
}

// sculpt replaces generate() for sculpted surfaces
void LLVOVolume::sculpt()
{	
	if (mSculptTexture.notNull())
	{				
		U16 sculpt_height = 0;
		U16 sculpt_width = 0;
		S8 sculpt_components = 0;
		const U8* sculpt_data = NULL;
	
		S32 discard_level = mSculptTexture->getDiscardLevel();
		LLImageRaw* raw_image = mSculptTexture->getCachedRawImage() ;
		
		S32 max_discard = mSculptTexture->getMaxDiscardLevel();
		if (discard_level > max_discard)
			discard_level = max_discard;    // clamp to the best we can do

		S32 current_discard = getVolume()->getSculptLevel();
		if(current_discard < -2)
		{
			llwarns << "WARNING!!: Current discard of sculpty at " << current_discard 
				<< " is less than -2." << llendl;
			
			// corrupted volume... don't update the sculpty
			return;
		}
		else if (current_discard > MAX_DISCARD_LEVEL)
		{
			llwarns << "WARNING!!: Current discard of sculpty at " << current_discard 
				<< " is more than than allowed max of " << MAX_DISCARD_LEVEL << llendl;
			
			// corrupted volume... don't update the sculpty			
			return;
		}

		if (current_discard == discard_level)  // no work to do here
			return;
		
		if(!raw_image)
		{
			llassert(discard_level < 0) ;
			sculpt_width = 0;
			sculpt_height = 0;
			sculpt_data = NULL ;
		}
		else
		{					
			sculpt_height = raw_image->getHeight();
			sculpt_width = raw_image->getWidth();
			sculpt_components = raw_image->getComponents();		
					   
			sculpt_data = raw_image->getData();
		}
		getVolume()->sculpt(sculpt_width, sculpt_height, sculpt_components, sculpt_data, discard_level);

		//notify rebuild any other VOVolumes that reference this sculpty volume
		for (S32 i = 0; i < mSculptTexture->getNumVolumes(); ++i)
		{
			LLVOVolume* volume = (*(mSculptTexture->getVolumeList()))[i];
			if (volume != this && volume->getVolume() == getVolume())
			{
				gPipeline.markRebuild(volume->mDrawable, LLDrawable::REBUILD_GEOMETRY, FALSE);
			}
		}
	}
}

S32	LLVOVolume::computeLODDetail(F32 distance, F32 radius)
{
	S32	cur_detail;
	if (LLPipeline::sDynamicLOD)
	{
		// We've got LOD in the profile, and in the twist.  Use radius.
		F32 tan_angle = (LLVOVolume::sLODFactor*radius)/distance;
		cur_detail = LLVolumeLODGroup::getDetailFromTan(llround(tan_angle, 0.01f));
	}
	else
	{
		cur_detail = llclamp((S32) (sqrtf(radius)*LLVOVolume::sLODFactor*4.f), 0, 3);		
	}
	return cur_detail;
}

BOOL LLVOVolume::calcLOD()
{
	if (mDrawable.isNull())
	{
		return FALSE;
	}

	S32 cur_detail = 0;
	
	F32 radius;
	F32 distance;

	if (mDrawable->isState(LLDrawable::RIGGED) && getAvatar())
	{
		LLVOAvatar* avatar = getAvatar(); 
		distance = avatar->mDrawable->mDistanceWRTCamera;
		radius = avatar->getBinRadius();
	}
	else
	{
		distance = mDrawable->mDistanceWRTCamera;
		radius = getVolume()->mLODScaleBias.scaledVec(getScale()).length();
	}
	

	distance *= sDistanceFactor;
			
	F32 rampDist = LLVOVolume::sLODFactor * 2;
	
	if (distance < rampDist)
	{
		// Boost LOD when you're REALLY close
		distance *= distance/rampDist;
	}
	
	// DON'T Compensate for field of view changing on FOV zoom.
	distance *= F_PI/3.f;

	cur_detail = computeLODDetail(llround(distance, 0.01f), 
									llround(radius, 0.01f));

	if (cur_detail != mLOD)
	{
		mAppAngle = llround((F32) atan2( mDrawable->getRadius(), mDrawable->mDistanceWRTCamera) * RAD_TO_DEG, 0.01f);
		mLOD = cur_detail;		
		return TRUE;
	}
	else
	{
		return FALSE;
	}
}

BOOL LLVOVolume::updateLOD()
{
	if (mDrawable.isNull())
	{
		return FALSE;
	}
	
	BOOL lod_changed = calcLOD();

	if (lod_changed)
	{
		gPipeline.markRebuild(mDrawable, LLDrawable::REBUILD_VOLUME, FALSE);
		mLODChanged = TRUE;
	}
	else
	{
		F32 new_radius = getBinRadius();
		F32 old_radius = mDrawable->getBinRadius();
		if (new_radius < old_radius * 0.9f || new_radius > old_radius*1.1f)
		{
			gPipeline.markPartitionMove(mDrawable);
		}
	}

	lod_changed = lod_changed || LLViewerObject::updateLOD();
	
	return lod_changed;
}

BOOL LLVOVolume::setDrawableParent(LLDrawable* parentp)
{
	if (!LLViewerObject::setDrawableParent(parentp))
	{
		// no change in drawable parent
		return FALSE;
	}

	if (!mDrawable->isRoot())
	{
		// rebuild vertices in parent relative space
		gPipeline.markRebuild(mDrawable, LLDrawable::REBUILD_VOLUME, TRUE);

		if (mDrawable->isActive() && !parentp->isActive())
		{
			parentp->makeActive();
		}
		else if (mDrawable->isStatic() && parentp->isActive())
		{
			mDrawable->makeActive();
		}
	}
	
	return TRUE;
}

void LLVOVolume::updateFaceFlags()
{
	for (S32 i = 0; i < getVolume()->getNumFaces(); i++)
	{
		LLFace *face = mDrawable->getFace(i);
		if (!face)
		{
			return;
		}

		BOOL fullbright = getTE(i)->getFullbright();
		face->clearState(LLFace::FULLBRIGHT | LLFace::HUD_RENDER | LLFace::LIGHT);

		if (fullbright || (mMaterial == LL_MCODE_LIGHT))
		{
			face->setState(LLFace::FULLBRIGHT);
		}
		if (mDrawable->isLight())
		{
			face->setState(LLFace::LIGHT);
		}
		if (isHUDAttachment())
		{
			face->setState(LLFace::HUD_RENDER);
		}
	}
}

BOOL LLVOVolume::setParent(LLViewerObject* parent)
{
	BOOL ret = FALSE ;
	if (parent != getParent())
	{
		ret = LLViewerObject::setParent(parent);
		if (ret && mDrawable)
		{
			gPipeline.markMoved(mDrawable);
			gPipeline.markRebuild(mDrawable, LLDrawable::REBUILD_VOLUME, TRUE);
		}
	}

	return ret ;
}

// NOTE: regenFaces() MUST be followed by genTriangles()!
void LLVOVolume::regenFaces()
{
	// remove existing faces
	BOOL count_changed = mNumFaces != getNumTEs();
	
	if (count_changed)
	{
		deleteFaces();		
		// add new faces
		mNumFaces = getNumTEs();
	}
		
	for (S32 i = 0; i < mNumFaces; i++)
	{
		LLFace* facep = count_changed ? addFace(i) : mDrawable->getFace(i);
		facep->setTEOffset(i);
		facep->setTexture(getTEImage(i));
		facep->setViewerObject(this);
	}
	
	if (!count_changed)
	{
		updateFaceFlags();
	}
}

BOOL LLVOVolume::genBBoxes(BOOL force_global)
{
	BOOL res = TRUE;

	LLVector4a min,max;

	min.clear();
	max.clear();

	BOOL rebuild = mDrawable->isState(LLDrawable::REBUILD_VOLUME | LLDrawable::REBUILD_POSITION | LLDrawable::REBUILD_RIGGED);

//	bool rigged = false;
	LLVolume* volume = mRiggedVolume;
	if (!volume)
	{
		volume = getVolume();
	}

	for (S32 i = 0; i < getVolume()->getNumVolumeFaces(); i++)
	{
		LLFace *face = mDrawable->getFace(i);
		if (!face)
		{
			continue;
		}
		res &= face->genVolumeBBoxes(*volume, i,
										mRelativeXform, mRelativeXformInvTrans,
										(mVolumeImpl && mVolumeImpl->isVolumeGlobal()) || force_global);
		
		if (rebuild)
		{
			if (i == 0)
			{
				min = face->mExtents[0];
				max = face->mExtents[1];
			}
			else
			{
				min.setMin(min, face->mExtents[0]);
				max.setMax(max, face->mExtents[1]);
			}
		}
	}
	
	if (rebuild)
	{
		mDrawable->setSpatialExtents(min,max);
		min.add(max);
		min.mul(0.5f);
		mDrawable->setPositionGroup(min);	
	}

	updateRadius();
	mDrawable->movePartition();
			
	return res;
}

void LLVOVolume::preRebuild()
{
	if (mVolumeImpl != NULL)
	{
		mVolumeImpl->preRebuild();
	}
}

void LLVOVolume::updateRelativeXform()
{
	if (mVolumeImpl)
	{
		mVolumeImpl->updateRelativeXform();
		return;
	}
	
	LLDrawable* drawable = mDrawable;
	
	if (drawable->isState(LLDrawable::RIGGED) && mRiggedVolume.notNull())
	{ //rigged volume (which is in agent space) is used for generating bounding boxes etc
	  //inverse of render matrix should go to partition space
		mRelativeXform = getRenderMatrix();

		F32* dst = (F32*) mRelativeXformInvTrans.mMatrix;
		F32* src = (F32*) mRelativeXform.mMatrix;
		dst[0] = src[0]; dst[1] = src[1]; dst[2] = src[2];
		dst[3] = src[4]; dst[4] = src[5]; dst[5] = src[6];
		dst[6] = src[8]; dst[7] = src[9]; dst[8] = src[10];
		
		mRelativeXform.invert();
		mRelativeXformInvTrans.transpose();
	}
	else if (drawable->isActive())
	{				
		// setup relative transforms
		LLQuaternion delta_rot;
		LLVector3 delta_pos, delta_scale;
		
		//matrix from local space to parent relative/global space
		delta_rot = drawable->isSpatialRoot() ? LLQuaternion() : mDrawable->getRotation();
		delta_pos = drawable->isSpatialRoot() ? LLVector3(0,0,0) : mDrawable->getPosition();
		delta_scale = mDrawable->getScale();

		// Vertex transform (4x4)
		LLVector3 x_axis = LLVector3(delta_scale.mV[VX], 0.f, 0.f) * delta_rot;
		LLVector3 y_axis = LLVector3(0.f, delta_scale.mV[VY], 0.f) * delta_rot;
		LLVector3 z_axis = LLVector3(0.f, 0.f, delta_scale.mV[VZ]) * delta_rot;

		mRelativeXform.initRows(LLVector4(x_axis, 0.f),
								LLVector4(y_axis, 0.f),
								LLVector4(z_axis, 0.f),
								LLVector4(delta_pos, 1.f));

		
		// compute inverse transpose for normals
		// mRelativeXformInvTrans.setRows(x_axis, y_axis, z_axis);
		// mRelativeXformInvTrans.invert(); 
		// mRelativeXformInvTrans.setRows(x_axis, y_axis, z_axis);
		// grumble - invert is NOT a matrix invert, so we do it by hand:

		LLMatrix3 rot_inverse = LLMatrix3(~delta_rot);

		LLMatrix3 scale_inverse;
		scale_inverse.setRows(LLVector3(1.0, 0.0, 0.0) / delta_scale.mV[VX],
							  LLVector3(0.0, 1.0, 0.0) / delta_scale.mV[VY],
							  LLVector3(0.0, 0.0, 1.0) / delta_scale.mV[VZ]);
							   
		
		mRelativeXformInvTrans = rot_inverse * scale_inverse;

		mRelativeXformInvTrans.transpose();
	}
	else
	{
		LLVector3 pos = getPosition();
		LLVector3 scale = getScale();
		LLQuaternion rot = getRotation();
	
		if (mParent)
		{
			pos *= mParent->getRotation();
			pos += mParent->getPosition();
			rot *= mParent->getRotation();
		}
		
		//LLViewerRegion* region = getRegion();
		//pos += region->getOriginAgent();
		
		LLVector3 x_axis = LLVector3(scale.mV[VX], 0.f, 0.f) * rot;
		LLVector3 y_axis = LLVector3(0.f, scale.mV[VY], 0.f) * rot;
		LLVector3 z_axis = LLVector3(0.f, 0.f, scale.mV[VZ]) * rot;

		mRelativeXform.initRows(LLVector4(x_axis, 0.f),
								LLVector4(y_axis, 0.f),
								LLVector4(z_axis, 0.f),
								LLVector4(pos, 1.f));

		// compute inverse transpose for normals
		LLMatrix3 rot_inverse = LLMatrix3(~rot);

		LLMatrix3 scale_inverse;
		scale_inverse.setRows(LLVector3(1.0, 0.0, 0.0) / scale.mV[VX],
							  LLVector3(0.0, 1.0, 0.0) / scale.mV[VY],
							  LLVector3(0.0, 0.0, 1.0) / scale.mV[VZ]);
							   
		
		mRelativeXformInvTrans = rot_inverse * scale_inverse;

		mRelativeXformInvTrans.transpose();
	}
}

BOOL LLVOVolume::updateGeometry(LLDrawable *drawable)
{
	LLFastTimer t(LLFastTimer::FTM_UPDATE_PRIMITIVES);
	
	if (mDrawable->isState(LLDrawable::REBUILD_RIGGED))
	{
		{
			LLFastTimer t2(LLFastTimer::FTM_UPDATE_RIGGED_VOLUME);
			updateRiggedVolume();
		}
		genBBoxes(FALSE);
		mDrawable->clearState(LLDrawable::REBUILD_RIGGED);
	}

	if (mVolumeImpl != NULL)
	{
		BOOL res;
		{
			LLFastTimer t(LLFastTimer::FTM_GEN_FLEX);
			res = mVolumeImpl->doUpdateGeometry(drawable);
		}
		updateFaceFlags();
		return res;
	}
	
	dirtySpatialGroup(drawable->isState(LLDrawable::IN_REBUILD_Q1));

	BOOL compiled = FALSE;
			
	updateRelativeXform();
	
	if (mDrawable.isNull()) // Not sure why this is happening, but it is...
	{
		return TRUE; // No update to complete
	}

	if (mVolumeChanged || mFaceMappingChanged )
	{
		compiled = TRUE;

		if (mVolumeChanged)
		{
			LLFastTimer ftm(LLFastTimer::FTM_GEN_VOLUME);
			LLVolumeParams volume_params = getVolume()->getParams();
			setVolume(volume_params, 0);
			drawable->setState(LLDrawable::REBUILD_VOLUME);
		}

		{
			LLFastTimer t(LLFastTimer::FTM_GEN_TRIANGLES);
			regenFaces();
			genBBoxes(FALSE);
		}
	}
	else if ((mLODChanged) || (mSculptChanged))
	{
		LLVolume *old_volumep, *new_volumep;
		F32 old_lod, new_lod;
		S32 old_num_faces, new_num_faces ;

		old_volumep = getVolume();
		old_lod = old_volumep->getDetail();
		old_num_faces = old_volumep->getNumFaces() ;
		old_volumep = NULL ;

		{
			LLFastTimer ftm(LLFastTimer::FTM_GEN_VOLUME);
			LLVolumeParams volume_params = getVolume()->getParams();
			setVolume(volume_params, 0);
		}

		new_volumep = getVolume();
		new_lod = new_volumep->getDetail();
		new_num_faces = new_volumep->getNumFaces() ;
		new_volumep = NULL ;

		if ((new_lod != old_lod) || mSculptChanged)
		{
			compiled = TRUE;
			sNumLODChanges += new_num_faces ;
	
			if((S32)getNumTEs() != getVolume()->getNumFaces())
			{
				setNumTEs(getVolume()->getNumFaces()); //mesh loading may change number of faces.
			}

			drawable->setState(LLDrawable::REBUILD_VOLUME); // for face->genVolumeTriangles()

			{
				LLFastTimer t(LLFastTimer::FTM_GEN_TRIANGLES);
				if (new_num_faces != old_num_faces || mNumFaces != (S32)getNumTEs())
				{
					regenFaces();
				}
				genBBoxes(FALSE);

				if (mSculptChanged)
				{ //changes in sculpt maps can thrash an object bounding box without 
				  //triggering a spatial group bounding box update -- force spatial group
				  //to update bounding boxes
					LLSpatialGroup* group = mDrawable->getSpatialGroup();
					if (group)
					{
						group->unbound();
					}
				}
			}
		}
	}
	// it has its own drawable (it's moved) or it has changed UVs or it has changed xforms from global<->local
	else
	{
		compiled = TRUE;
		// All it did was move or we changed the texture coordinate offset
		LLFastTimer t(LLFastTimer::FTM_GEN_TRIANGLES);
		genBBoxes(FALSE);
	}

	// Update face flags
	updateFaceFlags();
	
	if(compiled)
	{
		LLPipeline::sCompiles++;
	}
	
	mVolumeChanged = FALSE;
	mLODChanged = FALSE;
	mSculptChanged = FALSE;
	mFaceMappingChanged = FALSE;

	return LLViewerObject::updateGeometry(drawable);
}

void LLVOVolume::updateFaceSize(S32 idx)
{
	LLFace* facep = mDrawable->getFace(idx);
	if (idx >= getVolume()->getNumVolumeFaces())
	{
		facep->setSize(0,0, true);
	}
	else
	{
		const LLVolumeFace& vol_face = getVolume()->getVolumeFace(idx);
		facep->setSize(vol_face.mNumVertices, vol_face.mNumIndices, 
						true); // <--- volume faces should be padded for 16-byte alignment
		
	}
}

BOOL LLVOVolume::isRootEdit() const
{
	if (mParent && !((LLViewerObject*)mParent)->isAvatar())
	{
		return FALSE;
	}
	return TRUE;
}

void LLVOVolume::setTEImage(const U8 te, LLViewerTexture *imagep)
{
	BOOL changed = (mTEImages[te] != imagep);
	LLViewerObject::setTEImage(te, imagep);
	if (changed)
	{
		gPipeline.markTextured(mDrawable);
		mFaceMappingChanged = TRUE;
	}
}

S32 LLVOVolume::setTETexture(const U8 te, const LLUUID &uuid)
{
	S32 res = LLViewerObject::setTETexture(te, uuid);
	if (res)
	{
		gPipeline.markTextured(mDrawable);
		mFaceMappingChanged = TRUE;
	}
	return res;
}

S32 LLVOVolume::setTEColor(const U8 te, const LLColor3& color)
{
	return setTEColor(te, LLColor4(color));
}

S32 LLVOVolume::setTEColor(const U8 te, const LLColor4& color)
{
	S32 retval = 0;
	const LLTextureEntry *tep = getTE(te);
	if (!tep)
	{
		llwarns << "No texture entry for te " << (S32)te << ", object " << mID << llendl;
	}
	else if (color != tep->getColor())
	{
		if (color.mV[3] != tep->getColor().mV[3])
		{
			gPipeline.markTextured(mDrawable);
		}
		retval = LLPrimitive::setTEColor(te, color);
		if (mDrawable.notNull() && retval)
		{
			// These should only happen on updates which are not the initial update.
			mDrawable->setState(LLDrawable::REBUILD_COLOR);
			dirtyMesh();
		}
	}

	return  retval;
}

S32 LLVOVolume::setTEBumpmap(const U8 te, const U8 bumpmap)
{
	S32 res = LLViewerObject::setTEBumpmap(te, bumpmap);
	if (res)
	{
		gPipeline.markTextured(mDrawable);
		mFaceMappingChanged = TRUE;
	}
	return  res;
}

S32 LLVOVolume::setTETexGen(const U8 te, const U8 texgen)
{
	S32 res = LLViewerObject::setTETexGen(te, texgen);
	if (res)
	{
		gPipeline.markTextured(mDrawable);
		mFaceMappingChanged = TRUE;
	}
	return  res;
}

S32 LLVOVolume::setTEMediaTexGen(const U8 te, const U8 media)
{
	S32 res = LLViewerObject::setTEMediaTexGen(te, media);
	if (res)
	{
		gPipeline.markTextured(mDrawable);
		mFaceMappingChanged = TRUE;
	}
	return  res;
}

S32 LLVOVolume::setTEShiny(const U8 te, const U8 shiny)
{
	S32 res = LLViewerObject::setTEShiny(te, shiny);
	if (res)
	{
		gPipeline.markTextured(mDrawable);
		mFaceMappingChanged = TRUE;
	}
	return  res;
}

S32 LLVOVolume::setTEFullbright(const U8 te, const U8 fullbright)
{
	S32 res = LLViewerObject::setTEFullbright(te, fullbright);
	if (res)
	{
		gPipeline.markTextured(mDrawable);
		mFaceMappingChanged = TRUE;
	}
	return  res;
}

S32 LLVOVolume::setTEBumpShinyFullbright(const U8 te, const U8 bump)
{
	S32 res = LLViewerObject::setTEBumpShinyFullbright(te, bump);
	if (res)
	{
		gPipeline.markTextured(mDrawable);
		mFaceMappingChanged = TRUE;
	}
	return res;
}

S32 LLVOVolume::setTEMediaFlags(const U8 te, const U8 media_flags)
{
	S32 res = LLViewerObject::setTEMediaFlags(te, media_flags);
	if (res)
	{
		gPipeline.markTextured(mDrawable);
		mFaceMappingChanged = TRUE;
	}
	return  res;
}

S32 LLVOVolume::setTEGlow(const U8 te, const F32 glow)
{
	S32 res = LLViewerObject::setTEGlow(te, glow);
	if (res)
	{
		gPipeline.markTextured(mDrawable);
		mFaceMappingChanged = TRUE;
	}
	return  res;
}

S32 LLVOVolume::setTEScale(const U8 te, const F32 s, const F32 t)
{
	S32 res = LLViewerObject::setTEScale(te, s, t);
	if (res)
	{
		gPipeline.markTextured(mDrawable);
		mFaceMappingChanged = TRUE;
	}
	return res;
}

S32 LLVOVolume::setTEScaleS(const U8 te, const F32 s)
{
	S32 res = LLViewerObject::setTEScaleS(te, s);
	if (res)
	{
		gPipeline.markTextured(mDrawable);
		mFaceMappingChanged = TRUE;
	}
	return res;
}

S32 LLVOVolume::setTEScaleT(const U8 te, const F32 t)
{
	S32 res = LLViewerObject::setTEScaleT(te, t);
	if (res)
	{
		gPipeline.markTextured(mDrawable);
		mFaceMappingChanged = TRUE;
	}
	return res;
}

void LLVOVolume::updateTEData()
{
	/*if (mDrawable.notNull())
	{
		mFaceMappingChanged = TRUE;
		gPipeline.markRebuild(mDrawable, LLDrawable::REBUILD_MATERIAL, TRUE);
	}*/
}

//----------------------------------------------------------------------------

void LLVOVolume::setLightTextureID(LLUUID id)
{
	if (id.notNull())
	{
		if (!hasLightTexture())
		{
			setParameterEntryInUse(LLNetworkData::PARAMS_LIGHT_IMAGE, TRUE, true);
		}
		LLLightImageParams* param_block = (LLLightImageParams*) getParameterEntry(LLNetworkData::PARAMS_LIGHT_IMAGE);
		if (param_block && param_block->getLightTexture() != id)
		{
			param_block->setLightTexture(id);
			parameterChanged(LLNetworkData::PARAMS_LIGHT_IMAGE, true);
		}
	}
	else
	{
		if (hasLightTexture())
		{
			setParameterEntryInUse(LLNetworkData::PARAMS_LIGHT_IMAGE, FALSE, true);
			mLightTexture = NULL;
		}
	}
}

void LLVOVolume::setSpotLightParams(LLVector3 params)
{
	LLLightImageParams* param_block = (LLLightImageParams*) getParameterEntry(LLNetworkData::PARAMS_LIGHT_IMAGE);
	if (param_block && param_block->getParams() != params)
	{
		param_block->setParams(params);
		parameterChanged(LLNetworkData::PARAMS_LIGHT_IMAGE, true);
	}
}

void LLVOVolume::setIsLight(BOOL is_light)
{
	if (is_light != getIsLight())
	{
		if (is_light)
		{
			setParameterEntryInUse(LLNetworkData::PARAMS_LIGHT, TRUE, true);
		}
		else
		{
			setParameterEntryInUse(LLNetworkData::PARAMS_LIGHT, FALSE, true);
		}

		if (is_light)
		{
			// Add it to the pipeline mLightSet
			gPipeline.setLight(mDrawable, TRUE);
		}
		else
		{
			// Not a light.  Remove it from the pipeline's light set.
			gPipeline.setLight(mDrawable, FALSE);
		}
	}
}

void LLVOVolume::setLightColor(const LLColor3& color)
{
	LLLightParams *param_block = (LLLightParams *)getParameterEntry(LLNetworkData::PARAMS_LIGHT);
	if (param_block)
	{
		if (param_block->getColor() != color)
		{
			param_block->setColor(LLColor4(color, param_block->getColor().mV[3]));
			parameterChanged(LLNetworkData::PARAMS_LIGHT, true);
			gPipeline.markTextured(mDrawable);
			mFaceMappingChanged = TRUE;
		}
	}
}

void LLVOVolume::setLightIntensity(F32 intensity)
{
	LLLightParams *param_block = (LLLightParams *)getParameterEntry(LLNetworkData::PARAMS_LIGHT);
	if (param_block)
	{
		if (param_block->getColor().mV[3] != intensity)
		{
			param_block->setColor(LLColor4(LLColor3(param_block->getColor()), intensity));
			parameterChanged(LLNetworkData::PARAMS_LIGHT, true);
		}
	}
}

void LLVOVolume::setLightRadius(F32 radius)
{
	LLLightParams *param_block = (LLLightParams *)getParameterEntry(LLNetworkData::PARAMS_LIGHT);
	if (param_block)
	{
		if (param_block->getRadius() != radius)
		{
			param_block->setRadius(radius);
			parameterChanged(LLNetworkData::PARAMS_LIGHT, true);
		}
	}
}

void LLVOVolume::setLightFalloff(F32 falloff)
{
	LLLightParams *param_block = (LLLightParams *)getParameterEntry(LLNetworkData::PARAMS_LIGHT);
	if (param_block)
	{
		if (param_block->getFalloff() != falloff)
		{
			param_block->setFalloff(falloff);
			parameterChanged(LLNetworkData::PARAMS_LIGHT, true);
		}
	}
}

void LLVOVolume::setLightCutoff(F32 cutoff)
{
	LLLightParams *param_block = (LLLightParams *)getParameterEntry(LLNetworkData::PARAMS_LIGHT);
	if (param_block)
	{
		if (param_block->getCutoff() != cutoff)
		{
			param_block->setCutoff(cutoff);
			parameterChanged(LLNetworkData::PARAMS_LIGHT, true);
		}
	}
}

//----------------------------------------------------------------------------

BOOL LLVOVolume::getIsLight() const
{
	return getParameterEntryInUse(LLNetworkData::PARAMS_LIGHT);
}

LLColor3 LLVOVolume::getLightBaseColor() const
{
	const LLLightParams *param_block = (const LLLightParams *)getParameterEntry(LLNetworkData::PARAMS_LIGHT);
	if (param_block)
	{
		return LLColor3(param_block->getColor());
	}
	else
	{
		return LLColor3(1,1,1);
	}
}

LLColor3 LLVOVolume::getLightColor() const
{
	const LLLightParams *param_block = (const LLLightParams *)getParameterEntry(LLNetworkData::PARAMS_LIGHT);
	if (param_block)
	{
		return LLColor3(param_block->getColor()) * param_block->getColor().mV[3];
	}
	else
	{
		return LLColor3(1,1,1);
	}
}

LLUUID LLVOVolume::getLightTextureID() const
{
	if (getParameterEntryInUse(LLNetworkData::PARAMS_LIGHT_IMAGE))
	{
		const LLLightImageParams *param_block = (const LLLightImageParams *)getParameterEntry(LLNetworkData::PARAMS_LIGHT_IMAGE);
		if (param_block)
		{
			return param_block->getLightTexture();
		}
	}

	return LLUUID::null;
}


LLVector3 LLVOVolume::getSpotLightParams() const
{
	if (getParameterEntryInUse(LLNetworkData::PARAMS_LIGHT_IMAGE))
	{
		const LLLightImageParams *param_block = (const LLLightImageParams *)getParameterEntry(LLNetworkData::PARAMS_LIGHT_IMAGE);
		if (param_block)
		{
			return param_block->getParams();
		}
	}

	return LLVector3();
}

F32 LLVOVolume::getSpotLightPriority() const
{
	return mSpotLightPriority;
}

void LLVOVolume::updateSpotLightPriority()
{
	LLVector3 pos = mDrawable->getPositionAgent();
	LLVector3 at(0,0,-1);
	at *= getRenderRotation();

	F32 r = getLightRadius()*0.5f;

	pos += at * r;

	at = LLViewerCamera::getInstance()->getAtAxis();

	pos -= at * r;

	mSpotLightPriority = gPipeline.calcPixelArea(pos, LLVector3(r,r,r), *LLViewerCamera::getInstance());

	if (mLightTexture.notNull())
	{
		mLightTexture->addTextureStats(mSpotLightPriority);
		mLightTexture->setBoostLevel(LLViewerTexture::BOOST_CLOUDS);
	}
}


bool LLVOVolume::isLightSpotlight() const
{
	LLLightImageParams* params = (LLLightImageParams*) getParameterEntry(LLNetworkData::PARAMS_LIGHT_IMAGE);
	if (params)
	{
		return params->isLightSpotlight();
	}
	return false;
}


LLViewerTexture* LLVOVolume::getLightTexture()
{
	LLUUID id = getLightTextureID();

	if (id.notNull())
	{
		if (mLightTexture.isNull() || id != mLightTexture->getID())
		{
			mLightTexture = LLViewerTextureManager::getFetchedTexture(id);
		}
	}
	else
	{
		mLightTexture = NULL;
	}

	return mLightTexture;
}

F32 LLVOVolume::getLightIntensity() const
{
	const LLLightParams *param_block = (const LLLightParams *)getParameterEntry(LLNetworkData::PARAMS_LIGHT);
	if (param_block)
	{
		return param_block->getColor().mV[3];
	}
	else
	{
		return 1.f;
	}
}

F32 LLVOVolume::getLightRadius() const
{
	const LLLightParams *param_block = (const LLLightParams *)getParameterEntry(LLNetworkData::PARAMS_LIGHT);
	if (param_block)
	{
		return param_block->getRadius();
	}
	else
	{
		return 0.f;
	}
}

F32 LLVOVolume::getLightFalloff() const
{
	const LLLightParams *param_block = (const LLLightParams *)getParameterEntry(LLNetworkData::PARAMS_LIGHT);
	if (param_block)
	{
		return param_block->getFalloff();
	}
	else
	{
		return 0.f;
	}
}

F32 LLVOVolume::getLightCutoff() const
{
	const LLLightParams *param_block = (const LLLightParams *)getParameterEntry(LLNetworkData::PARAMS_LIGHT);
	if (param_block)
	{
		return param_block->getCutoff();
	}
	else
	{
		return 0.f;
	}
}

U32 LLVOVolume::getVolumeInterfaceID() const
{
	if (mVolumeImpl)
	{
		return mVolumeImpl->getID();
	}

	return 0;
}

BOOL LLVOVolume::isFlexible() const
{
	if (getParameterEntryInUse(LLNetworkData::PARAMS_FLEXIBLE))
	{
		LLVolume* volume = getVolume();
		if (volume && volume->getParams().getPathParams().getCurveType() != LL_PCODE_PATH_FLEXIBLE)
		{
			LLVolumeParams volume_params = getVolume()->getParams();
			U8 profile_and_hole = volume_params.getProfileParams().getCurveType();
			volume_params.setType(profile_and_hole, LL_PCODE_PATH_FLEXIBLE);
		}
		return TRUE;
	}
	else
	{
		return FALSE;
	}
}

BOOL LLVOVolume::isSculpted() const
{
	if (getParameterEntryInUse(LLNetworkData::PARAMS_SCULPT))
	{
		return TRUE;
	}
	
	return FALSE;
}

BOOL LLVOVolume::isMesh() const
{	
	if (isSculpted())
	{
		LLSculptParams *sculpt_params = (LLSculptParams *)getParameterEntry(LLNetworkData::PARAMS_SCULPT);
		U8 sculpt_type = sculpt_params->getSculptType();

		if ((sculpt_type & LL_SCULPT_TYPE_MASK) == LL_SCULPT_TYPE_MESH)
			// mesh is a mesh
		{
			return TRUE;	
		}
	}

	return FALSE;
}

BOOL LLVOVolume::hasLightTexture() const
{
	if (getParameterEntryInUse(LLNetworkData::PARAMS_LIGHT_IMAGE))
	{
		return TRUE;
	}

	return FALSE;
}

BOOL LLVOVolume::isVolumeGlobal() const
{
	if (mVolumeImpl)
	{
		return mVolumeImpl->isVolumeGlobal() ? TRUE : FALSE;
	}
	else if (mRiggedVolume.notNull())
	{
		return TRUE;
	}

	return FALSE;
}

BOOL LLVOVolume::canBeFlexible() const
{
	U8 path = getVolume()->getParams().getPathParams().getCurveType();
	return (path == LL_PCODE_PATH_FLEXIBLE || path == LL_PCODE_PATH_LINE);
}

BOOL LLVOVolume::setIsFlexible(BOOL is_flexible)
{
	BOOL res = FALSE;
	BOOL was_flexible = isFlexible();
	LLVolumeParams volume_params;
	if (is_flexible)
	{
		if (!was_flexible)
		{
			volume_params = getVolume()->getParams();
			U8 profile_and_hole = volume_params.getProfileParams().getCurveType();
			volume_params.setType(profile_and_hole, LL_PCODE_PATH_FLEXIBLE);
			res = TRUE;
			setFlags(FLAGS_USE_PHYSICS, FALSE);
			setFlags(FLAGS_PHANTOM, TRUE);
			setParameterEntryInUse(LLNetworkData::PARAMS_FLEXIBLE, TRUE, true);
			if (mDrawable)
			{
				mDrawable->makeActive();
			}
		}
	}
	else
	{
		if (was_flexible)
		{
			volume_params = getVolume()->getParams();
			U8 profile_and_hole = volume_params.getProfileParams().getCurveType();
			volume_params.setType(profile_and_hole, LL_PCODE_PATH_LINE);
			res = TRUE;
			setFlags(FLAGS_PHANTOM, FALSE);
			setParameterEntryInUse(LLNetworkData::PARAMS_FLEXIBLE, FALSE, true);
		}
	}
	if (res)
	{
		res = setVolume(volume_params, 1);
		if (res)
		{
			markForUpdate(TRUE);
		}
	}
	return res;
}

//----------------------------------------------------------------------------

void LLVOVolume::generateSilhouette(LLSelectNode* nodep, const LLVector3& view_point)
{
	LLVolume *volume = getVolume();

	if (volume)
	{
		LLVector3 view_vector;
		view_vector = view_point; 

		//transform view vector into volume space
		view_vector -= getRenderPosition();
		mDrawable->mDistanceWRTCamera = view_vector.length();
		LLQuaternion worldRot = getRenderRotation();
		view_vector = view_vector * ~worldRot;
		if (!isVolumeGlobal())
		{
			LLVector3 objScale = getScale();
			LLVector3 invObjScale(1.f / objScale.mV[VX], 1.f / objScale.mV[VY], 1.f / objScale.mV[VZ]);
			view_vector.scaleVec(invObjScale);
		}
		
		updateRelativeXform();
		LLMatrix4 trans_mat = mRelativeXform;
		if (mDrawable->isStatic())
		{
			trans_mat.translate(getRegion()->getOriginAgent());
		}

		volume->generateSilhouetteVertices(nodep->mSilhouetteVertices, nodep->mSilhouetteNormals, view_vector, trans_mat, mRelativeXformInvTrans, nodep->getTESelectMask());

		nodep->mSilhouetteExists = TRUE;
	}
}

void LLVOVolume::deleteFaces()
{
	S32 face_count = mNumFaces;
	if (mDrawable.notNull())
	{
		mDrawable->deleteFaces(0, face_count);
	}

	mNumFaces = 0;
}

void LLVOVolume::updateRadius()
{
	if (mDrawable.isNull())
	{
		return;
	}
	
	mVObjRadius = getScale().length();
	mDrawable->setRadius(mVObjRadius);
}


BOOL LLVOVolume::isAttachment() const
{
	return mState != 0 ;
}

BOOL LLVOVolume::isHUDAttachment() const
{
	// *NOTE: we assume hud attachment points are in defined range
	// since this range is constant for backwards compatibility
	// reasons this is probably a reasonable assumption to make
	S32 attachment_id = ATTACHMENT_ID_FROM_STATE(mState);
	return ( attachment_id >= 31 && attachment_id <= 38 );
}


const LLMatrix4 LLVOVolume::getRenderMatrix() const
{
	if (mDrawable->isActive() && !mDrawable->isRoot())
	{
		return mDrawable->getParent()->getWorldMatrix();
	}
	return mDrawable->getWorldMatrix();
}

// Returns a base cost and adds textures to passed in set.
// total cost is returned value + 5 * size of the resulting set.
// Cannot include cost of textures, as they may be re-used in linked
// children, and cost should only be increased for unique textures  -Nyx
U32 LLVOVolume::getRenderCost(texture_cost_t &textures) const
{
	// Get access to params we'll need at various points.  
	// Skip if this is object doesn't have a volume (e.g. is an avatar).
	BOOL has_volume = (getVolume() != NULL);
	LLVolumeParams volume_params;
	LLPathParams path_params;
	LLProfileParams profile_params;

	U32 num_triangles = 0;

	// per-prim costs
	static const U32 ARC_PARTICLE_COST = 1; // determined experimentally
	static const U32 ARC_PARTICLE_MAX = 2048; // default values
	static const U32 ARC_TEXTURE_COST = 16; // multiplier for texture resolution - performance tested
	static const U32 ARC_LIGHT_COST = 500; // static cost for light-producing prims 
	static const U32 ARC_MEDIA_FACE_COST = 1500; // static cost per media-enabled face 


	// per-prim multipliers
	static const F32 ARC_GLOW_MULT = 1.5f; // tested based on performance
	static const F32 ARC_BUMP_MULT = 1.25f; // tested based on performance
	static const F32 ARC_FLEXI_MULT = 5; // tested based on performance
	static const F32 ARC_SHINY_MULT = 1.6f; // tested based on performance
	static const F32 ARC_INVISI_COST = 1.2f; // tested based on performance
	static const F32 ARC_WEIGHTED_MESH = 1.2f; // tested based on performance

	static const F32 ARC_PLANAR_COST = 1.0f; // tested based on performance to have negligible impact
	static const F32 ARC_ANIM_TEX_COST = 4.f; // tested based on performance
	static const F32 ARC_ALPHA_COST = 4.f; // 4x max - based on performance

	F32 shame = 0;

	U32 invisi = 0;
	U32 shiny = 0;
	U32 glow = 0;
	U32 alpha = 0;
	U32 flexi = 0;
	U32 animtex = 0;
	U32 particles = 0;
	U32 bump = 0;
	U32 planar = 0;
	U32 weighted_mesh = 0;
	U32 produces_light = 0;
	U32 media_faces = 0;

	const LLDrawable* drawablep = mDrawable;
	U32 num_faces = drawablep->getNumFaces();

	if (has_volume)
	{
		volume_params = getVolume()->getParams();
		path_params = volume_params.getPathParams();
		profile_params = volume_params.getProfileParams();

		F32 weighted_triangles = -1.0;
		getStreamingCost(NULL, NULL, &weighted_triangles);

		if (weighted_triangles > 0.0)
		{
			num_triangles = (U32)(weighted_triangles); 
		}
	}

	if (num_triangles == 0)
	{
		num_triangles = 4;
	}

	if (isSculpted())
	{
		if (isMesh())
		{
			// base cost is dependent on mesh complexity
			// note that 3 is the highest LOD as of the time of this coding.
			S32 size = gMeshRepo.getMeshSize(volume_params.getSculptID(),3);
			if ( size > 0)
			{
				if (gMeshRepo.getSkinInfo(volume_params.getSculptID(), this))
				{
					// weighted attachment - 1 point for every 3 bytes
					weighted_mesh = 1;
				}

			}
			else
			{
				// something went wrong - user should know their content isn't render-free
				return 0;
			}
		}
		else
		{
			const LLSculptParams *sculpt_params = (LLSculptParams *) getParameterEntry(LLNetworkData::PARAMS_SCULPT);
			LLUUID sculpt_id = sculpt_params->getSculptTexture();
			if (textures.find(sculpt_id) == textures.end())
			{
				LLViewerFetchedTexture *texture = LLViewerTextureManager::getFetchedTexture(sculpt_id);
				if (texture)
				{
					S32 texture_cost = 256 + (S32)(ARC_TEXTURE_COST * (texture->getFullHeight() / 128.f + texture->getFullWidth() / 128.f));
					textures.insert(texture_cost_t::value_type(sculpt_id, texture_cost));
				}
			}
		}
	}

	if (isFlexible())
	{
		flexi = 1;
	}
	if (isParticleSource())
	{
		particles = 1;
	}

	if (getIsLight())
	{
		produces_light = 1;
	}

	for (U32 i = 0; i < num_faces; ++i)
	{
		const LLFace* face = drawablep->getFace(i);
		const LLTextureEntry* te = face->getTextureEntry();
		const LLViewerTexture* img = face->getTexture();

		if (img)
		{
			if (textures.find(img->getID()) == textures.end())
			{
				S32 texture_cost = 256 + (S32)(ARC_TEXTURE_COST * (img->getFullHeight() / 128.f + img->getFullWidth() / 128.f));
				textures.insert(texture_cost_t::value_type(img->getID(), texture_cost));
			}
		}

		if (face->getPoolType() == LLDrawPool::POOL_ALPHA)
		{
			alpha = 1;
		}
		else if (img && img->getPrimaryFormat() == GL_ALPHA)
		{
			invisi = 1;
		}
		/*if (face->hasMedia())
		{
			media_faces++;
		}*/

		if (te)
		{
			if (te->getBumpmap())
			{
				// bump is a multiplier, don't add per-face
				bump = 1;
			}
			if (te->getShiny())
			{
				// shiny is a multiplier, don't add per-face
				shiny = 1;
			}
			if (te->getGlow() > 0.f)
			{
				// glow is a multiplier, don't add per-face
				glow = 1;
			}
			if (face->mTextureMatrix != NULL)
			{
				animtex = 1;
			}
			if (te->getTexGen())
			{
				planar = 1;
			}
		}
	}

	// shame currently has the "base" cost of 1 point per 15 triangles, min 2.
	shame = num_triangles  * 5.f;
	shame = shame < 2.f ? 2.f : shame;

	// multiply by per-face modifiers
	if (planar)
	{
		shame *= planar * ARC_PLANAR_COST;
	}

	if (animtex)
	{
		shame *= animtex * ARC_ANIM_TEX_COST;
	}

	if (alpha)
	{
		shame *= alpha * ARC_ALPHA_COST;
	}

	if(invisi)
	{
		shame *= invisi * ARC_INVISI_COST;
	}

	if (glow)
	{
		shame *= glow * ARC_GLOW_MULT;
	}

	if (bump)
	{
		shame *= bump * ARC_BUMP_MULT;
	}

	if (shiny)
	{
		shame *= shiny * ARC_SHINY_MULT;
	}


	// multiply shame by multipliers
	if (weighted_mesh)
	{
		shame *= weighted_mesh * ARC_WEIGHTED_MESH;
	}

	if (flexi)
	{
		shame *= flexi * ARC_FLEXI_MULT;
	}


	// add additional costs
	if (particles)
	{
		const LLPartSysData *part_sys_data = &(mPartSourcep->mPartSysData);
		const LLPartData *part_data = &(part_sys_data->mPartData);
		U32 num_particles = (U32)(part_sys_data->mBurstPartCount * llceil( part_data->mMaxAge / part_sys_data->mBurstRate));
		num_particles = num_particles > ARC_PARTICLE_MAX ? ARC_PARTICLE_MAX : num_particles;
		F32 part_size = (llmax(part_data->mStartScale[0], part_data->mEndScale[0]) + llmax(part_data->mStartScale[1], part_data->mEndScale[1])) / 2.f;
		shame += num_particles * part_size * ARC_PARTICLE_COST;
	}

	if (produces_light)
	{
		shame += ARC_LIGHT_COST;
	}

	if (media_faces)
	{
		shame += media_faces * ARC_MEDIA_FACE_COST;
	}

	if (shame > mRenderComplexity_current)
	{
		mRenderComplexity_current = (S32)shame;
	}

	return (U32)shame;
}

F32 LLVOVolume::getStreamingCost(S32* bytes, S32* visible_bytes, F32* unscaled_value) const
{
	F32 radius = getScale().length()*0.5f;

	if (isMesh())
	{	
		LLSD& header = gMeshRepo.getMeshHeader(getVolume()->getParams().getSculptID());

		return LLMeshRepository::getStreamingCost(header, radius, bytes, visible_bytes, mLOD, unscaled_value);
	}
	else
	{
		LLVolume* volume = getVolume();
		S32 counts[4];
		LLVolume::getLoDTriangleCounts(volume->getParams(), counts);

		LLSD header;
		header["lowest_lod"]["size"] = counts[0] * 10;
		header["low_lod"]["size"] = counts[1] * 10;
		header["medium_lod"]["size"] = counts[2] * 10;
		header["high_lod"]["size"] = counts[3] * 10;

		return LLMeshRepository::getStreamingCost(header, radius, NULL, NULL, -1, unscaled_value);
	}	
}

//static 
void LLVOVolume::updateRenderComplexity()
{
	mRenderComplexity_last = mRenderComplexity_current;
	mRenderComplexity_current = 0;
}

U32 LLVOVolume::getTriangleCount(S32* vcount) const
{
	U32 count = 0;
	LLVolume* volume = getVolume();
	if (volume)
	{
		count = volume->getNumTriangles(vcount);
	}

	return count;
}

U32 LLVOVolume::getHighLODTriangleCount()
{
	U32 ret = 0;

	LLVolume* volume = getVolume();

	if (!isSculpted())
	{
		LLVolume* ref = LLPrimitive::getVolumeManager()->refVolume(volume->getParams(), 3);
		ret = ref->getNumTriangles();
		LLPrimitive::getVolumeManager()->unrefVolume(ref);
	}
	else if (isMesh())
	{
		LLVolume* ref = LLPrimitive::getVolumeManager()->refVolume(volume->getParams(), 3);
		if (!ref->isMeshAssetLoaded() || ref->getNumVolumeFaces() == 0)
		{
			gMeshRepo.loadMesh(this, volume->getParams(), LLModel::LOD_HIGH);
		}
		ret = ref->getNumTriangles();
		LLPrimitive::getVolumeManager()->unrefVolume(ref);
	}
	else
	{ //default sculpts have a constant number of triangles
		ret = 31*2*31;  //31 rows of 31 columns of quads for a 32x32 vertex patch
	}

	return ret;
}

//static
void LLVOVolume::preUpdateGeom()
{
	sNumLODChanges = 0;
}

void LLVOVolume::parameterChanged(U16 param_type, bool local_origin)
{
	LLViewerObject::parameterChanged(param_type, local_origin);
}

void LLVOVolume::parameterChanged(U16 param_type, LLNetworkData* data, BOOL in_use, bool local_origin)
{
	LLViewerObject::parameterChanged(param_type, data, in_use, local_origin);
	if (mVolumeImpl)
	{
		mVolumeImpl->onParameterChanged(param_type, data, in_use, local_origin);
	}
	if (mDrawable.notNull())
	{
		BOOL is_light = getIsLight();
		if (is_light != mDrawable->isState(LLDrawable::LIGHT))
		{
			gPipeline.setLight(mDrawable, is_light);
		}
	}
}

void LLVOVolume::setSelected(BOOL sel)
{
	LLViewerObject::setSelected(sel);
	if (mDrawable.notNull())
	{
		markForUpdate(TRUE);
	}
}

void LLVOVolume::updateSpatialExtents(LLVector4a& newMin, LLVector4a& newMax)
{		
}

F32 LLVOVolume::getBinRadius()
{
	F32 radius;
	
	F32 scale = 1.f;

	static const LLCachedControl<S32> size_factor_setting("OctreeStaticObjectSizeFactor", 4);
	static const LLCachedControl<S32> attachment_size_factor_setting("OctreeAttachmentSizeFactor", 4);
	static const LLCachedControl<LLVector3> distance_factor_setting("OctreeDistanceFactor",LLVector3::zero);
	static const LLCachedControl<LLVector3> alpha_distance_factor_setting("OctreeAlphaDistanceFactor",LLVector3(.1f,0.f,0.f));
	const S32 size_factor = llmax(size_factor_setting.get(),1);
	const S32 attachment_size_factor = llmax(size_factor_setting.get(),1);
	const LLVector3& distance_factor = distance_factor_setting;
	const LLVector3& alpha_distance_factor = alpha_distance_factor_setting;
	const LLVector4a* ext = mDrawable->getSpatialExtents();
	
	BOOL shrink_wrap = mDrawable->isAnimating();
	BOOL alpha_wrap = FALSE;

	if (!isHUDAttachment())
	{
		for (S32 i = 0; i < mDrawable->getNumFaces(); i++)
		{
			LLFace* face = mDrawable->getFace(i);
			if (face->getPoolType() == LLDrawPool::POOL_ALPHA &&
			    !face->canRenderAsMask())
			{
				alpha_wrap = TRUE;
				break;
			}
		}
	}
	else
	{
		shrink_wrap = FALSE;
	}

	if (alpha_wrap)
	{
		LLVector3 bounds = getScale();
		radius = llmin(bounds.mV[1], bounds.mV[2]);
		radius = llmin(radius, bounds.mV[0]);
		radius *= 0.5f;
		radius *= 1.f+mDrawable->mDistanceWRTCamera*alpha_distance_factor[1];
		radius += mDrawable->mDistanceWRTCamera*alpha_distance_factor[0];
	}
	else if (shrink_wrap)
	{
		LLVector4a rad;
		rad.setSub(ext[1], ext[0]);
		
		radius = rad.getLength3().getF32()*0.5f;
	}
	else if (mDrawable->isStatic())
	{
		radius = llmax((S32) mDrawable->getRadius(), 1)*size_factor;
		radius *= 1.f + mDrawable->mDistanceWRTCamera * distance_factor[1];
		radius += mDrawable->mDistanceWRTCamera * distance_factor[0];
	}
	else if (mDrawable->getVObj()->isAttachment())
	{
		radius = llmax((S32) mDrawable->getRadius(),1)*attachment_size_factor;
	}
	else
	{
		radius = mDrawable->getRadius();
		radius *= 1.f + mDrawable->mDistanceWRTCamera * distance_factor[1];
		radius += mDrawable->mDistanceWRTCamera * distance_factor[0];
	}

	return llclamp(radius*scale, 0.5f, 256.f);
}

const LLVector3 LLVOVolume::getPivotPositionAgent() const
{
	if (mVolumeImpl)
	{
		return mVolumeImpl->getPivotPosition();
	}
	return LLViewerObject::getPivotPositionAgent();
}

void LLVOVolume::onShift(const LLVector4a &shift_vector)
{
	if (mVolumeImpl)
	{
		mVolumeImpl->onShift(shift_vector);
	}

	updateRelativeXform();
}

const LLMatrix4& LLVOVolume::getWorldMatrix(LLXformMatrix* xform) const
{
	if (mVolumeImpl)
	{
		return mVolumeImpl->getWorldMatrix(xform);
	}
	return xform->getWorldMatrix();
}

LLVector3 LLVOVolume::agentPositionToVolume(const LLVector3& pos) const
{
	LLVector3 ret = pos - getRenderPosition();
	ret = ret * ~getRenderRotation();
	LLVector3 objScale = isVolumeGlobal() ? LLVector3(1,1,1) : getScale();
	LLVector3 invObjScale(1.f / objScale.mV[VX], 1.f / objScale.mV[VY], 1.f / objScale.mV[VZ]);
	ret.scaleVec(invObjScale);
	
	return ret;
}

LLVector3 LLVOVolume::agentDirectionToVolume(const LLVector3& dir) const
{
	LLVector3 ret = dir * ~getRenderRotation();
	
	LLVector3 objScale = isVolumeGlobal() ? LLVector3(1,1,1) : getScale();
	ret.scaleVec(objScale);

	return ret;
}

LLVector3 LLVOVolume::volumePositionToAgent(const LLVector3& dir) const
{
	LLVector3 ret = dir;
	LLVector3 objScale = isVolumeGlobal() ? LLVector3(1,1,1) : getScale();
	ret.scaleVec(objScale);
	ret = ret * getRenderRotation();
	ret += getRenderPosition();
	
	return ret;
}

LLVector3 LLVOVolume::volumeDirectionToAgent(const LLVector3& dir) const
{
	LLVector3 ret = dir;
	LLVector3 objScale = isVolumeGlobal() ? LLVector3(1,1,1) : getScale();
	LLVector3 invObjScale(1.f / objScale.mV[VX], 1.f / objScale.mV[VY], 1.f / objScale.mV[VZ]);
	ret.scaleVec(invObjScale);
	ret = ret * getRenderRotation();

	return ret;
}


BOOL LLVOVolume::lineSegmentIntersect(const LLVector3& start, const LLVector3& end, S32 face, BOOL pick_transparent, S32 *face_hitp,
									  LLVector3* intersection,LLVector2* tex_coord, LLVector3* normal, LLVector3* bi_normal)
	
{
	if (!mbCanSelect ||
//		(gHideSelectedObjects && isSelected()) ||
// [RLVa:KB] - Checked: 2010-09-28 (RLVa-1.1.3b) | Modified: RLVa-1.1.3b
		( (LLSelectMgr::getInstance()->mHideSelectedObjects && isSelected()) && 
		  ((!rlv_handler_t::isEnabled()) || (!isHUDAttachment()) || (!gRlvAttachmentLocks.isLockedAttachment(getRootEdit()))) ) ||
// [/RLVa:KB]
			mDrawable->isDead() || 
			!gPipeline.hasRenderType(mDrawable->getRenderType()))
	{
		return FALSE;
	}

	BOOL ret = FALSE;

	LLVolume* volume = getVolume();

	bool transform = true;

	if (mDrawable->isState(LLDrawable::RIGGED))
	{
		if (gFloaterTools->getVisible() && getAvatar()->isSelf())
		{
			updateRiggedVolume();
			genBBoxes(FALSE);
			volume = mRiggedVolume;
			transform = false;
		}
		else
		{ //cannot pick rigged attachments on other avatars or when not in build mode
			return FALSE;
		}
	}
	
	if (volume)
	{	
		LLVector3 v_start, v_end, v_dir;
	
		if (transform)
		{
			v_start = agentPositionToVolume(start);
			v_end = agentPositionToVolume(end);
		}
		else
		{
			v_start = start;
			v_end = end;
		}
		
		LLVector3 p;
		LLVector3 n;
		LLVector2 tc;
		LLVector3 bn;

		if (intersection != NULL)
		{
			p = *intersection;
		}

		if (tex_coord != NULL)
		{
			tc = *tex_coord;
		}

		if (normal != NULL)
		{
			n = *normal;
		}

		if (bi_normal != NULL)
		{
			bn = *bi_normal;
		}

		S32 face_hit = -1;

		S32 start_face, end_face;
		if (face == -1)
		{
			start_face = 0;
			end_face = volume->getNumVolumeFaces();
		}
		else
		{
			start_face = face;
			end_face = face+1;
		}

		bool special_cursor = specialHoverCursor();
		for (S32 i = start_face; i < end_face; ++i)
		{
			if (!special_cursor && !pick_transparent && getTE(i) && getTE(i)->getColor().mV[3] == 0.f)
			{ //don't attempt to pick completely transparent faces unless
				//pick_transparent is true
				continue;
			}

			face_hit = volume->lineSegmentIntersect(v_start, v_end, i,
													&p, &tc, &n, &bn);
			
			if (face_hit >= 0 && mDrawable->getNumFaces() > face_hit)
			{
				LLFace* face = mDrawable->getFace(face_hit);				

				if (pick_transparent || !face->getTexture() || !face->getTexture()->hasGLTexture() || face->getTexture()->getMask(face->surfaceToTexture(tc, p, n)))
				{
					v_end = p;
					if (face_hitp != NULL)
					{
						*face_hitp = face_hit;
					}
					
					if (intersection != NULL)
					{
						if (transform)
						{
							*intersection = volumePositionToAgent(p);  // must map back to agent space
						}
						else
						{
							*intersection = p;
						}
					}

					if (normal != NULL)
					{
						if (transform)
						{
							*normal = volumeDirectionToAgent(n);
						}
						else
						{
							*normal = n;
						}

						(*normal).normVec();
					}

					if (bi_normal != NULL)
					{
						if (transform)
						{
							*bi_normal = volumeDirectionToAgent(bn);
						}
						else
						{
							*bi_normal = bn;
						}
						(*bi_normal).normVec();
					}

					if (tex_coord != NULL)
					{
						*tex_coord = tc;
					}
					
					ret = TRUE;
				}
			}
		}
	}
		
	return ret;
}

bool LLVOVolume::treatAsRigged()
{
	return gFloaterTools->getVisible() && 
			isAttachment() && 
			getAvatar() &&
			getAvatar()->isSelf() &&
			mDrawable.notNull() &&
			mDrawable->isState(LLDrawable::RIGGED);
}

LLRiggedVolume* LLVOVolume::getRiggedVolume()
{
	return mRiggedVolume;
}

void LLVOVolume::clearRiggedVolume()
{
	if (mRiggedVolume.notNull())
	{
		mRiggedVolume = NULL;
		updateRelativeXform();
	}
}

void LLVOVolume::updateRiggedVolume()
{
	//Update mRiggedVolume to match current animation frame of avatar. 
	//Also update position/size in octree.  

	if (!treatAsRigged())
	{
		clearRiggedVolume();
		
		return;
	}

	LLVolume* volume = getVolume();

	const LLMeshSkinInfo* skin = gMeshRepo.getSkinInfo(volume->getParams().getSculptID(), this);

	if (!skin)
	{
		clearRiggedVolume();
		return;
	}

	LLVOAvatar* avatar = getAvatar();

	if (!avatar)
	{
		clearRiggedVolume();
		return;
	}

	if (!mRiggedVolume)
	{
		LLVolumeParams p;
		mRiggedVolume = new LLRiggedVolume(p);
		updateRelativeXform();
	}

	mRiggedVolume->update(skin, avatar, volume);

}


//static LLFastTimer::DeclareTimer FTM_SKIN_RIGGED("Skin");
//static LLFastTimer::DeclareTimer FTM_RIGGED_OCTREE("Octree");

void LLRiggedVolume::update(const LLMeshSkinInfo* skin, LLVOAvatar* avatar, const LLVolume* volume)
{
	bool copy = false;
	if (volume->getNumVolumeFaces() != getNumVolumeFaces())
	{ 
		copy = true;
	}

	for (S32 i = 0; i < volume->getNumVolumeFaces() && !copy; ++i)
	{
		const LLVolumeFace& src_face = volume->getVolumeFace(i);
		const LLVolumeFace& dst_face = getVolumeFace(i);

		if (src_face.mNumIndices != dst_face.mNumIndices ||
			src_face.mNumVertices != dst_face.mNumVertices)
		{
			copy = true;
		}
	}

	if (copy)
	{
		copyVolumeFaces(volume);	
	}

	//build matrix palette
	LLMatrix4a mp[64];
	LLMatrix4* mat = (LLMatrix4*) mp;
	
	for (U32 j = 0; j < skin->mJointNames.size(); ++j)
	{
		LLJoint* joint = avatar->getJoint(skin->mJointNames[j]);
		if (joint)
		{
			mat[j] = skin->mInvBindMatrix[j];
			mat[j] *= joint->getWorldMatrix();
		}
	}

	for (S32 i = 0; i < volume->getNumVolumeFaces(); ++i)
	{
		const LLVolumeFace& vol_face = volume->getVolumeFace(i);
		
		LLVolumeFace& dst_face = mVolumeFaces[i];
		
		LLVector4a* weight = vol_face.mWeights;

		LLMatrix4a bind_shape_matrix;
		bind_shape_matrix.loadu(skin->mBindShapeMatrix);

		LLVector4a* pos = dst_face.mPositions;

		{
			LLFastTimer t(LLFastTimer::FTM_SKIN_RIGGED);

			for (U32 j = 0; j < (U32)dst_face.mNumVertices; ++j)
			{
				LLMatrix4a final_mat;
				final_mat.clear();

				S32 idx[4];

				LLVector4 wght;

				F32 scale = 0.f;
				for (U32 k = 0; k < 4; k++)
				{
					F32 w = weight[j][k];

					idx[k] = (S32) floorf(w);
					wght[k] = w - floorf(w);
					scale += wght[k];
				}

				wght *= 1.f/scale;

				for (U32 k = 0; k < 4; k++)
				{
					F32 w = wght[k];

					LLMatrix4a src;
					src.setMul(mp[idx[k]], w);

					final_mat.add(src);
				}

				
				LLVector4a& v = vol_face.mPositions[j];
				LLVector4a t;
				LLVector4a dst;
				bind_shape_matrix.affineTransform(v, t);
				final_mat.affineTransform(t, dst);
				pos[j] = dst;
			}

			//update bounding box
			LLVector4a& min = dst_face.mExtents[0];
			LLVector4a& max = dst_face.mExtents[1];

			min = pos[0];
			max = pos[1];

			for (U32 j = 1; j < (U32)dst_face.mNumVertices; ++j)
			{
				min.setMin(min, pos[j]);
				max.setMax(max, pos[j]);
			}

			dst_face.mCenter->setAdd(dst_face.mExtents[0], dst_face.mExtents[1]);
			dst_face.mCenter->mul(0.5f);

		}

		{
			LLFastTimer t(LLFastTimer::FTM_RIGGED_OCTREE);
			delete dst_face.mOctree;
			dst_face.mOctree = NULL;

			LLVector4a size;
			size.setSub(dst_face.mExtents[1], dst_face.mExtents[0]);
			size.splat(size.getLength3().getF32()*0.5f);
			
			dst_face.createOctree(1.f);
		}
	}
}

U32 LLVOVolume::getPartitionType() const
{
	if (isHUDAttachment())
	{
		return LLViewerRegion::PARTITION_HUD;
	}

	return LLViewerRegion::PARTITION_VOLUME;
}

LLVolumePartition::LLVolumePartition()
: LLSpatialPartition(LLVOVolume::VERTEX_DATA_MASK, TRUE, GL_DYNAMIC_DRAW_ARB)
{
	mLODPeriod = 32;
	mDepthMask = FALSE;
	mDrawableType = LLPipeline::RENDER_TYPE_VOLUME;
	mPartitionType = LLViewerRegion::PARTITION_VOLUME;
	mSlopRatio = 0.25f;
	mBufferUsage = GL_DYNAMIC_DRAW_ARB;
}

LLVolumeBridge::LLVolumeBridge(LLDrawable* drawablep)
: LLSpatialBridge(drawablep, TRUE, LLVOVolume::VERTEX_DATA_MASK)
{
	mDepthMask = FALSE;
	mLODPeriod = 32;
	mDrawableType = LLPipeline::RENDER_TYPE_VOLUME;
	mPartitionType = LLViewerRegion::PARTITION_BRIDGE;
	
	mBufferUsage = GL_DYNAMIC_DRAW_ARB;

	mSlopRatio = 0.25f;
}

bool can_batch_texture(LLFace* facep)
{
	if (facep->getTextureEntry()->getBumpmap())
	{ //bump maps aren't worked into texture batching yet
		return false;
	}

	if (facep->getTexture() && facep->getTexture()->getPrimaryFormat() == GL_ALPHA)
	{ //can't batch invisiprims
		return false;
	}

	if (facep->isState(LLFace::TEXTURE_ANIM) && facep->getVirtualSize() > MIN_TEX_ANIM_SIZE)
	{ //texture animation breaks batches
		return false;
	}
	
	return true;
}

void LLVolumeGeometryManager::registerFace(LLSpatialGroup* group, LLFace* facep, U32 type)
{
	LLMemType mt(LLMemType::MTYPE_SPACE_PARTITION);

//	if (facep->getViewerObject()->isSelected() && gHideSelectedObjects)
// [RLVa:KB] - Checked: 2010-09-28 (RLVa-1.1.3b) | Modified: RLVa-1.2.1f
	const LLViewerObject* pObj = facep->getViewerObject();
	if ( (pObj->isSelected() && LLSelectMgr::getInstance()->mHideSelectedObjects) && 
		 ((!rlv_handler_t::isEnabled()) || (!pObj->isHUDAttachment()) || (!gRlvAttachmentLocks.isLockedAttachment(pObj->getRootEdit()))) )
// [/RLVa:KB]
	{
		return;
	}

	//add face to drawmap
	LLSpatialGroup::drawmap_elem_t& draw_vec = group->mDrawMap[type];	

	S32 idx = draw_vec.size()-1;

	BOOL fullbright = (type == LLRenderPass::PASS_FULLBRIGHT) ||
		(type == LLRenderPass::PASS_INVISIBLE) ||
		(type == LLRenderPass::PASS_ALPHA && facep->isState(LLFace::FULLBRIGHT));
	
	if (!fullbright && type != LLRenderPass::PASS_GLOW && !facep->getVertexBuffer()->hasDataType(LLVertexBuffer::TYPE_NORMAL))
	{
		llwarns << "Non fullbright face has no normals!" << llendl;
		return;
	}

	const LLMatrix4* tex_mat = NULL;
	if (facep->isState(LLFace::TEXTURE_ANIM) && facep->getVirtualSize() > MIN_TEX_ANIM_SIZE)
	{
		tex_mat = facep->mTextureMatrix;	
	}

	const LLMatrix4* model_mat = NULL;

	LLDrawable* drawable = facep->getDrawable();
	if (drawable->isActive())
	{
		model_mat = &(drawable->getRenderMatrix());
	}
	else
	{
		model_mat = &(drawable->getRegion()->mRenderMatrix);
		if (model_mat->isIdentity())
		{
			model_mat = NULL;
		}
	}

	U8 bump = (type == LLRenderPass::PASS_BUMP || type == LLRenderPass::PASS_POST_BUMP) ? facep->getTextureEntry()->getBumpmap() : 0;
	
	LLViewerTexture* tex = facep->getTexture();

	U8 index = facep->getTextureIndex();

	bool batchable = false;

	if (index < 255 && idx >= 0)
	{
		if (index < draw_vec[idx]->mTextureList.size())
		{
			if (draw_vec[idx]->mTextureList[index].isNull())
			{
				batchable = true;
				draw_vec[idx]->mTextureList[index] = tex;
			}
			else if (draw_vec[idx]->mTextureList[index] == tex)
			{ //this face's texture index can be used with this batch
				batchable = true;
			}
		}
		else
		{ //texture list can be expanded to fit this texture index
			batchable = true;
		}
	}
	
	if (idx >= 0 && 
		draw_vec[idx]->mVertexBuffer == facep->getVertexBuffer() &&
		draw_vec[idx]->mEnd == facep->getGeomIndex()-1 &&
		(LLPipeline::sTextureBindTest || draw_vec[idx]->mTexture == tex || batchable) &&
#if LL_DARWIN
		draw_vec[idx]->mEnd - draw_vec[idx]->mStart + facep->getGeomCount() <= (U32) gGLManager.mGLMaxVertexRange &&
		draw_vec[idx]->mCount + facep->getIndicesCount() <= (U32) gGLManager.mGLMaxIndexRange &&
#endif
		draw_vec[idx]->mFullbright == fullbright &&
		draw_vec[idx]->mBump == bump &&
		draw_vec[idx]->mTextureMatrix == tex_mat &&
		draw_vec[idx]->mModelMatrix == model_mat)
	{
		draw_vec[idx]->mCount += facep->getIndicesCount();
		draw_vec[idx]->mEnd += facep->getGeomCount();
		draw_vec[idx]->mVSize = llmax(draw_vec[idx]->mVSize, facep->getVirtualSize());

		if (index >= draw_vec[idx]->mTextureList.size())
		{
			draw_vec[idx]->mTextureList.resize(index+1);
			draw_vec[idx]->mTextureList[index] = tex;
		}
		draw_vec[idx]->validate();
		update_min_max(draw_vec[idx]->mExtents[0], draw_vec[idx]->mExtents[1], facep->mExtents[0]);
		update_min_max(draw_vec[idx]->mExtents[0], draw_vec[idx]->mExtents[1], facep->mExtents[1]);
	}
	else
	{
		U32 start = facep->getGeomIndex();
		U32 end = start + facep->getGeomCount()-1;
		U32 offset = facep->getIndicesStart();
		U32 count = facep->getIndicesCount();
		LLPointer<LLDrawInfo> draw_info = new LLDrawInfo(start,end,count,offset,tex, 
			facep->getVertexBuffer(), fullbright, bump); 
		draw_info->mGroup = group;
		draw_info->mVSize = facep->getVirtualSize();
		draw_vec.push_back(draw_info);
		draw_info->mTextureMatrix = tex_mat;
		draw_info->mModelMatrix = model_mat;
		if (type == LLRenderPass::PASS_ALPHA)
		{ //for alpha sorting
			facep->setDrawInfo(draw_info);
		}
		draw_info->mExtents[0] = facep->mExtents[0];
		draw_info->mExtents[1] = facep->mExtents[1];

		if (index < 255)
		{ //initialize texture list for texture batching
			draw_info->mTextureList.resize(index+1);
			draw_info->mTextureList[index] = tex;
		}
		draw_info->validate();
	}
}

void LLVolumeGeometryManager::getGeometry(LLSpatialGroup* group)
{

}

static LLDrawPoolAvatar* get_avatar_drawpool(LLViewerObject* vobj)
{
	LLVOAvatar* avatar = vobj->getAvatar();
					
	if (avatar)
	{
		LLDrawable* drawable = avatar->mDrawable;
		if (drawable && drawable->getNumFaces() > 0)
		{
			LLFace* face = drawable->getFace(0);
			if (face)
			{
				LLDrawPool* drawpool = face->getPool();
				if (drawpool)
				{
					if (drawpool->getType() == LLDrawPool::POOL_AVATAR)
					{
						return (LLDrawPoolAvatar*) drawpool;
					}
				}
			}
		}
	}

	return NULL;
}

void LLVolumeGeometryManager::rebuildGeom(LLSpatialGroup* group)
{
	if (LLPipeline::sSkipUpdate)
	{
		return;
	}

	if (group->changeLOD())
	{
		group->mLastUpdateDistance = group->mDistance;
	}

	group->mLastUpdateViewAngle = group->mViewAngle;

	if (!group->isState(LLSpatialGroup::GEOM_DIRTY | LLSpatialGroup::ALPHA_DIRTY))
	{
		if (group->isState(LLSpatialGroup::MESH_DIRTY) && !LLPipeline::sDelayVBUpdate)
		{
			LLFastTimer ftm(LLFastTimer::FTM_REBUILD_VBO);	
			LLFastTimer ftm2(LLFastTimer::FTM_REBUILD_VOLUME_VB);
		
			rebuildMesh(group);
		}
		return;
	}

	group->mBuilt = 1.f;
	LLFastTimer ftm(LLFastTimer::FTM_REBUILD_VBO);	

	LLFastTimer ftm2(LLFastTimer::FTM_REBUILD_VOLUME_VB);

	group->clearDrawMap();

	mFaceList.clear();

	std::vector<LLFace*> fullbright_faces;
	std::vector<LLFace*> bump_faces;
	std::vector<LLFace*> simple_faces;

	std::vector<LLFace*> alpha_faces;
	U32 useage = group->mSpatialPartition->mBufferUsage;

	static const LLCachedControl<S32> render_max_vbo_size("RenderMaxVBOSize", 512);
	static const LLCachedControl<S32> render_max_node_size("RenderMaxNodeSize",8192);
	U32 max_vertices = (render_max_vbo_size*1024)/LLVertexBuffer::calcVertexSize(group->mSpatialPartition->mVertexDataMask);
	U32 max_total = (render_max_node_size*1024)/LLVertexBuffer::calcVertexSize(group->mSpatialPartition->mVertexDataMask);
	max_vertices = llmin(max_vertices, (U32) 65535);

	U32 cur_total = 0;

	bool emissive = false;

	//get all the faces into a list
	for (LLSpatialGroup::element_iter drawable_iter = group->getData().begin(); drawable_iter != group->getData().end(); ++drawable_iter)
	{
		LLDrawable* drawablep = *drawable_iter;
		
		if (drawablep->isDead() || drawablep->isState(LLDrawable::FORCE_INVISIBLE) )
		{
			continue;
		}
	
		if (drawablep->isAnimating())
		{ //fall back to stream draw for animating verts
			useage = GL_STREAM_DRAW_ARB;
		}

		LLVOVolume* vobj = drawablep->getVOVolume();

		if (vobj->isMesh() &&
			(vobj->getVolume() && !vobj->getVolume()->isMeshAssetLoaded() || !gMeshRepo.meshRezEnabled()))
		{
			continue;
		}

		llassert_always(vobj);
		vobj->updateTextureVirtualSize(true);
		vobj->preRebuild();

		drawablep->clearState(LLDrawable::HAS_ALPHA);

		bool rigged = vobj->isAttachment() && 
					vobj->isMesh() && 
					gMeshRepo.getSkinInfo(vobj->getVolume()->getParams().getSculptID(), vobj);

		bool bake_sunlight = LLPipeline::sBakeSunlight && drawablep->isStatic();

		bool is_rigged = false;

		//for each face
		for (S32 i = 0; i < drawablep->getNumFaces(); i++)
		{
			LLFace* facep = drawablep->getFace(i);

			//ALWAYS null out vertex buffer on rebuild -- if the face lands in a render
			// batch, it will recover its vertex buffer reference from the spatial group
			facep->setVertexBuffer(NULL);
			
			//sum up face verts and indices
			drawablep->updateFaceSize(i);
			
			

			if (rigged) 
			{
				if (!facep->isState(LLFace::RIGGED))
				{ //completely reset vertex buffer
					facep->clearVertexBuffer();
				}
		
				facep->setState(LLFace::RIGGED);
				is_rigged = true;
				
				//get drawpool of avatar with rigged face
				LLDrawPoolAvatar* pool = get_avatar_drawpool(vobj);
				
				//Determine if we've received skininfo that contains an
				//alternate bind matrix - if it does then apply the translational component
				//to the joints of the avatar.
				LLVOAvatar* pAvatarVO = vobj->getAvatar();
				bool pelvisGotSet = false;

				if ( pAvatarVO )
				{
					LLUUID currentId = vobj->getVolume()->getParams().getSculptID();
					const LLMeshSkinInfo*  pSkinData = gMeshRepo.getSkinInfo( currentId, vobj );
					
					if ( pSkinData )
					{
						const int bindCnt = pSkinData->mAlternateBindMatrix.size();								
						if ( bindCnt > 0 )
						{					
							const int jointCnt = pSkinData->mJointNames.size();
							const F32 pelvisZOffset = pSkinData->mPelvisOffset;
							bool fullRig = (jointCnt>=20) ? true : false;
							if ( fullRig )
							{
								for ( int i=0; i<jointCnt; ++i )
								{
									std::string lookingForJoint = pSkinData->mJointNames[i].c_str();
									//llinfos<<"joint name "<<lookingForJoint.c_str()<<llendl;
									LLJoint* pJoint = pAvatarVO->getJoint( lookingForJoint );
									if ( pJoint && pJoint->getId() != currentId )
									{   									
										pJoint->setId( currentId );
										const LLVector3& jointPos = pSkinData->mAlternateBindMatrix[i].getTranslation();									
										//Set the joint position
										pJoint->storeCurrentXform( jointPos );																																
										//If joint is a pelvis then handle old/new pelvis to foot values
										if ( lookingForJoint == "mPelvis" )
										{	
											pJoint->storeCurrentXform( jointPos );																																
											if ( !pAvatarVO->hasPelvisOffset() )
											{										
												pAvatarVO->setPelvisOffset( true, jointPos, pelvisZOffset );
												//Trigger to rebuild viewer AV
												pelvisGotSet = true;											
											}										
										}										
									}
								}
							}							
						}
					}
				}
				//If we've set the pelvis to a new position we need to also rebuild some information that the
				//viewer does at launch (e.g. body size etc.)
				if ( pelvisGotSet )
				{
					pAvatarVO->postPelvisSetRecalc();
				}

				if (pool)
				{
					const LLTextureEntry* te = facep->getTextureEntry();

					//remove face from old pool if it exists
					LLDrawPool* old_pool = facep->getPool();
					if (old_pool && old_pool->getType() == LLDrawPool::POOL_AVATAR)
					{
						((LLDrawPoolAvatar*) old_pool)->removeRiggedFace(facep);
					}

					//add face to new pool
					LLViewerTexture* tex = facep->getTexture();
					U32 type = gPipeline.getPoolTypeFromTE(te, tex);

					if (type == LLDrawPool::POOL_ALPHA)
					{
						if (te->getFullbright())
						{
							pool->addRiggedFace(facep, LLDrawPoolAvatar::RIGGED_FULLBRIGHT_ALPHA);
						}
						else
						{
							pool->addRiggedFace(facep, LLDrawPoolAvatar::RIGGED_ALPHA);
						}
					}
					else if (te->getShiny())
					{
						if (te->getFullbright())
						{
							pool->addRiggedFace(facep, LLDrawPoolAvatar::RIGGED_FULLBRIGHT_SHINY);
						}
						else
						{
							if (LLPipeline::sRenderDeferred)
							{
								pool->addRiggedFace(facep, LLDrawPoolAvatar::RIGGED_SIMPLE);
							}
							else
							{
								pool->addRiggedFace(facep, LLDrawPoolAvatar::RIGGED_SHINY);
							}
						}
					}
					else
					{
						if (te->getFullbright())
						{
							pool->addRiggedFace(facep, LLDrawPoolAvatar::RIGGED_FULLBRIGHT);
						}
						else
						{
							pool->addRiggedFace(facep, LLDrawPoolAvatar::RIGGED_SIMPLE);
						}
					}

					if (te->getGlow())
					{
						pool->addRiggedFace(facep, LLDrawPoolAvatar::RIGGED_GLOW);
					}

					if (LLPipeline::sRenderDeferred)
					{
						if (type != LLDrawPool::POOL_ALPHA && !te->getFullbright())
						{
							if (te->getBumpmap())
							{
								pool->addRiggedFace(facep, LLDrawPoolAvatar::RIGGED_DEFERRED_BUMP);
							}
							else
							{
								pool->addRiggedFace(facep, LLDrawPoolAvatar::RIGGED_DEFERRED_SIMPLE);
							}
						}
					}
				}

				continue;
			}
			else
			{
				if (facep->isState(LLFace::RIGGED))
				{ //face is not rigged but used to be, remove from rigged face pool
					LLDrawPoolAvatar* pool = (LLDrawPoolAvatar*) facep->getPool();
					if (pool)
					{
						pool->removeRiggedFace(facep);
					}
					facep->clearState(LLFace::RIGGED);
				}
			}


			if (cur_total > max_total || facep->getIndicesCount() <= 0 || facep->getGeomCount() <= 0)
			{
				facep->clearVertexBuffer();
				continue;
			}

			cur_total += facep->getGeomCount();

			if (facep->hasGeometry() && facep->getPixelArea() > FORCE_CULL_AREA)
			{
				const LLTextureEntry* te = facep->getTextureEntry();
				LLViewerTexture* tex = facep->getTexture();

				if (te->getGlow() >= 1.f/255.f)
				{
					emissive = true;
				}

				if (facep->isState(LLFace::TEXTURE_ANIM))
				{
					if (!vobj->mTexAnimMode)
					{
						facep->clearState(LLFace::TEXTURE_ANIM);
					}
				}

				BOOL force_simple = (facep->getPixelArea() < FORCE_SIMPLE_RENDER_AREA);
				U32 type = gPipeline.getPoolTypeFromTE(te, tex);
				if (type != LLDrawPool::POOL_ALPHA && force_simple)
				{
					type = LLDrawPool::POOL_SIMPLE;
				}
				facep->setPoolType(type);

				if (vobj->isHUDAttachment())
				{
					facep->setState(LLFace::FULLBRIGHT);
				}

				if (vobj->mTextureAnimp && vobj->mTexAnimMode)
				{
					if (vobj->mTextureAnimp->mFace <= -1)
					{
						S32 face;
						for (face = 0; face < vobj->getNumTEs(); face++)
						{
							drawablep->getFace(face)->setState(LLFace::TEXTURE_ANIM);
						}
					}
					else if (vobj->mTextureAnimp->mFace < vobj->getNumTEs())
					{
						drawablep->getFace(vobj->mTextureAnimp->mFace)->setState(LLFace::TEXTURE_ANIM);
					}
				}

				if (type == LLDrawPool::POOL_ALPHA)
				{
					if (facep->canRenderAsMask())
					{ //can be treated as alpha mask
						simple_faces.push_back(facep);
					}
					else
					{
						drawablep->setState(LLDrawable::HAS_ALPHA);
						alpha_faces.push_back(facep);
					}
				}
				else
				{
					if (drawablep->isState(LLDrawable::REBUILD_VOLUME))
					{
						facep->mLastUpdateTime = gFrameTimeSeconds;
					}

					if (gPipeline.canUseWindLightShadersOnObjects()
						&& LLPipeline::sRenderBump)
					{
						if (te->getBumpmap())
						{ //needs normal + binormal
							bump_faces.push_back(facep);
						}
						else if (te->getShiny() || !te->getFullbright())
						{ //needs normal
							simple_faces.push_back(facep);
						}
						else 
						{ //doesn't need normal
							facep->setState(LLFace::FULLBRIGHT);
							fullbright_faces.push_back(facep);
						}
					}
					else
					{
						if (te->getBumpmap() && LLPipeline::sRenderBump)
						{ //needs normal + binormal
							bump_faces.push_back(facep);
						}
						else if ((te->getShiny() && LLPipeline::sRenderBump) ||
							!(te->getFullbright() || bake_sunlight))
						{ //needs normal
							simple_faces.push_back(facep);
						}
						else 
						{ //doesn't need normal
							facep->setState(LLFace::FULLBRIGHT);
							fullbright_faces.push_back(facep);
						}
					}
				}
			}
			else
			{	//face has no renderable geometry
				facep->clearVertexBuffer();
			}		
		}

		if (is_rigged)
		{
			drawablep->setState(LLDrawable::RIGGED);
		}
		else
		{
			drawablep->clearState(LLDrawable::RIGGED);
		}
	}

	group->mBufferUsage = useage;

	//PROCESS NON-ALPHA FACES
	U32 simple_mask = LLVertexBuffer::MAP_TEXCOORD0 | LLVertexBuffer::MAP_NORMAL | LLVertexBuffer::MAP_VERTEX | LLVertexBuffer::MAP_COLOR;
	U32 alpha_mask = simple_mask | 0x80000000; //hack to give alpha verts their own VBO
	U32 bump_mask = LLVertexBuffer::MAP_TEXCOORD0 | LLVertexBuffer::MAP_TEXCOORD1 | LLVertexBuffer::MAP_NORMAL | LLVertexBuffer::MAP_VERTEX | LLVertexBuffer::MAP_COLOR;
	U32 fullbright_mask = LLVertexBuffer::MAP_TEXCOORD0 | LLVertexBuffer::MAP_VERTEX | LLVertexBuffer::MAP_COLOR;

	if (emissive)
	{ //emissive faces are present, include emissive byte to preserve batching
		simple_mask = simple_mask | LLVertexBuffer::MAP_EMISSIVE;
		alpha_mask = alpha_mask | LLVertexBuffer::MAP_EMISSIVE;
		bump_mask = bump_mask | LLVertexBuffer::MAP_EMISSIVE;
		fullbright_mask = fullbright_mask | LLVertexBuffer::MAP_EMISSIVE;
	}

	bool batch_textures = LLViewerShaderMgr::instance()->getVertexShaderLevel(LLViewerShaderMgr::SHADER_OBJECT) > 1;

	if (batch_textures)
	{
		bump_mask |= LLVertexBuffer::MAP_BINORMAL;
		genDrawInfo(group, simple_mask | LLVertexBuffer::MAP_TEXTURE_INDEX, simple_faces, FALSE, TRUE);
		genDrawInfo(group, fullbright_mask | LLVertexBuffer::MAP_TEXTURE_INDEX, fullbright_faces, FALSE, TRUE);
		genDrawInfo(group, bump_mask | LLVertexBuffer::MAP_TEXTURE_INDEX, bump_faces, FALSE, TRUE);
		genDrawInfo(group, alpha_mask | LLVertexBuffer::MAP_TEXTURE_INDEX, alpha_faces, TRUE, TRUE);
	}
	else
	{
		genDrawInfo(group, simple_mask, simple_faces);
		genDrawInfo(group, fullbright_mask, fullbright_faces);
		genDrawInfo(group, bump_mask, bump_faces, FALSE, TRUE);
		genDrawInfo(group, alpha_mask, alpha_faces, TRUE);
	}
	

	if (!LLPipeline::sDelayVBUpdate)
	{
		//drawables have been rebuilt, clear rebuild status
		for (LLSpatialGroup::element_iter drawable_iter = group->getData().begin(); drawable_iter != group->getData().end(); ++drawable_iter)
		{
			LLDrawable* drawablep = *drawable_iter;
			drawablep->clearState(LLDrawable::REBUILD_ALL);
		}
	}

	group->mLastUpdateTime = gFrameTimeSeconds;
	group->mBuilt = 1.f;
	group->clearState(LLSpatialGroup::GEOM_DIRTY | LLSpatialGroup::ALPHA_DIRTY);

	if (LLPipeline::sDelayVBUpdate)
	{
		group->setState(LLSpatialGroup::MESH_DIRTY | LLSpatialGroup::NEW_DRAWINFO);
	}

	mFaceList.clear();
}

void LLVolumeGeometryManager::rebuildMesh(LLSpatialGroup* group)
{
	llassert(group);
	static int warningsCount = 20;
	if (group && group->isState(LLSpatialGroup::MESH_DIRTY) && !group->isState(LLSpatialGroup::GEOM_DIRTY))
	{
		S32 num_mapped_vertex_buffer = LLVertexBuffer::sMappedCount ;

		group->mBuilt = 1.f;
		
		std::set<LLVertexBuffer*> mapped_buffers;

		for (LLSpatialGroup::element_iter drawable_iter = group->getData().begin(); drawable_iter != group->getData().end(); ++drawable_iter)
		{
			LLDrawable* drawablep = *drawable_iter;

			/*if (drawablep->isState(LLDrawable::FORCE_INVISIBLE) )
			{
				continue;
			}*/

			if (!drawablep->isDead() && drawablep->isState(LLDrawable::REBUILD_ALL) )
			{
				LLVOVolume* vobj = drawablep->getVOVolume();
				vobj->preRebuild();

				LLVolume* volume = vobj->getVolume();
				for (S32 i = 0; i < drawablep->getNumFaces(); ++i)
				{
					LLFace* face = drawablep->getFace(i);
					if (face)
					{
						LLVertexBuffer* buff = face->getVertexBuffer();
						if (buff)
						{
							face->getGeometryVolume(*volume, face->getTEOffset(), 
								vobj->getRelativeXform(), vobj->getRelativeXformInvTrans(), face->getGeomIndex());

							if (buff->isLocked())
							{
								mapped_buffers.insert(buff);
							}
						}
					}
				}
				
				drawablep->clearState(LLDrawable::REBUILD_ALL);
			}
		}
		
		for (std::set<LLVertexBuffer*>::iterator iter = mapped_buffers.begin(); iter != mapped_buffers.end(); ++iter)
		{
			(*iter)->flush();
		}
		
		// don't forget alpha
		if(	group != NULL && 
			!group->mVertexBuffer.isNull() && 
			group->mVertexBuffer->isLocked())
		{
			group->mVertexBuffer->flush();
		}

		//if not all buffers are unmapped
		if(num_mapped_vertex_buffer != LLVertexBuffer::sMappedCount) 
		{
			if (++warningsCount > 20)	// Do not spam the log file uselessly...
			{
				llwarns << "Not all mapped vertex buffers are unmapped!" << llendl ;
				warningsCount = 1;
			}
			for (LLSpatialGroup::element_iter drawable_iter = group->getData().begin(); drawable_iter != group->getData().end(); ++drawable_iter)
			{
				LLDrawable* drawablep = *drawable_iter;
				for (S32 i = 0; i < drawablep->getNumFaces(); ++i)
				{
					LLFace* face = drawablep->getFace(i);
					LLVertexBuffer* buff = face ? face->getVertexBuffer() : NULL;
					if (buff && buff->isLocked())
					{
						buff->flush();
					}
				}
			} 
		}

		group->clearState(LLSpatialGroup::MESH_DIRTY | LLSpatialGroup::NEW_DRAWINFO);
	}

	llassert(!group || !group->isState(LLSpatialGroup::NEW_DRAWINFO));
}

struct CompareBatchBreakerModified
{
	bool operator()(const LLFace* const& lhs, const LLFace* const& rhs)
	{
		const LLTextureEntry* lte = lhs->getTextureEntry();
		const LLTextureEntry* rte = rhs->getTextureEntry();

		if (lte->getBumpmap() != rte->getBumpmap())
		{
			return lte->getBumpmap() < rte->getBumpmap();
		}
		else if (lte->getFullbright() != rte->getFullbright())
		{
			return lte->getFullbright() < rte->getFullbright();
		}
		else
		{
			return lhs->getTexture() < rhs->getTexture();
		}
		
	}
};

void LLVolumeGeometryManager::genDrawInfo(LLSpatialGroup* group, U32 mask, std::vector<LLFace*>& faces, BOOL distance_sort, BOOL batch_textures)
{
	U32 buffer_usage = group->mBufferUsage;
<<<<<<< HEAD

=======
	
>>>>>>> a2fb56bf
#if LL_DARWIN
	// HACK from Leslie:
	// Disable VBO usage for alpha on Mac OS X because it kills the framerate
	// due to implicit calls to glTexSubImage that are beyond our control.
	// (this works because the only calls here that sort by distance are alpha)
	if (distance_sort)
	{
		buffer_usage = 0x0;
	}
#endif
<<<<<<< HEAD

=======
	
>>>>>>> a2fb56bf
	//calculate maximum number of vertices to store in a single buffer
	static const LLCachedControl<S32> render_max_vbo_size("RenderMaxVBOSize", 512);
	U32 max_vertices = (render_max_vbo_size*1024)/LLVertexBuffer::calcVertexSize(group->mSpatialPartition->mVertexDataMask);
	max_vertices = llmin(max_vertices, (U32) 65535);

	if (!distance_sort)
	{
		//sort faces by things that break batches
		std::sort(faces.begin(), faces.end(), CompareBatchBreakerModified());
	}
	else
	{
		//sort faces by distance
		std::sort(faces.begin(), faces.end(), LLFace::CompareDistanceGreater());
	}
				
	bool hud_group = group->isHUDGroup() ;
	std::vector<LLFace*>::iterator face_iter = faces.begin();
	
	LLSpatialGroup::buffer_map_t buffer_map;

	LLViewerTexture* last_tex = NULL;
	S32 buffer_index = 0;

	if (distance_sort)
	{
		buffer_index = -1;
	}

	S32 texture_index_channels = LLGLSLShader::sIndexedTextureChannels-1; //always reserve one for shiny for now just for simplicity
	
	static const LLCachedControl<bool> no_texture_indexing("ShyotlUseLegacyTextureBatching",false);
	//static const LLCachedControl<bool> use_legacy_path("ShyotlUseLegacyRenderPath", false);	//Legacy does not jive with new batching.
	if (gGLManager.mGLVersion < 3.1f || no_texture_indexing /*|| use_legacy_path*/)
	{
		texture_index_channels = 1;
	}

	if (LLPipeline::sRenderDeferred && distance_sort)
	{
		texture_index_channels = gDeferredAlphaProgram.mFeatures.mIndexedTextureChannels;
	}

	static const LLCachedControl<U32> max_texture_index("RenderMaxTextureIndex",1);
	texture_index_channels = llmin(texture_index_channels, (S32) max_texture_index.get());
	
	//NEVER use more than 16 texture index channels (workaround for prevalent driver bug)
	texture_index_channels = llmin(texture_index_channels, 16);

	while (face_iter != faces.end())
	{
		//pull off next face
		LLFace* facep = *face_iter;
		LLViewerTexture* tex = facep->getTexture();

		if (distance_sort)
		{
			tex = NULL;
		}

		if (last_tex == tex)
		{
			buffer_index++;
		}
		else
		{
			last_tex = tex;
			buffer_index = 0;
		}

		bool bake_sunlight = LLPipeline::sBakeSunlight && facep->getDrawable()->isStatic(); 

		U32 index_count = facep->getIndicesCount();
		U32 geom_count = facep->getGeomCount();

		//sum up vertices needed for this render batch
		std::vector<LLFace*>::iterator i = face_iter;
		++i;
		
		std::vector<LLViewerTexture*> texture_list;

		if (batch_textures)
		{
			LLFastTimer t_ftm(LLFastTimer::FTM_TEMP6);
			U8 cur_tex = 0;
			facep->setTextureIndex(cur_tex);
			texture_list.push_back(tex);

			//if (can_batch_texture(facep))
			{
				while (i != faces.end())
				{
					facep = *i;
					if (facep->getTexture() != tex)
					{
						if (distance_sort)
						{ //textures might be out of order, see if texture exists in current batch
							bool found = false;
							for (U32 tex_idx = 0; tex_idx < texture_list.size(); ++tex_idx)
							{
								if (facep->getTexture() == texture_list[tex_idx])
								{
									cur_tex = tex_idx;
									found = true;
									break;
								}
							}

							if (!found)
							{
								cur_tex = texture_list.size();
							}
						}
						else
						{
							cur_tex++;
						}

						if (!can_batch_texture(facep))
						{ //face is bump mapped or has an animated texture matrix -- can't 
							//batch more than 1 texture at a time
							break;
						}

						if (cur_tex >= texture_index_channels)
						{ //cut batches when index channels are depleted
							break;
						}

						tex = facep->getTexture();

						texture_list.push_back(tex);
					}

					if (geom_count + facep->getGeomCount() > max_vertices)
					{ //cut batches on geom count too big
						break;
					}

					++i;
					index_count += facep->getIndicesCount();
					geom_count += facep->getGeomCount();

					facep->setTextureIndex(cur_tex);
				}
			}

			tex = texture_list[0];
		}
		else
		{
			while (i != faces.end() && 
				(LLPipeline::sTextureBindTest || (distance_sort || (*i)->getTexture() == tex)))
			{
				facep = *i;
			

				//face has no texture index
				facep->mDrawInfo = NULL;
				facep->setTextureIndex(255);

				if (geom_count + facep->getGeomCount() > max_vertices)
				{ //cut batches on geom count too big
					break;
				}

				++i;
				index_count += facep->getIndicesCount();
				geom_count += facep->getGeomCount();
			}
		}
	
		//create/delete/resize vertex buffer if needed
		LLVertexBuffer* buffer = NULL;
		LLSpatialGroup::buffer_texture_map_t::iterator found_iter = group->mBufferMap[mask].find(*face_iter);
		
		if (found_iter != group->mBufferMap[mask].end())
		{
			if ((U32) buffer_index < found_iter->second.size())
			{
				buffer = found_iter->second[buffer_index];
			}
		}
						
		if (!buffer)
		{ //create new buffer if needed
			buffer = createVertexBuffer(mask, buffer_usage);
			buffer->allocateBuffer(geom_count, index_count, TRUE);
		}
		else 
		{ //resize pre-existing buffer
			if (LLVertexBuffer::sEnableVBOs && buffer->getUsage() != buffer_usage ||
				buffer->getTypeMask() != mask)
			{
				buffer = createVertexBuffer(mask, buffer_usage);
				buffer->allocateBuffer(geom_count, index_count, TRUE);
			}
			else
			{
				buffer->resizeBuffer(geom_count, index_count);
			}
		}

		buffer_map[mask][*face_iter].push_back(buffer);

		//add face geometry

		U32 indices_index = 0;
		U16 index_offset = 0;

		while (face_iter < i)
		{ //update face indices for new buffer
			facep = *face_iter;
			facep->setIndicesIndex(indices_index);
			facep->setGeomIndex(index_offset);
			facep->setVertexBuffer(buffer);	
			
			if (batch_textures && facep->getTextureIndex() == 255)
			{
				llerrs << "Invalid texture index." << llendl;
			}
			
			{
				//for debugging, set last time face was updated vs moved
				facep->updateRebuildFlags();

				if (!LLPipeline::sDelayVBUpdate)
				{ //copy face geometry into vertex buffer
					LLDrawable* drawablep = facep->getDrawable();
					LLVOVolume* vobj = drawablep->getVOVolume();
					LLVolume* volume = vobj->getVolume();

					U32 te_idx = facep->getTEOffset();

					facep->getGeometryVolume(*volume, te_idx, 
						vobj->getRelativeXform(), vobj->getRelativeXformInvTrans(), index_offset);
				}
			}

			index_offset += facep->getGeomCount();
			indices_index += facep->getIndicesCount();


			//append face to appropriate render batch

			BOOL force_simple = facep->getPixelArea() < FORCE_SIMPLE_RENDER_AREA;
			BOOL fullbright = facep->isState(LLFace::FULLBRIGHT);
			if ((mask & LLVertexBuffer::MAP_NORMAL) == 0)
			{ //paranoia check to make sure GL doesn't try to read non-existant normals
				fullbright = TRUE;
			}

			const LLTextureEntry* te = facep->getTextureEntry();
			tex = facep->getTexture();

			BOOL is_alpha = (facep->getPoolType() == LLDrawPool::POOL_ALPHA) ? TRUE : FALSE;
		
			if (is_alpha)
			{
				// can we safely treat this as an alpha mask?
				if (facep->canRenderAsMask())
				{
					if (te->getFullbright() || LLPipeline::sNoAlpha)
					{
						registerFace(group, facep, LLRenderPass::PASS_FULLBRIGHT_ALPHA_MASK);
					}
					else
					{
						registerFace(group, facep, LLRenderPass::PASS_ALPHA_MASK);
					}
				}
				else
				{
					registerFace(group, facep, LLRenderPass::PASS_ALPHA);
				}
			}
			else if (gPipeline.canUseVertexShaders()
				&& group->mSpatialPartition->mPartitionType != LLViewerRegion::PARTITION_HUD 
				&& LLPipeline::sRenderBump 
				&& te->getShiny())
			{ //shiny
				if (tex->getPrimaryFormat() == GL_ALPHA)
				{ //invisiprim+shiny
					registerFace(group, facep, LLRenderPass::PASS_INVISI_SHINY);
					registerFace(group, facep, LLRenderPass::PASS_INVISIBLE);
				}
				else if (LLPipeline::sRenderDeferred && !hud_group)
				{ //deferred rendering
					if (te->getFullbright())
					{ //register in post deferred fullbright shiny pass
						registerFace(group, facep, LLRenderPass::PASS_FULLBRIGHT_SHINY);
						if (te->getBumpmap())
						{ //register in post deferred bump pass
							registerFace(group, facep, LLRenderPass::PASS_POST_BUMP);
						}
					}
					else if (te->getBumpmap())
					{ //register in deferred bump pass
						registerFace(group, facep, LLRenderPass::PASS_BUMP);
					}
					else
					{ //register in deferred simple pass (deferred simple includes shiny)
						llassert(mask & LLVertexBuffer::MAP_NORMAL);
						registerFace(group, facep, LLRenderPass::PASS_SIMPLE);
					}
				}
				else if (fullbright)
				{	//not deferred, register in standard fullbright shiny pass					
					registerFace(group, facep, LLRenderPass::PASS_FULLBRIGHT_SHINY);
				}
				else
				{ //not deferred or fullbright, register in standard shiny pass
					registerFace(group, facep, LLRenderPass::PASS_SHINY);
				}
			}
			else
			{ //not alpha and not shiny
				if (!is_alpha && tex->getPrimaryFormat() == GL_ALPHA)
				{ //invisiprim
					registerFace(group, facep, LLRenderPass::PASS_INVISIBLE);
				}
				else if (fullbright || bake_sunlight)
				{ //fullbright
					registerFace(group, facep, LLRenderPass::PASS_FULLBRIGHT);
					if (LLPipeline::sRenderDeferred && !hud_group && LLPipeline::sRenderBump && te->getBumpmap())
					{ //if this is the deferred render and a bump map is present, register in post deferred bump
						registerFace(group, facep, LLRenderPass::PASS_POST_BUMP);
					}
				}
				else
				{
					if (LLPipeline::sRenderDeferred && LLPipeline::sRenderBump && te->getBumpmap())
					{ //non-shiny or fullbright deferred bump
						registerFace(group, facep, LLRenderPass::PASS_BUMP);
					}
					else
					{ //all around simple
						llassert(mask & LLVertexBuffer::MAP_NORMAL);
						registerFace(group, facep, LLRenderPass::PASS_SIMPLE);
					}
				}
				
				//not sure why this is here -- shiny HUD attachments maybe?  -- davep 5/11/2010
				if (!is_alpha && te->getShiny() && LLPipeline::sRenderBump)
				{
					registerFace(group, facep, LLRenderPass::PASS_SHINY);
				}
			}
			
			//not sure why this is here, and looks like it might cause bump mapped objects to get rendered redundantly -- davep 5/11/2010
			if (!is_alpha && (hud_group || !LLPipeline::sRenderDeferred))
			{
				llassert((mask & LLVertexBuffer::MAP_NORMAL) || fullbright);
				facep->setPoolType((fullbright) ? LLDrawPool::POOL_FULLBRIGHT : LLDrawPool::POOL_SIMPLE);
				
				if (!force_simple && te->getBumpmap() && LLPipeline::sRenderBump)
				{
					registerFace(group, facep, LLRenderPass::PASS_BUMP);
				}
			}

			if (!is_alpha && LLPipeline::sRenderGlow && te->getGlow() > 0.f)
			{
				registerFace(group, facep, LLRenderPass::PASS_GLOW);
			}
						
			++face_iter;
		}

		buffer->flush();
	}

	group->mBufferMap[mask].clear();
	for (LLSpatialGroup::buffer_texture_map_t::iterator i = buffer_map[mask].begin(); i != buffer_map[mask].end(); ++i)
	{
		group->mBufferMap[mask][i->first] = i->second;
	}
}

void LLGeometryManager::addGeometryCount(LLSpatialGroup* group, U32 &vertex_count, U32 &index_count)
{	
	//initialize to default usage for this partition
	U32 usage = group->mSpatialPartition->mBufferUsage;
	
	//clear off any old faces
	mFaceList.clear();

	//for each drawable
	for (LLSpatialGroup::element_iter drawable_iter = group->getData().begin(); drawable_iter != group->getData().end(); ++drawable_iter)
	{
		LLDrawable* drawablep = *drawable_iter;
		
		if (drawablep->isDead())
		{
			continue;
		}
	
		if (drawablep->isAnimating())
		{ //fall back to stream draw for animating verts
			usage = GL_STREAM_DRAW_ARB;
		}

		//for each face
		for (S32 i = 0; i < drawablep->getNumFaces(); i++)
		{
			//sum up face verts and indices
			drawablep->updateFaceSize(i);
			LLFace* facep = drawablep->getFace(i);
			if (facep->hasGeometry() && facep->getPixelArea() > FORCE_CULL_AREA)
			{
				vertex_count += facep->getGeomCount();
				index_count += facep->getIndicesCount();
				llassert(facep->getIndicesCount() < 65536);
				//remember face (for sorting)
				mFaceList.push_back(facep);
			}
			else
			{
				facep->clearVertexBuffer();
			}
		}
	}
	
	group->mBufferUsage = usage;
}

LLHUDPartition::LLHUDPartition()
{
	mPartitionType = LLViewerRegion::PARTITION_HUD;
	mDrawableType = LLPipeline::RENDER_TYPE_HUD;
	mSlopRatio = 0.f;
	mLODPeriod = 1;
}

void LLHUDPartition::shift(const LLVector4a &offset)
{
	//HUD objects don't shift with region crossing.  That would be silly.
}

<|MERGE_RESOLUTION|>--- conflicted
+++ resolved
@@ -3866,11 +3866,7 @@
 void LLVolumeGeometryManager::genDrawInfo(LLSpatialGroup* group, U32 mask, std::vector<LLFace*>& faces, BOOL distance_sort, BOOL batch_textures)
 {
 	U32 buffer_usage = group->mBufferUsage;
-<<<<<<< HEAD
-
-=======
-	
->>>>>>> a2fb56bf
+
 #if LL_DARWIN
 	// HACK from Leslie:
 	// Disable VBO usage for alpha on Mac OS X because it kills the framerate
@@ -3881,11 +3877,7 @@
 		buffer_usage = 0x0;
 	}
 #endif
-<<<<<<< HEAD
-
-=======
-	
->>>>>>> a2fb56bf
+
 	//calculate maximum number of vertices to store in a single buffer
 	static const LLCachedControl<S32> render_max_vbo_size("RenderMaxVBOSize", 512);
 	U32 max_vertices = (render_max_vbo_size*1024)/LLVertexBuffer::calcVertexSize(group->mSpatialPartition->mVertexDataMask);
