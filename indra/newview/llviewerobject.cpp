--- conflicted
+++ resolved
@@ -242,10 +242,6 @@
 	mTimeDilation(1.f),
 	mRotTime(0.f),
 	mAngularVelocityRot(),
-<<<<<<< HEAD
-	mJointInfo(NULL),
-=======
->>>>>>> 44b2392a
 	mState(0),
 	mMedia(NULL),
 	mClickAction(0),
@@ -2115,11 +2111,7 @@
 		{
 			resetRot();
 		}
-<<<<<<< HEAD
-		
-=======
-
->>>>>>> 44b2392a
+
 		// Set the rotation of the object followed by adjusting for the accumulated angular velocity (llSetTargetOmega)
 		setRotation(new_rot * mAngularVelocityRot);
 		setChanged(ROTATED | SILHOUETTE);
