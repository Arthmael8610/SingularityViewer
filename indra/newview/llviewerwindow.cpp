/** 
 * @file llviewerwindow.cpp
 * @brief Implementation of the LLViewerWindow class.
 *
 * $LicenseInfo:firstyear=2001&license=viewergpl$
 * 
 * Copyright (c) 2001-2009, Linden Research, Inc.
 * 
 * Second Life Viewer Source Code
 * The source code in this file ("Source Code") is provided by Linden Lab
 * to you under the terms of the GNU General Public License, version 2.0
 * ("GPL"), unless you have obtained a separate licensing agreement
 * ("Other License"), formally executed by you and Linden Lab.  Terms of
 * the GPL can be found in doc/GPL-license.txt in this distribution, or
 * online at http://secondlifegrid.net/programs/open_source/licensing/gplv2
 * 
 * There are special exceptions to the terms and conditions of the GPL as
 * it is applied to this Source Code. View the full text of the exception
 * in the file doc/FLOSS-exception.txt in this software distribution, or
 * online at
 * http://secondlifegrid.net/programs/open_source/licensing/flossexception
 * 
 * By copying, modifying or distributing this software, you acknowledge
 * that you have read and understood your obligations described above,
 * and agree to abide by those obligations.
 * 
 * ALL LINDEN LAB SOURCE CODE IS PROVIDED "AS IS." LINDEN LAB MAKES NO
 * WARRANTIES, EXPRESS, IMPLIED OR OTHERWISE, REGARDING ITS ACCURACY,
 * COMPLETENESS OR PERFORMANCE.
 * $/LicenseInfo$
 */

#include "llviewerprecompiledheaders.h"
#include "llviewerwindow.h"


// system library includes
#include <stdio.h>
#include <iostream>
#include <fstream>

#include "llagent.h"
#include "llagentcamera.h"
#include "llmeshrepository.h"
#include "llpanellogin.h"
#include "llviewerkeyboard.h"


#include "llviewquery.h"
#include "llxmltree.h"
//#include "llviewercamera.h"
#include "llrender.h"

#include "llvoiceclient.h"	// for push-to-talk button handling


//
// TODO: Many of these includes are unnecessary.  Remove them.
//

// linden library includes
#include "llaudioengine.h"		// mute on minimize
#include "indra_constants.h"
#include "llassetstorage.h"
#include "llfontgl.h"
#include "llmousehandler.h"
#include "llrect.h"
#include "llsky.h"
#include "llstring.h"
#include "lltrans.h"
#include "llui.h"
#include "lluuid.h"
#include "llview.h"
#include "llxfermanager.h"
#include "message.h"
#include "object_flags.h"
#include "lltimer.h"
#include "timing.h"
#include "llviewermenu.h"
#include "raytrace.h"

// newview includes
#include "llagent.h"
#include "llalertdialog.h"
#include "llbox.h"
#include "llchatbar.h"
#include "llconsole.h"
#include "llviewercontrol.h"
#include "llcylinder.h"
#include "lldebugview.h"
#include "lldir.h"
#include "lldrawable.h"
#include "lldrawpoolalpha.h"
#include "lldrawpoolbump.h"
#include "lldrawpoolwater.h"
#include "llmaniptranslate.h"
#include "llface.h"
#include "llfeaturemanager.h"
#include "statemachine/aifilepicker.h"
#include "llfloater.h"
#include "llfloateractivespeakers.h"
#include "llfloaterbuildoptions.h"
#include "llfloaterbuyland.h"
#include "llfloatercamera.h"
#include "llfloaterchat.h"
#include "llfloaterchatterbox.h"
#include "llfloatercustomize.h"
#include "llfloatereditui.h" // HACK JAMESDEBUG for ui editor
#include "llfloaterland.h"
#include "llfloaterinspect.h"
#include "llfloaterinventory.h"
#include "llfloaternamedesc.h"
#include "llfloaterpreference.h"
#include "llfloatersnapshot.h"
#include "llfloaterteleporthistory.h"
#include "llfloatertools.h"
#include "llfloaterworldmap.h"
#include "llfocusmgr.h"
#include "llframestatview.h"
#include "llgesturemgr.h"
#include "llglheaders.h"
#include "llhoverview.h"
#include "llhudmanager.h"
#include "llhudview.h"
#include "llimagebmp.h"
#include "llimagej2c.h"
#include "llimageworker.h"
#include "llkeyboard.h"
#include "lllineeditor.h"
#include "llmenugl.h"
#include "llmenuoptionpathfindingrebakenavmesh.h"
#include "llmodaldialog.h"
#include "llmorphview.h"
#include "llmoveview.h"
#include "llnotify.h"
#include "lloverlaybar.h"
#include "llpreviewtexture.h"
#include "llprogressview.h"
#include "llresmgr.h"
#include "llrootview.h"
#include "llselectmgr.h"
#include "llrendersphere.h"
#include "llstartup.h"
#include "llstatusbar.h"
#include "llstatview.h"
#include "llsurface.h"
#include "llsurfacepatch.h"
#include "llimview.h"
#include "lltexlayer.h"
#include "lltextbox.h"
#include "lltexturecache.h"
#include "lltexturefetch.h"
#include "lltextureview.h"
#include "lltool.h"
#include "lltoolbar.h"
#include "lltoolcomp.h"
#include "lltooldraganddrop.h"
#include "lltoolface.h"
#include "lltoolfocus.h"
#include "lltoolgrab.h"
#include "lltoolmgr.h"
#include "lltoolmorph.h"
#include "lltoolpie.h"
#include "lltoolplacer.h"
#include "lltoolselectland.h"
#include "lltoolview.h"
#include "lluictrlfactory.h"
#include "llurldispatcher.h"		// SLURL from other app instance
#include "llvieweraudio.h"
#include "llviewercamera.h"
#include "llviewergesture.h"
#include "llviewertexturelist.h"
#include "llviewerinventory.h"
#include "llviewerkeyboard.h"
#include "llviewermedia.h"
#include "llviewermediafocus.h"
#include "llviewermenu.h"
#include "llviewermessage.h"
#include "llviewerobjectlist.h"
#include "llviewerparcelmgr.h"
#include "llviewerregion.h"
#include "llviewershadermgr.h"
#include "llviewerstats.h"
#include "llvoavatarself.h"
#include "llvopartgroup.h"
#include "llvovolume.h"
#include "llworld.h"
#include "llworldmapview.h"
#include "pipeline.h"
#include "llappviewer.h"
#include "llurlsimstring.h"
#include "llviewerdisplay.h"
#include "llspatialpartition.h"
#include "llviewerjoystick.h"
#include "llviewernetwork.h"
#include "llpostprocess.h"
#include "llwearablelist.h"

#include "llnotifications.h"
#include "llnotificationsutil.h"

#include "llfloatertest.h" // HACK!
#include "llfloaternotificationsconsole.h"

// [RLVa:KB]
#include "rlvhandler.h"
// [/RLVa:KB]

#if LL_WINDOWS
#include <tchar.h> // For Unicode conversion methods
#endif

//
// Globals
//
void render_ui(F32 zoom_factor = 1.f, int subfield = 0, bool tiling = false);
LLBottomPanel* gBottomPanel = NULL;

extern BOOL gDebugClicks;
extern BOOL gDisplaySwapBuffers;
extern BOOL gDepthDirty;
extern BOOL gResizeScreenTexture;
extern S32 gJamesInt;

LLViewerWindow	*gViewerWindow = NULL;
LLVelocityBar	*gVelocityBar = NULL;

LLFrameTimer	gMouseIdleTimer;
LLFrameTimer	gAwayTimer;
LLFrameTimer	gAwayTriggerTimer;
LLFrameTimer	gAlphaFadeTimer;

BOOL			gShowOverlayTitle = FALSE;
BOOL			gPickTransparent = TRUE;

LLViewerObject*  gDebugRaycastObject = NULL;
LLVector3       gDebugRaycastIntersection;
LLVector2       gDebugRaycastTexCoord;
LLVector3       gDebugRaycastNormal;
LLVector3       gDebugRaycastBinormal;
S32				gDebugRaycastFaceHit;
LLVector3		gDebugRaycastStart;
LLVector3		gDebugRaycastEnd;

// HUD display lines in lower right
BOOL				gDisplayWindInfo = FALSE;
BOOL				gDisplayCameraPos = FALSE;
BOOL				gDisplayNearestWater = FALSE;
BOOL				gDisplayFOV = FALSE;

S32 CHAT_BAR_HEIGHT = 28; 
S32 OVERLAY_BAR_HEIGHT = 20;

const U8 NO_FACE = 255;
BOOL gQuietSnapshot = FALSE;

const F32 MIN_AFK_TIME = 2.f; // minimum time after setting away state before coming back
const F32 MAX_FAST_FRAME_TIME = 0.5f;
const F32 FAST_FRAME_INCREMENT = 0.1f;

const F32 MIN_DISPLAY_SCALE = 0.75f;

std::string	LLViewerWindow::sSnapshotBaseName;
std::string	LLViewerWindow::sSnapshotDir;

std::string	LLViewerWindow::sMovieBaseName;

extern void toggle_debug_menus(void*);



////////////////////////////////////////////////////////////////////////////
//
// LLDebugText
//

class LLDebugText
{
private:
	struct Line
	{
		Line(const std::string& in_text, S32 in_x, S32 in_y) : text(in_text), x(in_x), y(in_y) {}
		std::string text;
		S32 x,y;
	};

	LLViewerWindow *mWindow;
	
	typedef std::vector<Line> line_list_t;
	line_list_t mLineList;
	LLColor4 mTextColor;
	
public:
	LLDebugText(LLViewerWindow* window) : mWindow(window) {}
	
	void addText(S32 x, S32 y, const std::string &text) 
	{
		mLineList.push_back(Line(text, x, y));
	}

	void update()
	{
		std::string wind_vel_text;
		std::string wind_vector_text;
		std::string rwind_vel_text;
		std::string rwind_vector_text;
		std::string audio_text;

		// Draw the statistics in a light gray
		// and in a thin font
		mTextColor = LLColor4( 0.86f, 0.86f, 0.86f, 1.f );

		// Draw stuff growing up from right lower corner of screen
		U32 xpos = mWindow->getWorldViewWidthScaled() - 350;
		U32 ypos = 64;
		const U32 y_inc = 20;

		static const LLCachedControl<bool> debug_show_time("DebugShowTime");
		if (debug_show_time)
		{
			const U32 y_inc2 = 15;
			for (std::map<S32,LLFrameTimer>::reverse_iterator iter = gDebugTimers.rbegin();
				 iter != gDebugTimers.rend(); ++iter)
			{
				S32 idx = iter->first;
				LLFrameTimer& timer = iter->second;
				F32 time = timer.getElapsedTimeF32();
				S32 hours = (S32)(time / (60*60));
				S32 mins = (S32)((time - hours*(60*60)) / 60);
				S32 secs = (S32)((time - hours*(60*60) - mins*60));
				std::string label = gDebugTimerLabel[idx];
				if (label.empty()) label = llformat("Debug: %d", idx);
				addText(xpos, ypos, llformat(" %s: %d:%02d:%02d", label.c_str(), hours,mins,secs)); ypos += y_inc2;
			}
			
			F32 time = gFrameTimeSeconds;
			S32 hours = (S32)(time / (60*60));
			S32 mins = (S32)((time - hours*(60*60)) / 60);
			S32 secs = (S32)((time - hours*(60*60) - mins*60));
			addText(xpos, ypos, llformat("Time: %d:%02d:%02d", hours,mins,secs)); ypos += y_inc;
		}
		
#if LL_WINDOWS
		static const LLCachedControl<bool> debug_show_memory("DebugShowMemory");
		if (debug_show_memory)
		{
			addText(xpos, ypos, llformat("Memory: %d (KB)", LLMemory::getWorkingSetSize() / 1024)); 
			ypos += y_inc;
		}
#endif
		if (gDisplayCameraPos)
		{
			std::string camera_view_text;
			std::string camera_center_text;
			std::string agent_view_text;
			std::string agent_left_text;
			std::string agent_center_text;
			std::string agent_root_center_text;

			LLVector3d tvector; // Temporary vector to hold data for printing.

			// Update camera center, camera view, wind info every other frame
			tvector = gAgent.getPositionGlobal();
			agent_center_text = llformat("AgentCenter  %f %f %f",
										 (F32)(tvector.mdV[VX]), (F32)(tvector.mdV[VY]), (F32)(tvector.mdV[VZ]));

			if (isAgentAvatarValid())
			{
				tvector = gAgent.getPosGlobalFromAgent(gAgentAvatarp->mRoot.getWorldPosition());
				agent_root_center_text = llformat("AgentRootCenter %f %f %f",
												  (F32)(tvector.mdV[VX]), (F32)(tvector.mdV[VY]), (F32)(tvector.mdV[VZ]));
			}
			else
			{
				agent_root_center_text = "---";
			}


			tvector = LLVector4(gAgent.getFrameAgent().getAtAxis());
			agent_view_text = llformat("AgentAtAxis  %f %f %f",
									   (F32)(tvector.mdV[VX]), (F32)(tvector.mdV[VY]), (F32)(tvector.mdV[VZ]));

			tvector = LLVector4(gAgent.getFrameAgent().getLeftAxis());
			agent_left_text = llformat("AgentLeftAxis  %f %f %f",
									   (F32)(tvector.mdV[VX]), (F32)(tvector.mdV[VY]), (F32)(tvector.mdV[VZ]));

			tvector = gAgentCamera.getCameraPositionGlobal();
			camera_center_text = llformat("CameraCenter %f %f %f",
										  (F32)(tvector.mdV[VX]), (F32)(tvector.mdV[VY]), (F32)(tvector.mdV[VZ]));

			tvector = LLVector4(LLViewerCamera::getInstance()->getAtAxis());
			camera_view_text = llformat("CameraAtAxis    %f %f %f",
										(F32)(tvector.mdV[VX]), (F32)(tvector.mdV[VY]), (F32)(tvector.mdV[VZ]));
		
			addText(xpos, ypos, agent_center_text);  ypos += y_inc;
			addText(xpos, ypos, agent_root_center_text);  ypos += y_inc;
			addText(xpos, ypos, agent_view_text);  ypos += y_inc;
			addText(xpos, ypos, agent_left_text);  ypos += y_inc;
			addText(xpos, ypos, camera_center_text);  ypos += y_inc;
			addText(xpos, ypos, camera_view_text);  ypos += y_inc;
		}

		if (gDisplayWindInfo)
		{
			wind_vel_text = llformat("Wind velocity %.2f m/s", gWindVec.magVec());
			wind_vector_text = llformat("Wind vector   %.2f %.2f %.2f", gWindVec.mV[0], gWindVec.mV[1], gWindVec.mV[2]);
			rwind_vel_text = llformat("RWind vel %.2f m/s", gRelativeWindVec.magVec());
			rwind_vector_text = llformat("RWind vec   %.2f %.2f %.2f", gRelativeWindVec.mV[0], gRelativeWindVec.mV[1], gRelativeWindVec.mV[2]);

			addText(xpos, ypos, wind_vel_text);  ypos += y_inc;
			addText(xpos, ypos, wind_vector_text);  ypos += y_inc;
			addText(xpos, ypos, rwind_vel_text);  ypos += y_inc;
			addText(xpos, ypos, rwind_vector_text);  ypos += y_inc;
		}
		if (gDisplayWindInfo)
		{
			if (gAudiop)
			{
				audio_text= llformat("Audio for wind: %d", gAudiop->isWindEnabled());
			}
			addText(xpos, ypos, audio_text);  ypos += y_inc;
		}
		if (gDisplayFOV)
		{
			addText(xpos, ypos, llformat("FOV: %2.1f deg", RAD_TO_DEG * LLViewerCamera::getInstance()->getView()));
			ypos += y_inc;
		}
		
		/*if (LLViewerJoystick::getInstance()->getOverrideCamera())
		{
			addText(xpos + 200, ypos, llformat("Flycam"));
			ypos += y_inc;
		}*/
		
		static const LLCachedControl<bool> debug_show_render_info("DebugShowRenderInfo");
		if (debug_show_render_info)
		{
			if (gPipeline.getUseVertexShaders() == 0)
			{
				addText(xpos, ypos, "Shaders Disabled");
				ypos += y_inc;
			}

			if (gGLManager.mHasATIMemInfo)
			{
				S32 meminfo[4];
				glGetIntegerv(GL_TEXTURE_FREE_MEMORY_ATI, meminfo);

				addText(xpos, ypos, llformat("%.2f MB Texture Memory Free", meminfo[0]/1024.f));
				ypos += y_inc;

				if (gGLManager.mHasVertexBufferObject)
				{
					glGetIntegerv(GL_VBO_FREE_MEMORY_ATI, meminfo);
					addText(xpos, ypos, llformat("%.2f MB VBO Memory Free", meminfo[0]/1024.f));
					ypos += y_inc;
				}
			}
			else if (gGLManager.mHasNVXMemInfo)
			{
				S32 free_memory;
				glGetIntegerv(GL_GPU_MEMORY_INFO_CURRENT_AVAILABLE_VIDMEM_NVX, &free_memory);
				addText(xpos, ypos, llformat("%.2f MB Video Memory Free", free_memory/1024.f));
				ypos += y_inc;
			}

			//show streaming cost/triangle count of known prims in current region OR selection
			//Note: This is SUPER slow
			{
				F32 cost = 0.f;
				S32 count = 0;
				S32 vcount = 0;
				S32 object_count = 0;
				S32 total_bytes = 0;
				S32 visible_bytes = 0;

				const char* label = "Region";
				if (LLSelectMgr::getInstance()->getSelection()->getObjectCount() == 0)
				{ //region
					LLViewerRegion* region = gAgent.getRegion();
					if (region)
					{
						for (U32 i = 0; i < (U32)gObjectList.getNumObjects(); ++i)
						{
							LLViewerObject* object = gObjectList.getObject(i);
							if (object && 
								object->getRegion() == region &&
								object->getVolume())
							{
								object_count++;
								S32 bytes = 0;	
								S32 visible = 0;
								cost += object->getStreamingCost(&bytes, &visible);
								S32 vt = 0;
								count += object->getTriangleCount(&vt);
								vcount += vt;
								total_bytes += bytes;
								visible_bytes += visible;
							}
						}
					}
				}
				else
				{
					label = "Selection";
					cost = LLSelectMgr::getInstance()->getSelection()->getSelectedObjectStreamingCost(&total_bytes, &visible_bytes);
					count = LLSelectMgr::getInstance()->getSelection()->getSelectedObjectTriangleCount(&vcount);
					object_count = LLSelectMgr::getInstance()->getSelection()->getObjectCount();
				}
					
				addText(xpos,ypos, llformat("%s streaming cost: %.1f", label, cost));
				ypos += y_inc;

				addText(xpos, ypos, llformat("    %.3f KTris, %.3f KVerts, %.1f/%.1f KB, %d objects",
										count/1000.f, vcount/1000.f, visible_bytes/1024.f, total_bytes/1024.f, object_count));
				ypos += y_inc;
			
			}

			addText(xpos, ypos, llformat("%d MB Index Data (%d MB Pooled, %d KIndices)", LLVertexBuffer::sAllocatedIndexBytes/(1024*1024), LLVBOPool::sIndexBytesPooled/(1024*1024), LLVertexBuffer::sIndexCount/1024));
			ypos += y_inc;

			addText(xpos, ypos, llformat("%d MB Vertex Data (%d MB Pooled, %d KVerts)", LLVertexBuffer::sAllocatedBytes/(1024*1024), LLVBOPool::sBytesPooled/(1024*1024), LLVertexBuffer::sVertexCount/1024));
			ypos += y_inc;

			addText(xpos, ypos, llformat("%d Vertex Buffers", LLVertexBuffer::sGLCount));
			ypos += y_inc;

			addText(xpos, ypos, llformat("%d Mapped Buffers", LLVertexBuffer::sMappedCount));
			ypos += y_inc;

			addText(xpos, ypos, llformat("%d Vertex Buffer Binds", LLVertexBuffer::sBindCount));
			ypos += y_inc;

			addText(xpos, ypos, llformat("%d Vertex Buffer Sets", LLVertexBuffer::sSetCount));
			ypos += y_inc;

			addText(xpos, ypos, llformat("%d Texture Binds", LLImageGL::sBindCount));
			ypos += y_inc;

			addText(xpos, ypos, llformat("%d Unique Textures", LLImageGL::sUniqueCount));
			ypos += y_inc;

			addText(xpos, ypos, llformat("%d Render Calls", gPipeline.mBatchCount));
            ypos += y_inc;

			addText(xpos, ypos, llformat("%d Matrix Ops", gPipeline.mMatrixOpCount));
			ypos += y_inc;

			addText(xpos, ypos, llformat("%d Texture Matrix Ops", gPipeline.mTextureMatrixOps));
			ypos += y_inc;

			gPipeline.mTextureMatrixOps = 0;
			gPipeline.mMatrixOpCount = 0;

			if (gPipeline.mBatchCount > 0)
			{
				addText(xpos, ypos, llformat("Batch min/max/mean: %d/%d/%d", gPipeline.mMinBatchSize, gPipeline.mMaxBatchSize, 
					gPipeline.mTrianglesDrawn/gPipeline.mBatchCount));

				gPipeline.mMinBatchSize = gPipeline.mMaxBatchSize;
				gPipeline.mMaxBatchSize = 0;
				gPipeline.mBatchCount = 0;
			}
            ypos += y_inc;

			addText(xpos,ypos, llformat("%d/%d Nodes visible", gPipeline.mNumVisibleNodes, LLSpatialGroup::sNodeCount));
			
			ypos += y_inc;

			if (!LLSpatialGroup::sPendingQueries.empty())
			{
				addText(xpos,ypos, llformat("%d Queries pending", LLSpatialGroup::sPendingQueries.size()));
				ypos += y_inc;
			}


			addText(xpos,ypos, llformat("%d Avatars visible", LLVOAvatar::sNumVisibleAvatars));
			
			ypos += y_inc;

			addText(xpos,ypos, llformat("%d Lights visible", LLPipeline::sVisibleLightCount));
			
			ypos += y_inc;

			S32 total_objects = gObjectList.getNumObjects();
			S32 ID_objects = gObjectList.mUUIDObjectMap.size();
			S32 dead_objects = gObjectList.mNumDeadObjects;
			S32 dead_object_list = gObjectList.mDeadObjects.size();
			S32 dead_object_check = 0;
			S32 total_avatars = 0;
			S32 ID_avatars = gObjectList.mUUIDAvatarMap.size();
			S32 dead_avatar_list = 0;
			S32 dead_avatar_check = 0;

			S32 orphan_parents = gObjectList.getOrphanParentCount();
			S32 orphan_parents_check = gObjectList.mOrphanParents.size();
			S32 orphan_children = gObjectList.mOrphanChildren.size();
			S32 orphan_total = gObjectList.getOrphanCount();
			S32 orphan_child_attachments = 0;

			for(U32 i = 0;i<gObjectList.mObjects.size();++i)
			{
				LLViewerObject *obj = gObjectList.mObjects[i];
				if(obj)
				{
					if(obj->isAvatar())
						++total_avatars;
					if(obj->isDead())
					{
						++dead_object_check;
						if(obj->isAvatar())
							++dead_avatar_check;
					}
				}
			}
			for(std::set<LLUUID>::iterator it = gObjectList.mDeadObjects.begin();it!=gObjectList.mDeadObjects.end();++it)
			{
				LLViewerObject *obj = gObjectList.findObject(*it);
				if(obj && obj->isAvatar())
					++dead_avatar_list;
			}
			for(std::vector<LLViewerObjectList::OrphanInfo>::iterator it = gObjectList.mOrphanChildren.begin();it!=gObjectList.mOrphanChildren.end();++it)
			{
				LLViewerObject *obj = gObjectList.findObject(it->mChildInfo);
				if(obj && obj->isAttachment())
					++orphan_child_attachments;
			}
			addText(xpos,ypos, llformat("%d|%d (%d|%d|%d) Objects", total_objects, ID_objects, dead_objects, dead_object_list,dead_object_check));
			ypos += y_inc;
			addText(xpos,ypos, llformat("%d|%d (%d|%d) Avatars", total_avatars, ID_avatars, dead_avatar_list,dead_avatar_check));
			ypos += y_inc;
			addText(xpos,ypos, llformat("%d (%d|%d %d %d) Orphans", orphan_total, orphan_parents, orphan_parents_check,orphan_children, orphan_child_attachments));

			ypos += y_inc;

			if (gMeshRepo.meshRezEnabled())
			{
				addText(xpos, ypos, llformat("%.3f MB Mesh Data Received", LLMeshRepository::sBytesReceived/(1024.f*1024.f)));
				
				ypos += y_inc;
				
				addText(xpos, ypos, llformat("%d/%d Mesh HTTP Requests/Retries", LLMeshRepository::sHTTPRequestCount,
					LLMeshRepository::sHTTPRetryCount));
				ypos += y_inc;

				addText(xpos, ypos, llformat("%d/%d Mesh LOD Pending/Processing", LLMeshRepository::sLODPending, LLMeshRepository::sLODProcessing));
				ypos += y_inc;

				addText(xpos, ypos, llformat("%.3f/%.3f MB Mesh Cache Read/Write ", LLMeshRepository::sCacheBytesRead/(1024.f*1024.f), LLMeshRepository::sCacheBytesWritten/(1024.f*1024.f)));

				ypos += y_inc;
			}

			LLVertexBuffer::sBindCount = LLImageGL::sBindCount = 
				LLVertexBuffer::sSetCount = LLImageGL::sUniqueCount = 
				gPipeline.mNumVisibleNodes = LLPipeline::sVisibleLightCount = 0;
		}
		static const LLCachedControl<bool> debug_show_render_matrices("DebugShowRenderMatrices");
		if (debug_show_render_matrices)
		{
			addText(xpos, ypos, llformat("%.4f    .%4f    %.4f    %.4f", gGLProjection[12], gGLProjection[13], gGLProjection[14], gGLProjection[15]));
			ypos += y_inc;

			addText(xpos, ypos, llformat("%.4f    .%4f    %.4f    %.4f", gGLProjection[8], gGLProjection[9], gGLProjection[10], gGLProjection[11]));
			ypos += y_inc;

			addText(xpos, ypos, llformat("%.4f    .%4f    %.4f    %.4f", gGLProjection[4], gGLProjection[5], gGLProjection[6], gGLProjection[7]));
			ypos += y_inc;

			addText(xpos, ypos, llformat("%.4f    .%4f    %.4f    %.4f", gGLProjection[0], gGLProjection[1], gGLProjection[2], gGLProjection[3]));
			ypos += y_inc;

			addText(xpos, ypos, "Projection Matrix");
			ypos += y_inc;


			addText(xpos, ypos, llformat("%.4f    .%4f    %.4f    %.4f", gGLModelView[12], gGLModelView[13], gGLModelView[14], gGLModelView[15]));
			ypos += y_inc;

			addText(xpos, ypos, llformat("%.4f    .%4f    %.4f    %.4f", gGLModelView[8], gGLModelView[9], gGLModelView[10], gGLModelView[11]));
			ypos += y_inc;

			addText(xpos, ypos, llformat("%.4f    .%4f    %.4f    %.4f", gGLModelView[4], gGLModelView[5], gGLModelView[6], gGLModelView[7]));
			ypos += y_inc;

			addText(xpos, ypos, llformat("%.4f    .%4f    %.4f    %.4f", gGLModelView[0], gGLModelView[1], gGLModelView[2], gGLModelView[3]));
			ypos += y_inc;

			addText(xpos, ypos, "View Matrix");
			ypos += y_inc;
		}
		static const LLCachedControl<bool> debug_show_color("DebugShowColor");
		if (debug_show_color)
		{
			U8 color[4];
			LLCoordGL coord = gViewerWindow->getCurrentMouse();
			glReadPixels(coord.mX, coord.mY, 1,1,GL_RGBA, GL_UNSIGNED_BYTE, color);
			addText(xpos, ypos, llformat("%d %d %d %d", color[0], color[1], color[2], color[3]));
			ypos += y_inc;
		}

		static const LLCachedControl<bool> DebugShowPrivateMem("DebugShowPrivateMem",false);
		if (DebugShowPrivateMem)
		{
			LLPrivateMemoryPoolManager::getInstance()->updateStatistics() ;
			addText(xpos, ypos, llformat("Total Reserved(KB): %d", LLPrivateMemoryPoolManager::getInstance()->mTotalReservedSize / 1024));
			ypos += y_inc;

			addText(xpos, ypos, llformat("Total Allocated(KB): %d", LLPrivateMemoryPoolManager::getInstance()->mTotalAllocatedSize / 1024));
			ypos += y_inc;
		}
		// only display these messages if we are actually rendering beacons at this moment
		static const LLCachedControl<bool> beacons_visible("BeaconsVisible",false);
		if (LLPipeline::getRenderBeacons(NULL) && beacons_visible)
		{
			if (LLPipeline::getRenderParticleBeacons(NULL))
			{
				addText(xpos, ypos, "Viewing particle beacons (blue)");
				ypos += y_inc;
			}
			if (LLPipeline::toggleRenderTypeControlNegated((void*)LLPipeline::RENDER_TYPE_PARTICLES))
			{
				addText(xpos, ypos, "Hiding particles");
				ypos += y_inc;
			}
			if (LLPipeline::getRenderPhysicalBeacons(NULL))
			{
				addText(xpos, ypos, "Viewing physical object beacons (green)");
				ypos += y_inc;
			}
			if (LLPipeline::getRenderScriptedBeacons(NULL))
			{
				addText(xpos, ypos, "Viewing scripted object beacons (red)");
				ypos += y_inc;
			}
			else
				if (LLPipeline::getRenderScriptedTouchBeacons(NULL))
				{
					addText(xpos, ypos, "Viewing scripted object with touch function beacons (red)");
					ypos += y_inc;
				}
			if (LLPipeline::getRenderSoundBeacons(NULL))
			{
				addText(xpos, ypos, "Viewing sound beacons (blue/cyan/green/yellow/red)");
				ypos += y_inc;
			}
		}
	}

	void draw()
	{
		for (line_list_t::iterator iter = mLineList.begin();
			 iter != mLineList.end(); ++iter)
		{
			const Line& line = *iter;
			LLFontGL::getFontMonospace()->renderUTF8(line.text, 0, (F32)line.x, (F32)line.y, mTextColor,
											 LLFontGL::LEFT, LLFontGL::TOP,
											 LLFontGL::NORMAL, LLFontGL::NO_SHADOW, S32_MAX, S32_MAX, NULL, FALSE);
		}
		mLineList.clear();
	}

};

void LLViewerWindow::updateDebugText()
{
	mDebugText->update();
}

////////////////////////////////////////////////////////////////////////////
//
// LLViewerWindow
//

bool LLViewerWindow::shouldShowToolTipFor(LLMouseHandler *mh)
{
	if (mToolTip && mh)
	{
		LLMouseHandler::EShowToolTip showlevel = mh->getShowToolTip();

		return (
			showlevel == LLMouseHandler::SHOW_ALWAYS ||
			(showlevel == LLMouseHandler::SHOW_IF_NOT_BLOCKED &&
			 !mToolTipBlocked)
			);
	}
	return false;
}

BOOL LLViewerWindow::handleAnyMouseClick(LLWindow *window,  LLCoordGL pos, MASK mask, LLMouseHandler::EClickType clicktype, BOOL down)
{
	std::string buttonname;
	std::string buttonstatestr;
	BOOL handled = FALSE;
	S32 x = pos.mX;
	S32 y = pos.mY;
	x = llround((F32)x / mDisplayScale.mV[VX]);
	y = llround((F32)y / mDisplayScale.mV[VY]);

	if (down)
		buttonstatestr = "down";
	else
		buttonstatestr = "up";

	switch (clicktype)
	{
	case LLMouseHandler::CLICK_LEFT:
		mLeftMouseDown = down;
		buttonname = "Left";
		break;
	case LLMouseHandler::CLICK_RIGHT:
		mRightMouseDown = down;
		buttonname = "Right";
		break;
	case LLMouseHandler::CLICK_MIDDLE:
		mMiddleMouseDown = down;
		buttonname = "Middle";
		break;
	case LLMouseHandler::CLICK_DOUBLELEFT:
		mLeftMouseDown = down;
		buttonname = "Left Double Click";
		break;
	}

	LLView::sMouseHandlerMessage.clear();

	if (gMenuBarView)
	{
		// stop ALT-key access to menu
		gMenuBarView->resetMenuTrigger();
	}

	if (gDebugClicks)
	{
		llinfos << "ViewerWindow " << buttonname << " mouse " << buttonstatestr << " at " << x << "," << y << llendl;
	}

	// Make sure we get a coresponding mouseup event, even if the mouse leaves the window
	if (down)
	{
		mWindow->captureMouse();
	}
	else
	{
		mWindow->releaseMouse();
	}

	// Indicate mouse was active
	gMouseIdleTimer.reset();

	// Hide tooltips on mousedown
	if (down)
	{
		mToolTipBlocked = TRUE;
		mToolTip->setVisible(FALSE);
	}

	// Also hide hover info on mousedown/mouseup
	if (gHoverView)
	{
		gHoverView->cancelHover();
	}

	// Don't let the user move the mouse out of the window until mouse up.
	if (LLToolMgr::getInstance()->getCurrentTool()->clipMouseWhenDown())
	{
		mWindow->setMouseClipping(down);
	}

	LLMouseHandler* mouse_captor = gFocusMgr.getMouseCapture();
	if( mouse_captor )
	{
		S32 local_x;
		S32 local_y;
		mouse_captor->screenPointToLocal( x, y, &local_x, &local_y );
		if (LLView::sDebugMouseHandling)
		{
			llinfos << buttonname << " Mouse " << buttonstatestr << " handled by captor " << mouse_captor->getName() << llendl;
		}
		return mouse_captor->handleAnyMouseClick(local_x, local_y, mask, clicktype, down);
	}

	// Topmost view gets a chance before the hierarchy
	LLUICtrl* top_ctrl = gFocusMgr.getTopCtrl();
	if (top_ctrl)
	{
		S32 local_x, local_y;
		top_ctrl->screenPointToLocal( x, y, &local_x, &local_y );

		if (down)
		{
    		if (top_ctrl->pointInView(local_x, local_y))
	    	{
    			return top_ctrl->handleAnyMouseClick(local_x, local_y, mask, clicktype, down)	;
	    	}
		    else
    		{
	    		gFocusMgr.setTopCtrl(NULL);
		    }
    	}
		else
			handled = top_ctrl->pointInView(local_x, local_y) && top_ctrl->handleMouseUp(local_x, local_y, mask);
	}

	// Give the UI views a chance to process the click
	if( mRootView->handleAnyMouseClick(x, y, mask, clicktype, down) )
	{
		if (LLView::sDebugMouseHandling)
		{
			llinfos << buttonname << " Mouse " << buttonstatestr << " " << LLView::sMouseHandlerMessage << llendl;
		}
		return TRUE;
	}
	else if (LLView::sDebugMouseHandling)
	{
		llinfos << buttonname << " Mouse " << buttonstatestr << " not handled by view" << llendl;
	}

	if (down)
	{
    	// Do not allow tool manager to handle mouseclicks if we have disconnected	
	    if (gDisconnected)
    	{
	    	return FALSE;
    	}
		
	    if(LLToolMgr::getInstance()->getCurrentTool()->handleAnyMouseClick( x, y, mask, clicktype, down ) )
    	{
	    	// This is necessary to force clicks in the world to cause edit
		    // boxes that might have keyboard focus to relinquish it, and hence
    		// cause a commit to update their value.  JC
	    	gFocusMgr.setKeyboardFocus(NULL);
		    return TRUE;
    	}
	}
	else
	{
	    mWindow->releaseMouse();

    	LLTool *tool = LLToolMgr::getInstance()->getCurrentTool();
		if( !handled )
	    {
			handled = mRootView->handleAnyMouseClick(x, y, mask, clicktype, down);
    	}

		if( !handled )
	    {
			if (tool)
		    {
				handled = tool->handleAnyMouseClick(x, y, mask, clicktype, down);
    		}
	    }
	}

	return (!down);
}

BOOL LLViewerWindow::handleMouseDown(LLWindow *window,  LLCoordGL pos, MASK mask)
{
	BOOL down = TRUE;
	return handleAnyMouseClick(window,pos,mask,LLMouseHandler::CLICK_LEFT,down);
}

BOOL LLViewerWindow::handleDoubleClick(LLWindow *window,  LLCoordGL pos, MASK mask)
{
	// try handling as a double-click first, then a single-click if that
	// wasn't handled.
	BOOL down = TRUE;
	return handleAnyMouseClick(window,pos,mask,LLMouseHandler::CLICK_DOUBLELEFT,down) ||
		handleMouseDown(window, pos, mask);
}

BOOL LLViewerWindow::handleMouseUp(LLWindow *window,  LLCoordGL pos, MASK mask)
{
	BOOL down = FALSE;
	return handleAnyMouseClick(window,pos,mask,LLMouseHandler::CLICK_LEFT,down);
}


BOOL LLViewerWindow::handleRightMouseDown(LLWindow *window,  LLCoordGL pos, MASK mask)
{
	//From Phoenix
	gSavedSettings.setBOOL("zmm_rightmousedown",1);
    if(gAgentCamera.cameraMouselook()&&gSavedSettings.getBOOL("zmm_isinml")==0)
	{
		llinfos << "zmmisinml set to true" << llendl;
		gSavedSettings.setBOOL("zmm_isinml",1);
		F32 deffov=LLViewerCamera::getInstance()->getDefaultFOV();
		gSavedSettings.setF32("zmm_deffov",deffov);
		LLViewerCamera::getInstance()->setDefaultFOV(gSavedSettings.getF32("zmm_deffov")/gSavedSettings.getF32("zmm_mlfov"));
	}
	
	S32 x = pos.mX;
	S32 y = pos.mY;
	x = llround((F32)x / mDisplayScale.mV[VX]);
	y = llround((F32)y / mDisplayScale.mV[VY]);

	LLView::sMouseHandlerMessage.clear();

	BOOL down = TRUE;
	BOOL handle = handleAnyMouseClick(window,pos,mask,LLMouseHandler::CLICK_RIGHT,down);
	if (handle)
		return handle;


	// *HACK: this should be rolled into the composite tool logic, not
	// hardcoded at the top level.
	if (CAMERA_MODE_CUSTOMIZE_AVATAR != gAgentCamera.getCameraMode() && LLToolMgr::getInstance()->getCurrentTool() != LLToolPie::getInstance())
	{
		// If the current tool didn't process the click, we should show
		// the pie menu.  This can be done by passing the event to the pie
		// menu tool.
		LLToolPie::getInstance()->handleRightMouseDown(x, y, mask);
		// show_context_menu( x, y, mask );
	}

	return TRUE;
}

BOOL LLViewerWindow::handleRightMouseUp(LLWindow *window,  LLCoordGL pos, MASK mask)
{
	gSavedSettings.setBOOL("zmm_rightmousedown",0);
	if(gSavedSettings.getBOOL("zmm_isinml")==1)
	{
		llinfos << "zmmisinml set to false" << llendl;
		gSavedSettings.setBOOL("zmm_isinml",0);
		LLViewerCamera::getInstance()->setDefaultFOV(gSavedSettings.getF32("zmm_deffov"));
    }
    
	BOOL down = FALSE;
	return handleAnyMouseClick(window,pos,mask,LLMouseHandler::CLICK_RIGHT,down);
}

BOOL LLViewerWindow::handleMiddleMouseDown(LLWindow *window,  LLCoordGL pos, MASK mask)
{
	BOOL down = TRUE;
	gVoiceClient->middleMouseState(true);
	handleAnyMouseClick(window,pos,mask,LLMouseHandler::CLICK_MIDDLE,down);

	// Always handled as far as the OS is concerned.
	return TRUE;
}

BOOL LLViewerWindow::handleMiddleMouseUp(LLWindow *window,  LLCoordGL pos, MASK mask)
{
	BOOL down = FALSE;
	gVoiceClient->middleMouseState(false);
	handleAnyMouseClick(window,pos,mask,LLMouseHandler::CLICK_MIDDLE,down);

	// Always handled as far as the OS is concerned.
	return TRUE;
}

// WARNING: this is potentially called multiple times per frame
void LLViewerWindow::handleMouseMove(LLWindow *window,  LLCoordGL pos, MASK mask)
{
	S32 x = pos.mX;
	S32 y = pos.mY;

	x = llround((F32)x / mDisplayScale.mV[VX]);
	y = llround((F32)y / mDisplayScale.mV[VY]);

	mMouseInWindow = TRUE;

	// Save mouse point for access during idle() and display()

	LLCoordGL prev_saved_mouse_point = mCurrentMousePoint;
	LLCoordGL mouse_point(x, y);

	if (mouse_point != mCurrentMousePoint)
	{
		gMouseIdleTimer.reset();
	}
	saveLastMouse(mouse_point);
	BOOL mouse_actually_moved = !gFocusMgr.getMouseCapture() &&  // mouse is not currenty captured
			((prev_saved_mouse_point.mX != mCurrentMousePoint.mX) || (prev_saved_mouse_point.mY != mCurrentMousePoint.mY)); // mouse moved from last recorded position

	

	mWindow->showCursorFromMouseMove();

	if (gAwayTimer.getElapsedTimeF32() > MIN_AFK_TIME
		&& !gDisconnected)
	{
		gAgent.clearAFK();
	}

	if(mouse_actually_moved)
	{
		mToolTipBlocked = FALSE;
	}

	// Activate the hover picker on mouse move.
	if (gHoverView)
	{
		gHoverView->setTyping(FALSE);
	}
}

void LLViewerWindow::handleMouseLeave(LLWindow *window)
{
	// Note: we won't get this if we have captured the mouse.
	llassert( gFocusMgr.getMouseCapture() == NULL );
	mMouseInWindow = FALSE;
	if (mToolTip)
	{
		mToolTip->setVisible( FALSE );
	}
}

BOOL LLViewerWindow::handleCloseRequest(LLWindow *window)
{
	// User has indicated they want to close, but we may need to ask
	// about modified documents.
	LLAppViewer::instance()->userQuit();
	// Don't quit immediately
	return FALSE;
}

void LLViewerWindow::handleQuit(LLWindow *window)
{
	LLAppViewer::instance()->forceQuit();
}

void LLViewerWindow::handleResize(LLWindow *window,  S32 width,  S32 height)
{
	reshape(width, height);
	mResDirty = true;
}

// The top-level window has gained focus (e.g. via ALT-TAB)
void LLViewerWindow::handleFocus(LLWindow *window)
{
	gFocusMgr.setAppHasFocus(TRUE);
	LLModalDialog::onAppFocusGained();

	gAgent.onAppFocusGained();
	LLToolMgr::getInstance()->onAppFocusGained();

	gShowTextEditCursor = TRUE;

	// See if we're coming in with modifier keys held down
	if (gKeyboard)
	{
		gKeyboard->resetMaskKeys();
	}

	// resume foreground running timer
	// since we artifically limit framerate when not frontmost
	gForegroundTime.unpause();
}

// The top-level window has lost focus (e.g. via ALT-TAB)
void LLViewerWindow::handleFocusLost(LLWindow *window)
{
	gFocusMgr.setAppHasFocus(FALSE);
	//LLModalDialog::onAppFocusLost();
	LLToolMgr::getInstance()->onAppFocusLost();
	gFocusMgr.setMouseCapture( NULL );

	if (gMenuBarView)
	{
		// stop ALT-key access to menu
		gMenuBarView->resetMenuTrigger();
	}

	// restore mouse cursor
	showCursor();
	getWindow()->setMouseClipping(FALSE);

	// JC - Leave keyboard focus, so if you're popping in and out editing
	// a script, you don't have to click in the editor again and again.
	// gFocusMgr.setKeyboardFocus( NULL );
	gShowTextEditCursor = FALSE;

	// If losing focus while keys are down, reset them.
	if (gKeyboard)
	{
		gKeyboard->resetKeys();
	}

	// pause timer that tracks total foreground running time
	gForegroundTime.pause();
}


BOOL LLViewerWindow::handleTranslatedKeyDown(KEY key,  MASK mask, BOOL repeated)
{
	// Let the voice chat code check for its PTT key.  Note that this never affects event processing.
	if(gVoiceClient)
		gVoiceClient->keyDown(key, mask);
	
	if (gAwayTimer.getElapsedTimeF32() > MIN_AFK_TIME)
	{
		gAgent.clearAFK();
	}

	// *NOTE: We want to interpret KEY_RETURN later when it arrives as
	// a Unicode char, not as a keydown.  Otherwise when client frame
	// rate is really low, hitting return sends your chat text before
	// it's all entered/processed.
	if (key == KEY_RETURN && mask == MASK_NONE)
	{
		return FALSE;
	}

	return gViewerKeyboard.handleKey(key, mask, repeated);
}

BOOL LLViewerWindow::handleTranslatedKeyUp(KEY key,  MASK mask)
{
	// Let the voice chat code check for its PTT key.  Note that this never affects event processing.
	gVoiceClient->keyUp(key, mask);

	return FALSE;
}


void LLViewerWindow::handleScanKey(KEY key, BOOL key_down, BOOL key_up, BOOL key_level)
{
	LLViewerJoystick::getInstance()->setCameraNeedsUpdate(true);
	return gViewerKeyboard.scanKey(key, key_down, key_up, key_level);
}




BOOL LLViewerWindow::handleActivate(LLWindow *window, BOOL activated)
{
	if (activated)
	{
		mActive = TRUE;
		send_agent_resume();
		gAgent.clearAFK();
		if (mWindow->getFullscreen() && !mIgnoreActivate)
		{
			if (!LLApp::isExiting() )
			{
				if (LLStartUp::getStartupState() >= STATE_STARTED)
				{
					// if we're in world, show a progress bar to hide reloading of textures
					llinfos << "Restoring GL during activate" << llendl;
					restoreGL(LLTrans::getString("ProgressRestoring"));
				}
				else
				{
					// otherwise restore immediately
					restoreGL();
				}
			}
			else
			{
				llwarns << "Activating while quitting" << llendl;
			}
		}

		// Unmute audio
		audio_update_volume();
	}
	else
	{
		mActive = FALSE;
		if (gAllowIdleAFK)
		{
			gAgent.setAFK();
		}
		
		// SL-53351: Make sure we're not in mouselook when minimised, to prevent control issues
		if (gAgentCamera.getCameraMode() == CAMERA_MODE_MOUSELOOK)
		{
			gAgentCamera.changeCameraToDefault();
		}
		
		send_agent_pause();
		
		if (mWindow->getFullscreen() && !mIgnoreActivate)
		{
			llinfos << "Stopping GL during deactivation" << llendl;
			stopGL();
		}
		// Mute audio
		audio_update_volume();
	}
	return TRUE;
}

BOOL LLViewerWindow::handleActivateApp(LLWindow *window, BOOL activating)
{
	//if (!activating) gAgentCamera.changeCameraToDefault();

	LLViewerJoystick::getInstance()->setNeedsReset(true);
	return FALSE;
}


void LLViewerWindow::handleMenuSelect(LLWindow *window,  S32 menu_item)
{
}


BOOL LLViewerWindow::handlePaint(LLWindow *window,  S32 x,  S32 y, S32 width,  S32 height)
{
#if LL_WINDOWS
	if (gNoRender)
	{
		HWND window_handle = (HWND)window->getPlatformWindow();
		PAINTSTRUCT ps; 
		HDC hdc; 
 
		RECT wnd_rect;
		wnd_rect.left = 0;
		wnd_rect.top = 0;
		wnd_rect.bottom = 200;
		wnd_rect.right = 500;

		hdc = BeginPaint(window_handle, &ps); 
		//SetBKColor(hdc, RGB(255, 255, 255));
		FillRect(hdc, &wnd_rect, CreateSolidBrush(RGB(255, 255, 255)));

		std::string name_str;
		gAgent.getName(name_str);

		std::string temp_str;
		temp_str = llformat( "%s FPS %3.1f Phy FPS %2.1f Time Dil %1.3f",		/* Flawfinder: ignore */
				name_str.c_str(),
				LLViewerStats::getInstance()->mFPSStat.getMeanPerSec(),
				LLViewerStats::getInstance()->mSimPhysicsFPS.getPrev(0),
				LLViewerStats::getInstance()->mSimTimeDilation.getPrev(0));
		S32 len = temp_str.length();
		TextOutA(hdc, 0, 0, temp_str.c_str(), len); 


		LLVector3d pos_global = gAgent.getPositionGlobal();
		temp_str = llformat( "Avatar pos %6.1lf %6.1lf %6.1lf", pos_global.mdV[0], pos_global.mdV[1], pos_global.mdV[2]);
		len = temp_str.length();
		TextOutA(hdc, 0, 25, temp_str.c_str(), len); 

		TextOutA(hdc, 0, 50, "Set \"DisableRendering FALSE\" in settings.ini file to reenable", 61);
		EndPaint(window_handle, &ps); 
		return TRUE;
	}
#endif
	return FALSE;
}


void LLViewerWindow::handleScrollWheel(LLWindow *window,  S32 clicks)
{
	handleScrollWheel( clicks );
}

void LLViewerWindow::handleWindowBlock(LLWindow *window)
{
	send_agent_pause();
}

void LLViewerWindow::handleWindowUnblock(LLWindow *window)
{
	send_agent_resume();
}

void LLViewerWindow::handleDataCopy(LLWindow *window, S32 data_type, void *data)
{
	const S32 SLURL_MESSAGE_TYPE = 0;
	switch (data_type)
	{
	case SLURL_MESSAGE_TYPE:
		// received URL
		std::string url = (const char*)data;
		LLMediaCtrl* web = NULL;
		const bool trusted_browser = false;
		if (LLURLDispatcher::dispatch(url, web, trusted_browser))
		{
			// bring window to foreground, as it has just been "launched" from a URL
			mWindow->bringToFront();
		}
		break;
	}
}

BOOL LLViewerWindow::handleTimerEvent(LLWindow *window)
{
	if (LLViewerJoystick::getInstance()->getOverrideCamera())
	{
		LLViewerJoystick::getInstance()->updateStatus();
		return TRUE;
	}
	return FALSE;
}

BOOL LLViewerWindow::handleDeviceChange(LLWindow *window)
{
	// give a chance to use a joystick after startup (hot-plugging)
	if (!LLViewerJoystick::getInstance()->isJoystickInitialized() )
	{
		LLViewerJoystick::getInstance()->init(true);
		return TRUE;
	}
	return FALSE;
}

void LLViewerWindow::handlePingWatchdog(LLWindow *window, const char * msg)
{
	LLAppViewer::instance()->pingMainloopTimeout(msg);
}


void LLViewerWindow::handleResumeWatchdog(LLWindow *window)
{
	LLAppViewer::instance()->resumeMainloopTimeout();
}

void LLViewerWindow::handlePauseWatchdog(LLWindow *window)
{
	LLAppViewer::instance()->pauseMainloopTimeout();
}

//virtual
std::string LLViewerWindow::translateString(const char* tag)
{
	return LLTrans::getString( std::string(tag) );
}

//virtual
std::string LLViewerWindow::translateString(const char* tag,
		const std::map<std::string, std::string>& args)
{
	// LLTrans uses a special subclass of std::string for format maps,
	// but we must use std::map<> in these callbacks, otherwise we create
	// a dependency between LLWindow and LLFormatMapString.  So copy the data.
	LLStringUtil::format_map_t args_copy;
	std::map<std::string,std::string>::const_iterator it = args.begin();
	for ( ; it != args.end(); ++it)
	{
		args_copy[it->first] = it->second;
	}
	return LLTrans::getString( std::string(tag), args_copy);
}

//
// Classes
//
LLViewerWindow::LLViewerWindow(
	const std::string& title, const std::string& name,
	S32 x, S32 y,
	S32 width, S32 height,
	BOOL fullscreen, BOOL ignore_pixel_depth)
	:
	mWindow(NULL),
	mActive(TRUE),
	mWantFullscreen(fullscreen),
	mShowFullscreenProgress(FALSE),
	mWindowRectRaw(0, height, width, 0),
	mWindowRectScaled(0, height, width, 0),
	mLeftMouseDown(FALSE),
	mMiddleMouseDown(FALSE),
	mRightMouseDown(FALSE),
	mToolTip(NULL),
	mToolTipBlocked(FALSE),
	mMouseInWindow( FALSE ),
	mLastMask( MASK_NONE ),
	mToolStored( NULL ),
	mSuppressToolbox( FALSE ),
	mHideCursorPermanent( FALSE ),
	mCursorHidden(FALSE),
	mIgnoreActivate( FALSE ),
	mHoverPick(),
	mResDirty(false),
	//mStatesDirty(false),	//Singu Note: No longer needed. State update is now in restoreGL.
	mIsFullscreenChecked(false),
	mCurrResolutionIndex(0)
{
	LLNotificationChannel::buildChannel("VW_alerts", "Visible", LLNotificationFilters::filterBy<std::string>(&LLNotification::getType, "alert"));
	LLNotificationChannel::buildChannel("VW_alertmodal", "Visible", LLNotificationFilters::filterBy<std::string>(&LLNotification::getType, "alertmodal"));

	LLNotifications::instance().getChannel("VW_alerts")->connectChanged(&LLViewerWindow::onAlert);
	LLNotifications::instance().getChannel("VW_alertmodal")->connectChanged(&LLViewerWindow::onAlert);

	// Default to application directory.
	LLViewerWindow::sSnapshotBaseName = "Snapshot";
	LLViewerWindow::sMovieBaseName = "SLmovie";
	resetSnapshotLoc();

	// create window
	mWindow = LLWindowManager::createWindow(this,
		title, name, x, y, width, height, 0,
		fullscreen, 
		gNoRender,
		gSavedSettings.getBOOL("DisableVerticalSync"),
		!gNoRender,
		ignore_pixel_depth,
		gSavedSettings.getBOOL("RenderUseFBO") ? 0 : gSavedSettings.getU32("RenderFSAASamples")); //don't use window level anti-aliasing if FBOs are enabled

	if (!LLViewerShaderMgr::sInitialized)
	{ //immediately initialize shaders
		LLViewerShaderMgr::sInitialized = TRUE;
		LLViewerShaderMgr::instance()->setShaders();
	}

	if (NULL == mWindow)
	{
		LLSplashScreen::update(LLTrans::getString("StartupRequireDriverUpdate"));
	
		LL_WARNS("Window") << "Failed to create window, to be shutting Down, be sure your graphics driver is updated." << llendl ;

		ms_sleep(5000) ; //wait for 5 seconds.

		LLSplashScreen::update(LLTrans::getString("ShuttingDown"));
#if LL_LINUX || LL_SOLARIS
		llwarns << "Unable to create window, be sure screen is set at 32-bit color and your graphics driver is configured correctly.  See README-linux.txt or README-solaris.txt for further information."
				<< llendl;
#else
		LL_WARNS("Window") << "Unable to create window, be sure screen is set at 32-bit color in Control Panels->Display->Settings"
				<< LL_ENDL;
#endif
        LLAppViewer::instance()->fastQuit(1);
	}
	
	if (!LLAppViewer::instance()->restoreErrorTrap())
	{
		LL_WARNS("Window") << " Someone took over my signal/exception handler (post createWindow)!" << LL_ENDL;
	}

	LLCoordScreen scr;
    mWindow->getSize(&scr);

    if(fullscreen && ( scr.mX!=width || scr.mY!=height))
    {
		llwarns << "Fullscreen has forced us in to a different resolution now using "<<scr.mX<<" x "<<scr.mY<<llendl;
		gSavedSettings.setS32("FullScreenWidth",scr.mX);
		gSavedSettings.setS32("FullScreenHeight",scr.mY);
    }
	
	// Get the real window rect the window was created with (since there are various OS-dependent reasons why
	// the size of a window or fullscreen context may have been adjusted slightly...)
	F32 ui_scale_factor = gSavedSettings.getF32("UIScaleFactor");
	
	mDisplayScale.setVec(llmax(1.f / mWindow->getPixelAspectRatio(), 1.f), llmax(mWindow->getPixelAspectRatio(), 1.f));
	mDisplayScale *= ui_scale_factor;
	LLUI::setScaleFactor(mDisplayScale);

	{
		LLCoordWindow size;
		mWindow->getSize(&size);
		mWindowRectRaw.set(0, size.mY, size.mX, 0);
		mWindowRectScaled.set(0, llround((F32)size.mY / mDisplayScale.mV[VY]), llround((F32)size.mX / mDisplayScale.mV[VX]), 0);
	}
	
	LLFontManager::initClass();

	//
	// We want to set this stuff up BEFORE we initialize the pipeline, so we can turn off
	// stuff like AGP if we think that it'll crash the viewer.
	//
	LL_DEBUGS("Window") << "Loading feature tables." << LL_ENDL;

	LLFeatureManager::getInstance()->init();

	// Initialize OpenGL Renderer
	if (!LLFeatureManager::getInstance()->isFeatureAvailable("RenderVBOEnable") ||
		!gGLManager.mHasVertexBufferObject)
	{
		gSavedSettings.setBOOL("RenderVBOEnable", FALSE);
	}
	LLVertexBuffer::initClass(gSavedSettings.getBOOL("RenderVBOEnable"), gSavedSettings.getBOOL("RenderVBOMappingDisable"));
	LL_INFOS("RenderInit") << "LLVertexBuffer initialization done." << LL_ENDL ;
	gGL.init() ;
	LLImageGL::initClass(LLViewerTexture::MAX_GL_IMAGE_CATEGORY) ;

	if (LLFeatureManager::getInstance()->isSafe()
		|| (gSavedSettings.getS32("LastFeatureVersion") != LLFeatureManager::getInstance()->getVersion())
		|| (gSavedSettings.getBOOL("ProbeHardwareOnStartup")))
	{
		LLFeatureManager::getInstance()->applyRecommendedSettings();
		gSavedSettings.setBOOL("ProbeHardwareOnStartup", FALSE);
	}

	if (!gGLManager.mHasDepthClamp)
	{
        LL_INFOS("RenderInit") << "Missing feature GL_ARB_depth_clamp. Void water might disappear in rare cases." << LL_ENDL;
	}

	// If we crashed while initializng GL stuff last time, disable certain features
	if (gSavedSettings.getBOOL("RenderInitError"))
	{
		mInitAlert = "DisplaySettingsNoShaders";
		LLFeatureManager::getInstance()->setGraphicsLevel(0, false);
		gSavedSettings.setU32("RenderQualityPerformance", 0);		
	}
		
	// Init the image list.  Must happen after GL is initialized and before the images that
	// LLViewerWindow needs are requested.
	gTextureList.init();
	LLViewerTextureManager::init() ;
	gBumpImageList.init();

	// Init font system, but don't actually load the fonts yet
	// because our window isn't onscreen and they take several
	// seconds to parse.
	if (!gNoRender)
	{
	LLFontGL::initClass( gSavedSettings.getF32("FontScreenDPI"),
								mDisplayScale.mV[VX],
								mDisplayScale.mV[VY],
								gDirUtilp->getAppRODataDir(),
								LLUICtrlFactory::getXUIPaths());
	}
	// Create container for all sub-views
	mRootView = new LLRootView("root", mWindowRectScaled, FALSE);

	// Make avatar head look forward at start
	mCurrentMousePoint.mX = getWindowWidthScaled() / 2;
	mCurrentMousePoint.mY = getWindowHeightScaled() / 2;

	gShowOverlayTitle = gSavedSettings.getBOOL("ShowOverlayTitle");
	mOverlayTitle = gSavedSettings.getString("OverlayTitle");
	// Can't have spaces in settings.ini strings, so use underscores instead and convert them.
	LLStringUtil::replaceChar(mOverlayTitle, '_', ' ');

	// sync the keyboard's setting with the saved setting
	gSavedSettings.getControl("NumpadControl")->firePropertyChanged();

	mDebugText = new LLDebugText(this);

}

void LLViewerWindow::initGLDefaults()
{
	gGL.setSceneBlendType(LLRender::BT_ALPHA);

	if (!LLGLSLShader::sNoFixedFunction)
	{ //initialize fixed function state
		glColorMaterial( GL_FRONT_AND_BACK, GL_AMBIENT_AND_DIFFUSE );

		glMaterialfv(GL_FRONT_AND_BACK,GL_AMBIENT,LLColor4::black.mV);
		glMaterialfv(GL_FRONT_AND_BACK,GL_DIFFUSE,LLColor4::white.mV);

		// lights for objects
		glShadeModel( GL_SMOOTH );

		gGL.getTexUnit(0)->enable(LLTexUnit::TT_TEXTURE);
		gGL.getTexUnit(0)->setTextureBlendType(LLTexUnit::TB_MULT);
	}

	glPixelStorei(GL_PACK_ALIGNMENT,1);
	glPixelStorei(GL_UNPACK_ALIGNMENT,1);

	gGL.setAmbientLightColor(LLColor4::black);
		
	glCullFace(GL_BACK);

	// RN: Need this for translation and stretch manip.
	gBox.prerender();
}

void LLViewerWindow::initBase()
{
	S32 height = getWindowHeightScaled();
	S32 width = getWindowWidthScaled();

	LLRect full_window(0, height, width, 0);

	adjustRectanglesForFirstUse(full_window);

	////////////////////
	//
	// Set the gamma
	//

	F32 gamma = gSavedSettings.getF32("RenderGamma");
	if (gamma != 0.0f)
	{
		getWindow()->setGamma(gamma);
	}

	// Create global views

	// Create the floater view at the start so that other views can add children to it. 
	// (But wait to add it as a child of the root view so that it will be in front of the 
	// other views.)

	// Constrain floaters to inside the menu and status bar regions.
	LLRect floater_view_rect = full_window;
	// make space for menu bar if we have one
	floater_view_rect.mTop -= MENU_BAR_HEIGHT;

	// TODO: Eliminate magic constants - please used named constants if changing this
	floater_view_rect.mBottom += STATUS_BAR_HEIGHT + 12 + 16 + 2;

	// Check for non-first startup
	S32 floater_view_bottom = gSavedSettings.getS32("FloaterViewBottom");
	if (floater_view_bottom >= 0)
	{
		floater_view_rect.mBottom = floater_view_bottom;
	}
	gFloaterView = new LLFloaterView("Floater View", floater_view_rect );
	gFloaterView->setVisible(TRUE);

	gSnapshotFloaterView = new LLSnapshotFloaterView("Snapshot Floater View", full_window);
	// Snapshot floater must start invisible otherwise it eats all
	// the tooltips. JC
	gSnapshotFloaterView->setVisible(FALSE);

	// Console
	llassert( !gConsole );
	gConsole = new LLConsole(
		"console",
		getChatConsoleRect(),
		gSavedSettings.getS32("ChatFontSize"),
		gSavedSettings.getF32("ChatPersistTime") );
	gConsole->setFollows(FOLLOWS_LEFT | FOLLOWS_RIGHT | FOLLOWS_BOTTOM);
	mRootView->addChild(gConsole);

	// Debug view over the console
	gDebugView = new LLDebugView("gDebugView", full_window);
	gDebugView->setFollowsAll();
	gDebugView->setVisible(TRUE);
	mRootView->addChild(gDebugView);

	// Add floater view at the end so it will be on top, and give it tab priority over others
	mRootView->addChild(gFloaterView, -1);
	mRootView->addChild(gSnapshotFloaterView);

	// notify above floaters!
	LLRect notify_rect = full_window;
	//notify_rect.mTop -= 24;
	notify_rect.mBottom += STATUS_BAR_HEIGHT;
	gNotifyBoxView = new LLNotifyBoxView("notify_container", notify_rect, FALSE, FOLLOWS_ALL);
	mRootView->addChild(gNotifyBoxView, -2);

	// Tooltips go above floaters
	mToolTip = new LLTextBox( std::string("tool tip"), LLRect(0, 1, 1, 0 ) );
	mToolTip->setHPad( 4 );
	mToolTip->setVPad( 2 );
	mToolTip->setColor( gColors.getColor( "ToolTipTextColor" ) );
	mToolTip->setBorderColor( gColors.getColor( "ToolTipBorderColor" ) );
	mToolTip->setBorderVisible( FALSE );
	mToolTip->setBackgroundColor( gColors.getColor( "ToolTipBgColor" ) );
	mToolTip->setBackgroundVisible( TRUE );
	mToolTip->setFontStyle(LLFontGL::NORMAL);
	mToolTip->setBorderDropshadowVisible( TRUE );
	mToolTip->setVisible( FALSE );

	// Add the progress bar view (startup view), which overrides everything
	mProgressView = new LLProgressView(std::string("ProgressView"), full_window);
	mRootView->addChild(mProgressView);
	setShowProgress(FALSE);
	setProgressCancelButtonVisible(FALSE);
}


void adjust_rect_top_left(const std::string& control, const LLRect& window)
{
	LLRect r = gSavedSettings.getRect(control);
	if (r.mLeft == 0 && r.mBottom == 0)
	{
		r.setLeftTopAndSize(0, window.getHeight(), r.getWidth(), r.getHeight());
		gSavedSettings.setRect(control, r);
	}
}

void adjust_rect_top_center(const std::string& control, const LLRect& window)
{
	LLRect r = gSavedSettings.getRect(control);
	if (r.mLeft == 0 && r.mBottom == 0)
	{
		r.setLeftTopAndSize( window.getWidth()/2 - r.getWidth()/2,
			window.getHeight(),
			r.getWidth(),
			r.getHeight() );
		gSavedSettings.setRect(control, r);
	}
}

void adjust_rect_top_right(const std::string& control, const LLRect& window)
{
	LLRect r = gSavedSettings.getRect(control);
	if (r.mLeft == 0 && r.mBottom == 0)
	{
		r.setLeftTopAndSize(window.getWidth() - r.getWidth(),
			window.getHeight(),
			r.getWidth(), 
			r.getHeight());
		gSavedSettings.setRect(control, r);
	}
}

// *TODO: Adjust based on XUI XML
const S32 TOOLBAR_HEIGHT = 64;

void adjust_rect_bottom_left(const std::string& control, const LLRect& window)
{
	LLRect r = gSavedSettings.getRect(control);
	if (r.mLeft == 0 && r.mBottom == 0)
	{
		r.setOriginAndSize(0, TOOLBAR_HEIGHT, r.getWidth(), r.getHeight());
		gSavedSettings.setRect(control, r);
	}
}

void adjust_rect_bottom_center(const std::string& control, const LLRect& window)
{
	LLRect r = gSavedSettings.getRect(control);
	if (r.mLeft == 0 && r.mBottom == 0)
	{
		r.setOriginAndSize(
			window.getWidth()/2 - r.getWidth()/2,
			TOOLBAR_HEIGHT,
			r.getWidth(),
			r.getHeight());
		gSavedSettings.setRect(control, r);
	}
}

void adjust_rect_centered_partial_zoom(const std::string& control,
									   const LLRect& window)
{
	LLRect rect = gSavedSettings.getRect(control);
	// Only adjust on first use
	if (rect.mLeft == 0 && rect.mBottom == 0)
	{
		S32 width = window.getWidth();
		S32 height = window.getHeight();
		rect.set(0, height-STATUS_BAR_HEIGHT, width, TOOL_BAR_HEIGHT);
		// Make floater fill 80% of window, leaving 20% padding on
		// the sides.
		const F32 ZOOM_FRACTION = 0.8f;
		S32 dx = (S32)(width * (1.f - ZOOM_FRACTION));
		S32 dy = (S32)(height * (1.f - ZOOM_FRACTION));
		rect.stretch(-dx/2, -dy/2);
		gSavedSettings.setRect(control, rect);
	}
}


// Many rectangles can't be placed until we know the screen size.
// These rectangles have their bottom-left corner as 0,0
void LLViewerWindow::adjustRectanglesForFirstUse(const LLRect& window)
{
	LLRect r;

	// *NOTE: The width and height of these floaters must be
	// identical in settings.xml and their relevant floater.xml
	// files, otherwise the window construction will get
	// confused. JC
	adjust_rect_bottom_center("FloaterMoveRect2", window);

	adjust_rect_top_center("FloaterCameraRect3", window);

	adjust_rect_top_left("FloaterCustomizeAppearanceRect", window);

	adjust_rect_top_left("FloaterLandRect5", window);

	adjust_rect_top_left("FloaterFindRect2", window);

	adjust_rect_top_left("FloaterGestureRect2", window);

	adjust_rect_top_right("FloaterMiniMapRect", window);
	
	adjust_rect_top_right("FloaterLagMeter", window);

	adjust_rect_top_left("FloaterBuildOptionsRect", window);

	adjust_rect_bottom_left("FloaterActiveSpeakersRect", window);

	adjust_rect_bottom_left("FloaterBumpRect", window);

	adjust_rect_bottom_left("FloaterRegionInfo", window);

	adjust_rect_bottom_left("FloaterEnvRect", window);

	adjust_rect_bottom_left("FloaterAdvancedSkyRect", window);

	adjust_rect_bottom_left("FloaterAdvancedWaterRect", window);

	adjust_rect_bottom_left("FloaterDayCycleRect", window);

	adjust_rect_top_right("FloaterStatisticsRect", window);


	// bottom-right
	r = gSavedSettings.getRect("FloaterInventoryRect");
	if (r.mLeft == 0 && r.mBottom == 0)
	{
		r.setOriginAndSize(
			window.getWidth() - r.getWidth(),
			0,
			r.getWidth(),
			r.getHeight());
		gSavedSettings.setRect("FloaterInventoryRect", r);
	}
	
// 	adjust_rect_top_left("FloaterHUDRect2", window);

	// slightly off center to be left of the avatar.
	r = gSavedSettings.getRect("FloaterHUDRect2");
	if (r.mLeft == 0 && r.mBottom == 0)
	{
		r.setOriginAndSize(
			window.getWidth()/4 - r.getWidth()/2,
			2*window.getHeight()/3 - r.getHeight()/2,
			r.getWidth(),
			r.getHeight());
		gSavedSettings.setRect("FloaterHUDRect2", r);
	}
}

//Rectangles need to be adjusted after the window is constructed
//in order for proper centering to take place
void LLViewerWindow::adjustControlRectanglesForFirstUse(const LLRect& window)
{
	adjust_rect_bottom_center("FloaterMoveRect2", window);
	adjust_rect_top_center("FloaterCameraRect3", window);
}

void LLViewerWindow::initWorldUI()
{
	pre_init_menus();

	S32 height = mRootView->getRect().getHeight();
	S32 width = mRootView->getRect().getWidth();
	LLRect full_window(0, height, width, 0);

	// Don't re-enter if objects are alreay created
	if (gBottomPanel == NULL)
	{
		// panel containing chatbar, toolbar, and overlay, over floaters
		gBottomPanel = new LLBottomPanel(mRootView->getRect());
		mRootView->addChild(gBottomPanel);

		// View for hover information
		gHoverView = new LLHoverView(std::string("gHoverView"), full_window);
		gHoverView->setVisible(TRUE);
		mRootView->addChild(gHoverView);
		
		gIMMgr = LLIMMgr::getInstance();

		//
		// Tools for building
		//

		init_menus();

		// Toolbox floater
		gFloaterTools = new LLFloaterTools();
		gFloaterTools->setVisible(FALSE);
	}
	
	if ( gHUDView == NULL )
	{
		LLRect hud_rect = full_window;
		hud_rect.mBottom += 50;
		if (gMenuBarView)
		{
			hud_rect.mTop -= gMenuBarView->getRect().getHeight();
		}
		gHUDView = new LLHUDView(hud_rect);
		// put behind everything else in the UI
		mRootView->addChildInBack(gHUDView);
	}

	LLPanel* panel_ssf_container = getRootView()->getChild<LLPanel>("state_management_buttons_container");
	panel_ssf_container->setVisible(TRUE);
	
	LLMenuOptionPathfindingRebakeNavmesh::getInstance()->initialize();
}

// initWorldUI that wasn't before logging in. Some of this may require the access the 'LindenUserDir'.
void LLViewerWindow::initWorldUI_postLogin()
{
	S32 height = mRootView->getRect().getHeight();
	S32 width = mRootView->getRect().getWidth();
	LLRect full_window(0, height, width, 0);

	// Don't re-enter if objects are alreay created.
	if (!gStatusBar)
	{
		// Status bar
		S32 menu_bar_height = gMenuBarView->getRect().getHeight();
		LLRect root_rect = getRootView()->getRect();
		LLRect status_rect(0, root_rect.getHeight(), root_rect.getWidth(), root_rect.getHeight() - menu_bar_height);
		gStatusBar = new LLStatusBar(std::string("status"), status_rect);
		gStatusBar->setFollows(FOLLOWS_LEFT | FOLLOWS_RIGHT | FOLLOWS_TOP);

		gStatusBar->reshape(root_rect.getWidth(), gStatusBar->getRect().getHeight(), TRUE);
		gStatusBar->translate(0, root_rect.getHeight() - gStatusBar->getRect().getHeight());
		// sync bg color with menu bar
		gStatusBar->setBackgroundColor( gMenuBarView->getBackgroundColor() );
		getRootView()->addChild(gStatusBar);

		// Menu holder appears on top to get first pass at all mouse events
		getRootView()->sendChildToFront(gMenuHolder);

		if ( gSavedPerAccountSettings.getBOOL("LogShowHistory") )
		{
			LLFloaterChat::getInstance(LLSD())->loadHistory();
		}

		LLRect morph_view_rect = full_window;
		morph_view_rect.stretch( -STATUS_BAR_HEIGHT );
		morph_view_rect.mTop = full_window.mTop - 32;
		gMorphView = new LLMorphView(std::string("gMorphView"), morph_view_rect );
		mRootView->addChild(gMorphView);
		gMorphView->setVisible(FALSE);

		// *Note: this is where gFloaterMute used to be initialized.

		LLWorldMapView::initClass();

		adjust_rect_centered_partial_zoom("FloaterWorldMapRect2", full_window);

		gFloaterWorldMap = new LLFloaterWorldMap();
		gFloaterWorldMap->setVisible(FALSE);

		// open teleport history floater and hide it initially
		LLFloaterTeleportHistory::getInstance()->setVisible(FALSE);
		LLFloaterTeleportHistory::loadFile("teleport_history.xml");

		LLFloaterChatterBox::createInstance(LLSD());
	}
}

// Destroy the UI
void LLViewerWindow::shutdownViews()
{
	delete mDebugText;
	mDebugText = NULL;
	
	gSavedSettings.setS32("FloaterViewBottom", gFloaterView->getRect().mBottom);

	// Cleanup global views
	if (gMorphView)
	{
		gMorphView->setVisible(FALSE);
	}

	// DEV-40930: Clear sModalStack. Otherwise, any LLModalDialog left open
	// will crump with LL_ERRS.
	LLModalDialog::shutdownModals();

	// Delete all child views.
	delete mRootView;
	mRootView = NULL;
	llinfos << "RootView deleted." << llendl ;

	LLMenuOptionPathfindingRebakeNavmesh::getInstance()->quit();

	// Automatically deleted as children of mRootView.  Fix the globals.
	gFloaterTools = NULL;
	gStatusBar = NULL;
	gIMMgr = NULL;
	gHoverView = NULL;

	gFloaterView		= NULL;
	gMorphView			= NULL;

	gHUDView = NULL;

	gNotifyBoxView = NULL;

	delete mToolTip;
	mToolTip = NULL;
}

void LLViewerWindow::shutdownGL()
{
	//--------------------------------------------------------
	// Shutdown GL cleanly.  Order is very important here.
	//--------------------------------------------------------
	LLFontGL::destroyDefaultFonts();
	LLFontManager::cleanupClass();
	stop_glerror();

	gSky.cleanup();
	stop_glerror();

	llinfos << "Cleaning up pipeline" << llendl;
	gPipeline.cleanup();
	stop_glerror();

	//MUST clean up pipeline before cleaning up wearables
	llinfos << "Cleaning up wearables" << llendl;
	LLWearableList::instance().cleanup() ;

	gTextureList.shutdown();
	stop_glerror();

	gBumpImageList.shutdown();
	stop_glerror();

	LLWorldMapView::cleanupTextures();

	LLViewerTextureManager::cleanup() ;
	LLImageGL::cleanupClass() ;

	llinfos << "All textures and llimagegl images are destroyed!" << llendl ;

	llinfos << "Cleaning up select manager" << llendl;
	LLSelectMgr::getInstance()->cleanup();



	llinfos << "Stopping GL during shutdown" << llendl;
	if (!gNoRender)
	{
		stopGL(FALSE);
		stop_glerror();
	}

	gGL.shutdown();

	LLVertexBuffer::cleanupClass();

	llinfos << "LLVertexBuffer cleaned." << llendl ;
}

// shutdownViews() and shutdownGL() need to be called first
LLViewerWindow::~LLViewerWindow()
{
	llinfos << "Destroying Window" << llendl;
	destroyWindow();

	delete mDebugText;
	mDebugText = NULL;
}


void LLViewerWindow::setCursor( ECursorType c )
{
	mWindow->setCursor( c );
}

void LLViewerWindow::showCursor()
{
	mWindow->showCursor();
	
	mCursorHidden = FALSE;
}

void LLViewerWindow::hideCursor()
{
	// Hide tooltips
	if(mToolTip ) mToolTip->setVisible( FALSE );

	// Also hide hover info
	if (gHoverView)	gHoverView->cancelHover();

	// And hide the cursor
	mWindow->hideCursor();

	mCursorHidden = TRUE;
}

void LLViewerWindow::sendShapeToSim()
{
	LLMessageSystem* msg = gMessageSystem;
	if(!msg) return;
	msg->newMessageFast(_PREHASH_AgentHeightWidth);
	msg->nextBlockFast(_PREHASH_AgentData);
	msg->addUUIDFast(_PREHASH_AgentID, gAgent.getID());
	msg->addUUIDFast(_PREHASH_SessionID, gAgent.getSessionID());
	msg->addU32Fast(_PREHASH_CircuitCode, gMessageSystem->mOurCircuitCode);
	msg->nextBlockFast(_PREHASH_HeightWidthBlock);
	msg->addU32Fast(_PREHASH_GenCounter, 0);
	U16 height16 = (U16) mWindowRectRaw.getHeight();
	U16 width16 = (U16) mWindowRectRaw.getWidth();
	msg->addU16Fast(_PREHASH_Height, height16);
	msg->addU16Fast(_PREHASH_Width, width16);
	gAgent.sendReliableMessage();
}

// Must be called after window is created to set up agent
// camera variables and UI variables.
void LLViewerWindow::reshape(S32 width, S32 height)
{
	// Destroying the window at quit time generates spurious
	// reshape messages.  We don't care about these, and we
	// don't want to send messages because the message system
	// may have been destructed.
	if (!LLApp::isExiting())
	{
		if (gNoRender)
		{
			return;
		}

		gWindowResized = TRUE;
		glViewport(0, 0, width, height );

		if (height > 0)
		{ 
			LLViewerCamera::getInstance()->setViewHeightInPixels( height );
			if (mWindow->getFullscreen())
			{
				// force to 4:3 aspect for odd resolutions
				LLViewerCamera::getInstance()->setAspect( getDisplayAspectRatio() );
			}
			else
			{
				LLViewerCamera::getInstance()->setAspect( width / (F32) height);
			}
		}

		// update our window rectangle
		mWindowRectRaw.mRight = mWindowRectRaw.mLeft + width;
		mWindowRectRaw.mTop = mWindowRectRaw.mBottom + height;
		calcDisplayScale();
	
		BOOL display_scale_changed = mDisplayScale != LLUI::sGLScaleFactor;
		LLUI::setScaleFactor(mDisplayScale);

		// update our window rectangle
		mWindowRectScaled.mRight = mWindowRectScaled.mLeft + llround((F32)width / mDisplayScale.mV[VX]);
		mWindowRectScaled.mTop = mWindowRectScaled.mBottom + llround((F32)height / mDisplayScale.mV[VY]);

		setup2DViewport();

		// Inform lower views of the change
		// round up when converting coordinates to make sure there are no gaps at edge of window
		LLView::sForceReshape = display_scale_changed;
		mRootView->reshape(llceil((F32)width / mDisplayScale.mV[VX]), llceil((F32)height / mDisplayScale.mV[VY]));
		LLView::sForceReshape = FALSE;

		// clear font width caches
		if (display_scale_changed)
		{
			LLHUDObject::reshapeAll();
		}

		sendShapeToSim();


		// store the mode the user wants (even if not there yet)
		gSavedSettings.setBOOL("FullScreen", mWantFullscreen);

		// store new settings for the mode we are in, regardless
		if (!mWindow->getFullscreen())
		{
			// Only save size if not maximized
			BOOL maximized = mWindow->getMaximized();
			gSavedSettings.setBOOL("WindowMaximized", maximized);

			LLCoordScreen window_size;
			if (!maximized
				&& mWindow->getSize(&window_size))
			{
				gSavedSettings.setS32("WindowWidth", window_size.mX);
				gSavedSettings.setS32("WindowHeight", window_size.mY);
			}
		}

		LLViewerStats::getInstance()->setStat(LLViewerStats::ST_WINDOW_WIDTH, (F64)width);
		LLViewerStats::getInstance()->setStat(LLViewerStats::ST_WINDOW_HEIGHT, (F64)height);
		gResizeScreenTexture = TRUE;
	}
}


// Hide normal UI when a logon fails
void LLViewerWindow::setNormalControlsVisible( BOOL visible )
{
	if ( gBottomPanel )
	{
		gBottomPanel->setVisible( visible );
		gBottomPanel->setEnabled( visible );
	}

	if ( gMenuBarView )
	{
		gMenuBarView->setVisible( visible );
		gMenuBarView->setEnabled( visible );

		// ...and set the menu color appropriately.
		setMenuBackgroundColor(gAgent.getGodLevel() > GOD_NOT, 
			LLViewerLogin::getInstance()->isInProductionGrid());
	}
        
	if ( gStatusBar )
	{
		gStatusBar->setVisible( visible );	
		gStatusBar->setEnabled( visible );	
	}
}

void LLViewerWindow::setMenuBackgroundColor(bool god_mode, bool dev_grid)
{
    LLSD args;
    LLColor4 new_bg_color;

    if(god_mode && LLViewerLogin::getInstance()->isInProductionGrid())
    {
        new_bg_color = gColors.getColor( "MenuBarGodBgColor" );
    }
    else if(god_mode && !LLViewerLogin::getInstance()->isInProductionGrid())
    {
        new_bg_color = gColors.getColor( "MenuNonProductionGodBgColor" );
    }
    else if(!god_mode && !LLViewerLogin::getInstance()->isInProductionGrid())
    {
        new_bg_color = gColors.getColor( "MenuNonProductionBgColor" );
    }
    else 
    {
        new_bg_color = gColors.getColor( "MenuBarBgColor" );
    }

    if(gMenuBarView)
    {
        gMenuBarView->setBackgroundColor( new_bg_color );
    }

    if(gStatusBar)
    {
        gStatusBar->setBackgroundColor( new_bg_color );
    }
}

void LLViewerWindow::drawDebugText()
{
	gGL.color4f(1,1,1,1);
	gGL.pushMatrix();
	if (LLGLSLShader::sNoFixedFunction)
	{
		gUIProgram.bind();
	}
	{
		// scale view by UI global scale factor and aspect ratio correction factor
		gGL.scalef(mDisplayScale.mV[VX], mDisplayScale.mV[VY], 1.f);
		mDebugText->draw();
	}
	gGL.popMatrix();
	gGL.flush();
	if (LLGLSLShader::sNoFixedFunction)
	{
		gUIProgram.unbind();
	}
}

void LLViewerWindow::draw()
{
	
#if LL_DEBUG
	LLView::sIsDrawing = TRUE;
#endif
	stop_glerror();
	
	LLUI::setLineWidth(1.f);

	LLUI::setLineWidth(1.f);
	// Reset any left-over transforms
	gGL.matrixMode(LLRender::MM_MODELVIEW);
	
	gGL.loadIdentity();

	//S32 screen_x, screen_y;

	// HACK for timecode debugging
	static const  LLCachedControl<bool> display_timecode("DisplayTimecode",false);
	if (display_timecode)
	{
		// draw timecode block
		std::string text;

		gGL.loadIdentity();

		microsecondsToTimecodeString(gFrameTime,text);
		const LLFontGL* font = LLFontGL::getFontSansSerif();
		font->renderUTF8(text, 0,
						llround((getWindowWidthScaled()/2)-100.f),
						llround((getWindowHeightScaled()-60.f)),
			LLColor4( 1.f, 1.f, 1.f, 1.f ),
			LLFontGL::LEFT, LLFontGL::TOP);
	}

	// Draw all nested UI views.
	// No translation needed, this view is glued to 0,0

	if (LLGLSLShader::sNoFixedFunction)
	{
		gUIProgram.bind();
	}
	gGL.pushMatrix();
	{
		
		// scale view by UI global scale factor and aspect ratio correction factor
		gGL.scalef(mDisplayScale.mV[VX], mDisplayScale.mV[VY], 1.f);

		LLVector2 old_scale_factor = LLUI::sGLScaleFactor;
		// apply camera zoom transform (for high res screenshots)
		F32 zoom_factor = LLViewerCamera::getInstance()->getZoomFactor();
		S16 sub_region = LLViewerCamera::getInstance()->getZoomSubRegion();
		if (zoom_factor > 1.f)
		{
			//decompose subregion number to x and y values
			int pos_y = sub_region / llceil(zoom_factor);
			int pos_x = sub_region - (pos_y*llceil(zoom_factor));
			// offset for this tile
			gGL.translatef((F32)getWindowWidthScaled() * -(F32)pos_x, 
						(F32)getWindowHeightScaled() * -(F32)pos_y, 
						0.f);
			gGL.scalef(zoom_factor, zoom_factor, 1.f);
			LLUI::sGLScaleFactor *= zoom_factor;
		}

		// Draw tool specific overlay on world
		LLToolMgr::getInstance()->getCurrentTool()->draw();

		if( gAgentCamera.cameraMouselook() )
		{
			drawMouselookInstructions();
			stop_glerror();
		}

		// Draw all nested UI views.
		// No translation needed, this view is glued to 0,0
		mRootView->draw();

		// Draw optional on-top-of-everyone view
		LLUICtrl* top_ctrl = gFocusMgr.getTopCtrl();
		if (top_ctrl && top_ctrl->getVisible())
		{
			S32 screen_x, screen_y;
			top_ctrl->localPointToScreen(0, 0, &screen_x, &screen_y);

			gGL.matrixMode(LLRender::MM_MODELVIEW);
			LLUI::pushMatrix();
			LLUI::translate( (F32) screen_x, (F32) screen_y, 0.f);
			top_ctrl->draw();	
			LLUI::popMatrix();
		}

		// Draw tooltips
		// Adjust their rectangle so they don't go off the top or bottom
		// of the screen.
		if( mToolTip && mToolTip->getVisible() && !mToolTipBlocked )
		{
			gGL.matrixMode(LLRender::MM_MODELVIEW);
			LLUI::pushMatrix();
			{
				S32 tip_height = mToolTip->getRect().getHeight();

				S32 screen_x, screen_y;
				mToolTip->localPointToScreen(0, -24 - tip_height, 
											 &screen_x, &screen_y);

				// If tooltip would draw off the bottom of the screen,
				// show it from the cursor tip position.
				if (screen_y < tip_height) 
				{
					mToolTip->localPointToScreen(0, 0, &screen_x, &screen_y);
				}
				LLUI::translate( (F32) screen_x, (F32) screen_y, 0);
				mToolTip->draw();
			}
			LLUI::popMatrix();
		}

		if( gShowOverlayTitle && !mOverlayTitle.empty() )
		{
			// Used for special titles such as "Second Life - Special E3 2003 Beta"
			const S32 DIST_FROM_TOP = 20;
			LLFontGL::getFontSansSerifBig()->renderUTF8(
				mOverlayTitle, 0,
				llround( getWindowWidthScaled() * 0.5f),
				getWindowHeightScaled() - DIST_FROM_TOP,
				LLColor4(1, 1, 1, 0.4f),
				LLFontGL::HCENTER, LLFontGL::TOP);
		}

		LLUI::sGLScaleFactor = old_scale_factor;
	}
	gGL.popMatrix();

	if (LLGLSLShader::sNoFixedFunction)
	{
		gUIProgram.unbind();
	}
#if LL_DEBUG
	LLView::sIsDrawing = FALSE;
#endif
}

// Takes a single keydown event, usually when UI is visible
BOOL LLViewerWindow::handleKey(KEY key, MASK mask)
{
	// Hide tooltips on keypress
	mToolTipBlocked = TRUE; // block until next time mouse is moved

	// Also hide hover info on keypress
	if (gHoverView)
	{
		gHoverView->cancelHover();
		gHoverView->setTyping(TRUE);
	}

	if (gFocusMgr.getKeyboardFocus() 
		&& !(mask & (MASK_CONTROL | MASK_ALT))
		&& !gFocusMgr.getKeystrokesOnly())
	{
		// We have keyboard focus, and it's not an accelerator

		if (key < 0x80)
		{
			// Not a special key, so likely (we hope) to generate a character.  Let it fall through to character handler first.
			return (gFocusMgr.getKeyboardFocus() != NULL);
		}
	}

	// HACK look for UI editing keys
	if (LLView::sEditingUI)
	{
		if (LLFloaterEditUI::processKeystroke(key, mask))
		{
			return TRUE;
		}
	}

	// Explicit hack for debug menu.
	if ((MASK_ALT & mask) &&
		(MASK_CONTROL & mask) &&
		('D' == key || 'd' == key))
	{
		toggle_debug_menus(NULL);
	}

		// Explicit hack for debug menu.
	if ((mask == (MASK_SHIFT | MASK_CONTROL)) &&
		('G' == key || 'g' == key))
	{
		if  (LLStartUp::getStartupState() < STATE_LOGIN_CLEANUP)  //on splash page
		{
			BOOL visible = ! gSavedSettings.getBOOL("ForceShowGrid");
			gSavedSettings.setBOOL("ForceShowGrid", visible);

			// Initialize visibility (and don't force visibility - use prefs)
			LLPanelLogin::refreshLocation( false );
		}
	}

	// Debugging view for unified notifications: CTRL-SHIFT-5
	// *FIXME: Having this special-cased right here (just so this can be invoked from the login screen) sucks.
	if ((MASK_SHIFT & mask) 
	    && (!(MASK_ALT & mask))
	    && (MASK_CONTROL & mask)
	    && ('5' == key))
	{
		LLFloaterNotificationConsole::showInstance();
		return TRUE;
	}

	// handle shift-escape key (reset camera view)
	if (key == KEY_ESCAPE && mask == MASK_SHIFT)
	{
		handle_reset_view();
		return TRUE;
	}

	// handle escape key
	//if (key == KEY_ESCAPE && mask == MASK_NONE)
	//{

		// *TODO: get this to play well with mouselook and hidden
		// cursor modes, etc, and re-enable.
		//if (gFocusMgr.getMouseCapture())
		//{
		//	gFocusMgr.setMouseCapture(NULL);
		//	return TRUE;
		//}
	//}

	// let menus handle navigation keys
	if (gMenuBarView && gMenuBarView->handleKey(key, mask, TRUE))
	{
		return TRUE;
	}
	// let menus handle navigation keys
	if (gLoginMenuBarView && gLoginMenuBarView->handleKey(key, mask, TRUE))
	{
		return TRUE;
	}

	// Traverses up the hierarchy
	LLFocusableElement* keyboard_focus = gFocusMgr.getKeyboardFocus();
	if( keyboard_focus )
	{
		// arrow keys move avatar while chatting hack
		if (gChatBar && gChatBar->inputEditorHasFocus())
		{
			if (gChatBar->getCurrentChat().empty() || gSavedSettings.getBOOL("ArrowKeysMoveAvatar"))
			{
				switch(key)
				{
				case KEY_LEFT:
				case KEY_RIGHT:
				case KEY_UP:
					// let CTRL UP through for chat line history
					if( MASK_CONTROL == mask )
					{
						break;
					}
				case KEY_DOWN:
					// let CTRL DOWN through for chat line history
					if( MASK_CONTROL == mask )
					{
						break;
					}
				case KEY_PAGE_UP:
				case KEY_PAGE_DOWN:
				case KEY_HOME:
					// when chatbar is empty or ArrowKeysMoveAvatar set, pass arrow keys on to avatar...
					return FALSE;
				default:
					break;
				}
			}
		}

		if (keyboard_focus->handleKey(key, mask, FALSE))
		{
			return TRUE;
		}
	}

	if( LLToolMgr::getInstance()->getCurrentTool()->handleKey(key, mask) )
	{
		return TRUE;
	}

	// Try for a new-format gesture
	if (LLGestureMgr::instance().triggerGesture(key, mask))
	{
		return TRUE;
	}

	// See if this is a gesture trigger.  If so, eat the key and
	// don't pass it down to the menus.
	if (gGestureList.trigger(key, mask))
	{
		return TRUE;
	}

	// Topmost view gets a chance before the hierarchy
	// *FIX: get rid of this?
	//LLUICtrl* top_ctrl = gFocusMgr.getTopCtrl();
	//if (top_ctrl)
	//{
	//	if( top_ctrl->handleKey( key, mask, TRUE ) )
	//	{
	//		return TRUE;
	//	}
	//}

	// give floaters first chance to handle TAB key
	// so frontmost floater gets focus
	if (key == KEY_TAB)
	{
		// if nothing has focus, go to first or last UI element as appropriate
		if (mask & MASK_CONTROL || gFocusMgr.getKeyboardFocus() == NULL)
		{
			if (gMenuHolder) gMenuHolder->hideMenus();

			// if CTRL-tabbing (and not just TAB with no focus), go into window cycle mode
			gFloaterView->setCycleMode((mask & MASK_CONTROL) != 0);

			// do CTRL-TAB and CTRL-SHIFT-TAB logic
			if (mask & MASK_SHIFT)
			{
				mRootView->focusPrevRoot();
			}
			else
			{
				mRootView->focusNextRoot();
			}
			return TRUE;
		}
	}
	
	// give menus a chance to handle keys
	if (gMenuBarView && gMenuBarView->handleAcceleratorKey(key, mask))
	{
		return TRUE;
	}
	
	// give menus a chance to handle keys
	if (gLoginMenuBarView && gLoginMenuBarView->handleAcceleratorKey(key, mask))
	{
		return TRUE;
	}

	// don't pass keys on to world when something in ui has focus
	return gFocusMgr.childHasKeyboardFocus(mRootView) 
		|| LLMenuGL::getKeyboardMode() 
		|| (gMenuBarView && gMenuBarView->getHighlightedItem() && gMenuBarView->getHighlightedItem()->isActive());
}


BOOL LLViewerWindow::handleUnicodeChar(llwchar uni_char, MASK mask)
{
	// HACK:  We delay processing of return keys until they arrive as a Unicode char,
	// so that if you're typing chat text at low frame rate, we don't send the chat
	// until all keystrokes have been entered. JC
	// HACK: Numeric keypad <enter> on Mac is Unicode 3
	// HACK: Control-M on Windows is Unicode 13
	if ((uni_char == 13 && mask != MASK_CONTROL)
		|| (uni_char == 3 && mask == MASK_NONE))
	{
		return gViewerKeyboard.handleKey(KEY_RETURN, mask, gKeyboard->getKeyRepeated(KEY_RETURN));
	}

	// let menus handle navigation (jump) keys
	if (gMenuBarView && gMenuBarView->handleUnicodeChar(uni_char, TRUE))
	{
		return TRUE;
	}

	// Traverses up the hierarchy
	LLFocusableElement* keyboard_focus = gFocusMgr.getKeyboardFocus();
	if( keyboard_focus )
	{
		if (keyboard_focus->handleUnicodeChar(uni_char, FALSE))
		{
			return TRUE;
		}

		//// Topmost view gets a chance before the hierarchy
		//LLUICtrl* top_ctrl = gFocusMgr.getTopCtrl();
		//if (top_ctrl && top_ctrl->handleUnicodeChar( uni_char, FALSE ) )
		//{
		//	return TRUE;
		//}

		return TRUE;
	}

	return FALSE;
}


void LLViewerWindow::handleScrollWheel(S32 clicks)
{
	LLView::sMouseHandlerMessage.clear();

	gMouseIdleTimer.reset();

	// Hide tooltips
	if( mToolTip )
	{
		mToolTip->setVisible( FALSE );
	}

	LLMouseHandler* mouse_captor = gFocusMgr.getMouseCapture();
	if( mouse_captor )
	{
		S32 local_x;
		S32 local_y;
		mouse_captor->screenPointToLocal( mCurrentMousePoint.mX, mCurrentMousePoint.mY, &local_x, &local_y );
		mouse_captor->handleScrollWheel(local_x, local_y, clicks);
		if (LLView::sDebugMouseHandling)
		{
			llinfos << "Scroll Wheel handled by captor " << mouse_captor->getName() << llendl;
		}
		return;
	}

	LLUICtrl* top_ctrl = gFocusMgr.getTopCtrl();
	if (top_ctrl)
	{
		S32 local_x;
		S32 local_y;
		top_ctrl->screenPointToLocal( mCurrentMousePoint.mX, mCurrentMousePoint.mY, &local_x, &local_y );
		if (top_ctrl->handleScrollWheel(local_x, local_y, clicks)) return;
	}

	if (mRootView->handleScrollWheel(mCurrentMousePoint.mX, mCurrentMousePoint.mY, clicks) )
	{
		if (LLView::sDebugMouseHandling)
		{
			llinfos << "Scroll Wheel" << LLView::sMouseHandlerMessage << llendl;
		}
		return;
	}
	else if (LLView::sDebugMouseHandling)
	{
		llinfos << "Scroll Wheel not handled by view" << llendl;
	}

	// Zoom the camera in and out behavior

	if(top_ctrl == 0 
		&& getWorldViewRectScaled().pointInRect(mCurrentMousePoint.mX, mCurrentMousePoint.mY) 
		&& gAgentCamera.isInitialized())
	gAgentCamera.handleScrollWheel(clicks);

	return;
}

void LLViewerWindow::moveCursorToCenter()
{
	if (gSavedSettings.getBOOL("SGAbsolutePointer")) {
		return;
	}

	S32 x = getWorldViewWidthScaled() / 2;
	S32 y = getWorldViewHeightScaled() / 2;
	
	//on a forced move, all deltas get zeroed out to prevent jumping
	mCurrentMousePoint.set(x,y);
	mLastMousePoint.set(x,y);
	mCurrentMouseDelta.set(0,0);	

	LLUI::setMousePositionScreen(x, y);	
}

//////////////////////////////////////////////////////////////////////
//
// Hover handlers
//

// Update UI based on stored mouse position from mouse-move
// event processing.
void LLViewerWindow::updateUI()
{
	static LLFastTimer::DeclareTimer ftm("Update UI");
	LLFastTimer t(ftm);

	static std::string last_handle_msg;

	LLView::sMouseHandlerMessage.clear();

	S32 x = mCurrentMousePoint.mX;
	S32 y = mCurrentMousePoint.mY;

	MASK mask = gKeyboard->currentMask(TRUE);

	if (gPipeline.hasRenderDebugMask(LLPipeline::RENDER_DEBUG_RAYCAST))
	{
		gDebugRaycastFaceHit = -1;
		gDebugRaycastObject = cursorIntersect(-1, -1, 512.f, NULL, -1, FALSE,
											  &gDebugRaycastFaceHit,
											  &gDebugRaycastIntersection,
											  &gDebugRaycastTexCoord,
											  &gDebugRaycastNormal,
											  &gDebugRaycastBinormal,
											  &gDebugRaycastStart,
											  &gDebugRaycastEnd);
	}

	updateMouseDelta();


	if (gNoRender)
	{
		return;
	}

	// clean up current focus
	LLUICtrl* cur_focus = dynamic_cast<LLUICtrl*>(gFocusMgr.getKeyboardFocus());
	if (cur_focus)
	{
		if (!cur_focus->isInVisibleChain() || !cur_focus->isInEnabledChain())
		{
			gFocusMgr.releaseFocusIfNeeded(cur_focus);

			LLUICtrl* parent = cur_focus->getParentUICtrl();
			const LLUICtrl* focus_root = cur_focus->findRootMostFocusRoot();
			while(parent)
			{
				if (parent->isCtrl() && 
					(parent->hasTabStop() || parent == focus_root) && 
					!parent->getIsChrome() && 
					parent->isInVisibleChain() && 
					parent->isInEnabledChain())
				{
					if (!parent->focusFirstItem())
					{
						parent->setFocus(TRUE);
					}
					break;
				}
				parent = parent->getParentUICtrl();
			}
		}
		else if (cur_focus->isFocusRoot())
		{
			// focus roots keep trying to delegate focus to their first valid descendant
			// this assumes that focus roots are not valid focus holders on their own
			cur_focus->focusFirstItem();
		}
	}

	BOOL handled = FALSE;

	BOOL handled_by_top_ctrl = FALSE;
	LLUICtrl* top_ctrl = gFocusMgr.getTopCtrl();

	LLMouseHandler* mouse_captor = gFocusMgr.getMouseCapture();
	if( mouse_captor )
	{
		// Pass hover events to object capturing mouse events.
		S32 local_x;
		S32 local_y; 
		mouse_captor->screenPointToLocal( x, y, &local_x, &local_y );
		handled = mouse_captor->handleHover(local_x, local_y, mask);
		if (LLView::sDebugMouseHandling)
		{
			llinfos << "Hover handled by captor " << mouse_captor->getName() << llendl;
		}

		if( !handled )
		{
			lldebugst(LLERR_USER_INPUT) << "hover not handled by mouse captor" << llendl;
		}
	}
	else
	{
		if (top_ctrl)
		{
			S32 local_x, local_y;
			top_ctrl->screenPointToLocal( x, y, &local_x, &local_y );
			handled = top_ctrl->pointInView(local_x, local_y) && top_ctrl->handleHover(local_x, local_y, mask);
			handled_by_top_ctrl = TRUE;
		}

		if ( !handled )
		{
			// x and y are from last time mouse was in window
			// mMouseInWindow tracks *actual* mouse location
			if (mMouseInWindow && mRootView->handleHover(x, y, mask) )
			{
				if (LLView::sDebugMouseHandling && LLView::sMouseHandlerMessage != last_handle_msg)
				{
					last_handle_msg = LLView::sMouseHandlerMessage;
					llinfos << "Hover" << LLView::sMouseHandlerMessage << llendl;
				}
				handled = TRUE;
			}
			else if (LLView::sDebugMouseHandling)
			{
				if (last_handle_msg != LLStringUtil::null)
				{
					last_handle_msg.clear();
					llinfos << "Hover not handled by view" << llendl;
				}
			}
		}

		if( !handled )
		{
			lldebugst(LLERR_USER_INPUT) << "hover not handled by top view or root" << llendl;		
		}
	}

	// *NOTE: sometimes tools handle the mouse as a captor, so this
	// logic is a little confusing
	LLTool *tool = NULL;
	if (gHoverView)
	{
		tool = LLToolMgr::getInstance()->getCurrentTool();

		if(!handled && tool)
		{
			handled = tool->handleHover(x, y, mask);

			if (!mWindow->isCursorHidden())
			{
				gHoverView->updateHover(tool);
			}
		}
		else
		{
			// Cancel hovering if any UI element handled the event.
			gHoverView->cancelHover();
		}

		// Suppress the toolbox view if our source tool was the pie tool,
		// and we've overridden to something else.
		mSuppressToolbox = 
			(LLToolMgr::getInstance()->getBaseTool() == LLToolPie::getInstance()) &&
			(LLToolMgr::getInstance()->getCurrentTool() != LLToolPie::getInstance());

	}

	// Show a new tool tip (or update one that is alrady shown)
	BOOL tool_tip_handled = FALSE;
	std::string tool_tip_msg;
	static const LLCachedControl<F32> tool_tip_delay("ToolTipDelay",.7f);
	F32 tooltip_delay = tool_tip_delay;
	//HACK: hack for tool-based tooltips which need to pop up more quickly
	//Also for show xui names as tooltips debug mode
	if ((mouse_captor && !mouse_captor->isView()) || LLUI::sShowXUINames)
	{
		static const LLCachedControl<F32> drag_and_drop_tool_tip_delay("DragAndDropToolTipDelay",.1f);
		tooltip_delay = drag_and_drop_tool_tip_delay;
	}
	if( handled && 
	    gMouseIdleTimer.getElapsedTimeF32() > tooltip_delay &&
	    !mWindow->isCursorHidden() )
	{
		LLRect screen_sticky_rect;
		LLMouseHandler *mh;
		S32 local_x, local_y;
		if (mouse_captor)
		{
			mouse_captor->screenPointToLocal(x, y, &local_x, &local_y);
			mh = mouse_captor;
		}
		else if (handled_by_top_ctrl)
		{
			top_ctrl->screenPointToLocal(x, y, &local_x, &local_y);
			mh = top_ctrl;
		}
		else
		{
			local_x = x; local_y = y;
			mh = mRootView;
		}

		BOOL tooltip_vis = FALSE;
		if (shouldShowToolTipFor(mh))
		{
			tool_tip_handled = mh->handleToolTip(local_x, local_y, tool_tip_msg, &screen_sticky_rect );
		
			if( tool_tip_handled && !tool_tip_msg.empty() )
			{
				mToolTipStickyRect = screen_sticky_rect;
				mToolTip->setWrappedText( tool_tip_msg, 200 );
				mToolTip->reshapeToFitText();
				mToolTip->setOrigin( x, y );
				LLRect virtual_window_rect(0, getWindowHeight(), getWindowWidth(), 0);
				mToolTip->translateIntoRect( virtual_window_rect, FALSE );
				tooltip_vis = TRUE;
			}
		}

		if (mToolTip)
		{
			mToolTip->setVisible( tooltip_vis );
		}
	}		
	
	static const LLCachedControl<bool> freeze_time("FreezeTime",0);
	if (tool && tool != gToolNull  && tool != LLToolCompInspect::getInstance() && tool != LLToolDragAndDrop::getInstance() && !freeze_time)
	{ 
		LLMouseHandler *captor = gFocusMgr.getMouseCapture();
		// With the null, inspect, or drag and drop tool, don't muck
		// with visibility.

		if (gFloaterTools->isMinimized() ||
			(tool != LLToolPie::getInstance()						// not default tool
			&& tool != LLToolCompGun::getInstance()					// not coming out of mouselook
			&& !mSuppressToolbox									// not override in third person
			&& LLToolMgr::getInstance()->getCurrentToolset() != gFaceEditToolset	// not special mode
			&& LLToolMgr::getInstance()->getCurrentToolset() != gMouselookToolset
			&& (!captor || captor->isView()))						// not dragging
			)
		{
			// Force floater tools to be visible (unless minimized)
			if (!gFloaterTools->getVisible())
			{
				gFloaterTools->open();		/* Flawfinder: ignore */
			}
			// Update the location of the blue box tool popup
			LLCoordGL select_center_screen;
			gFloaterTools->updatePopup( select_center_screen, mask );
		}
		else
		{
			gFloaterTools->setVisible(FALSE);
		}
		// In the future we may wish to hide the tools menu unless you
		// are building. JC
		//gMenuBarView->setItemVisible("Tools", gFloaterTools->getVisible());
		//gMenuBarView->arrange();
	}
	if (gToolBar)
	{
		gToolBar->refresh();
	}

	if (gChatBar)
	{
		gChatBar->refresh();
	}

	if (gOverlayBar)
	{
		gOverlayBar->refresh();
	}

	// Update rectangles for the various toolbars
	if (gOverlayBar && gNotifyBoxView && gConsole && gToolBar)
	{
		LLRect bar_rect(-1, STATUS_BAR_HEIGHT, getWindowWidth()+1, -1);

		LLRect notify_box_rect = gNotifyBoxView->getRect();
		notify_box_rect.mBottom = bar_rect.mBottom;
		gNotifyBoxView->reshape(notify_box_rect.getWidth(), notify_box_rect.getHeight());
		gNotifyBoxView->setShape(notify_box_rect);

		// make sure floaters snap to visible rect by adjusting floater view rect
		LLRect floater_rect = gFloaterView->getRect();
		if (floater_rect.mBottom != bar_rect.mBottom+1)
		{
			floater_rect.mBottom = bar_rect.mBottom+1;
			// Don't bounce the floaters up and down.
			gFloaterView->reshapeFloater(floater_rect.getWidth(), floater_rect.getHeight(), 
										 TRUE, ADJUST_VERTICAL_NO);
			gFloaterView->setShape(floater_rect);
		}

		// snap floaters to top of chat bar/button strip
		LLView* chatbar_and_buttons = gOverlayBar->getChatbarAndButtons();
		// find top of chatbar and state buttons, if either are visible
		if (chatbar_and_buttons && chatbar_and_buttons->getLocalBoundingRect().notEmpty())
		{
			// convert top/left corner of chatbar/buttons container to gFloaterView-relative coordinates
			S32 top, left;
			chatbar_and_buttons->localPointToOtherView(
												chatbar_and_buttons->getLocalBoundingRect().mLeft, 
												chatbar_and_buttons->getLocalBoundingRect().mTop,
												&left,
												&top,
												gFloaterView);
			gFloaterView->setSnapOffsetBottom(top);
		}
		else if (gToolBar->getVisible())
		{
			S32 top, left;
			gToolBar->localPointToOtherView(
											gToolBar->getLocalBoundingRect().mLeft,
											gToolBar->getLocalBoundingRect().mTop,
											&left,
											&top,
											gFloaterView);
			gFloaterView->setSnapOffsetBottom(top);
		}
		else
		{
			gFloaterView->setSnapOffsetBottom(0);
		}

		// Always update console
		LLRect console_rect = getChatConsoleRect();
		console_rect.mBottom = gHUDView->getRect().mBottom + getChatConsoleBottomPad();
		gConsole->reshape(console_rect.getWidth(), console_rect.getHeight());
		gConsole->setRect(console_rect);
	}

	mLastMousePoint = mCurrentMousePoint;

	// last ditch force of edit menu to selection manager
	if (LLEditMenuHandler::gEditMenuHandler == NULL && LLSelectMgr::getInstance()->getSelection()->getObjectCount())
	{
		LLEditMenuHandler::gEditMenuHandler = LLSelectMgr::getInstance();
	}

	if (gFloaterView->getCycleMode())
	{
		// sync all floaters with their focus state
		gFloaterView->highlightFocusedFloater();
		gSnapshotFloaterView->highlightFocusedFloater();
		if ((gKeyboard->currentMask(TRUE) & MASK_CONTROL) == 0)
		{
			// control key no longer held down, finish cycle mode
			gFloaterView->setCycleMode(FALSE);

			gFloaterView->syncFloaterTabOrder();
		}
		else
		{
			// user holding down CTRL, don't update tab order of floaters
		}
	}
	else
	{
		// update focused floater
		gFloaterView->highlightFocusedFloater();
		gSnapshotFloaterView->highlightFocusedFloater();
		// make sure floater visible order is in sync with tab order
		gFloaterView->syncFloaterTabOrder();
	}

	static const LLCachedControl<bool> chat_bar_steals_focus("ChatBarStealsFocus",true);
	if (chat_bar_steals_focus 
		&& gChatBar 
		&& gFocusMgr.getKeyboardFocus() == NULL 
		&& gChatBar->isInVisibleChain())
	{
		gChatBar->startChat(NULL);
	}

	// cleanup unused selections when no modal dialogs are open
	if (LLModalDialog::activeCount() == 0)
	{
		LLViewerParcelMgr::getInstance()->deselectUnused();
	}

	if (LLModalDialog::activeCount() == 0)
	{
		LLSelectMgr::getInstance()->deselectUnused();
	}



	// per frame picking - for tooltips and changing cursor over interactive objects
	static S32 previous_x = -1;
	static S32 previous_y = -1;
	static BOOL mouse_moved_since_pick = FALSE;

	if ((previous_x != x) || (previous_y != y))
		mouse_moved_since_pick = TRUE;

	static const LLCachedControl<F32> picks_moving("PicksPerSecondMouseMoving",5.f);
	static const LLCachedControl<F32> picks_stationary("PicksPerSecondMouseStationary",0.f);
	if(	!getCursorHidden() 
		// When in-world media is in focus, pick every frame so that browser mouse-overs, dragging scrollbars, etc. work properly.
		&& (LLViewerMediaFocus::getInstance()->getFocus()
		|| ((mouse_moved_since_pick) && (picks_moving > 0.0) && (mPickTimer.getElapsedTimeF32() > 1.0f / picks_moving)) 
		|| ((!mouse_moved_since_pick) && (picks_stationary > 0.0) && (mPickTimer.getElapsedTimeF32() > 1.0f / picks_stationary))))
	{
		mouse_moved_since_pick = FALSE;
		mPickTimer.reset();
		pickAsync(getCurrentMouseX(), getCurrentMouseY(), mask, hoverPickCallback, TRUE, TRUE);
	}

	previous_x = x;
	previous_y = y;
	
	return;
}


/* static */
void LLViewerWindow::hoverPickCallback(const LLPickInfo& pick_info)
{
	gViewerWindow->mHoverPick = pick_info;
}
	

void LLViewerWindow::updateMouseDelta()
{
	S32 dx = lltrunc((F32) (mCurrentMousePoint.mX - mLastMousePoint.mX) * LLUI::sGLScaleFactor.mV[VX]);
	S32 dy = lltrunc((F32) (mCurrentMousePoint.mY - mLastMousePoint.mY) * LLUI::sGLScaleFactor.mV[VY]);

	//RN: fix for asynchronous notification of mouse leaving window not working
	LLCoordWindow mouse_pos;
	mWindow->getCursorPosition(&mouse_pos);
	if (mouse_pos.mX < 0 || 
		mouse_pos.mY < 0 ||
		mouse_pos.mX > mWindowRectRaw.getWidth() ||
		mouse_pos.mY > mWindowRectRaw.getHeight())
	{
		mMouseInWindow = FALSE;
	}
	else
	{
		mMouseInWindow = TRUE;
	}

	LLVector2 mouse_vel; 

	static const  LLCachedControl<bool> mouse_smooth("MouseSmooth",false);
	if (mouse_smooth)
	{
		static F32 fdx = 0.f;
		static F32 fdy = 0.f;

		F32 amount = 16.f;
		fdx = fdx + ((F32) dx - fdx) * llmin(gFrameIntervalSeconds*amount,1.f);
		fdy = fdy + ((F32) dy - fdy) * llmin(gFrameIntervalSeconds*amount,1.f);

		mCurrentMouseDelta.set(llround(fdx), llround(fdy));
		mouse_vel.setVec(fdx,fdy);
	}
	else
	{
		mCurrentMouseDelta.set(dx, dy);
		mouse_vel.setVec((F32) dx, (F32) dy);
	}
    
	mMouseVelocityStat.addValue(mouse_vel.magVec());
}

void LLViewerWindow::saveLastMouse(const LLCoordGL &point)
{
	// Store last mouse location.
	// If mouse leaves window, pretend last point was on edge of window
	if (point.mX < 0)
	{
		mCurrentMousePoint.mX = 0;
	}
	else if (point.mX > getWindowWidthScaled())
	{
		mCurrentMousePoint.mX = getWindowWidthScaled();
	}
	else
	{
		mCurrentMousePoint.mX = point.mX;
	}

	if (point.mY < 0)
	{
		mCurrentMousePoint.mY = 0;
	}
	else if (point.mY > getWindowHeightScaled() )
	{
		mCurrentMousePoint.mY = getWindowHeightScaled();
	}
	else
	{
		mCurrentMousePoint.mY = point.mY;
	}
}


// Draws the selection outlines for the currently selected objects
// Must be called after displayObjects is called, which sets the mGLName parameter
// NOTE: This function gets called 3 times:
//  render_ui_3d: 			FALSE, FALSE, TRUE
//  renderObjectsForSelect:	TRUE, pick_parcel_wall, FALSE
//  render_hud_elements:	FALSE, FALSE, FALSE
void LLViewerWindow::renderSelections( BOOL for_gl_pick, BOOL pick_parcel_walls, BOOL for_hud )
{
	LLObjectSelectionHandle selection = LLSelectMgr::getInstance()->getSelection();

	if (!for_hud && !for_gl_pick)
	{
		// Call this once and only once
		LLSelectMgr::getInstance()->updateSilhouettes();
	}
	
	// Draw fence around land selections
	if (for_gl_pick)
	{
		if (pick_parcel_walls)
		{
			LLViewerParcelMgr::getInstance()->renderParcelCollision();
		}
	}
	else if (( for_hud && selection->getSelectType() == SELECT_TYPE_HUD) ||
			 (!for_hud && selection->getSelectType() != SELECT_TYPE_HUD))
	{		
		LLSelectMgr::getInstance()->renderSilhouettes(for_hud);
		
		stop_glerror();

		// setup HUD render
		if (selection->getSelectType() == SELECT_TYPE_HUD && LLSelectMgr::getInstance()->getSelection()->getObjectCount())
		{
			LLBBox hud_bbox = gAgentAvatarp->getHUDBBox();

			// set up transform to encompass bounding box of HUD
			gGL.matrixMode(LLRender::MM_PROJECTION);
			gGL.pushMatrix();
			gGL.loadIdentity();
			F32 depth = llmax(1.f, hud_bbox.getExtentLocal().mV[VX] * 1.1f);
			gGL.ortho(-0.5f * LLViewerCamera::getInstance()->getAspect(), 0.5f * LLViewerCamera::getInstance()->getAspect(), -0.5f, 0.5f, 0.f, depth);
			
			gGL.matrixMode(LLRender::MM_MODELVIEW);
			gGL.pushMatrix();
			gGL.loadIdentity();
			gGL.loadMatrix(OGL_TO_CFR_ROTATION);		// Load Cory's favorite reference frame
			gGL.translatef(-hud_bbox.getCenterLocal().mV[VX] + (depth *0.5f), 0.f, 0.f);
		}

		// Render light for editing
		if (LLSelectMgr::sRenderLightRadius && LLToolMgr::getInstance()->inEdit())
		{
			gGL.getTexUnit(0)->unbind(LLTexUnit::TT_TEXTURE);
			LLGLEnable gls_blend(GL_BLEND);
			LLGLEnable gls_cull(GL_CULL_FACE);
			LLGLDepthTest gls_depth(GL_TRUE, GL_FALSE);
			gGL.matrixMode(LLRender::MM_MODELVIEW);
			gGL.pushMatrix();
			if (selection->getSelectType() == SELECT_TYPE_HUD)
			{
				F32 zoom = gAgentCamera.mHUDCurZoom;
				gGL.scalef(zoom, zoom, zoom);
			}

			struct f : public LLSelectedObjectFunctor
			{
				virtual bool apply(LLViewerObject* object)
				{
					LLDrawable* drawable = object->mDrawable;
					if (drawable && drawable->isLight())
					{
						LLVOVolume* vovolume = drawable->getVOVolume();
						gGL.pushMatrix();

						LLVector3 center = drawable->getPositionAgent();
						gGL.translatef(center[0], center[1], center[2]);
						F32 scale = vovolume->getLightRadius();
						gGL.scalef(scale, scale, scale);

						LLColor4 color(vovolume->getLightColor(), .5f);
						gGL.color4fv(color.mV);
					
						//F32 pixel_area = 100000.f;
						// Render Outside
						gSphere.render();

						// Render Inside
						glCullFace(GL_FRONT);
						gSphere.render();
						glCullFace(GL_BACK);
					
						gGL.popMatrix();
					}
					return true;
				}
			} func;
			LLSelectMgr::getInstance()->getSelection()->applyToObjects(&func);
			
			gGL.popMatrix();
		}				
		
		// NOTE: The average position for the axis arrows of the selected objects should
		// not be recalculated at this time.  If they are, then group rotations will break.

		// Draw arrows at average center of all selected objects
		LLTool* tool = LLToolMgr::getInstance()->getCurrentTool();
		if (tool)
		{
			if(tool->isAlwaysRendered())
			{
				tool->render();
			}
			else
			{
				if( !LLSelectMgr::getInstance()->getSelection()->isEmpty() )
				{
					BOOL moveable_object_selected = FALSE;
					BOOL all_selected_objects_move = TRUE;
					BOOL all_selected_objects_modify = TRUE;
					BOOL selecting_linked_set = !gSavedSettings.getBOOL("EditLinkedParts");

					for (LLObjectSelection::iterator iter = LLSelectMgr::getInstance()->getSelection()->begin();
						 iter != LLSelectMgr::getInstance()->getSelection()->end(); iter++)
					{
						LLSelectNode* nodep = *iter;
						LLViewerObject* object = nodep->getObject();
						LLViewerObject *root_object = (object == NULL) ? NULL : object->getRootEdit();
						BOOL this_object_movable = FALSE;
						if (object->permMove() && !object->isPermanentEnforced() &&
							((root_object == NULL) || !root_object->isPermanentEnforced()) &&
							(object->permModify() || selecting_linked_set))
						{
							moveable_object_selected = TRUE;
							this_object_movable = TRUE;

// [RLVa:KB] - Checked: 2009-07-10 (RLVa-1.0.0g) | Modified: RLVa-0.2.0g
							if ( (rlv_handler_t::isEnabled()) && 
								 ((gRlvHandler.hasBehaviour(RLV_BHVR_UNSIT)) || (gRlvHandler.hasBehaviour(RLV_BHVR_SITTP))) )
							{
								LLVOAvatar* pAvatar = gAgentAvatarp;
								if ( (pAvatar) && (pAvatar->isSitting()) && (pAvatar->getRoot() == object->getRootEdit()) )
									moveable_object_selected = this_object_movable = FALSE;
							}
// [/RLVa:KB]
						}
						all_selected_objects_move = all_selected_objects_move && this_object_movable;
						all_selected_objects_modify = all_selected_objects_modify && object->permModify();
					}

					BOOL draw_handles = TRUE;

					if (tool == LLToolCompTranslate::getInstance() && (!moveable_object_selected || !all_selected_objects_move))
					{
						draw_handles = FALSE;
					}

					if (tool == LLToolCompRotate::getInstance() && (!moveable_object_selected || !all_selected_objects_move))
					{
						draw_handles = FALSE;
					}

					if ( !all_selected_objects_modify && tool == LLToolCompScale::getInstance() )
					{
						draw_handles = FALSE;
					}
				
					if( draw_handles )
					{
						tool->render();
					}
				}
			}
			if (selection->getSelectType() == SELECT_TYPE_HUD && selection->getObjectCount())
			{
				gGL.matrixMode(LLRender::MM_PROJECTION);
				gGL.popMatrix();

				gGL.matrixMode(LLRender::MM_MODELVIEW);
				gGL.popMatrix();
				stop_glerror();
			}
		}
	}
}

// Return a point near the clicked object representative of the place the object was clicked.
LLVector3d LLViewerWindow::clickPointInWorldGlobal(S32 x, S32 y_from_bot, LLViewerObject* clicked_object) const
{
	// create a normalized vector pointing from the camera center into the 
	// world at the location of the mouse click
	LLVector3 mouse_direction_global = mouseDirectionGlobal( x, y_from_bot );

	LLVector3d relative_object = clicked_object->getPositionGlobal() - gAgentCamera.getCameraPositionGlobal();

	// make mouse vector as long as object vector, so it touchs a point near
	// where the user clicked on the object
	mouse_direction_global *= (F32) relative_object.magVec();

	LLVector3d new_pos;
	new_pos.setVec(mouse_direction_global);
	// transform mouse vector back to world coords
	new_pos += gAgentCamera.getCameraPositionGlobal();

	return new_pos;
}


BOOL LLViewerWindow::clickPointOnSurfaceGlobal(const S32 x, const S32 y, LLViewerObject *objectp, LLVector3d &point_global) const
{
	BOOL intersect = FALSE;

//	U8 shape = objectp->mPrimitiveCode & LL_PCODE_BASE_MASK;
	if (!intersect)
	{
		point_global = clickPointInWorldGlobal(x, y, objectp);
		llinfos << "approx intersection at " <<  (objectp->getPositionGlobal() - point_global) << llendl;
	}
	else
	{
		llinfos << "good intersection at " <<  (objectp->getPositionGlobal() - point_global) << llendl;
	}

	return intersect;
}

void LLViewerWindow::pickAsync(S32 x, S32 y_from_bot, MASK mask, void (*callback)(const LLPickInfo& info), BOOL pick_transparent, BOOL get_surface_info)
{
	if (gNoRender)
	{
		return;
	}
	
	// push back pick info object
	BOOL in_build_mode = gFloaterTools && gFloaterTools->getVisible();
	if (in_build_mode || LLDrawPoolAlpha::sShowDebugAlpha)
	{
		// build mode allows interaction with all transparent objects
		// "Show Debug Alpha" means no object actually transparent
		pick_transparent = TRUE;
	}

	LLPickInfo pick_info(LLCoordGL(x, y_from_bot), mask, pick_transparent, get_surface_info, callback);
	schedulePick(pick_info);
}

void LLViewerWindow::schedulePick(LLPickInfo& pick_info)
{
	if (mPicks.size() >= 1024 || mWindow->getMinimized())
	{ //something went wrong, picks are being scheduled but not processed
		
		if (pick_info.mPickCallback)
		{
			pick_info.mPickCallback(pick_info);
		}
	
		return;
	}
	mPicks.push_back(pick_info);

	// delay further event processing until we receive results of pick
	mWindow->delayInputProcessing();
}


void LLViewerWindow::performPick()
{
	if (gNoRender)
	{
		return;
	}

	if (!mPicks.empty())
	{
		std::vector<LLPickInfo>::iterator pick_it;
		for (pick_it = mPicks.begin(); pick_it != mPicks.end(); ++pick_it)
		{
			pick_it->fetchResults();
		}

		mLastPick = mPicks.back();
		mPicks.clear();
	}
}

void LLViewerWindow::returnEmptyPicks()
{
	std::vector<LLPickInfo>::iterator pick_it;
	for (pick_it = mPicks.begin(); pick_it != mPicks.end(); ++pick_it)
	{
		mLastPick = *pick_it;
		// just trigger callback with empty results
		if (pick_it->mPickCallback)
		{
			pick_it->mPickCallback(*pick_it);
		}
	}
	mPicks.clear();
}

// Performs the GL object/land pick.
LLPickInfo LLViewerWindow::pickImmediate(S32 x, S32 y_from_bot,  BOOL pick_transparent)
{
	if (gNoRender)
	{
		return LLPickInfo();
	}

	// shortcut queueing in mPicks and just update mLastPick in place
	MASK	key_mask = gKeyboard->currentMask(TRUE);
	mLastPick = LLPickInfo(LLCoordGL(x, y_from_bot), key_mask, pick_transparent, TRUE, NULL);
	mLastPick.fetchResults();

	return mLastPick;
}

LLHUDIcon* LLViewerWindow::cursorIntersectIcon(S32 mouse_x, S32 mouse_y, F32 depth,
										   LLVector3* intersection)
{
	S32 x = mouse_x;
	S32 y = mouse_y;

	if ((mouse_x == -1) && (mouse_y == -1)) // use current mouse position
	{
		x = getCurrentMouseX();
		y = getCurrentMouseY();
	}

	// world coordinates of mouse
	LLVector3 mouse_direction_global = mouseDirectionGlobal(x,y);
	LLVector3 mouse_point_global = LLViewerCamera::getInstance()->getOrigin();
	LLVector3 mouse_world_start = mouse_point_global;
	LLVector3 mouse_world_end   = mouse_point_global + mouse_direction_global * depth;

	return LLHUDIcon::lineSegmentIntersectAll(mouse_world_start, mouse_world_end, intersection);

	
}

LLViewerObject* LLViewerWindow::cursorIntersect(S32 mouse_x, S32 mouse_y, F32 depth,
												LLViewerObject *this_object,
												S32 this_face,
												BOOL pick_transparent,
												S32* face_hit,
												LLVector3 *intersection,
												LLVector2 *uv,
												LLVector3 *normal,
												LLVector3 *binormal,
												LLVector3* start,
												LLVector3* end)
{
	S32 x = mouse_x;
	S32 y = mouse_y;

	if ((mouse_x == -1) && (mouse_y == -1)) // use current mouse position
	{
		x = getCurrentMouseX();
		y = getCurrentMouseY();
	}

	// HUD coordinates of mouse
	LLVector3 mouse_point_hud = mousePointHUD(x, y);
	LLVector3 mouse_hud_start = mouse_point_hud - LLVector3(depth, 0, 0);
	LLVector3 mouse_hud_end   = mouse_point_hud + LLVector3(depth, 0, 0);
	
	// world coordinates of mouse
	LLVector3 mouse_direction_global = mouseDirectionGlobal(x,y);
	LLVector3 mouse_point_global = LLViewerCamera::getInstance()->getOrigin();
	
	//get near clip plane
	LLVector3 n = LLViewerCamera::getInstance()->getAtAxis();
	LLVector3 p = mouse_point_global + n * LLViewerCamera::getInstance()->getNear();

	//project mouse point onto plane
	LLVector3 pos;
	line_plane(mouse_point_global, mouse_direction_global, p, n, pos);
	mouse_point_global = pos;

	LLVector3 mouse_world_start = mouse_point_global;
	LLVector3 mouse_world_end   = mouse_point_global + mouse_direction_global * depth;

	if (!LLViewerJoystick::getInstance()->getOverrideCamera())
	{ //always set raycast intersection to mouse_world_end unless
		//flycam is on (for DoF effect)
		gDebugRaycastIntersection = mouse_world_end;
	}

	if (start)
	{
		*start = mouse_world_start;
	}

	if (end)
	{
		*end = mouse_world_end;
	}

	LLViewerObject* found = NULL;

	if (this_object)  // check only this object
	{
		if (this_object->isHUDAttachment()) // is a HUD object?
		{
			if (this_object->lineSegmentIntersect(mouse_hud_start, mouse_hud_end, this_face, pick_transparent,
												  face_hit, intersection, uv, normal, binormal))
			{
				found = this_object;
			}
			}
		
		else // is a world object
		{
			if (this_object->lineSegmentIntersect(mouse_world_start, mouse_world_end, this_face, pick_transparent,
												  face_hit, intersection, uv, normal, binormal))
			{
				found = this_object;
			}
			}
			}

	else // check ALL objects
	{
		found = gPipeline.lineSegmentIntersectInHUD(mouse_hud_start, mouse_hud_end, pick_transparent,
													face_hit, intersection, uv, normal, binormal);

// [RLVa:KB] - Checked: 2009-12-28 (RLVa-1.1.0k) | Modified: RLVa-1.1.0k
		if ( (rlv_handler_t::isEnabled()) && (LLToolCamera::getInstance()->hasMouseCapture()) && (gKeyboard->currentMask(TRUE) & MASK_ALT) )
		{
			found = NULL;
		}
// [/RLVa:KB]

		if (!found) // if not found in HUD, look in world:
		{
			found = gPipeline.lineSegmentIntersectInWorld(mouse_world_start, mouse_world_end, pick_transparent,
														  face_hit, intersection, uv, normal, binormal);

// [RLVa:KB] - Checked: 2010-01-02 (RLVa-1.1.0l) | Added: RLVa-1.1.0l
#ifdef RLV_EXTENSION_CMD_INTERACT
			if ( (rlv_handler_t::isEnabled()) && (found) && (gRlvHandler.hasBehaviour(RLV_BHVR_INTERACT)) )
			{
				// Allow picking if:
				//   - the drag-and-drop tool is active (allows inventory offers)
				//   - the camera tool is active
				//   - the pie tool is active *and* we picked our own avie (allows "mouse steering" and the self pie menu)
				LLTool* pCurTool = LLToolMgr::getInstance()->getCurrentTool();
				if ( (LLToolDragAndDrop::getInstance() != pCurTool) && 
					 (!LLToolCamera::getInstance()->hasMouseCapture()) &&
					 ((LLToolPie::getInstance() != pCurTool) || (gAgent.getID() != found->getID())) )
				{
					found = NULL;
				}
			}
#endif // RLV_EXTENSION_CMD_INTERACT
// [/RLVa:KB]
		}
	}

	return found;
}

// Returns unit vector relative to camera
// indicating direction of point on screen x,y
LLVector3 LLViewerWindow::mouseDirectionGlobal(const S32 x, const S32 y) const
{
	// find vertical field of view
	F32			fov = LLViewerCamera::getInstance()->getView();

	// find world view center in scaled ui coordinates
	F32			center_x = getWorldViewRectScaled().getCenterX();
	F32			center_y = getWorldViewRectScaled().getCenterY();

	// calculate pixel distance to screen
	F32			distance = ((F32)getWorldViewHeightScaled() * 0.5f) / (tan(fov / 2.f));

	// calculate click point relative to middle of screen
	F32			click_x = x - center_x;
	F32			click_y = y - center_y;

	// compute mouse vector
	LLVector3	mouse_vector =	distance * LLViewerCamera::getInstance()->getAtAxis()
								- click_x * LLViewerCamera::getInstance()->getLeftAxis()
								+ click_y * LLViewerCamera::getInstance()->getUpAxis();

	mouse_vector.normVec();

	return mouse_vector;
}

LLVector3 LLViewerWindow::mousePointHUD(const S32 x, const S32 y) const
{
	// find screen resolution
	S32			height = getWorldViewHeightScaled();

	// find world view center
	F32			center_x = getWorldViewRectScaled().getCenterX();
	F32			center_y = getWorldViewRectScaled().getCenterY();

	// remap with uniform scale (1/height) so that top is -0.5, bottom is +0.5
	F32 hud_x = -((F32)x - center_x)  / height;
	F32 hud_y = ((F32)y - center_y) / height;

	return LLVector3(0.f, hud_x/gAgentCamera.mHUDCurZoom, hud_y/gAgentCamera.mHUDCurZoom);
}

// Returns unit vector relative to camera in camera space
// indicating direction of point on screen x,y
LLVector3 LLViewerWindow::mouseDirectionCamera(const S32 x, const S32 y) const
{
	// find vertical field of view
	F32			fov_height = LLViewerCamera::getInstance()->getView();
	F32			fov_width = fov_height * LLViewerCamera::getInstance()->getAspect();

	// find screen resolution
	S32			height = getWorldViewHeightScaled();
	S32			width = getWorldViewWidthScaled();

	// find world view center
	F32			center_x = getWorldViewRectScaled().getCenterX();
	F32			center_y = getWorldViewRectScaled().getCenterY();

	// calculate click point relative to middle of screen
	F32			click_x = (((F32)x - center_x) / (F32)width) * fov_width * -1.f;
	F32			click_y = (((F32)y - center_y) / (F32)height) * fov_height;

	// compute mouse vector
	LLVector3	mouse_vector =	LLVector3(0.f, 0.f, -1.f);
	LLQuaternion mouse_rotate;
	mouse_rotate.setQuat(click_y, click_x, 0.f);

	mouse_vector = mouse_vector * mouse_rotate;
	// project to z = -1 plane;
	mouse_vector = mouse_vector * (-1.f / mouse_vector.mV[VZ]);

	return mouse_vector;
}



BOOL LLViewerWindow::mousePointOnPlaneGlobal(LLVector3d& point, const S32 x, const S32 y, 
										const LLVector3d &plane_point_global, 
										const LLVector3 &plane_normal_global)
{
	LLVector3d	mouse_direction_global_d;

	mouse_direction_global_d.setVec(mouseDirectionGlobal(x,y));
	LLVector3d	plane_normal_global_d;
	plane_normal_global_d.setVec(plane_normal_global);
	F64 plane_mouse_dot = (plane_normal_global_d * mouse_direction_global_d);
	LLVector3d plane_origin_camera_rel = plane_point_global - gAgentCamera.getCameraPositionGlobal();
	F64	mouse_look_at_scale = (plane_normal_global_d * plane_origin_camera_rel)
								/ plane_mouse_dot;
	if (llabs(plane_mouse_dot) < 0.00001)
	{
		// if mouse is parallel to plane, return closest point on line through plane origin
		// that is parallel to camera plane by scaling mouse direction vector
		// by distance to plane origin, modulated by deviation of mouse direction from plane origin
		LLVector3d plane_origin_dir = plane_origin_camera_rel;
		plane_origin_dir.normVec();
		
		mouse_look_at_scale = plane_origin_camera_rel.magVec() / (plane_origin_dir * mouse_direction_global_d);
	}

	point = gAgentCamera.getCameraPositionGlobal() + mouse_look_at_scale * mouse_direction_global_d;

	return mouse_look_at_scale > 0.0;
}


// Returns global position
BOOL LLViewerWindow::mousePointOnLandGlobal(const S32 x, const S32 y, LLVector3d *land_position_global)
{
	LLVector3		mouse_direction_global = mouseDirectionGlobal(x,y);
	F32				mouse_dir_scale;
	BOOL			hit_land = FALSE;
	LLViewerRegion	*regionp;
	F32			land_z;
	const F32	FIRST_PASS_STEP = 1.0f;		// meters
	const F32	SECOND_PASS_STEP = 0.1f;	// meters
	LLVector3d	camera_pos_global;

	camera_pos_global = gAgentCamera.getCameraPositionGlobal();
	LLVector3d		probe_point_global;
	LLVector3		probe_point_region;

	// walk forwards to find the point
	for (mouse_dir_scale = FIRST_PASS_STEP; mouse_dir_scale < gAgentCamera.mDrawDistance; mouse_dir_scale += FIRST_PASS_STEP)
	{
		LLVector3d mouse_direction_global_d;
		mouse_direction_global_d.setVec(mouse_direction_global * mouse_dir_scale);
		probe_point_global = camera_pos_global + mouse_direction_global_d;

		regionp = LLWorld::getInstance()->resolveRegionGlobal(probe_point_region, probe_point_global);

		if (!regionp)
		{
			// ...we're outside the world somehow
			continue;
		}

		S32 i = (S32) (probe_point_region.mV[VX]/regionp->getLand().getMetersPerGrid());
		S32 j = (S32) (probe_point_region.mV[VY]/regionp->getLand().getMetersPerGrid());
		S32 grids_per_edge = (S32) regionp->getLand().mGridsPerEdge;
		if ((i >= grids_per_edge) || (j >= grids_per_edge))
		{
			//llinfos << "LLViewerWindow::mousePointOnLand probe_point is out of region" << llendl;
			continue;
		}

		land_z = regionp->getLand().resolveHeightRegion(probe_point_region);

		//llinfos << "mousePointOnLand initial z " << land_z << llendl;

		if (probe_point_region.mV[VZ] < land_z)
		{
			// ...just went under land

			// cout << "under land at " << probe_point << " scale " << mouse_vec_scale << endl;

			hit_land = TRUE;
			break;
		}
	}


	if (hit_land)
	{
		// Don't go more than one step beyond where we stopped above.
		// This can't just be "mouse_vec_scale" because floating point error
		// will stop the loop before the last increment.... X - 1.0 + 0.1 + 0.1 + ... + 0.1 != X
		F32 stop_mouse_dir_scale = mouse_dir_scale + FIRST_PASS_STEP;

		// take a step backwards, then walk forwards again to refine position
		for ( mouse_dir_scale -= FIRST_PASS_STEP; mouse_dir_scale <= stop_mouse_dir_scale; mouse_dir_scale += SECOND_PASS_STEP)
		{
			LLVector3d mouse_direction_global_d;
			mouse_direction_global_d.setVec(mouse_direction_global * mouse_dir_scale);
			probe_point_global = camera_pos_global + mouse_direction_global_d;

			regionp = LLWorld::getInstance()->resolveRegionGlobal(probe_point_region, probe_point_global);

			if (!regionp)
			{
				// ...we're outside the world somehow
				continue;
			}

			/*
			i = (S32) (local_probe_point.mV[VX]/regionp->getLand().getMetersPerGrid());
			j = (S32) (local_probe_point.mV[VY]/regionp->getLand().getMetersPerGrid());
			if ((i >= regionp->getLand().mGridsPerEdge) || (j >= regionp->getLand().mGridsPerEdge))
			{
				// llinfos << "LLViewerWindow::mousePointOnLand probe_point is out of region" << llendl;
				continue;
			}
			land_z = regionp->getLand().mSurfaceZ[ i + j * (regionp->getLand().mGridsPerEdge) ];
			*/

			land_z = regionp->getLand().resolveHeightRegion(probe_point_region);

			//llinfos << "mousePointOnLand refine z " << land_z << llendl;

			if (probe_point_region.mV[VZ] < land_z)
			{
				// ...just went under land again

				*land_position_global = probe_point_global;
				return TRUE;
			}
		}
	}

	return FALSE;
}

// Saves an image to the harddrive as "SnapshotX" where X >= 1.
void LLViewerWindow::saveImageNumbered(LLPointer<LLImageFormatted> image, int index)
{
	if (!image)
	{
		LLFloaterSnapshot::saveLocalDone(false, index);
		return;
	}

	ESaveFilter pick_type;
	std::string extension("." + image->getExtension());
	if (extension == ".j2c")
		pick_type = FFSAVE_J2C;
	else if (extension == ".bmp")
		pick_type = FFSAVE_BMP;
	else if (extension == ".jpg")
		pick_type = FFSAVE_JPEG;
	else if (extension == ".png")
		pick_type = FFSAVE_PNG;
	else if (extension == ".tga")
		pick_type = FFSAVE_TGA;
	else
		pick_type = FFSAVE_ALL; // ???
	
	// Get a base file location if needed.
	if ( ! isSnapshotLocSet())		
	{
		std::string proposed_name( sSnapshotBaseName );

		// AIFilePicker will append an appropriate extension to the proposed name, based on the ESaveFilter constant passed in.

		// pick a directory in which to save
		AIFilePicker* filepicker = AIFilePicker::create();				// Deleted in LLViewerWindow::saveImageNumbered_continued1
		filepicker->open(proposed_name, pick_type, "", "snapshot");
		filepicker->run(boost::bind(&LLViewerWindow::saveImageNumbered_continued1, this, image, extension, filepicker, index));
		return;
	}

	// LLViewerWindow::sSnapshotBaseName and LLViewerWindow::sSnapshotDir already known. Go straight to saveImageNumbered_continued2.
	saveImageNumbered_continued2(image, extension, index);
}

void LLViewerWindow::saveImageNumbered_continued1(LLPointer<LLImageFormatted> image, std::string const& extension, AIFilePicker* filepicker, int index)
{
	if (filepicker->hasFilename())
	{
		// Copy the directory + file name
		std::string filepath = filepicker->getFilename();

		LLViewerWindow::sSnapshotBaseName = gDirUtilp->getBaseFileName(filepath, true);
		LLViewerWindow::sSnapshotDir = gDirUtilp->getDirName(filepath);

		saveImageNumbered_continued2(image, extension, index);
	}
	else
	{
		LLFloaterSnapshot::saveLocalDone(false, index);
	}
}

void LLViewerWindow::saveImageNumbered_continued2(LLPointer<LLImageFormatted> image, std::string const& extension, int index)
{
	// Look for an unused file name
	std::string filepath;
	S32 i = 1;
	S32 err = 0;

	do
	{
		filepath = sSnapshotDir;
		filepath += gDirUtilp->getDirDelimiter();
		filepath += sSnapshotBaseName;
		filepath += llformat("_%.3d",i);
		filepath += extension;

		llstat stat_info;
		err = LLFile::stat( filepath, &stat_info );
		i++;
	}
	while( -1 != err );  // search until the file is not found (i.e., stat() gives an error).

	if (image->save(filepath))
	{
		playSnapshotAnimAndSound();
		LLFloaterSnapshot::saveLocalDone(true, index);
	}
	else
	{
		LLFloaterSnapshot::saveLocalDone(false, index);
	}
}

void LLViewerWindow::resetSnapshotLoc()
{
	sSnapshotDir.clear();
}

static S32 BORDERHEIGHT = 0;
static S32 BORDERWIDTH = 0;

// static
void LLViewerWindow::movieSize(S32 new_width, S32 new_height)
{
	LLCoordScreen size;
	gViewerWindow->getWindow()->getSize(&size);
	if (  (size.mX != new_width + BORDERWIDTH)
		||(size.mY != new_height + BORDERHEIGHT))
	{
		// use actual display dimensions, not virtual UI dimensions
		S32 x = gViewerWindow->getWindowWidthRaw();
		S32 y = gViewerWindow->getWindowHeightRaw();
		BORDERWIDTH = size.mX - x;
		BORDERHEIGHT = size.mY- y;
		LLCoordScreen new_size(new_width + BORDERWIDTH, 
							   new_height + BORDERHEIGHT);
		BOOL disable_sync = gSavedSettings.getBOOL("DisableVerticalSync");
		if (gViewerWindow->mWindow->getFullscreen())
		{
			LLGLState::checkStates();
			LLGLState::checkTextureChannels();
			gViewerWindow->changeDisplaySettings(FALSE, 
												new_size, 
												disable_sync, 
												TRUE);
			LLGLState::checkStates();
			LLGLState::checkTextureChannels();
		}
		else
		{
			gViewerWindow->getWindow()->setSize(new_size);
		}
	}
}

BOOL LLViewerWindow::saveSnapshot( const std::string& filepath, S32 image_width, S32 image_height, BOOL show_ui, BOOL do_rebuild, ESnapshotType type)
{
	llinfos << "Saving snapshot to: " << filepath << llendl;

	LLPointer<LLImageRaw> raw = new LLImageRaw;
	BOOL success = rawSnapshot(raw, image_width, image_height, (F32)image_width / image_height, show_ui, do_rebuild);

	if (success)
	{
		LLPointer<LLImageBMP> bmp_image = new LLImageBMP;
		success = bmp_image->encode(raw, 0.0f);
		if( success )
		{
			success = bmp_image->save(filepath);
		}
		else
		{
			llwarns << "Unable to encode bmp snapshot" << llendl;
		}
	}
	else
	{
		llwarns << "Unable to capture raw snapshot" << llendl;
	}

	return success;
}


void LLViewerWindow::playSnapshotAnimAndSound()
{
	if (gSavedSettings.getBOOL("QuietSnapshotsToDisk"))
	{
		return;
	}
	gAgent.sendAnimationRequest(ANIM_AGENT_SNAPSHOT, ANIM_REQUEST_START);
	send_sound_trigger(LLUUID(gSavedSettings.getString("UISndSnapshot")), 1.0f);
}

BOOL LLViewerWindow::thumbnailSnapshot(LLImageRaw *raw, S32 preview_width, S32 preview_height, BOOL show_ui, BOOL do_rebuild, ESnapshotType type)
{
	return rawSnapshot(raw, preview_width, preview_height, (F32)gViewerWindow->getWindowWidthRaw() / gViewerWindow->getWindowHeightRaw(), show_ui, do_rebuild, type);
	
	// *TODO below code was broken in deferred pipeline
	/*
	if ((!raw) || preview_width < 10 || preview_height < 10)
	{
		return FALSE;
	}

	if(gResizeScreenTexture) //the window is resizing
	{
		return FALSE ;
	}

	setCursor(UI_CURSOR_WAIT);

	// Hide all the UI widgets first and draw a frame
	BOOL prev_draw_ui = gPipeline.hasRenderDebugFeatureMask(LLPipeline::RENDER_DEBUG_FEATURE_UI);

	if ( prev_draw_ui != show_ui)
	{
		LLPipeline::toggleRenderDebugFeature((void*)LLPipeline::RENDER_DEBUG_FEATURE_UI);
	}

	BOOL hide_hud = !gSavedSettings.getBOOL("RenderHUDInSnapshot") && LLPipeline::sShowHUDAttachments;
	if (hide_hud)
	{
		LLPipeline::sShowHUDAttachments = FALSE;
	}

	S32 render_name = gSavedSettings.getS32("RenderName");
	gSavedSettings.setS32("RenderName", 0);
	LLVOAvatar::updateFreezeCounter(1) ; //pause avatar updating for one frame
	
	S32 w = preview_width ;
	S32 h = preview_height ;
	LLVector2 display_scale = mDisplayScale ;
	mDisplayScale.setVec((F32)w / mWindowRectRaw.getWidth(), (F32)h / mWindowRectRaw.getHeight()) ;
	LLRect window_rect = mWindowRect;
	mWindowRectRaw.set(0, h, w, 0);
	
	gDisplaySwapBuffers = FALSE;
	gDepthDirty = TRUE;
	glClearColor(0.f, 0.f, 0.f, 0.f);
	glClear(GL_DEPTH_BUFFER_BIT | GL_COLOR_BUFFER_BIT | GL_STENCIL_BUFFER_BIT);
	setup3DRender();
	setupViewport();

	LLFontGL::setFontDisplay(FALSE) ;
	LLHUDText::setDisplayText(FALSE) ;
	if (type == SNAPSHOT_TYPE_OBJECT_ID)
	{
		gObjectList.renderPickList(gViewerWindow->getVirtualWindowRect(), FALSE, FALSE);
	}
	else
	{
		display(do_rebuild, 1.0f, 0, TRUE);
		render_ui();
	}

	S32 glformat, gltype, glpixel_length ;
	if(SNAPSHOT_TYPE_DEPTH == type)
	{
		glpixel_length = 4 ;
		glformat = GL_DEPTH_COMPONENT ; 
		gltype = GL_FLOAT ;
	}
	else
	{
		glpixel_length = 3 ;
		glformat = GL_RGB ;
		gltype = GL_UNSIGNED_BYTE ;
	}

	raw->resize(w, h, glpixel_length);
	glReadPixels(0, 0, w, h, glformat, gltype, raw->getData());

	if(SNAPSHOT_TYPE_DEPTH == type)
	{
		LLViewerCamera* camerap = LLViewerCamera::getInstance();
		F32 depth_conversion_factor_1 = (camerap->getFar() + camerap->getNear()) / (2.f * camerap->getFar() * camerap->getNear());
		F32 depth_conversion_factor_2 = (camerap->getFar() - camerap->getNear()) / (2.f * camerap->getFar() * camerap->getNear());

		//calculate the depth 
		for (S32 y = 0 ; y < h ; y++)
		{
			for(S32 x = 0 ; x < w ; x++)
			{
				S32 i = (w * y + x) << 2 ;
				
				F32 depth_float_i = *(F32*)(raw->getData() + i);
				
				F32 linear_depth_float = 1.f / (depth_conversion_factor_1 - (depth_float_i * depth_conversion_factor_2));
				U8 depth_byte = F32_to_U8(linear_depth_float, camerap->getNear(), camerap->getFar());
				*(raw->getData() + i + 0) = depth_byte;
				*(raw->getData() + i + 1) = depth_byte;
				*(raw->getData() + i + 2) = depth_byte;
				*(raw->getData() + i + 3) = 255;
			}
		}		
	}

	LLFontGL::setFontDisplay(TRUE) ;
	LLHUDText::setDisplayText(TRUE) ;
	mDisplayScale.setVec(display_scale) ;
	mWindowRect = window_rect;	
	setup3DRender();
	setupViewport();
	gDisplaySwapBuffers = FALSE;
	gDepthDirty = TRUE;

	// POST SNAPSHOT
	if (!gPipeline.hasRenderDebugFeatureMask(LLPipeline::RENDER_DEBUG_FEATURE_UI))
	{
		LLPipeline::toggleRenderDebugFeature((void*)LLPipeline::RENDER_DEBUG_FEATURE_UI);
	}

	if (hide_hud)
	{
		LLPipeline::sShowHUDAttachments = TRUE;
	}

	setCursor(UI_CURSOR_ARROW);

	if (do_rebuild)
	{
		// If we had to do a rebuild, that means that the lists of drawables to be rendered
		// was empty before we started.
		// Need to reset these, otherwise we call state sort on it again when render gets called the next time
		// and we stand a good chance of crashing on rebuild because the render drawable arrays have multiple copies of
		// objects on them.
		gPipeline.resetDrawOrders();
	}
	
	gSavedSettings.setS32("RenderName", render_name);	
	
	return TRUE;*/
}

// Saves the image from the screen to the image pointed to by raw.
// This function does NOT yet scale the snapshot down to the requested size
// if that is smaller than the current window (scale_factor < 1) or if
// the aspect of the snapshot is unequal to the aspect of requested image.
bool LLViewerWindow::rawRawSnapshot(LLImageRaw *raw,
	S32 image_width, S32 image_height, F32 snapshot_aspect, BOOL show_ui,
	BOOL do_rebuild, ESnapshotType type, S32 max_size, F32 supersample)
{
	if (!raw)
	{
		return false;
	}
	//check if there is enough memory for the snapshot image
	if(LLPipeline::sMemAllocationThrottled)
	{
		return false; //snapshot taking is disabled due to memory restriction.
	}
	if(image_width * image_height > (1 << 22)) //if snapshot image is larger than 2K by 2K
	{
		if(!LLMemory::tryToAlloc(NULL, image_width * image_height * 3))
		{
			llwarns << "No enough memory to take the snapshot with size (w : h): " << image_width << " : " << image_height << llendl ;
			return false; //there is no enough memory for taking this snapshot.
		}
	}

	// PRE SNAPSHOT
	gDisplaySwapBuffers = FALSE;
	
	glClear(GL_DEPTH_BUFFER_BIT | GL_COLOR_BUFFER_BIT | GL_STENCIL_BUFFER_BIT);
	setCursor(UI_CURSOR_WAIT);

	// Hide all the UI widgets first and draw a frame
	BOOL prev_draw_ui = gPipeline.hasRenderDebugFeatureMask(LLPipeline::RENDER_DEBUG_FEATURE_UI);

	if ( prev_draw_ui != show_ui)
	{
		LLPipeline::toggleRenderDebugFeature((void*)LLPipeline::RENDER_DEBUG_FEATURE_UI);
	}

	BOOL hide_hud = !gSavedSettings.getBOOL("RenderHUDInSnapshot") && LLPipeline::sShowHUDAttachments;
	if (hide_hud)
	{
		LLPipeline::sShowHUDAttachments = FALSE;
	}

	// Copy screen to a buffer

	LLRect const window_rect = show_ui ? getWindowRectRaw() : getWorldViewRectRaw(); 
	S32 const window_width = window_rect.getWidth();
	S32 const window_height = window_rect.getHeight();

	// SNAPSHOT

#if 1//SHY_MOD // screenshot improvement
	F32 internal_scale = llmin(llmax(supersample,1.f),3.f);
	// render at specified internal resolution. >1 results in supersampling.
	image_height *= internal_scale;
	image_width *= internal_scale;
#endif //shy_mod

	//Hack until hud ui works in high-res shots again (nameplates and hud attachments are buggered).
	if ((image_width > window_width || image_height > window_height))
	{
		if(LLPipeline::sShowHUDAttachments)
		{
			hide_hud=true;
			LLPipeline::sShowHUDAttachments = FALSE;
		}
		if(show_ui)
		{
			show_ui=false;
			LLPipeline::toggleRenderDebugFeature((void*)LLPipeline::RENDER_DEBUG_FEATURE_UI);
		}
	}
	
	S32 buffer_x_offset = 0;
	S32 buffer_y_offset = 0;
	F32 scale_factor;
	S32 image_buffer_x;
	S32 image_buffer_y;

	F32 const window_aspect = (F32)window_width / window_height;
	// snapshot fits precisely inside window, it is the portion of the window with the correct aspect.
	F32 snapshot_width = (snapshot_aspect > window_aspect) ? (F32)window_width : window_height * snapshot_aspect;
	F32 snapshot_height = (snapshot_aspect < window_aspect) ? (F32)window_height : window_width / snapshot_aspect;
	// ratio is the ratio snapshot/image', where image' is a rectangle with aspect snapshot_aspect that precisely contains image.
	// Thus image_width' / image_height' == aspect ==> snapshot_width / image_width' == snapshot_height / image_height'.
	// Since image' precisely contains image, one of them is equal (ie, image_height' = image_height) and the other is larger
	// (or equal) (ie, image_width' >= image_width), and therefore one of snapshot_width / image_width and
	// snapshot_height / image_height is correct, and the other is larger. Therefore, the smallest value of the
	// following equals the ratio we're looking for.
	F32 ratio = llmin(snapshot_width / image_width, snapshot_height / image_height);
	// buffer equals the largest of image' and snapshot. This is because in the first case we need the higher
	// resolution because of the size of the target image, and in the second case there is no reason to go
	// smaller because it takes the same amount of time (and a slightly better quality should result after
	// the final scaling). Thus, if ratio < 1 then buffer equals image', otherwise it equals snapshot.
	// scale_factor is the ratio buffer/snapshot, and is initiallly equal to the ratio between buffer
	// and snapshot (which have the same aspect).
	for(scale_factor = llmax(1.0f, 1.0f / ratio);;												// Initial attempt.
	// However, if the buffer turns out to be too large, then clamp it to max_size.
		scale_factor = llmin(max_size / snapshot_width, max_size / snapshot_height))	// Clamp
	{
		image_buffer_x = llround(snapshot_width * scale_factor);
		image_buffer_y = llround(snapshot_height * scale_factor);
		if (llmax(image_buffer_x, image_buffer_y) > max_size &&		// Boundary check to avoid memory overflow.
			internal_scale <= 1.f)									// SHY_MOD: If supersampling... Don't care about max_size.
		{
			// Too big, clamp.
			continue;
		}
		// Done.
		break;
	}
	// Center the buffer.
	buffer_x_offset = llfloor(((window_width - snapshot_width) * scale_factor) / 2.f);
	buffer_y_offset = llfloor(((window_height - snapshot_height) * scale_factor) / 2.f);
<<<<<<< HEAD
	Dout(dc::notice, "rawSnapshot(" << image_width << ", " << image_height << ", " << snapshot_aspect << "): image_buffer_x = " << image_buffer_x << "; image_buffer_y = " << image_buffer_y);
=======
	Dout(dc::snapshot, "rawRawSnapshot(" << image_width << ", " << image_height << ", " << snapshot_aspect << "): image_buffer_x = " << image_buffer_x << "; image_buffer_y = " << image_buffer_y);
>>>>>>> 11c5e1cf

	bool error = !(image_buffer_x > 0 && image_buffer_y > 0);
	if (!error)
	{
		raw->resize(image_buffer_x, image_buffer_y, 3);
		error = raw->isBufferInvalid();
	}
	if (error)
	{
		if (prev_draw_ui != gPipeline.hasRenderDebugFeatureMask(LLPipeline::RENDER_DEBUG_FEATURE_UI))
		{
			LLPipeline::toggleRenderDebugFeature((void*)LLPipeline::RENDER_DEBUG_FEATURE_UI);
		}
		if (hide_hud)
		{
			LLPipeline::sShowHUDAttachments = TRUE;
		}
		setCursor(UI_CURSOR_ARROW);
		return false;
	}

	BOOL is_tiling = scale_factor > 1.f;
	if (is_tiling)
	{
		Dout(dc::warning, "USING TILING FOR SNAPSHOT!");
		send_agent_pause();
		if (show_ui || !hide_hud)
		{
			//rescale fonts
			initFonts(scale_factor);
			LLHUDObject::reshapeAll();
		}
	}

	S32 output_buffer_offset_y = 0;

	F32 depth_conversion_factor_1 = (LLViewerCamera::getInstance()->getFar() + LLViewerCamera::getInstance()->getNear()) / (2.f * LLViewerCamera::getInstance()->getFar() * LLViewerCamera::getInstance()->getNear());
	F32 depth_conversion_factor_2 = (LLViewerCamera::getInstance()->getFar() - LLViewerCamera::getInstance()->getNear()) / (2.f * LLViewerCamera::getInstance()->getFar() * LLViewerCamera::getInstance()->getNear());

	gObjectList.generatePickList(*LLViewerCamera::getInstance());

	for (int subimage_y = 0; subimage_y < scale_factor; ++subimage_y)
	{
		S32 subimage_y_offset = llclamp(buffer_y_offset - (subimage_y * window_height), 0, window_height);
		// handle fractional columns
		U32 read_height = llmax(0, (window_height - subimage_y_offset) -
			llmax(0, (window_height * (subimage_y + 1)) - (buffer_y_offset + raw->getHeight())));

		S32 output_buffer_offset_x = 0;
		for (int subimage_x = 0; subimage_x < scale_factor; ++subimage_x)
		{
			gDisplaySwapBuffers = FALSE;
			gDepthDirty = TRUE;

			S32 subimage_x_offset = llclamp(buffer_x_offset - (subimage_x * window_width), 0, window_width);
			// handle fractional rows
			U32 read_width = llmax(0, (window_width - subimage_x_offset) -
									llmax(0, (window_width * (subimage_x + 1)) - (buffer_x_offset + raw->getWidth())));

			// Skip rendering and sampling altogether if either width or height is degenerated to 0 (common in cropping cases)
			if (read_width && read_height)
			{
				const U32 subfield = subimage_x+(subimage_y*llceil(scale_factor));
				display(do_rebuild, scale_factor, subfield, TRUE, is_tiling);
				
				if (!LLPipeline::sRenderDeferred)
				{
					// Required for showing the GUI in snapshots and performing bloom composite overlay
					// Call even if show_ui is FALSE
					render_ui(scale_factor, subfield);
				}
				
				for (U32 out_y = 0; out_y < read_height ; out_y++)
				{
					S32 output_buffer_offset = ( 
												(out_y * (raw->getWidth())) // ...plus iterated y...
												+ (window_width * subimage_x) // ...plus subimage start in x...
												+ (raw->getWidth() * window_height * subimage_y) // ...plus subimage start in y...
												- output_buffer_offset_x // ...minus buffer padding x...
												- (output_buffer_offset_y * (raw->getWidth()))  // ...minus buffer padding y...
												) * raw->getComponents();
				
					// Ping the watchdog thread every 100 lines to keep us alive (arbitrary number, feel free to change)
					if (out_y % 100 == 0)
					{
						LLAppViewer::instance()->pingMainloopTimeout("LLViewerWindow::rawRawSnapshot");
					}
				
					if (type == SNAPSHOT_TYPE_COLOR)
					{
						glReadPixels(
									 subimage_x_offset, out_y + subimage_y_offset,
									 read_width, 1,
									 GL_RGB, GL_UNSIGNED_BYTE,
									 raw->getData() + output_buffer_offset
									 );
					}
					else // SNAPSHOT_TYPE_DEPTH
					{
						LLPointer<LLImageRaw> depth_line_buffer = new LLImageRaw(read_width, 1, sizeof(GL_FLOAT)); // need to store floating point values
						glReadPixels(
									 subimage_x_offset, out_y + subimage_y_offset,
									 read_width, 1,
									 GL_DEPTH_COMPONENT, GL_FLOAT,
									 depth_line_buffer->getData()// current output pixel is beginning of buffer...
									 );

						for (S32 i = 0; i < (S32)read_width; i++)
						{
							F32 depth_float = *(F32*)(depth_line_buffer->getData() + (i * sizeof(F32)));
					
							F32 linear_depth_float = 1.f / (depth_conversion_factor_1 - (depth_float * depth_conversion_factor_2));
							U8 depth_byte = F32_to_U8(linear_depth_float, LLViewerCamera::getInstance()->getNear(), LLViewerCamera::getInstance()->getFar());
							// write converted scanline out to result image
							for (S32 j = 0; j < raw->getComponents(); j++)
							{
								*(raw->getData() + output_buffer_offset + (i * raw->getComponents()) + j) = depth_byte;
							}
						}
					}
				}
			}
			output_buffer_offset_x += subimage_x_offset;
			stop_glerror();
		}
		output_buffer_offset_y += subimage_y_offset;
	}

	gDisplaySwapBuffers = FALSE;
	gDepthDirty = TRUE;

	// POST SNAPSHOT
	if (prev_draw_ui != gPipeline.hasRenderDebugFeatureMask(LLPipeline::RENDER_DEBUG_FEATURE_UI))
	{
		LLPipeline::toggleRenderDebugFeature((void*)LLPipeline::RENDER_DEBUG_FEATURE_UI);
	}

	if (hide_hud)
	{
		LLPipeline::sShowHUDAttachments = TRUE;
	}

	if (is_tiling && (show_ui || !hide_hud))
	{
		initFonts(1.f);
		LLHUDObject::reshapeAll();
	}

	setCursor(UI_CURSOR_ARROW);

	if (do_rebuild)
	{
		// If we had to do a rebuild, that means that the lists of drawables to be rendered
		// was empty before we started.
		// Need to reset these, otherwise we call state sort on it again when render gets called the next time
		// and we stand a good chance of crashing on rebuild because the render drawable arrays have multiple copies of
		// objects on them.
		gPipeline.resetDrawOrders();
	}

	if (is_tiling)
	{
		send_agent_resume();
	}

	return true;
}

// Same as the above, but does the resizing.
bool LLViewerWindow::rawSnapshot(LLImageRaw *raw,
	S32 image_width, S32 image_height, F32 snapshot_aspect, BOOL show_ui,
	BOOL do_rebuild, ESnapshotType type, S32 max_size, F32 supersample)
{
	bool ret = rawRawSnapshot(raw, image_width, image_height, snapshot_aspect, show_ui, do_rebuild, type, max_size, supersample);

#if 1

	if (ret && !raw->scale(image_width, image_height))
	{
		ret = false;	// Failure.
	}

#else	// This was the old behavior.. but I don't think this is needed here.

	if (ret)
	{
		// Pad image width such that the line length is a multiple of 4 bytes (for BMP encoding).
		int n = 4;
		for (int c = raw->getComponents(); c % 2 == 0 && n > 1; c /= 2) { n /= 2; }		// n /= gcd(n, components)
		image_width += (image_width * (n - 1)) % n; // Now n divides image_width, and thus four divides image_width * components, the line length.

		// Resize image
		if (llabs(image_width - image_buffer_x) > 4 || llabs(image_height - image_buffer_y) > 4)
		{
			ret = raw->scale( image_width, image_height );  
		}
		else if (image_width != image_buffer_x || image_height != image_buffer_y)
		{
			ret = raw->scale( image_width, image_height, FALSE );  
		}
	}

#endif

	return ret;
}

void LLViewerWindow::destroyWindow()
{
	if (mWindow)
	{
		LLWindowManager::destroyWindow(mWindow);
	}
	mWindow = NULL;
}


void LLViewerWindow::drawMouselookInstructions()
{
	static const F32 INSTRUCTIONS_OPAQUE_TIME = 10.f;
	static const F32 INSTRUCTIONS_FADE_TIME = 5.f;

	F32 mouselook_duration = gAgentCamera.getMouseLookDuration();
	if( mouselook_duration >= (INSTRUCTIONS_OPAQUE_TIME+INSTRUCTIONS_OPAQUE_TIME) )
		return;

	F32 alpha = 1.f;

	if( mouselook_duration > INSTRUCTIONS_OPAQUE_TIME)	//instructions are fading
	{
		alpha = (F32) sqrt(1.f-pow(((mouselook_duration-INSTRUCTIONS_OPAQUE_TIME)/INSTRUCTIONS_FADE_TIME),2.f));
	}

	// Draw instructions for mouselook ("Press ESC to leave Mouselook" in a box at the top of the screen.)
	const std::string instructions = LLTrans::getString("LeaveMouselook");
	const LLFontGL* font = LLResMgr::getInstance()->getRes( LLFONT_SANSSERIF );

	const S32 INSTRUCTIONS_PAD = 5;
	LLRect instructions_rect;
	instructions_rect.setLeftTopAndSize( 
		INSTRUCTIONS_PAD,
		getWindowHeight() - INSTRUCTIONS_PAD,
		font->getWidth( instructions ) + 2 * INSTRUCTIONS_PAD,
		llround(font->getLineHeight() + 2 * INSTRUCTIONS_PAD));

	{
		gGL.getTexUnit(0)->unbind(LLTexUnit::TT_TEXTURE);
		gGL.color4f( 0.9f, 0.9f, 0.9f, alpha );
		gl_rect_2d( instructions_rect );
	}
	
	font->renderUTF8( 
		instructions, 0,
		instructions_rect.mLeft + INSTRUCTIONS_PAD,
		instructions_rect.mTop - INSTRUCTIONS_PAD,
		LLColor4( 0.0f, 0.0f, 0.0f, alpha ),
		LLFontGL::LEFT, LLFontGL::TOP);
}

void* LLViewerWindow::getPlatformWindow() const
{
	return mWindow->getPlatformWindow();
}

void* LLViewerWindow::getMediaWindow() 	const
{
	return mWindow->getMediaWindow();
}

void LLViewerWindow::focusClient()		const
{
	return mWindow->focusClient();
}
S32	LLViewerWindow::getWindowHeight()	const 	
{ 
	return mWindowRectScaled.getHeight(); 
}

S32	LLViewerWindow::getWindowWidth() const 	
{ 
	return mWindowRectScaled.getWidth(); 
}

S32	LLViewerWindow::getWindowDisplayHeight()	const 	
{ 
	return mWindowRectRaw.getHeight(); 
}

S32	LLViewerWindow::getWindowDisplayWidth() const 	
{ 
	return mWindowRectRaw.getWidth(); 
}

void LLViewerWindow::setup2DRender()
{
	// setup ortho camera
	gl_state_for_2d(mWindowRectRaw.getWidth(), mWindowRectRaw.getHeight());
	setup2DViewport();
}

void LLViewerWindow::setup2DViewport(S32 x_offset, S32 y_offset)
{
	gGLViewport[0] = mWindowRectRaw.mLeft + x_offset;
	gGLViewport[1] = mWindowRectRaw.mBottom + y_offset;
	gGLViewport[2] = mWindowRectRaw.getWidth();
	gGLViewport[3] = mWindowRectRaw.getHeight();
	glViewport(gGLViewport[0], gGLViewport[1], gGLViewport[2], gGLViewport[3]);
}


void LLViewerWindow::setup3DRender()
{
	// setup perspective camera
	LLViewerCamera::getInstance()->setPerspective(NOT_FOR_SELECTION, getWindowRectRaw().mLeft, getWindowRectRaw().mBottom,  getWindowRectRaw().getWidth(), getWindowRectRaw().getHeight(), FALSE, LLViewerCamera::getInstance()->getNear(), MAX_FAR_CLIP*2.f);
	setup3DViewport();
}

void LLViewerWindow::setup3DViewport(S32 x_offset, S32 y_offset)
{
	gGLViewport[0] = getWindowRectRaw().mLeft + x_offset;
	gGLViewport[1] = getWindowRectRaw().mBottom + y_offset;
	gGLViewport[2] = getWindowRectRaw().getWidth();
	gGLViewport[3] = getWindowRectRaw().getHeight();
	glViewport(gGLViewport[0], gGLViewport[1], gGLViewport[2], gGLViewport[3]);
}



void LLViewerWindow::setShowProgress(const BOOL show)
{
	if (mProgressView)
	{
		mProgressView->setVisible(show);
	}
}




void LLViewerWindow::moveProgressViewToFront()
{
	if( mProgressView && mRootView )
	{
		mRootView->removeChild( mProgressView );
		mRootView->addChild( mProgressView );
	}
}

BOOL LLViewerWindow::getShowProgress() const
{
	return (mProgressView && mProgressView->getVisible());
}

void LLViewerWindow::setProgressString(const std::string& string)
{
	if (mProgressView)
	{
		mProgressView->setText(string);
	}
}

void LLViewerWindow::setProgressMessage(const std::string& msg)
{
	if(mProgressView)
	{
		mProgressView->setMessage(msg);
	}
}

void LLViewerWindow::setProgressPercent(const F32 percent)
{
	if (mProgressView)
	{
		mProgressView->setPercent(percent);
	}
}

void LLViewerWindow::setProgressCancelButtonVisible( BOOL b, const std::string& label )
{
	if (mProgressView)
	{
		mProgressView->setCancelButtonVisible( b, label );
	}
}


LLProgressView *LLViewerWindow::getProgressView() const
{
	return mProgressView;
}

void LLViewerWindow::dumpState()
{
	llinfos << "LLViewerWindow Active " << S32(mActive) << llendl;
	llinfos << "mWindow visible " << S32(mWindow->getVisible())
		<< " minimized " << S32(mWindow->getMinimized())
		<< llendl;
}

void LLViewerWindow::stopGL(BOOL save_state)
{
	//Note: --bao
	//if not necessary, do not change the order of the function calls in this function.
	//if change something, make sure it will not break anything.
	//especially be careful to put anything behind gTextureList.destroyGL(save_state);
	if (!gGLManager.mIsDisabled)
	{
		llinfos << "Shutting down GL..." << llendl;

		// Pause texture decode threads (will get unpaused during main loop)
		LLAppViewer::getTextureCache()->pause();
		LLAppViewer::getImageDecodeThread()->pause();
		LLAppViewer::getTextureFetch()->pause();
				
		gSky.destroyGL();
		stop_glerror();		

		LLManipTranslate::destroyGL() ;
		stop_glerror();		

		gBumpImageList.destroyGL();
		stop_glerror();

		LLFontGL::destroyAllGL();
		stop_glerror();

		LLVOAvatar::destroyGL();
		stop_glerror();

		LLVOPartGroup::destroyGL();

		LLViewerDynamicTexture::destroyGL();
		stop_glerror();

		if (gPipeline.isInit())
		{
			gPipeline.destroyGL();
		}
		
		gBox.cleanupGL();
		
		if(LLPostProcess::instanceExists())
		{
			LLPostProcess::getInstance()->destroyGL();
		}

		gTextureList.destroyGL(save_state);
		stop_glerror();

		gGLManager.mIsDisabled = TRUE;
		stop_glerror();
		
		llinfos << "Remaining allocated texture memory: " << LLImageGL::sGlobalTextureMemoryInBytes << " bytes" << llendl;
	}
}

void LLViewerWindow::restoreGL(const std::string& progress_message)
{
	//Note: --bao
	//if not necessary, do not change the order of the function calls in this function.
	//if change something, make sure it will not break anything. 
	//especially, be careful to put something before gTextureList.restoreGL();
	if (gGLManager.mIsDisabled)
	{
		llinfos << "Restoring GL..." << llendl;
		gGLManager.mIsDisabled = FALSE;
		
		initGLDefaults();
		gGL.refreshState();	//Singu Note: Call immediately. Cached states may have prevented initGLDefaults from actually applying changes.
		LLGLState::restoreGL();
		gTextureList.restoreGL();

		// for future support of non-square pixels, and fonts that are properly stretched
		//LLFontGL::destroyDefaultFonts();
		initFonts();
				
		gSky.restoreGL();
		gPipeline.restoreGL();
		LLDrawPoolWater::restoreGL();
		LLManipTranslate::restoreGL();
		
		gBumpImageList.restoreGL();
		LLViewerDynamicTexture::restoreGL();
		LLVOAvatar::restoreGL();
		LLVOPartGroup::restoreGL();
		
		gResizeScreenTexture = TRUE;
		gWindowResized = TRUE;

		if (isAgentAvatarValid() && !gAgentAvatarp->isUsingBakedTextures())
		{
			LLVisualParamHint::requestHintUpdates();
		}

		if (!progress_message.empty())
		{
			gRestoreGLTimer.reset();
			gRestoreGL = TRUE;
			setShowProgress(TRUE);
			setProgressString(progress_message);
		}
		llinfos << "...Restoring GL done" << llendl;
		if(!LLAppViewer::instance()->restoreErrorTrap())
		{
			llwarns << " Someone took over my signal/exception handler (post restoreGL)!" << llendl;
		}

	}
}

void LLViewerWindow::initFonts(F32 zoom_factor)
{
	if(gGLManager.mIsDisabled)
		return;
	LLFontGL::destroyAllGL();
	// Initialize with possibly different zoom factor
	LLFontGL::initClass( gSavedSettings.getF32("FontScreenDPI"),
								mDisplayScale.mV[VX] * zoom_factor,
								mDisplayScale.mV[VY] * zoom_factor,
								gDirUtilp->getAppRODataDir(),
								LLUICtrlFactory::getXUIPaths());
	LLFontGL::loadDefaultFonts();
}
void LLViewerWindow::toggleFullscreen(BOOL show_progress)
{
	if (mWindow)
	{
		mWantFullscreen = mWindow->getFullscreen() ? FALSE : TRUE;
		mIsFullscreenChecked =  mWindow->getFullscreen() ? FALSE : TRUE;
		mShowFullscreenProgress = show_progress;
	}
}

void LLViewerWindow::getTargetWindow(BOOL& fullscreen, S32& width, S32& height) const
{
	fullscreen = mWantFullscreen;
	
	if (mWindow
	&&  mWindow->getFullscreen() == mWantFullscreen)
	{
		width = getWindowDisplayWidth();
		height = getWindowDisplayHeight();
	}
	else if (mWantFullscreen)
	{
		width = gSavedSettings.getS32("FullScreenWidth");
		height = gSavedSettings.getS32("FullScreenHeight");
	}
	else
	{
		width = gSavedSettings.getS32("WindowWidth");
		height = gSavedSettings.getS32("WindowHeight");
	}
}

void LLViewerWindow::requestResolutionUpdate(bool fullscreen_checked)
{
	mResDirty = true;
	mWantFullscreen = fullscreen_checked;
	mIsFullscreenChecked = fullscreen_checked;
}

BOOL LLViewerWindow::checkSettings()
{
	//Singu Note: Don't do the following.
	//setShaders is already called in restoreGL(), and gGL.refreshState() is too as to maintain blend states.
	//This maintaining of blend states is needed for LLGLState::checkStates() to not error out.
	/*if (mStatesDirty)
	{
		gGL.refreshState();
		LLViewerShaderMgr::instance()->setShaders();
		mStatesDirty = false;
	}*/
	
	// We want to update the resolution AFTER the states getting refreshed not before.
	if (mResDirty)
	{
		if (gSavedSettings.getBOOL("FullScreenAutoDetectAspectRatio"))
		{
			getWindow()->setNativeAspectRatio(0.f);
		}
		else
		{
			getWindow()->setNativeAspectRatio(gSavedSettings.getF32("FullScreenAspectRatio"));
		}
		
		reshape(getWindowWidthRaw(), getWindowHeightRaw());

		// force aspect ratio
		if (mIsFullscreenChecked)
		{
			LLViewerCamera::getInstance()->setAspect( getDisplayAspectRatio() );
		}

		mResDirty = false;
	}
		
	BOOL is_fullscreen = mWindow->getFullscreen();
	if(mWantFullscreen)
	{
		LLCoordScreen screen_size;
		LLCoordScreen desired_screen_size(gSavedSettings.getS32("FullScreenWidth"),
								   gSavedSettings.getS32("FullScreenHeight"));
		getWindow()->getSize(&screen_size);
		if(!is_fullscreen || 
		    screen_size.mX != desired_screen_size.mX 
			|| screen_size.mY != desired_screen_size.mY)
		{
			if (!LLStartUp::canGoFullscreen())
			{
				return FALSE;
			}
			
			LLGLState::checkStates();
			LLGLState::checkTextureChannels();
			changeDisplaySettings(TRUE, 
								  desired_screen_size,
								  gSavedSettings.getBOOL("DisableVerticalSync"),
								  mShowFullscreenProgress);
			LLGLState::checkStates();
			LLGLState::checkTextureChannels();
			return TRUE;
		}
	}
	else
	{
		if(is_fullscreen)
		{
			// Changing to windowed mode.
			LLGLState::checkStates();
			LLGLState::checkTextureChannels();
			changeDisplaySettings(FALSE, 
								  LLCoordScreen(gSavedSettings.getS32("WindowWidth"),
												gSavedSettings.getS32("WindowHeight")),
								  TRUE,
								  mShowFullscreenProgress);
			LLGLState::checkStates();
			LLGLState::checkTextureChannels();
			return TRUE;
		}
	}
	return FALSE;
}

void LLViewerWindow::restartDisplay(BOOL show_progress_bar)
{
	llinfos << "Restaring GL" << llendl;
	stopGL();
	if (show_progress_bar)
	{
		restoreGL(LLTrans::getString("ProgressChangingResolution"));
	}
	else
	{
		restoreGL();
	}
}

BOOL LLViewerWindow::changeDisplaySettings(BOOL fullscreen, LLCoordScreen size, BOOL disable_vsync, BOOL show_progress_bar)
{
	BOOL was_maximized = gSavedSettings.getBOOL("WindowMaximized");
	mWantFullscreen = fullscreen;
	mShowFullscreenProgress = show_progress_bar;
	gSavedSettings.setBOOL("FullScreen", mWantFullscreen);

	gResizeScreenTexture = TRUE;

	BOOL old_fullscreen = mWindow->getFullscreen();
	if (!old_fullscreen && fullscreen && !LLStartUp::canGoFullscreen())
	{
		// Not allowed to switch to fullscreen now, so exit early.
		// *NOTE: This case should never be reached, but just-in-case.
		return TRUE;
	}

	U32 fsaa = gSavedSettings.getU32("RenderFSAASamples");
	U32 old_fsaa = mWindow->getFSAASamples();
	// going from windowed to windowed
	if (!old_fullscreen && !fullscreen)
	{
		// if not maximized, use the request size
		if (!mWindow->getMaximized())
		{
			mWindow->setSize(size);
		}

		if (fsaa == old_fsaa)
		{
			return TRUE;
		}
	}

	// Close floaters that don't handle settings change
	LLFloaterSnapshot::hide(0);
	
	BOOL result_first_try = FALSE;
	BOOL result_second_try = FALSE;

	LLFocusableElement* keyboard_focus = gFocusMgr.getKeyboardFocus();
	send_agent_pause();
	llinfos << "Stopping GL during changeDisplaySettings" << llendl;
	stopGL();
	mIgnoreActivate = TRUE;
	LLCoordScreen old_size;
	LLCoordScreen old_pos;
	LLCoordScreen new_pos;
	mWindow->getSize(&old_size);
	BOOL got_position = mWindow->getPosition(&old_pos);

	//Singu Note: ALWAYS Save old values if we can.
	if(!old_fullscreen && !mWindow->getMaximized() && got_position)
	{
		//Always save the current position if we can
		gSavedSettings.setS32("WindowX", old_pos.mX);
		gSavedSettings.setS32("WindowY", old_pos.mY);
	}

	//Singu Note: Try to feed switchcontext a posp pointer right off the bat. Looks less clunky on systems that implemented it.
	if (!fullscreen && !mWindow->getMaximized())
	{
		new_pos.mX = gSavedSettings.getS32("WindowX");
		new_pos.mY = gSavedSettings.getS32("WindowY");
	}
	
	mWindow->setFSAASamples(fsaa);

	result_first_try = mWindow->switchContext(fullscreen, size, disable_vsync, &new_pos);
	if (!result_first_try)
	{
		// try to switch back
		mWindow->setFSAASamples(old_fsaa);
		result_second_try = mWindow->switchContext(old_fullscreen, old_size, disable_vsync, &new_pos);

		if (!result_second_try)
		{
			// we are stuck...try once again with a minimal resolution?
			send_agent_resume();
			mIgnoreActivate = FALSE;
			return FALSE;
		}
	}
	send_agent_resume();

	llinfos << "Restoring GL during resolution change" << llendl;
	if (show_progress_bar)
	{
		restoreGL(LLTrans::getString("ProgressChangingResolution"));
	}
	else
	{
		restoreGL();
	}

	if (!result_first_try)
	{
		LLSD args;
		args["RESX"] = llformat("%d",size.mX);
		args["RESY"] = llformat("%d",size.mY);
		LLNotificationsUtil::add("ResolutionSwitchFail", args);
		size = old_size; // for reshape below
	}

	BOOL success = result_first_try || result_second_try;
	if (success)
	{
#if LL_WINDOWS
		// Only trigger a reshape after switching to fullscreen; otherwise rely on the windows callback
		// (otherwise size is wrong; this is the entire window size, reshape wants the visible window size)
		if (fullscreen && result_first_try)
#endif
		{
			reshape(size.mX, size.mY);
		}
	}

	if (!mWindow->getFullscreen() && success)
	{
		// maximize window if was maximized, else reposition
		if (was_maximized)
		{
			mWindow->maximize();
		}
		else
		{
			mWindow->setPosition(new_pos);
		}
	}

	mIgnoreActivate = FALSE;
	gFocusMgr.setKeyboardFocus(keyboard_focus);
	mWantFullscreen = mWindow->getFullscreen();
	mShowFullscreenProgress = FALSE;
	
	//mStatesDirty = true;  //Singu Note: No longer needed. State update is now in restoreGL.
	return success;
}


F32 LLViewerWindow::getDisplayAspectRatio() const
{
	if (mWindow->getFullscreen())
	{
		if (gSavedSettings.getBOOL("FullScreenAutoDetectAspectRatio"))
		{
			return mWindow->getNativeAspectRatio();	
		}
		else
		{
			return gSavedSettings.getF32("FullScreenAspectRatio");
		}
	}
	else
	{
		return mWindow->getNativeAspectRatio();
	}
}

void LLViewerWindow::calcDisplayScale()
{
	F32 ui_scale_factor = gSavedSettings.getF32("UIScaleFactor");
	LLVector2 display_scale;
	display_scale.setVec(llmax(1.f / mWindow->getPixelAspectRatio(), 1.f), llmax(mWindow->getPixelAspectRatio(), 1.f));
	F32 height_normalization = gSavedSettings.getBOOL("UIAutoScale") ? ((F32)mWindowRectRaw.getHeight() / display_scale.mV[VY]) / 768.f : 1.f;
	if(mWindow->getFullscreen())
	{
		display_scale *= (ui_scale_factor * height_normalization);
	}
	else
	{
		display_scale *= ui_scale_factor;
	}

	// limit minimum display scale
	if (display_scale.mV[VX] < MIN_DISPLAY_SCALE || display_scale.mV[VY] < MIN_DISPLAY_SCALE)
	{
		display_scale *= MIN_DISPLAY_SCALE / llmin(display_scale.mV[VX], display_scale.mV[VY]);
	}

	if (mWindow->getFullscreen())
	{
		display_scale.mV[0] = llround(display_scale.mV[0], 2.0f/(F32) mWindowRectRaw.getWidth());
		display_scale.mV[1] = llround(display_scale.mV[1], 2.0f/(F32) mWindowRectRaw.getHeight());
	}
	
	if (display_scale != mDisplayScale)
	{
		llinfos << "Setting display scale to " << display_scale << llendl;

		mDisplayScale = display_scale;
		// Init default fonts
		initFonts();
	}
}

S32 LLViewerWindow::getChatConsoleBottomPad()
{
	S32 offset = 0;
	if( gToolBar && gToolBar->getVisible() )
		offset += TOOL_BAR_HEIGHT;

	return offset;
}

LLRect LLViewerWindow::getChatConsoleRect()
{
	LLRect full_window(0, getWindowHeightScaled(), getWindowWidthScaled(), 0);
	LLRect console_rect = full_window;

	const S32 CONSOLE_PADDING_TOP = 24;
	const S32 CONSOLE_PADDING_LEFT = 24;
	const S32 CONSOLE_PADDING_RIGHT = 10;

	console_rect.mTop    -= CONSOLE_PADDING_TOP;
	console_rect.mBottom += getChatConsoleBottomPad();

	console_rect.mLeft   += CONSOLE_PADDING_LEFT; 

	static const LLCachedControl<bool> chat_full_width("ChatFullWidth",true);
	if (chat_full_width)
	{
		console_rect.mRight -= CONSOLE_PADDING_RIGHT;
	}
	else
	{
		// Make console rect somewhat narrow so having inventory open is
		// less of a problem.
		console_rect.mRight  = console_rect.mLeft + 2 * getWindowWidthScaled() / 3;
	}

	return console_rect;
}
//----------------------------------------------------------------------------


//static 
bool LLViewerWindow::onAlert(const LLSD& notify)
{
	LLNotificationPtr notification = LLNotifications::instance().find(notify["id"].asUUID());

	if (gNoRender)
	{
		llinfos << "Alert: " << notification->getName() << llendl;
		notification->respond(LLSD::emptyMap());
		LLNotifications::instance().cancel(notification);
		return false;
	}

	// If we're in mouselook, the mouse is hidden and so the user can't click 
	// the dialog buttons.  In that case, change to First Person instead.
	if( gAgentCamera.cameraMouselook() )
	{
		gAgentCamera.changeCameraToDefault();
	}
	return false;
}

////////////////////////////////////////////////////////////////////////////

LLBottomPanel::LLBottomPanel(const LLRect &rect) : 
	LLPanel(LLStringUtil::null, rect, FALSE),
	mIndicator(NULL)
{
	// bottom panel is focus root, so Tab moves through the toolbar and button bar, and overlay
	setFocusRoot(TRUE);
	// flag this panel as chrome so buttons don't grab keyboard focus
	setIsChrome(TRUE);

	mFactoryMap["toolbar"] = LLCallbackMap(createToolBar, NULL);
	mFactoryMap["overlay"] = LLCallbackMap(createOverlayBar, NULL);
	LLUICtrlFactory::getInstance()->buildPanel(this, "panel_bars.xml", &getFactoryMap());
	
	setOrigin(rect.mLeft, rect.mBottom);
	reshape(rect.getWidth(), rect.getHeight());
}

void LLBottomPanel::setFocusIndicator(LLView * indicator)
{
	mIndicator = indicator;
}

void LLBottomPanel::draw()
{
	if(mIndicator)
	{
		BOOL hasFocus = gFocusMgr.childHasKeyboardFocus(this);
		mIndicator->setVisible(hasFocus);
		mIndicator->setEnabled(hasFocus);
	}
	LLPanel::draw();
}

void* LLBottomPanel::createOverlayBar(void* data)
{
	delete gOverlayBar;
	gOverlayBar = new LLOverlayBar();
	return gOverlayBar;
}

void* LLBottomPanel::createToolBar(void* data)
{
	delete gToolBar;
	gToolBar = new LLToolBar();
	return gToolBar;
}

//
// LLPickInfo
//
LLPickInfo::LLPickInfo()
	: mKeyMask(MASK_NONE),
	  mPickCallback(NULL),
	  mPickType(PICK_INVALID),
	  mWantSurfaceInfo(FALSE),
	  mObjectFace(-1),
	  mUVCoords(-1.f, -1.f),
	  mSTCoords(-1.f, -1.f),
	  mXYCoords(-1, -1),
	  mIntersection(),
	  mNormal(),
	  mBinormal(),
	  mHUDIcon(NULL),
	  mPickTransparent(FALSE)
{
}

LLPickInfo::LLPickInfo(const LLCoordGL& mouse_pos, 
						MASK keyboard_mask, 
						BOOL pick_transparent,
						BOOL pick_uv_coords,
						void (*pick_callback)(const LLPickInfo& pick_info))
	: mMousePt(mouse_pos),
	  mKeyMask(keyboard_mask),
	  mPickCallback(pick_callback),
	  mPickType(PICK_INVALID),
	  mWantSurfaceInfo(pick_uv_coords),
	  mObjectFace(-1),
	  mUVCoords(-1.f, -1.f),
	  mSTCoords(-1.f, -1.f),
	  mXYCoords(-1, -1),
	  mNormal(),
	  mBinormal(),
	  mHUDIcon(NULL),
	  mPickTransparent(pick_transparent)
{
}

void LLPickInfo::fetchResults()
{

	S32 face_hit = -1;
	LLVector3 intersection, normal, binormal;
	LLVector2 uv;

	LLHUDIcon* hit_icon = gViewerWindow->cursorIntersectIcon(mMousePt.mX, mMousePt.mY, 512.f, &intersection);
	
	F32 icon_dist = 0.f;
	if (hit_icon)
	{
		icon_dist = (LLViewerCamera::getInstance()->getOrigin()-intersection).magVec();
	}
	LLViewerObject* hit_object = gViewerWindow->cursorIntersect(mMousePt.mX, mMousePt.mY, 512.f,
									NULL, -1, mPickTransparent, &face_hit,
									&intersection, &uv, &normal, &binormal);
	
	mPickPt = mMousePt;

	U32 te_offset = face_hit > -1 ? face_hit : 0;

	//unproject relative clicked coordinate from window coordinate using GL
	
	LLViewerObject* objectp = hit_object;

	if (hit_icon && 
		(!objectp || 
		icon_dist < (LLViewerCamera::getInstance()->getOrigin()-intersection).magVec()))
	{
		// was this name referring to a hud icon?
		mHUDIcon = hit_icon;
		mPickType = PICK_ICON;
		mPosGlobal = mHUDIcon->getPositionGlobal();
	}
	else if (objectp)
	{
		if( objectp->getPCode() == LLViewerObject::LL_VO_SURFACE_PATCH )
		{
			// Hit land
			mPickType = PICK_LAND;
			mObjectID.setNull(); // land has no id

			// put global position into land_pos
			LLVector3d land_pos;
			if (!gViewerWindow->mousePointOnLandGlobal(mPickPt.mX, mPickPt.mY, &land_pos))
			{
				// The selected point is beyond the draw distance or is otherwise 
				// not selectable. Return before calling mPickCallback().
				return;
			}

			// Fudge the land focus a little bit above ground.
			mPosGlobal = land_pos + LLVector3d::z_axis * 0.1f;
		}
		else
		{
			if(isFlora(objectp))
			{
				mPickType = PICK_FLORA;
			}
			else
			{
				mPickType = PICK_OBJECT;
			}
			mObjectOffset = gAgentCamera.calcFocusOffset(objectp, intersection, mPickPt.mX, mPickPt.mY);
			mObjectID = objectp->mID;
			mObjectFace = (te_offset == NO_FACE) ? -1 : (S32)te_offset;

			mPosGlobal = gAgent.getPosGlobalFromAgent(intersection);
			
			if (mWantSurfaceInfo)
			{
				getSurfaceInfo();
			}
		}
	}
	
	if (mPickCallback)
	{
		mPickCallback(*this);
	}
}

LLPointer<LLViewerObject> LLPickInfo::getObject() const
{
	return gObjectList.findObject( mObjectID );
}

void LLPickInfo::updateXYCoords()
{
	if (mObjectFace > -1)
	{
		const LLTextureEntry* tep = getObject()->getTE(mObjectFace);
		LLPointer<LLViewerTexture> imagep = LLViewerTextureManager::getFetchedTexture(tep->getID());
		if(mUVCoords.mV[VX] >= 0.f && mUVCoords.mV[VY] >= 0.f && imagep.notNull())
		{
			mXYCoords.mX = llround(mUVCoords.mV[VX] * (F32)imagep->getWidth());
			mXYCoords.mY = llround((1.f - mUVCoords.mV[VY]) * (F32)imagep->getHeight());
		}
	}
}

void LLPickInfo::getSurfaceInfo()
{
	// set values to uninitialized - this is what we return if no intersection is found
	mObjectFace   = -1;
	mUVCoords     = LLVector2(-1, -1);
	mSTCoords     = LLVector2(-1, -1);
	mXYCoords	  = LLCoordScreen(-1, -1);
	mIntersection = LLVector3(0,0,0);
	mNormal       = LLVector3(0,0,0);
	mBinormal     = LLVector3(0,0,0);
	
	LLViewerObject* objectp = getObject();

	if (objectp)
	{
		if (gViewerWindow->cursorIntersect(llround((F32)mMousePt.mX), llround((F32)mMousePt.mY), 1024.f,
										   objectp, -1, mPickTransparent,
										   &mObjectFace,
										   &mIntersection,
										   &mSTCoords,
										   &mNormal,
										   &mBinormal))
		{
			// if we succeeded with the intersect above, compute the texture coordinates:

			if (objectp->mDrawable.notNull() && mObjectFace > -1)
			{
				LLFace* facep = objectp->mDrawable->getFace(mObjectFace);
				if (facep)
				{
					mUVCoords = facep->surfaceToTexture(mSTCoords, mIntersection, mNormal);
				}
			}

			// and XY coords:
			updateXYCoords();
			
		}
	}
}


/* code to get UV via a special UV render - removed in lieu of raycast method
LLVector2 LLPickInfo::pickUV()
{
	LLVector2 result(-1.f, -1.f);

	LLViewerObject* objectp = getObject();
	if (!objectp)
	{
		return result;
	}

	if (mObjectFace > -1 &&
		objectp->mDrawable.notNull() && objectp->getPCode() == LL_PCODE_VOLUME &&
		mObjectFace < objectp->mDrawable->getNumFaces())
	{
		S32 scaled_x = llround((F32)mPickPt.mX * gViewerWindow->getDisplayScale().mV[VX]);
		S32 scaled_y = llround((F32)mPickPt.mY * gViewerWindow->getDisplayScale().mV[VY]);
		const S32 UV_PICK_WIDTH = 5;
		const S32 UV_PICK_HALF_WIDTH = (UV_PICK_WIDTH - 1) / 2;
		U8 uv_pick_buffer[UV_PICK_WIDTH * UV_PICK_WIDTH * 4];
		LLFace* facep = objectp->mDrawable->getFace(mObjectFace);
		if (facep)
		{
			LLGLState scissor_state(GL_SCISSOR_TEST);
			scissor_state.enable();
			LLViewerCamera::getInstance()->setPerspective(FOR_SELECTION, scaled_x - UV_PICK_HALF_WIDTH, scaled_y - UV_PICK_HALF_WIDTH, UV_PICK_WIDTH, UV_PICK_WIDTH, FALSE);
			//glViewport(scaled_x - UV_PICK_HALF_WIDTH, scaled_y - UV_PICK_HALF_WIDTH, UV_PICK_WIDTH, UV_PICK_WIDTH);
			glScissor(scaled_x - UV_PICK_HALF_WIDTH, scaled_y - UV_PICK_HALF_WIDTH, UV_PICK_WIDTH, UV_PICK_WIDTH);

			glClear(GL_DEPTH_BUFFER_BIT);

			facep->renderSelectedUV();

			glReadPixels(scaled_x - UV_PICK_HALF_WIDTH, scaled_y - UV_PICK_HALF_WIDTH, UV_PICK_WIDTH, UV_PICK_WIDTH, GL_RGBA, GL_UNSIGNED_BYTE, uv_pick_buffer);
			U8* center_pixel = &uv_pick_buffer[4 * ((UV_PICK_WIDTH * UV_PICK_HALF_WIDTH) + UV_PICK_HALF_WIDTH + 1)];

			result.mV[VX] = (F32)((center_pixel[VGREEN] & 0xf) + (16.f * center_pixel[VRED])) / 4095.f;
			result.mV[VY] = (F32)((center_pixel[VGREEN] >> 4) + (16.f * center_pixel[VBLUE])) / 4095.f;
		}
	}

	return result;
} */


//static 
bool LLPickInfo::isFlora(LLViewerObject* object)
{
	if (!object) return false;

	LLPCode pcode = object->getPCode();

	if( (LL_PCODE_LEGACY_GRASS == pcode) 
		|| (LL_PCODE_LEGACY_TREE == pcode) 
		|| (LL_PCODE_TREE_NEW == pcode))
	{
		return true;
	}
	return false;
}<|MERGE_RESOLUTION|>--- conflicted
+++ resolved
@@ -4420,11 +4420,7 @@
 	// Center the buffer.
 	buffer_x_offset = llfloor(((window_width - snapshot_width) * scale_factor) / 2.f);
 	buffer_y_offset = llfloor(((window_height - snapshot_height) * scale_factor) / 2.f);
-<<<<<<< HEAD
-	Dout(dc::notice, "rawSnapshot(" << image_width << ", " << image_height << ", " << snapshot_aspect << "): image_buffer_x = " << image_buffer_x << "; image_buffer_y = " << image_buffer_y);
-=======
 	Dout(dc::snapshot, "rawRawSnapshot(" << image_width << ", " << image_height << ", " << snapshot_aspect << "): image_buffer_x = " << image_buffer_x << "; image_buffer_y = " << image_buffer_y);
->>>>>>> 11c5e1cf
 
 	bool error = !(image_buffer_x > 0 && image_buffer_y > 0);
 	if (!error)
