--- conflicted
+++ resolved
@@ -370,15 +370,9 @@
 								}
 							}
 							static const LLCachedControl<bool> use_rmse_auto_mask("SHUseRMSEAutoMask",false);
-<<<<<<< HEAD
-							static const LLCachedControl<F32> alpha_mas_max_rmse("SHAlphaMaskMaxRMSE",.09f);
-							addText(xpos, ypos, llformat("Mask: %s", imagep->getIsAlphaMask(use_rmse_auto_mask ? alpha_mas_max_rmse : -1.f) ? "TRUE":"FALSE")); ypos += y_inc;
-							addText(xpos, ypos, llformat("ID: %s", imagep->getID().asString().c_str())); ypos += y_inc;
-=======
 							static const LLCachedControl<F32> auto_mask_max_rmse("SHAutoMaskMaxRMSE",.09f);
 							addText(xpos, ypos, llformat("Mask: %s", imagep->getIsAlphaMask(use_rmse_auto_mask ? auto_mask_max_rmse : -1.f) ? "TRUE":"FALSE")); ypos += y_inc;
 							addText(xpos, ypos, llformat("ID: %s", imagep->getID().asString())); ypos += y_inc;
->>>>>>> 110f5029
 						}
 					}
 				}
