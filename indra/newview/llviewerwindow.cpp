/** 
 * @file llviewerwindow.cpp
 * @brief Implementation of the LLViewerWindow class.
 *
 * $LicenseInfo:firstyear=2001&license=viewergpl$
 * 
 * Copyright (c) 2001-2009, Linden Research, Inc.
 * 
 * Second Life Viewer Source Code
 * The source code in this file ("Source Code") is provided by Linden Lab
 * to you under the terms of the GNU General Public License, version 2.0
 * ("GPL"), unless you have obtained a separate licensing agreement
 * ("Other License"), formally executed by you and Linden Lab.  Terms of
 * the GPL can be found in doc/GPL-license.txt in this distribution, or
 * online at http://secondlifegrid.net/programs/open_source/licensing/gplv2
 * 
 * There are special exceptions to the terms and conditions of the GPL as
 * it is applied to this Source Code. View the full text of the exception
 * in the file doc/FLOSS-exception.txt in this software distribution, or
 * online at
 * http://secondlifegrid.net/programs/open_source/licensing/flossexception
 * 
 * By copying, modifying or distributing this software, you acknowledge
 * that you have read and understood your obligations described above,
 * and agree to abide by those obligations.
 * 
 * ALL LINDEN LAB SOURCE CODE IS PROVIDED "AS IS." LINDEN LAB MAKES NO
 * WARRANTIES, EXPRESS, IMPLIED OR OTHERWISE, REGARDING ITS ACCURACY,
 * COMPLETENESS OR PERFORMANCE.
 * $/LicenseInfo$
 */

#include "llviewerprecompiledheaders.h"
#include "llviewerwindow.h"


// system library includes
#include <stdio.h>
#include <iostream>
#include <fstream>

#include "llagent.h"
#include "llagentcamera.h"
#include "llmeshrepository.h"
#include "llpanellogin.h"
#include "llviewerkeyboard.h"


#include "llviewquery.h"
#include "llxmltree.h"
#include "llrender.h"

#include "llvoiceclient.h"	// for push-to-talk button handling

//
// TODO: Many of these includes are unnecessary.  Remove them.
//

// linden library includes
#include "llaudioengine.h"		// mute on minimize
#include "llassetstorage.h"
#include "llfontgl.h"
#include "llmousehandler.h"
#include "llrect.h"
#include "llsky.h"
#include "llstring.h"
#include "llui.h"
#include "lluuid.h"
#include "llview.h"
#include "llxfermanager.h"
#include "message.h"
#include "object_flags.h"
#include "lltimer.h"
#include "timing.h"
#include "llviewermenu.h"
#include "raytrace.h"

// newview includes
<<<<<<< HEAD
#include "llagent.h"
=======
>>>>>>> 8574f1ee
#include "llbox.h"
#include "llchatbar.h"
#include "llconsole.h"
#include "lldebugview.h"
#include "lldir.h"
#include "lldrawable.h"
#include "lldrawpoolalpha.h"
#include "lldrawpoolbump.h"
#include "lldrawpoolwater.h"
#include "llmaniptranslate.h"
#include "llface.h"
#include "llfeaturemanager.h"
#include "statemachine/aifilepicker.h"
#include "llfloatercamera.h"
#include "llfloaterchat.h"
#include "llfloaterchatterbox.h"
#include "llfloatercustomize.h"
#include "llfloatereditui.h" // HACK JAMESDEBUG for ui editor
#include "llfloatersnapshot.h"
#include "llfloaterteleporthistory.h"
#include "llfloatertools.h"
#include "llfloaterworldmap.h"
#include "llfocusmgr.h"
#include "llframestatview.h"
#include "llgesturemgr.h"
#include "llglheaders.h"
#include "llhoverview.h"
#include "llhudmanager.h"
#include "llhudview.h"
#include "llimagebmp.h"
#include "llimagej2c.h"
#include "llimageworker.h"
#include "llkeyboard.h"
#include "lllineeditor.h"
#include "llmenugl.h"
#include "llmenuoptionpathfindingrebakenavmesh.h"
#include "llmodaldialog.h"
#include "llmorphview.h"
#include "llmoveview.h"
#include "llnotify.h"
#include "lloverlaybar.h"
#include "llpreviewtexture.h"
#include "llprogressview.h"
#include "llresmgr.h"
#include "llselectmgr.h"
#include "llrootview.h"
#include "llrendersphere.h"
#include "llstartup.h"
#include "llstatusbar.h"
#include "llstatview.h"
#include "llsurface.h"
#include "llsurfacepatch.h"
#include "llimview.h"
#include "lltexlayer.h"
#include "lltextbox.h"
#include "lltexturecache.h"
#include "lltexturefetch.h"
#include "lltextureview.h"
#include "lltool.h"
#include "lltoolbar.h"
#include "lltoolcomp.h"
#include "lltooldraganddrop.h"
#include "lltoolface.h"
#include "lltoolfocus.h"
#include "lltoolgrab.h"
#include "lltoolmgr.h"
#include "lltoolmorph.h"
#include "lltoolpie.h"
#include "lltoolplacer.h"
#include "lltoolselectland.h"
#include "lltoolview.h"
#include "lltrans.h"
#include "lluictrlfactory.h"
#include "llurldispatcher.h"		// SLURL from other app instance
#include "llvieweraudio.h"
#include "llviewercamera.h"
#include "llviewergesture.h"
#include "llviewertexturelist.h"
#include "llviewerinventory.h"
#include "llviewerkeyboard.h"
#include "llviewermedia.h"
#include "llviewermediafocus.h"
#include "llviewermenu.h"
#include "llviewermessage.h"
#include "llviewerobjectlist.h"
#include "llviewerparcelmgr.h"
#include "llviewerregion.h"
#include "llviewershadermgr.h"
#include "llviewerstats.h"
#include "llvoavatarself.h"
#include "llvopartgroup.h"
#include "llvovolume.h"
#include "llworld.h"
#include "llworldmapview.h"
#include "pipeline.h"
#include "llappviewer.h"
#include "llurlsimstring.h"
#include "llviewerdisplay.h"
#include "llspatialpartition.h"
#include "llviewerjoystick.h"
#include "llviewernetwork.h"
#include "llpostprocess.h"
#include "llwearablelist.h"

#include "llnotifications.h"
#include "llnotificationsutil.h"

#include "llfloaternotificationsconsole.h"

// [RLVa:KB]
#include "rlvhandler.h"
// [/RLVa:KB]

#if LL_WINDOWS
#include <tchar.h> // For Unicode conversion methods
#endif

//
// Globals
//
void render_ui(F32 zoom_factor = 1.f, int subfield = 0, bool tiling = false);
LLBottomPanel* gBottomPanel = NULL;

extern BOOL gDebugClicks;
extern BOOL gDisplaySwapBuffers;
extern BOOL gDepthDirty;
extern BOOL gResizeScreenTexture;

LLViewerWindow	*gViewerWindow = NULL;
LLVelocityBar	*gVelocityBar = NULL;

LLFrameTimer	gMouseIdleTimer;
LLFrameTimer	gAwayTimer;
LLFrameTimer	gAwayTriggerTimer;
LLFrameTimer	gAlphaFadeTimer;

BOOL			gShowOverlayTitle = FALSE;
BOOL			gPickTransparent = TRUE;

LLViewerObject*  gDebugRaycastObject = NULL;
LLVector3       gDebugRaycastIntersection;
LLVector2       gDebugRaycastTexCoord;
LLVector3       gDebugRaycastNormal;
LLVector3       gDebugRaycastBinormal;
S32				gDebugRaycastFaceHit;
LLVector3		gDebugRaycastStart;
LLVector3		gDebugRaycastEnd;

// HUD display lines in lower right
BOOL				gDisplayWindInfo = FALSE;
BOOL				gDisplayCameraPos = FALSE;
BOOL				gDisplayNearestWater = FALSE;
BOOL				gDisplayFOV = FALSE;

S32 CHAT_BAR_HEIGHT = 28; 
S32 OVERLAY_BAR_HEIGHT = 20;

const U8 NO_FACE = 255;
BOOL gQuietSnapshot = FALSE;

const F32 MIN_AFK_TIME = 2.f; // minimum time after setting away state before coming back
const F32 MAX_FAST_FRAME_TIME = 0.5f;
const F32 FAST_FRAME_INCREMENT = 0.1f;

const F32 MIN_DISPLAY_SCALE = 0.75f;

std::string	LLViewerWindow::sSnapshotBaseName;
std::string	LLViewerWindow::sSnapshotDir;

std::string	LLViewerWindow::sMovieBaseName;

extern void toggle_debug_menus(void*);



////////////////////////////////////////////////////////////////////////////
//
// LLDebugText
//

extern std::map<LLGLuint, std::list<std::pair<std::string,std::string> > > sTextureMaskMap;

class LLDebugText
{
private:
	struct Line
	{
		Line(const std::string& in_text, S32 in_x, S32 in_y) : text(in_text), x(in_x), y(in_y) {}
		std::string text;
		S32 x,y;
	};

	LLViewerWindow *mWindow;
	
	typedef std::vector<Line> line_list_t;
	line_list_t mLineList;
	LLColor4 mTextColor;
	
	void addText(S32 x, S32 y, const std::string &text) 
	{
		mLineList.push_back(Line(text, x, y));
	}

public:
	LLDebugText(LLViewerWindow* window) : mWindow(window) {}

	void update()
	{
		std::string wind_vel_text;
		std::string wind_vector_text;
		std::string rwind_vel_text;
		std::string rwind_vector_text;
		std::string audio_text;

		static const std::string beacon_particle = LLTrans::getString("BeaconParticle");
		static const std::string beacon_physical = LLTrans::getString("BeaconPhysical");
		static const std::string beacon_scripted = LLTrans::getString("BeaconScripted");
		static const std::string beacon_scripted_touch = LLTrans::getString("BeaconScriptedTouch");
		static const std::string beacon_sound = LLTrans::getString("BeaconSound");
		static const std::string beacon_media = LLTrans::getString("BeaconMedia");
		static const std::string particle_hiding = LLTrans::getString("ParticleHiding");

		// Draw the statistics in a light gray
		// and in a thin font
		mTextColor = LLColor4( 0.86f, 0.86f, 0.86f, 1.f );

		// Draw stuff growing up from right lower corner of screen
		U32 xpos = mWindow->getWorldViewWidthScaled() - 350;
		U32 ypos = 64;
		const U32 y_inc = 20;

		static const LLCachedControl<bool> debug_show_time("DebugShowTime");
		if (debug_show_time)
		{
			{
			const U32 y_inc2 = 15;
				LLFrameTimer& timer = gTextureTimer;
				F32 time = timer.getElapsedTimeF32();
				S32 hours = (S32)(time / (60*60));
				S32 mins = (S32)((time - hours*(60*60)) / 60);
				S32 secs = (S32)((time - hours*(60*60) - mins*60));
				addText(xpos, ypos, llformat("Texture: %d:%02d:%02d", hours,mins,secs)); ypos += y_inc2;
			}
			
			F32 time = gFrameTimeSeconds;
			S32 hours = (S32)(time / (60*60));
			S32 mins = (S32)((time - hours*(60*60)) / 60);
			S32 secs = (S32)((time - hours*(60*60) - mins*60));
			addText(xpos, ypos, llformat("Time: %d:%02d:%02d", hours,mins,secs)); ypos += y_inc;
		}
		static const LLCachedControl<bool> analyze_target_texture("AnalyzeTargetTexture", false);
		if(analyze_target_texture)
		{
			LLSelectNode* nodep = LLSelectMgr::instance().getPrimaryHoverNode();
			LLObjectSelectionHandle handle = LLSelectMgr::instance().getHoverObjects();
			if(nodep || handle.notNull())
			{
				
				LLViewerObject* obj1 = nodep ? nodep->getObject() : NULL;
				LLViewerObject* obj2 = handle ? handle->getPrimaryObject() : NULL;
				LLViewerObject* obj = obj1 ? obj1 : obj2;
				//llinfos << std::hex << obj1 << " " << obj2 << std::dec << llendl;
				if(obj)
				{
					S32 te = nodep ? nodep->getLastSelectedTE() : -1;
					if(te > 0)
					{
						LLViewerTexture* imagep = obj->getTEImage(te);
						if(imagep && imagep != (LLViewerTexture*)LLViewerFetchedTexture::sDefaultImagep.get())
						{
							LLGLuint tex = imagep->getTexName();
							std::map<LLGLuint, std::list<std::pair<std::string,std::string> > >::iterator it = sTextureMaskMap.find(tex);
							if(it != sTextureMaskMap.end())
							{
								std::list<std::pair<std::string,std::string> >::reverse_iterator it2 = it->second.rbegin();
								for(;it2!=it->second.rend();++it2)
								{
									addText(xpos, ypos, llformat(" %s: %s", it2->first.c_str(), it2->second.c_str())); ypos += y_inc;
								}
							}
							static const LLCachedControl<bool> use_rmse_auto_mask("SHUseRMSEAutoMask",false);
							static const LLCachedControl<F32> auto_mask_max_rmse("SHAutoMaskMaxRMSE",.09f);
							addText(xpos, ypos, llformat("Mask: %s", imagep->getIsAlphaMask(use_rmse_auto_mask ? auto_mask_max_rmse : -1.f) ? "TRUE":"FALSE")); ypos += y_inc;
							addText(xpos, ypos, llformat("ID: %s", imagep->getID().asString().c_str())); ypos += y_inc;
						}
					}
				}
			}
		}
		
#if LL_WINDOWS
		static const LLCachedControl<bool> debug_show_memory("DebugShowMemory");
		if (debug_show_memory)
		{
			addText(xpos, ypos, llformat("Memory: %d (KB)", LLMemory::getWorkingSetSize() / 1024)); 
			ypos += y_inc;
		}
#endif

		if (gDisplayCameraPos)
		{
			std::string camera_view_text;
			std::string camera_center_text;
			std::string agent_view_text;
			std::string agent_left_text;
			std::string agent_center_text;
			std::string agent_root_center_text;

			LLVector3d tvector; // Temporary vector to hold data for printing.

			// Update camera center, camera view, wind info every other frame
			tvector = gAgent.getPositionGlobal();
			agent_center_text = llformat("AgentCenter  %f %f %f",
										 (F32)(tvector.mdV[VX]), (F32)(tvector.mdV[VY]), (F32)(tvector.mdV[VZ]));

			if (isAgentAvatarValid())
			{
				tvector = gAgent.getPosGlobalFromAgent(gAgentAvatarp->mRoot->getWorldPosition());
				agent_root_center_text = llformat("AgentRootCenter %f %f %f",
												  (F32)(tvector.mdV[VX]), (F32)(tvector.mdV[VY]), (F32)(tvector.mdV[VZ]));
			}
			else
			{
				agent_root_center_text = "---";
			}


			tvector = LLVector4(gAgent.getFrameAgent().getAtAxis());
			agent_view_text = llformat("AgentAtAxis  %f %f %f",
									   (F32)(tvector.mdV[VX]), (F32)(tvector.mdV[VY]), (F32)(tvector.mdV[VZ]));

			tvector = LLVector4(gAgent.getFrameAgent().getLeftAxis());
			agent_left_text = llformat("AgentLeftAxis  %f %f %f",
									   (F32)(tvector.mdV[VX]), (F32)(tvector.mdV[VY]), (F32)(tvector.mdV[VZ]));

			tvector = gAgentCamera.getCameraPositionGlobal();
			camera_center_text = llformat("CameraCenter %f %f %f",
										  (F32)(tvector.mdV[VX]), (F32)(tvector.mdV[VY]), (F32)(tvector.mdV[VZ]));

			tvector = LLVector4(LLViewerCamera::getInstance()->getAtAxis());
			camera_view_text = llformat("CameraAtAxis    %f %f %f",
										(F32)(tvector.mdV[VX]), (F32)(tvector.mdV[VY]), (F32)(tvector.mdV[VZ]));
		
			addText(xpos, ypos, agent_center_text);  ypos += y_inc;
			addText(xpos, ypos, agent_root_center_text);  ypos += y_inc;
			addText(xpos, ypos, agent_view_text);  ypos += y_inc;
			addText(xpos, ypos, agent_left_text);  ypos += y_inc;
			addText(xpos, ypos, camera_center_text);  ypos += y_inc;
			addText(xpos, ypos, camera_view_text);  ypos += y_inc;
		}

		if (gDisplayWindInfo)
		{
			wind_vel_text = llformat("Wind velocity %.2f m/s", gWindVec.magVec());
			wind_vector_text = llformat("Wind vector   %.2f %.2f %.2f", gWindVec.mV[0], gWindVec.mV[1], gWindVec.mV[2]);
			rwind_vel_text = llformat("RWind vel %.2f m/s", gRelativeWindVec.magVec());
			rwind_vector_text = llformat("RWind vec   %.2f %.2f %.2f", gRelativeWindVec.mV[0], gRelativeWindVec.mV[1], gRelativeWindVec.mV[2]);

			addText(xpos, ypos, wind_vel_text);  ypos += y_inc;
			addText(xpos, ypos, wind_vector_text);  ypos += y_inc;
			addText(xpos, ypos, rwind_vel_text);  ypos += y_inc;
			addText(xpos, ypos, rwind_vector_text);  ypos += y_inc;
		}
		if (gDisplayWindInfo)
		{
			if (gAudiop)
			{
				audio_text= llformat("Audio for wind: %d", gAudiop->isWindEnabled());
			}
			addText(xpos, ypos, audio_text);  ypos += y_inc;
		}
		if (gDisplayFOV)
		{
			addText(xpos, ypos, llformat("FOV: %2.1f deg", RAD_TO_DEG * LLViewerCamera::getInstance()->getView()));
			ypos += y_inc;
		}
		
		/*if (LLViewerJoystick::getInstance()->getOverrideCamera())
		{
			addText(xpos + 200, ypos, llformat("Flycam"));
			ypos += y_inc;
		}*/
		
		static const LLCachedControl<bool> debug_show_render_info("DebugShowRenderInfo");
		if (debug_show_render_info)
		{
			if (gPipeline.getUseVertexShaders() == 0)
			{
				addText(xpos, ypos, "Shaders Disabled");
				ypos += y_inc;
			}

			if (gGLManager.mHasATIMemInfo)
			{
				S32 meminfo[4];
				glGetIntegerv(GL_TEXTURE_FREE_MEMORY_ATI, meminfo);

				addText(xpos, ypos, llformat("%.2f MB Texture Memory Free", meminfo[0]/1024.f));
				ypos += y_inc;

				if (gGLManager.mHasVertexBufferObject)
				{
					glGetIntegerv(GL_VBO_FREE_MEMORY_ATI, meminfo);
					addText(xpos, ypos, llformat("%.2f MB VBO Memory Free", meminfo[0]/1024.f));
					ypos += y_inc;
				}
			}
			else if (gGLManager.mHasNVXMemInfo)
			{
				S32 free_memory;
				glGetIntegerv(GL_GPU_MEMORY_INFO_CURRENT_AVAILABLE_VIDMEM_NVX, &free_memory);
				addText(xpos, ypos, llformat("%.2f MB Video Memory Free", free_memory/1024.f));
				ypos += y_inc;
			}

			//show streaming cost/triangle count of known prims in current region OR selection
			//Note: This is SUPER slow
			{
				F32 cost = 0.f;
				S32 count = 0;
				S32 vcount = 0;
				S32 object_count = 0;
				S32 total_bytes = 0;
				S32 visible_bytes = 0;

				const char* label = "Region";
				if (LLSelectMgr::getInstance()->getSelection()->getObjectCount() == 0)
				{ //region
					LLViewerRegion* region = gAgent.getRegion();
					if (region)
					{
						for (U32 i = 0; i < (U32)gObjectList.getNumObjects(); ++i)
						{
							LLViewerObject* object = gObjectList.getObject(i);
							if (object && 
								object->getRegion() == region &&
								object->getVolume())
							{
								object_count++;
								S32 bytes = 0;	
								S32 visible = 0;
								cost += object->getStreamingCost(&bytes, &visible);
								S32 vt = 0;
								count += object->getTriangleCount(&vt);
								vcount += vt;
								total_bytes += bytes;
								visible_bytes += visible;
							}
						}
					}
				}
				else
				{
					label = "Selection";
					cost = LLSelectMgr::getInstance()->getSelection()->getSelectedObjectStreamingCost(&total_bytes, &visible_bytes);
					count = LLSelectMgr::getInstance()->getSelection()->getSelectedObjectTriangleCount(&vcount);
					object_count = LLSelectMgr::getInstance()->getSelection()->getObjectCount();
				}
					
				addText(xpos,ypos, llformat("%s streaming cost: %.1f", label, cost));
				ypos += y_inc;

				addText(xpos, ypos, llformat("    %.3f KTris, %.3f KVerts, %.1f/%.1f KB, %d objects",
										count/1000.f, vcount/1000.f, visible_bytes/1024.f, total_bytes/1024.f, object_count));
				ypos += y_inc;
			
			}

			addText(xpos, ypos, llformat("%d MB Index Data (%d MB Pooled, %d KIndices)", LLVertexBuffer::sAllocatedIndexBytes/(1024*1024), LLVBOPool::sIndexBytesPooled/(1024*1024), LLVertexBuffer::sIndexCount/1024));
			ypos += y_inc;

			addText(xpos, ypos, llformat("%d MB Vertex Data (%d MB Pooled, %d KVerts)", LLVertexBuffer::sAllocatedBytes/(1024*1024), LLVBOPool::sBytesPooled/(1024*1024), LLVertexBuffer::sVertexCount/1024));
			ypos += y_inc;

			addText(xpos, ypos, llformat("%d Vertex Buffers", LLVertexBuffer::sGLCount));
			ypos += y_inc;

			addText(xpos, ypos, llformat("%d Mapped Buffers", LLVertexBuffer::sMappedCount));
			ypos += y_inc;

			addText(xpos, ypos, llformat("%d Vertex Buffer Binds", LLVertexBuffer::sBindCount));
			ypos += y_inc;

			addText(xpos, ypos, llformat("%d Vertex Buffer Sets", LLVertexBuffer::sSetCount));
			ypos += y_inc;

			addText(xpos, ypos, llformat("%d Texture Binds", LLImageGL::sBindCount));
			ypos += y_inc;

			addText(xpos, ypos, llformat("%d Unique Textures", LLImageGL::sUniqueCount));
			ypos += y_inc;

			addText(xpos, ypos, llformat("%d Render Calls", gPipeline.mBatchCount));
			ypos += y_inc;

			addText(xpos, ypos, llformat("%d Matrix Ops", gPipeline.mMatrixOpCount));
			ypos += y_inc;

			addText(xpos, ypos, llformat("%d Texture Matrix Ops", gPipeline.mTextureMatrixOps));
			ypos += y_inc;

			gPipeline.mTextureMatrixOps = 0;
			gPipeline.mMatrixOpCount = 0;

			if (gPipeline.mBatchCount > 0)
			{
				addText(xpos, ypos, llformat("Batch min/max/mean: %d/%d/%d", gPipeline.mMinBatchSize, gPipeline.mMaxBatchSize, 
					gPipeline.mTrianglesDrawn/gPipeline.mBatchCount));

				gPipeline.mMinBatchSize = gPipeline.mMaxBatchSize;
				gPipeline.mMaxBatchSize = 0;
				gPipeline.mBatchCount = 0;
			}
			ypos += y_inc;

			addText(xpos,ypos, llformat("%d/%d Nodes visible", gPipeline.mNumVisibleNodes, LLSpatialGroup::sNodeCount));
			
			ypos += y_inc;

			if (!LLSpatialGroup::sPendingQueries.empty())
			{
				addText(xpos,ypos, llformat("%d Queries pending", LLSpatialGroup::sPendingQueries.size()));
				ypos += y_inc;
			}


			addText(xpos,ypos, llformat("%d Avatars visible", LLVOAvatar::sNumVisibleAvatars));
			
			ypos += y_inc;

			addText(xpos,ypos, llformat("%d Lights visible", LLPipeline::sVisibleLightCount));
			
			ypos += y_inc;

			S32 total_objects = gObjectList.getNumObjects();
			S32 ID_objects = gObjectList.mUUIDObjectMap.size();
			S32 dead_objects = gObjectList.mNumDeadObjects;
			S32 dead_object_list = gObjectList.mDeadObjects.size();
			S32 dead_object_check = 0;
			S32 total_avatars = 0;
			S32 ID_avatars = gObjectList.mUUIDAvatarMap.size();
			S32 dead_avatar_list = 0;
			S32 dead_avatar_check = 0;

			S32 orphan_parents = gObjectList.getOrphanParentCount();
			S32 orphan_parents_check = gObjectList.mOrphanParents.size();
			S32 orphan_children = gObjectList.mOrphanChildren.size();
			S32 orphan_total = gObjectList.getOrphanCount();
			S32 orphan_child_attachments = 0;

			for(U32 i = 0;i<gObjectList.mObjects.size();++i)
			{
				LLViewerObject *obj = gObjectList.mObjects[i];
				if(obj)
				{
					if(obj->isAvatar())
						++total_avatars;
					if(obj->isDead())
					{
						++dead_object_check;
						if(obj->isAvatar())
							++dead_avatar_check;
					}
				}
			}
			for(std::set<LLUUID>::iterator it = gObjectList.mDeadObjects.begin();it!=gObjectList.mDeadObjects.end();++it)
			{
				LLViewerObject *obj = gObjectList.findObject(*it);
				if(obj && obj->isAvatar())
					++dead_avatar_list;
			}
			for(std::vector<LLViewerObjectList::OrphanInfo>::iterator it = gObjectList.mOrphanChildren.begin();it!=gObjectList.mOrphanChildren.end();++it)
			{
				LLViewerObject *obj = gObjectList.findObject(it->mChildInfo);
				if(obj && obj->isAttachment())
					++orphan_child_attachments;
			}
			addText(xpos,ypos, llformat("%d|%d (%d|%d|%d) Objects", total_objects, ID_objects, dead_objects, dead_object_list,dead_object_check));
			ypos += y_inc;
			addText(xpos,ypos, llformat("%d|%d (%d|%d) Avatars", total_avatars, ID_avatars, dead_avatar_list,dead_avatar_check));
			ypos += y_inc;
			addText(xpos,ypos, llformat("%d (%d|%d %d %d) Orphans", orphan_total, orphan_parents, orphan_parents_check,orphan_children, orphan_child_attachments));

			ypos += y_inc;

			if (gMeshRepo.meshRezEnabled())
			{
				addText(xpos, ypos, llformat("%.3f MB Mesh Data Received", LLMeshRepository::sBytesReceived/(1024.f*1024.f)));
				
				ypos += y_inc;
				
				addText(xpos, ypos, llformat("%d/%d Mesh HTTP Requests/Retries", LLMeshRepository::sHTTPRequestCount,
					LLMeshRepository::sHTTPRetryCount));
				ypos += y_inc;

				addText(xpos, ypos, llformat("%d/%d Mesh LOD Pending/Processing", LLMeshRepository::sLODPending, LLMeshRepository::sLODProcessing));
				ypos += y_inc;

				addText(xpos, ypos, llformat("%.3f/%.3f MB Mesh Cache Read/Write ", LLMeshRepository::sCacheBytesRead/(1024.f*1024.f), LLMeshRepository::sCacheBytesWritten/(1024.f*1024.f)));

				ypos += y_inc;
			}

			LLVertexBuffer::sBindCount = LLImageGL::sBindCount = 
				LLVertexBuffer::sSetCount = LLImageGL::sUniqueCount =
				gPipeline.mNumVisibleNodes = LLPipeline::sVisibleLightCount = 0;
		}
		static const LLCachedControl<bool> debug_show_render_matrices("DebugShowRenderMatrices");
		if (debug_show_render_matrices)
		{
			addText(xpos, ypos, llformat("%.4f    .%4f    %.4f    %.4f", gGLProjection[12], gGLProjection[13], gGLProjection[14], gGLProjection[15]));
			ypos += y_inc;

			addText(xpos, ypos, llformat("%.4f    .%4f    %.4f    %.4f", gGLProjection[8], gGLProjection[9], gGLProjection[10], gGLProjection[11]));
			ypos += y_inc;

			addText(xpos, ypos, llformat("%.4f    .%4f    %.4f    %.4f", gGLProjection[4], gGLProjection[5], gGLProjection[6], gGLProjection[7]));
			ypos += y_inc;

			addText(xpos, ypos, llformat("%.4f    .%4f    %.4f    %.4f", gGLProjection[0], gGLProjection[1], gGLProjection[2], gGLProjection[3]));
			ypos += y_inc;

			addText(xpos, ypos, "Projection Matrix");
			ypos += y_inc;


			addText(xpos, ypos, llformat("%.4f    .%4f    %.4f    %.4f", gGLModelView[12], gGLModelView[13], gGLModelView[14], gGLModelView[15]));
			ypos += y_inc;

			addText(xpos, ypos, llformat("%.4f    .%4f    %.4f    %.4f", gGLModelView[8], gGLModelView[9], gGLModelView[10], gGLModelView[11]));
			ypos += y_inc;

			addText(xpos, ypos, llformat("%.4f    .%4f    %.4f    %.4f", gGLModelView[4], gGLModelView[5], gGLModelView[6], gGLModelView[7]));
			ypos += y_inc;

			addText(xpos, ypos, llformat("%.4f    .%4f    %.4f    %.4f", gGLModelView[0], gGLModelView[1], gGLModelView[2], gGLModelView[3]));
			ypos += y_inc;

			addText(xpos, ypos, "View Matrix");
			ypos += y_inc;
		}
		static const LLCachedControl<bool> debug_show_color("DebugShowColor");
		if (debug_show_color)
		{
			U8 color[4];
			LLCoordGL coord = gViewerWindow->getCurrentMouse();
			glReadPixels(coord.mX, coord.mY, 1,1,GL_RGBA, GL_UNSIGNED_BYTE, color);
			addText(xpos, ypos, llformat("%d %d %d %d", color[0], color[1], color[2], color[3]));
			ypos += y_inc;
		}

		static const LLCachedControl<bool> DebugShowPrivateMem("DebugShowPrivateMem",false);
		if (DebugShowPrivateMem)
		{
			LLPrivateMemoryPoolManager::getInstance()->updateStatistics() ;
			addText(xpos, ypos, llformat("Total Reserved(KB): %d", LLPrivateMemoryPoolManager::getInstance()->mTotalReservedSize / 1024));
			ypos += y_inc;

			addText(xpos, ypos, llformat("Total Allocated(KB): %d", LLPrivateMemoryPoolManager::getInstance()->mTotalAllocatedSize / 1024));
			ypos += y_inc;
		}

		// only display these messages if we are actually rendering beacons at this moment
		static const LLCachedControl<bool> beacons_visible("BeaconsVisible",false);
		if (LLPipeline::getRenderBeacons(NULL) && beacons_visible)
		{
			if (LLPipeline::toggleRenderTypeControlNegated((void*)LLPipeline::RENDER_TYPE_PARTICLES))
			{
				addText(xpos, ypos, particle_hiding);
				ypos += y_inc;
			}

			if (LLPipeline::getRenderParticleBeacons(NULL))
			{
				addText(xpos, ypos, "Viewing particle beacons (blue)");
				ypos += y_inc;
			}

			if (LLPipeline::getRenderSoundBeacons(NULL))
			{
				addText(xpos, ypos, "Viewing sound beacons (blue/cyan/green/yellow/red)");
				ypos += y_inc;
			}

			if (LLPipeline::getRenderScriptedBeacons(NULL))
			{
				addText(xpos, ypos, beacon_scripted);
				ypos += y_inc;
			}
			else
				if (LLPipeline::getRenderScriptedTouchBeacons(NULL))
				{
					addText(xpos, ypos, beacon_scripted_touch);
					ypos += y_inc;
				}

			if (LLPipeline::getRenderPhysicalBeacons(NULL))
			{
				addText(xpos, ypos, "Viewing physical object beacons (green)");
				ypos += y_inc;
			}
		}
	}

	void draw()
	{
		for (line_list_t::iterator iter = mLineList.begin();
			 iter != mLineList.end(); ++iter)
		{
			const Line& line = *iter;
			LLFontGL::getFontMonospace()->renderUTF8(line.text, 0, (F32)line.x, (F32)line.y, mTextColor,
											 LLFontGL::LEFT, LLFontGL::TOP,
											 LLFontGL::NORMAL, LLFontGL::NO_SHADOW, S32_MAX, S32_MAX, NULL, FALSE);
		}
		mLineList.clear();
	}

};

void LLViewerWindow::updateDebugText()
{
	mDebugText->update();
}

////////////////////////////////////////////////////////////////////////////
//
// LLViewerWindow
//

bool LLViewerWindow::shouldShowToolTipFor(LLMouseHandler *mh)
{
	if (mToolTip && mh)
	{
		LLMouseHandler::EShowToolTip showlevel = mh->getShowToolTip();

		return (
			showlevel == LLMouseHandler::SHOW_ALWAYS ||
			(showlevel == LLMouseHandler::SHOW_IF_NOT_BLOCKED &&
			 !mToolTipBlocked)
			);
	}
	return false;
}

BOOL LLViewerWindow::handleAnyMouseClick(LLWindow *window,  LLCoordGL pos, MASK mask, LLMouseHandler::EClickType clicktype, BOOL down)
{
	std::string buttonname;
	std::string buttonstatestr;
	BOOL handled = FALSE;
	S32 x = pos.mX;
	S32 y = pos.mY;
	x = llround((F32)x / mDisplayScale.mV[VX]);
	y = llround((F32)y / mDisplayScale.mV[VY]);

	if (down)
		{
		buttonstatestr = "down";
		}
	else
		{
		buttonstatestr = "up";
		}

	switch (clicktype)
	{
	case LLMouseHandler::CLICK_LEFT:
		mLeftMouseDown = down;
		buttonname = "Left";
		break;
	case LLMouseHandler::CLICK_RIGHT:
		mRightMouseDown = down;
		buttonname = "Right";
		break;
	case LLMouseHandler::CLICK_MIDDLE:
		mMiddleMouseDown = down;
		buttonname = "Middle";
		break;
	case LLMouseHandler::CLICK_DOUBLELEFT:
		mLeftMouseDown = down;
		buttonname = "Left Double Click";
		break;
	}

	LLView::sMouseHandlerMessage.clear();

	if (gMenuBarView)
	{
		// stop ALT-key access to menu
		gMenuBarView->resetMenuTrigger();
	}

	if (gDebugClicks)
	{
		llinfos << "ViewerWindow " << buttonname << " mouse " << buttonstatestr << " at " << x << "," << y << llendl;
	}

	// Make sure we get a corresponding mouseup event, even if the mouse leaves the window
	if (down)
	{
		mWindow->captureMouse();
	}
	else
	{
		mWindow->releaseMouse();
	}

	// Indicate mouse was active
	gMouseIdleTimer.reset();

	// Hide tooltips on mousedown
	if (down)
	{
		mToolTipBlocked = TRUE;
		mToolTip->setVisible(FALSE);
	}

	// Also hide hover info on mousedown/mouseup
	if (gHoverView)
	{
		gHoverView->cancelHover();
	}

	// Don't let the user move the mouse out of the window until mouse up.
	if (LLToolMgr::getInstance()->getCurrentTool()->clipMouseWhenDown())
	{
		mWindow->setMouseClipping(down);
	}

	LLMouseHandler* mouse_captor = gFocusMgr.getMouseCapture();
	if( mouse_captor )
	{
		S32 local_x;
		S32 local_y;
		mouse_captor->screenPointToLocal( x, y, &local_x, &local_y );
		if (LLView::sDebugMouseHandling)
		{
			llinfos << buttonname << " Mouse " << buttonstatestr << " handled by captor " << mouse_captor->getName() << llendl;
		}
		return mouse_captor->handleAnyMouseClick(local_x, local_y, mask, clicktype, down);
	}

	// Topmost view gets a chance before the hierarchy
	LLUICtrl* top_ctrl = gFocusMgr.getTopCtrl();
	if (top_ctrl)
	{
		S32 local_x, local_y;
		top_ctrl->screenPointToLocal( x, y, &local_x, &local_y );

		if (down)
		{
			if (top_ctrl->pointInView(local_x, local_y))
			{
				return top_ctrl->handleAnyMouseClick(local_x, local_y, mask, clicktype, down)	;
			}
			else
			{
				gFocusMgr.setTopCtrl(NULL);
			}
		}
		else
			handled = top_ctrl->pointInView(local_x, local_y) && top_ctrl->handleMouseUp(local_x, local_y, mask);
	}

	// Give the UI views a chance to process the click
	if( mRootView->handleAnyMouseClick(x, y, mask, clicktype, down) )
	{
		if (LLView::sDebugMouseHandling)
		{
			llinfos << buttonname << " Mouse " << buttonstatestr << " " << LLView::sMouseHandlerMessage << llendl;
		}
		return TRUE;
	}
	else if (LLView::sDebugMouseHandling)
	{
		llinfos << buttonname << " Mouse " << buttonstatestr << " not handled by view" << llendl;
	}

	if (down)
	{
		// Do not allow tool manager to handle mouseclicks if we have disconnected
		if (gDisconnected)
		{
			return FALSE;
		}

		if (LLToolMgr::getInstance()->getCurrentTool()->handleAnyMouseClick( x, y, mask, clicktype, down ) )
		{
			// This is necessary to force clicks in the world to cause edit
			// boxes that might have keyboard focus to relinquish it, and hence
			// cause a commit to update their value.  JC
			gFocusMgr.setKeyboardFocus(NULL);
			return TRUE;
		}
	}
	else
	{
		mWindow->releaseMouse();

		LLTool *tool = LLToolMgr::getInstance()->getCurrentTool();
		if( !handled )
		{
			handled = mRootView->handleAnyMouseClick(x, y, mask, clicktype, down);
		}

		if( !handled )
		{
			if (tool)
			{
				handled = tool->handleAnyMouseClick(x, y, mask, clicktype, down);
			}
		}
	}

	return (!down);
}

BOOL LLViewerWindow::handleMouseDown(LLWindow *window,  LLCoordGL pos, MASK mask)
{
	BOOL down = TRUE;
	return handleAnyMouseClick(window,pos,mask,LLMouseHandler::CLICK_LEFT,down);
}

BOOL LLViewerWindow::handleDoubleClick(LLWindow *window,  LLCoordGL pos, MASK mask)
{
	// try handling as a double-click first, then a single-click if that
	// wasn't handled.
	BOOL down = TRUE;
	return handleAnyMouseClick(window, pos, mask, LLMouseHandler::CLICK_DOUBLELEFT, down) ||
		handleMouseDown(window, pos, mask);
}

BOOL LLViewerWindow::handleMouseUp(LLWindow *window,  LLCoordGL pos, MASK mask)
{
	BOOL down = FALSE;
	return handleAnyMouseClick(window,pos,mask,LLMouseHandler::CLICK_LEFT,down);
}


BOOL LLViewerWindow::handleRightMouseDown(LLWindow *window,  LLCoordGL pos, MASK mask)
{
	//From Phoenix
	// Singu TODO: Change these from debug settings to externs?
	gSavedSettings.setBOOL("zmm_rightmousedown", true);
	if (gAgentCamera.cameraMouselook() && !gSavedSettings.getBOOL("zmm_isinml"))
	{
		llinfos << "zmmisinml set to true" << llendl;
		gSavedSettings.setBOOL("zmm_isinml", true);
		F32 deffov = LLViewerCamera::getInstance()->getDefaultFOV();
		gSavedSettings.setF32("zmm_deffov", deffov);
		LLViewerCamera::getInstance()->setDefaultFOV(deffov/gSavedSettings.getF32("zmm_mlfov"));
	}

	S32 x = pos.mX;
	S32 y = pos.mY;
	x = llround((F32)x / mDisplayScale.mV[VX]);
	y = llround((F32)y / mDisplayScale.mV[VY]);

	LLView::sMouseHandlerMessage.clear();

	BOOL down = TRUE;
	BOOL handle = handleAnyMouseClick(window,pos,mask,LLMouseHandler::CLICK_RIGHT,down);
	if (handle)
		return handle;

	// *HACK: this should be rolled into the composite tool logic, not
	// hardcoded at the top level.
	if (CAMERA_MODE_CUSTOMIZE_AVATAR != gAgentCamera.getCameraMode() && LLToolMgr::getInstance()->getCurrentTool() != LLToolPie::getInstance())
	{
		// If the current tool didn't process the click, we should show
		// the pie menu.  This can be done by passing the event to the pie
		// menu tool.
		LLToolPie::getInstance()->handleRightMouseDown(x, y, mask);
		// show_context_menu( x, y, mask );
	}

	return TRUE;
}

BOOL LLViewerWindow::handleRightMouseUp(LLWindow *window,  LLCoordGL pos, MASK mask)
{
	gSavedSettings.setBOOL("zmm_rightmousedown", false);
	if(gSavedSettings.getBOOL("zmm_isinml")==1)
	{
		llinfos << "zmmisinml set to false" << llendl;
		gSavedSettings.setBOOL("zmm_isinml",0);
		LLViewerCamera::getInstance()->setDefaultFOV(gSavedSettings.getF32("zmm_deffov"));
	}

	BOOL down = FALSE;
	return handleAnyMouseClick(window,pos,mask,LLMouseHandler::CLICK_RIGHT,down);
}

BOOL LLViewerWindow::handleMiddleMouseDown(LLWindow *window,  LLCoordGL pos, MASK mask)
{
	BOOL down = TRUE;
	LLVoiceClient::getInstance()->middleMouseState(true);
	handleAnyMouseClick(window,pos,mask,LLMouseHandler::CLICK_MIDDLE,down);

	// Always handled as far as the OS is concerned.
	return TRUE;
}

BOOL LLViewerWindow::handleMiddleMouseUp(LLWindow *window,  LLCoordGL pos, MASK mask)
{
	BOOL down = FALSE;
	LLVoiceClient::getInstance()->middleMouseState(false);
	handleAnyMouseClick(window,pos,mask,LLMouseHandler::CLICK_MIDDLE,down);

	// Always handled as far as the OS is concerned.
	return TRUE;
}

// WARNING: this is potentially called multiple times per frame
void LLViewerWindow::handleMouseMove(LLWindow *window,  LLCoordGL pos, MASK mask)
{
	S32 x = pos.mX;
	S32 y = pos.mY;

	x = llround((F32)x / mDisplayScale.mV[VX]);
	y = llround((F32)y / mDisplayScale.mV[VY]);

	mMouseInWindow = TRUE;

	// Save mouse point for access during idle() and display()

	LLCoordGL prev_saved_mouse_point = mCurrentMousePoint;
	LLCoordGL mouse_point(x, y);

	if (mouse_point != mCurrentMousePoint)
	{
		gMouseIdleTimer.reset();
	}

	saveLastMouse(mouse_point);
	BOOL mouse_actually_moved = !gFocusMgr.getMouseCapture() &&  // mouse is not currenty captured
			((prev_saved_mouse_point.mX != mCurrentMousePoint.mX) || (prev_saved_mouse_point.mY != mCurrentMousePoint.mY)); // mouse moved from last recorded position

	mWindow->showCursorFromMouseMove();

	if (gAwayTimer.getElapsedTimeF32() > MIN_AFK_TIME
		&& !gDisconnected)
	{
		gAgent.clearAFK();
	}

	if(mouse_actually_moved)
	{
		mToolTipBlocked = FALSE;
	}

	// Activate the hover picker on mouse move.
	if (gHoverView)
	{
		gHoverView->setTyping(FALSE);
	}
}

void LLViewerWindow::handleMouseLeave(LLWindow *window)
{
	// Note: we won't get this if we have captured the mouse.
	llassert( gFocusMgr.getMouseCapture() == NULL );
	mMouseInWindow = FALSE;
	if (mToolTip)
	{
		mToolTip->setVisible( FALSE );
	}
}

BOOL LLViewerWindow::handleCloseRequest(LLWindow *window)
{
	// User has indicated they want to close, but we may need to ask
	// about modified documents.
	LLAppViewer::instance()->userQuit();
	// Don't quit immediately
	return FALSE;
}

void LLViewerWindow::handleQuit(LLWindow *window)
{
	LLAppViewer::instance()->forceQuit();
}

void LLViewerWindow::handleResize(LLWindow *window,  S32 width,  S32 height)
{
	reshape(width, height);
	mResDirty = true;
}

// The top-level window has gained focus (e.g. via ALT-TAB)
void LLViewerWindow::handleFocus(LLWindow *window)
{
	gFocusMgr.setAppHasFocus(TRUE);
	LLModalDialog::onAppFocusGained();

	gAgent.onAppFocusGained();
	LLToolMgr::getInstance()->onAppFocusGained();

	gShowTextEditCursor = TRUE;

	// See if we're coming in with modifier keys held down
	if (gKeyboard)
	{
		gKeyboard->resetMaskKeys();
	}

	// resume foreground running timer
	// since we artifically limit framerate when not frontmost
	gForegroundTime.unpause();
}

// The top-level window has lost focus (e.g. via ALT-TAB)
void LLViewerWindow::handleFocusLost(LLWindow *window)
{
	gFocusMgr.setAppHasFocus(FALSE);
	//LLModalDialog::onAppFocusLost();
	LLToolMgr::getInstance()->onAppFocusLost();
	gFocusMgr.setMouseCapture( NULL );

	if (gMenuBarView)
	{
		// stop ALT-key access to menu
		gMenuBarView->resetMenuTrigger();
	}

	// restore mouse cursor
	showCursor();
	getWindow()->setMouseClipping(FALSE);

	// JC - Leave keyboard focus, so if you're popping in and out editing
	// a script, you don't have to click in the editor again and again.
	// gFocusMgr.setKeyboardFocus( NULL );
	gShowTextEditCursor = FALSE;

	// If losing focus while keys are down, reset them.
	if (gKeyboard)
	{
		gKeyboard->resetKeys();
	}

	// pause timer that tracks total foreground running time
	gForegroundTime.pause();
}


BOOL LLViewerWindow::handleTranslatedKeyDown(KEY key,  MASK mask, BOOL repeated)
{
	// Let the voice chat code check for its PTT key.  Note that this never affects event processing.
	LLVoiceClient::getInstance()->keyDown(key, mask);
	
	if (gAwayTimer.getElapsedTimeF32() > MIN_AFK_TIME)
	{
		gAgent.clearAFK();
	}

	// *NOTE: We want to interpret KEY_RETURN later when it arrives as
	// a Unicode char, not as a keydown.  Otherwise when client frame
	// rate is really low, hitting return sends your chat text before
	// it's all entered/processed.
	if (key == KEY_RETURN && mask == MASK_NONE)
	{
		return FALSE;
	}

	return gViewerKeyboard.handleKey(key, mask, repeated);
}

BOOL LLViewerWindow::handleTranslatedKeyUp(KEY key,  MASK mask)
{
	// Let the voice chat code check for its PTT key.  Note that this never affects event processing.
	LLVoiceClient::getInstance()->keyUp(key, mask);

	return FALSE;
}


void LLViewerWindow::handleScanKey(KEY key, BOOL key_down, BOOL key_up, BOOL key_level)
{
	LLViewerJoystick::getInstance()->setCameraNeedsUpdate(true);
	return gViewerKeyboard.scanKey(key, key_down, key_up, key_level);
}




BOOL LLViewerWindow::handleActivate(LLWindow *window, BOOL activated)
{
	if (activated)
	{
		mActive = true;
		send_agent_resume();
		gAgent.clearAFK();
		if (mWindow->getFullscreen() && !mIgnoreActivate)
		{
			if (!LLApp::isExiting() )
			{
				if (LLStartUp::getStartupState() >= STATE_STARTED)
				{
					// if we're in world, show a progress bar to hide reloading of textures
					llinfos << "Restoring GL during activate" << llendl;
					restoreGL(LLTrans::getString("ProgressRestoring"));
				}
				else
				{
					// otherwise restore immediately
					restoreGL();
				}
			}
			else
			{
				llwarns << "Activating while quitting" << llendl;
			}
		}

		// Unmute audio
		audio_update_volume();
	}
	else
	{
		mActive = false;

		if (gSavedSettings.getBOOL("AllowIdleAFK"))
		{
			gAgent.setAFK();
		}
		
		// SL-53351: Make sure we're not in mouselook when minimised, to prevent control issues
		if (gAgentCamera.getCameraMode() == CAMERA_MODE_MOUSELOOK)
		{
			gAgentCamera.changeCameraToDefault();
		}
		
		send_agent_pause();
		
		if (mWindow->getFullscreen() && !mIgnoreActivate)
		{
			llinfos << "Stopping GL during deactivation" << llendl;
			stopGL();
		}
		// Mute audio
		audio_update_volume();
	}
	return TRUE;
}

BOOL LLViewerWindow::handleActivateApp(LLWindow *window, BOOL activating)
{
	//if (!activating) gAgentCamera.changeCameraToDefault();

	LLViewerJoystick::getInstance()->setNeedsReset(true);
	return FALSE;
}


void LLViewerWindow::handleMenuSelect(LLWindow *window,  S32 menu_item)
{
}


BOOL LLViewerWindow::handlePaint(LLWindow *window,  S32 x,  S32 y, S32 width,  S32 height)
{
#if LL_WINDOWS
	if (gNoRender)
	{
		HWND window_handle = (HWND)window->getPlatformWindow();
		PAINTSTRUCT ps; 
		HDC hdc; 
 
		RECT wnd_rect;
		wnd_rect.left = 0;
		wnd_rect.top = 0;
		wnd_rect.bottom = 200;
		wnd_rect.right = 500;

		hdc = BeginPaint(window_handle, &ps); 
		//SetBKColor(hdc, RGB(255, 255, 255));
		FillRect(hdc, &wnd_rect, CreateSolidBrush(RGB(255, 255, 255)));

		std::string name_str;
		gAgent.getName(name_str);

		std::string temp_str;
		temp_str = llformat( "%s FPS %3.1f Phy FPS %2.1f Time Dil %1.3f",		/* Flawfinder: ignore */
				name_str.c_str(),
				LLViewerStats::getInstance()->mFPSStat.getMeanPerSec(),
				LLViewerStats::getInstance()->mSimPhysicsFPS.getPrev(0),
				LLViewerStats::getInstance()->mSimTimeDilation.getPrev(0));
		S32 len = temp_str.length();
		TextOutA(hdc, 0, 0, temp_str.c_str(), len); 


		LLVector3d pos_global = gAgent.getPositionGlobal();
		temp_str = llformat( "Avatar pos %6.1lf %6.1lf %6.1lf", pos_global.mdV[0], pos_global.mdV[1], pos_global.mdV[2]);
		len = temp_str.length();
		TextOutA(hdc, 0, 25, temp_str.c_str(), len); 

		TextOutA(hdc, 0, 50, "Set \"DisableRendering FALSE\" in settings.ini file to reenable", 61);
		EndPaint(window_handle, &ps); 
		return TRUE;
	}
#endif
	return FALSE;
}


void LLViewerWindow::handleScrollWheel(LLWindow *window,  S32 clicks)
{
	handleScrollWheel( clicks );
}

void LLViewerWindow::handleWindowBlock(LLWindow *window)
{
	send_agent_pause();
}

void LLViewerWindow::handleWindowUnblock(LLWindow *window)
{
	send_agent_resume();
}

void LLViewerWindow::handleDataCopy(LLWindow *window, S32 data_type, void *data)
{
	const S32 SLURL_MESSAGE_TYPE = 0;
	switch (data_type)
	{
	case SLURL_MESSAGE_TYPE:
		// received URL
		std::string url = (const char*)data;
		LLMediaCtrl* web = NULL;
		const bool trusted_browser = false;
		if (LLURLDispatcher::dispatch(url, web, trusted_browser))
		{
			// bring window to foreground, as it has just been "launched" from a URL
			mWindow->bringToFront();
		}
		break;
	}
}

BOOL LLViewerWindow::handleTimerEvent(LLWindow *window)
{
	if (LLViewerJoystick::getInstance()->getOverrideCamera())
	{
		LLViewerJoystick::getInstance()->updateStatus();
		return TRUE;
	}
	return FALSE;
}

BOOL LLViewerWindow::handleDeviceChange(LLWindow *window)
{
	// give a chance to use a joystick after startup (hot-plugging)
	if (!LLViewerJoystick::getInstance()->isJoystickInitialized() )
	{
		LLViewerJoystick::getInstance()->init(true);
		return TRUE;
	}
	return FALSE;
}

void LLViewerWindow::handlePingWatchdog(LLWindow *window, const char * msg)
{
	LLAppViewer::instance()->pingMainloopTimeout(msg);
}


void LLViewerWindow::handleResumeWatchdog(LLWindow *window)
{
	LLAppViewer::instance()->resumeMainloopTimeout();
}

void LLViewerWindow::handlePauseWatchdog(LLWindow *window)
{
	LLAppViewer::instance()->pauseMainloopTimeout();
}

//virtual
std::string LLViewerWindow::translateString(const char* tag)
{
	return LLTrans::getString( std::string(tag) );
}

//virtual
std::string LLViewerWindow::translateString(const char* tag,
		const std::map<std::string, std::string>& args)
{
	// LLTrans uses a special subclass of std::string for format maps,
	// but we must use std::map<> in these callbacks, otherwise we create
	// a dependency between LLWindow and LLFormatMapString.  So copy the data.
	LLStringUtil::format_map_t args_copy;
	std::map<std::string,std::string>::const_iterator it = args.begin();
	for ( ; it != args.end(); ++it)
	{
		args_copy[it->first] = it->second;
	}
	return LLTrans::getString( std::string(tag), args_copy);
}

//
// Classes
//
LLViewerWindow::LLViewerWindow(
	const std::string& title, const std::string& name,
	S32 x, S32 y,
	S32 width, S32 height,
	BOOL fullscreen, BOOL ignore_pixel_depth)
:	mWindow(NULL),
	mActive(true),
	mWantFullscreen(fullscreen),
	mShowFullscreenProgress(FALSE),
	mWindowRectRaw(0, height, width, 0),
	mWindowRectScaled(0, height, width, 0),
	mLeftMouseDown(FALSE),
	mMiddleMouseDown(FALSE),
	mRightMouseDown(FALSE),
	mToolTip(NULL),
	mToolTipBlocked(FALSE),
	mMouseInWindow( FALSE ),
	mLastMask( MASK_NONE ),
	mToolStored( NULL ),
	mSuppressToolbox( FALSE ),
	mHideCursorPermanent( FALSE ),
	mCursorHidden(FALSE),
	mIgnoreActivate( FALSE ),
	mHoverPick(),
	mResDirty(false),
	//mStatesDirty(false),	//Singu Note: No longer needed. State update is now in restoreGL.
	mIsFullscreenChecked(false),
	mCurrResolutionIndex(0)
{
	LLNotificationChannel::buildChannel("VW_alerts", "Visible", LLNotificationFilters::filterBy<std::string>(&LLNotification::getType, "alert"));
	LLNotificationChannel::buildChannel("VW_alertmodal", "Visible", LLNotificationFilters::filterBy<std::string>(&LLNotification::getType, "alertmodal"));

	LLNotifications::instance().getChannel("VW_alerts")->connectChanged(&LLViewerWindow::onAlert);
	LLNotifications::instance().getChannel("VW_alertmodal")->connectChanged(&LLViewerWindow::onAlert);

	// Default to application directory.
	LLViewerWindow::sSnapshotBaseName = "Snapshot";
	LLViewerWindow::sMovieBaseName = "SLmovie";
	resetSnapshotLoc();

	// create window
	mWindow = LLWindowManager::createWindow(this,
		title, name, x, y, width, height, 0,
		fullscreen, 
		gNoRender,
		gSavedSettings.getBOOL("DisableVerticalSync"),
		!gNoRender,
		ignore_pixel_depth,
		gSavedSettings.getBOOL("RenderUseFBO") ? 0 : gSavedSettings.getU32("RenderFSAASamples")); //don't use window level anti-aliasing if FBOs are enabled

	if (!LLViewerShaderMgr::sInitialized)
	{ //immediately initialize shaders
		LLViewerShaderMgr::sInitialized = TRUE;
		LLViewerShaderMgr::instance()->setShaders();
	}

	if (NULL == mWindow)
	{
		LLSplashScreen::update(LLTrans::getString("StartupRequireDriverUpdate"));
	
		LL_WARNS("Window") << "Failed to create window, to be shutting Down, be sure your graphics driver is updated." << llendl ;

		ms_sleep(5000) ; //wait for 5 seconds.

		LLSplashScreen::update(LLTrans::getString("ShuttingDown"));
#if LL_LINUX || LL_SOLARIS
		llwarns << "Unable to create window, be sure screen is set at 32-bit color and your graphics driver is configured correctly.  See README-linux.txt or README-solaris.txt for further information."
				<< llendl;
#else
		LL_WARNS("Window") << "Unable to create window, be sure screen is set at 32-bit color in Control Panels->Display->Settings"
				<< LL_ENDL;
#endif
		LLAppViewer::instance()->fastQuit(1);
	}
	
	if (!LLAppViewer::instance()->restoreErrorTrap())
	{
		LL_WARNS("Window") << " Someone took over my signal/exception handler (post createWindow)!" << LL_ENDL;
	}

	LLCoordScreen scr;
	mWindow->getSize(&scr);

	if(fullscreen && ( scr.mX!=width || scr.mY!=height))
	{
		llwarns << "Fullscreen has forced us in to a different resolution now using "<<scr.mX<<" x "<<scr.mY<<llendl;
		gSavedSettings.setS32("FullScreenWidth",scr.mX);
		gSavedSettings.setS32("FullScreenHeight",scr.mY);
	}

	// Get the real window rect the window was created with (since there are various OS-dependent reasons why
	// the size of a window or fullscreen context may have been adjusted slightly...)
	F32 ui_scale_factor = gSavedSettings.getF32("UIScaleFactor");
	
	mDisplayScale.setVec(llmax(1.f / mWindow->getPixelAspectRatio(), 1.f), llmax(mWindow->getPixelAspectRatio(), 1.f));
	mDisplayScale *= ui_scale_factor;
	LLUI::setScaleFactor(mDisplayScale);

	{
		LLCoordWindow size;
		mWindow->getSize(&size);
		mWindowRectRaw.set(0, size.mY, size.mX, 0);
		mWindowRectScaled.set(0, llround((F32)size.mY / mDisplayScale.mV[VY]), llround((F32)size.mX / mDisplayScale.mV[VX]), 0);
	}
	
	LLFontManager::initClass();

	//
	// We want to set this stuff up BEFORE we initialize the pipeline, so we can turn off
	// stuff like AGP if we think that it'll crash the viewer.
	//
	LL_DEBUGS("Window") << "Loading feature tables." << LL_ENDL;

	LLFeatureManager::getInstance()->init();

	// Initialize OpenGL Renderer
	if (!LLFeatureManager::getInstance()->isFeatureAvailable("RenderVBOEnable") ||
		!gGLManager.mHasVertexBufferObject)
	{
		gSavedSettings.setBOOL("RenderVBOEnable", FALSE);
	}
	LLVertexBuffer::initClass(gSavedSettings.getBOOL("RenderVBOEnable"), gSavedSettings.getBOOL("RenderVBOMappingDisable"));
	LL_INFOS("RenderInit") << "LLVertexBuffer initialization done." << LL_ENDL ;
	gGL.init() ;
	LLImageGL::initClass(LLViewerTexture::MAX_GL_IMAGE_CATEGORY) ;

	if (LLFeatureManager::getInstance()->isSafe()
		|| (gSavedSettings.getS32("LastFeatureVersion") != LLFeatureManager::getInstance()->getVersion())
		|| (gSavedSettings.getBOOL("ProbeHardwareOnStartup")))
	{
		LLFeatureManager::getInstance()->applyRecommendedSettings();
		gSavedSettings.setBOOL("ProbeHardwareOnStartup", FALSE);
	}

	if (!gGLManager.mHasDepthClamp)
	{
		LL_INFOS("RenderInit") << "Missing feature GL_ARB_depth_clamp. Void water might disappear in rare cases." << LL_ENDL;
	}

	// If we crashed while initializng GL stuff last time, disable certain features
	if (gSavedSettings.getBOOL("RenderInitError"))
	{
		mInitAlert = "DisplaySettingsNoShaders";
		LLFeatureManager::getInstance()->setGraphicsLevel(0, false);
		gSavedSettings.setU32("RenderQualityPerformance", 0);		
	}
		
	// Init the image list.  Must happen after GL is initialized and before the images that
	// LLViewerWindow needs are requested.
	gTextureList.init();
	LLViewerTextureManager::init() ;
	gBumpImageList.init();

	// Init font system, but don't actually load the fonts yet
	// because our window isn't onscreen and they take several
	// seconds to parse.
	if (!gNoRender)
	{
	LLFontGL::initClass( gSavedSettings.getF32("FontScreenDPI"),
								mDisplayScale.mV[VX],
								mDisplayScale.mV[VY],
								gDirUtilp->getAppRODataDir(),
								LLUICtrlFactory::getXUIPaths());
	}
	// Create container for all sub-views
	LLView::Params rvp;
	rvp.name("root");
	rvp.rect(mWindowRectScaled);
	rvp.mouse_opaque(false);
	rvp.follows.flags(FOLLOWS_NONE);
	mRootView = LLUICtrlFactory::create<LLRootView>(rvp);
	LLUI::setRootView(mRootView);

	// Make avatar head look forward at start
	mCurrentMousePoint.mX = getWindowWidthScaled() / 2;
	mCurrentMousePoint.mY = getWindowHeightScaled() / 2;

	gShowOverlayTitle = gSavedSettings.getBOOL("ShowOverlayTitle");
	mOverlayTitle = gSavedSettings.getString("OverlayTitle");
	// Can't have spaces in settings.ini strings, so use underscores instead and convert them.
	LLStringUtil::replaceChar(mOverlayTitle, '_', ' ');

	// sync the keyboard's setting with the saved setting
	gSavedSettings.getControl("NumpadControl")->firePropertyChanged();

	mDebugText = new LLDebugText(this);

}

void LLViewerWindow::initGLDefaults()
{
	gGL.setSceneBlendType(LLRender::BT_ALPHA);

	if (!LLGLSLShader::sNoFixedFunction)
	{ //initialize fixed function state
		glColorMaterial( GL_FRONT_AND_BACK, GL_AMBIENT_AND_DIFFUSE );

		glMaterialfv(GL_FRONT_AND_BACK,GL_AMBIENT,LLColor4::black.mV);
		glMaterialfv(GL_FRONT_AND_BACK,GL_DIFFUSE,LLColor4::white.mV);

		// lights for objects
		glShadeModel( GL_SMOOTH );

		gGL.getTexUnit(0)->enable(LLTexUnit::TT_TEXTURE);
		gGL.getTexUnit(0)->setTextureBlendType(LLTexUnit::TB_MULT);
	}

	glPixelStorei(GL_PACK_ALIGNMENT,1);
	glPixelStorei(GL_UNPACK_ALIGNMENT,1);

	gGL.setAmbientLightColor(LLColor4::black);
		
	glCullFace(GL_BACK);

	// RN: Need this for translation and stretch manip.
	gBox.prerender();
}

void LLViewerWindow::initBase()
{
	S32 height = getWindowHeightScaled();
	S32 width = getWindowWidthScaled();

	LLRect full_window(0, height, width, 0);

	adjustRectanglesForFirstUse(full_window);

	////////////////////
	//
	// Set the gamma
	//

	F32 gamma = gSavedSettings.getF32("RenderGamma");
	if (gamma != 0.0f)
	{
		getWindow()->setGamma(gamma);
	}

	// Create global views

	// Create the floater view at the start so that other views can add children to it. 
	// (But wait to add it as a child of the root view so that it will be in front of the 
	// other views.)

	// Constrain floaters to inside the menu and status bar regions.
	LLRect floater_view_rect = full_window;
	// make space for menu bar if we have one
	floater_view_rect.mTop -= MENU_BAR_HEIGHT;

	// TODO: Eliminate magic constants - please used named constants if changing this
	floater_view_rect.mBottom += STATUS_BAR_HEIGHT + 12 + 16 + 2;

	// Check for non-first startup
	S32 floater_view_bottom = gSavedSettings.getS32("FloaterViewBottom");
	if (floater_view_bottom >= 0)
	{
		floater_view_rect.mBottom = floater_view_bottom;
	}
	gFloaterView = new LLFloaterView("Floater View", floater_view_rect );
	gFloaterView->setVisible(TRUE);

	gSnapshotFloaterView = new LLSnapshotFloaterView("Snapshot Floater View", full_window);
	// Snapshot floater must start invisible otherwise it eats all
	// the tooltips. JC
	gSnapshotFloaterView->setVisible(FALSE);

	// Console
	llassert( !gConsole );
	gConsole = new LLConsole(
		"console",
		getChatConsoleRect(),
		gSavedSettings.getS32("ChatFontSize"),
		gSavedSettings.getF32("ChatPersistTime") );
	gConsole->setFollows(FOLLOWS_LEFT | FOLLOWS_RIGHT | FOLLOWS_BOTTOM);
	getRootView()->addChild(gConsole);

	// Debug view over the console
	gDebugView = new LLDebugView("gDebugView", full_window);
	gDebugView->setFollowsAll();
	gDebugView->setVisible(TRUE);
	mRootView->addChild(gDebugView);

	// Add floater view at the end so it will be on top, and give it tab priority over others
	mRootView->addChild(gFloaterView, -1);
	mRootView->addChild(gSnapshotFloaterView);

	// notify above floaters!
	LLRect notify_rect = full_window;
	//notify_rect.mTop -= 24;
	notify_rect.mBottom += STATUS_BAR_HEIGHT;
	gNotifyBoxView = new LLNotifyBoxView("notify_container", notify_rect, FALSE, FOLLOWS_ALL);
	mRootView->addChild(gNotifyBoxView, -2);

	// Tooltips go above floaters
	mToolTip = new LLTextBox( std::string("tool tip"), LLRect(0, 1, 1, 0 ) );
	mToolTip->setHPad( 4 );
	mToolTip->setVPad( 2 );
	mToolTip->setColor( gColors.getColor( "ToolTipTextColor" ) );
	mToolTip->setBorderColor( gColors.getColor( "ToolTipBorderColor" ) );
	mToolTip->setBorderVisible( FALSE );
	mToolTip->setBackgroundColor( gColors.getColor( "ToolTipBgColor" ) );
	mToolTip->setBackgroundVisible( TRUE );
	mToolTip->setFontStyle(LLFontGL::NORMAL);
	mToolTip->setBorderDropshadowVisible( TRUE );
	mToolTip->setVisible( FALSE );

	// Add the progress bar view (startup view), which overrides everything
	mProgressView = new LLProgressView(std::string("ProgressView"), full_window);
	mRootView->addChild(mProgressView);
	setShowProgress(FALSE);
	setProgressCancelButtonVisible(FALSE);
}


void adjust_rect_top_left(const std::string& control, const LLRect& window)
{
	LLRect r = gSavedSettings.getRect(control);
	if (r.mLeft == 0 && r.mBottom == 0)
	{
		r.setLeftTopAndSize(0, window.getHeight(), r.getWidth(), r.getHeight());
		gSavedSettings.setRect(control, r);
	}
}

void adjust_rect_top_center(const std::string& control, const LLRect& window)
{
	LLRect r = gSavedSettings.getRect(control);
	if (r.mLeft == 0 && r.mBottom == 0)
	{
		r.setLeftTopAndSize( window.getWidth()/2 - r.getWidth()/2,
			window.getHeight(),
			r.getWidth(),
			r.getHeight() );
		gSavedSettings.setRect(control, r);
	}
}

void adjust_rect_top_right(const std::string& control, const LLRect& window)
{
	LLRect r = gSavedSettings.getRect(control);
	if (r.mLeft == 0 && r.mBottom == 0)
	{
		r.setLeftTopAndSize(window.getWidth() - r.getWidth(),
			window.getHeight(),
			r.getWidth(), 
			r.getHeight());
		gSavedSettings.setRect(control, r);
	}
}

// *TODO: Adjust based on XUI XML
const S32 TOOLBAR_HEIGHT = 64;

void adjust_rect_bottom_left(const std::string& control, const LLRect& window)
{
	LLRect r = gSavedSettings.getRect(control);
	if (r.mLeft == 0 && r.mBottom == 0)
	{
		r.setOriginAndSize(0, TOOLBAR_HEIGHT, r.getWidth(), r.getHeight());
		gSavedSettings.setRect(control, r);
	}
}

void adjust_rect_bottom_center(const std::string& control, const LLRect& window)
{
	LLRect r = gSavedSettings.getRect(control);
	if (r.mLeft == 0 && r.mBottom == 0)
	{
		r.setOriginAndSize(
			window.getWidth()/2 - r.getWidth()/2,
			TOOLBAR_HEIGHT,
			r.getWidth(),
			r.getHeight());
		gSavedSettings.setRect(control, r);
	}
}

void adjust_rect_centered_partial_zoom(const std::string& control,
									   const LLRect& window)
{
	LLRect rect = gSavedSettings.getRect(control);
	// Only adjust on first use
	if (rect.mLeft == 0 && rect.mBottom == 0)
	{
		S32 width = window.getWidth();
		S32 height = window.getHeight();
		rect.set(0, height-STATUS_BAR_HEIGHT, width, TOOL_BAR_HEIGHT);
		// Make floater fill 80% of window, leaving 20% padding on
		// the sides.
		const F32 ZOOM_FRACTION = 0.8f;
		S32 dx = (S32)(width * (1.f - ZOOM_FRACTION));
		S32 dy = (S32)(height * (1.f - ZOOM_FRACTION));
		rect.stretch(-dx/2, -dy/2);
		gSavedSettings.setRect(control, rect);
	}
}


// Many rectangles can't be placed until we know the screen size.
// These rectangles have their bottom-left corner as 0,0
void LLViewerWindow::adjustRectanglesForFirstUse(const LLRect& window)
{
	LLRect r;

	// *NOTE: The width and height of these floaters must be
	// identical in settings.xml and their relevant floater.xml
	// files, otherwise the window construction will get
	// confused. JC
	adjust_rect_bottom_center("FloaterMoveRect2", window);

	adjust_rect_top_center("FloaterCameraRect3", window);

	adjust_rect_top_left("FloaterCustomizeAppearanceRect", window);

	adjust_rect_top_left("FloaterLandRect5", window);

	adjust_rect_top_left("FloaterFindRect2", window);

	adjust_rect_top_left("FloaterGestureRect2", window);

	adjust_rect_top_right("FloaterMiniMapRect", window);

	adjust_rect_top_right("FloaterLagMeter", window);

	adjust_rect_top_left("FloaterBuildOptionsRect", window);

	adjust_rect_bottom_left("FloaterActiveSpeakersRect", window);

	adjust_rect_bottom_left("FloaterBumpRect", window);

	adjust_rect_bottom_left("FloaterRegionInfo", window);

	adjust_rect_bottom_left("FloaterEnvRect", window);

	adjust_rect_bottom_left("FloaterAdvancedSkyRect", window);

	adjust_rect_bottom_left("FloaterAdvancedWaterRect", window);

	adjust_rect_bottom_left("FloaterDayCycleRect", window);

	adjust_rect_top_right("FloaterStatisticsRect", window);


	// bottom-right
	r = gSavedSettings.getRect("FloaterInventoryRect");
	if (r.mLeft == 0 && r.mBottom == 0)
	{
		r.setOriginAndSize(
			window.getWidth() - r.getWidth(),
			0,
			r.getWidth(),
			r.getHeight());
		gSavedSettings.setRect("FloaterInventoryRect", r);
	}

// 	adjust_rect_top_left("FloaterHUDRect2", window);

	// slightly off center to be left of the avatar.
	r = gSavedSettings.getRect("FloaterHUDRect2");
	if (r.mLeft == 0 && r.mBottom == 0)
	{
		r.setOriginAndSize(
			window.getWidth()/4 - r.getWidth()/2,
			2*window.getHeight()/3 - r.getHeight()/2,
			r.getWidth(),
			r.getHeight());
		gSavedSettings.setRect("FloaterHUDRect2", r);
	}
}

//Rectangles need to be adjusted after the window is constructed
//in order for proper centering to take place
void LLViewerWindow::adjustControlRectanglesForFirstUse(const LLRect& window)
{
	adjust_rect_bottom_center("FloaterMoveRect2", window);
	adjust_rect_top_center("FloaterCameraRect3", window);
}

void LLViewerWindow::initWorldUI()
{
	pre_init_menus();

	S32 height = mRootView->getRect().getHeight();
	S32 width = mRootView->getRect().getWidth();
	LLRect full_window(0, height, width, 0);

	// Don't re-enter if objects are alreay created
	if (gBottomPanel == NULL)
	{
		// panel containing chatbar, toolbar, and overlay, over floaters
		gBottomPanel = new LLBottomPanel(mRootView->getRect());
		mRootView->addChild(gBottomPanel);

		// View for hover information
		gHoverView = new LLHoverView(std::string("gHoverView"), full_window);
		gHoverView->setVisible(TRUE);
		mRootView->addChild(gHoverView);

		gIMMgr = LLIMMgr::getInstance();

		//
		// Tools for building
		//

		init_menus();

		// Toolbox floater
		gFloaterTools = new LLFloaterTools();
		gFloaterTools->setVisible(FALSE);
	}

	if ( gHUDView == NULL )
	{
		LLRect hud_rect = full_window;
		hud_rect.mBottom += 50;
		if (gMenuBarView)
		{
			hud_rect.mTop -= gMenuBarView->getRect().getHeight();
		}
		gHUDView = new LLHUDView(hud_rect);
		// put behind everything else in the UI
		mRootView->addChildInBack(gHUDView);
	}

	LLPanel* panel_ssf_container = getRootView()->getChild<LLPanel>("state_management_buttons_container");
	panel_ssf_container->setVisible(TRUE);

	LLMenuOptionPathfindingRebakeNavmesh::getInstance()->initialize();
}

// initWorldUI that wasn't before logging in. Some of this may require the access the 'LindenUserDir'.
void LLViewerWindow::initWorldUI_postLogin()
{
	S32 height = mRootView->getRect().getHeight();
	S32 width = mRootView->getRect().getWidth();
	LLRect full_window(0, height, width, 0);

	// Don't re-enter if objects are alreay created.
	if (!gStatusBar)
	{
		// Status bar
		S32 menu_bar_height = gMenuBarView->getRect().getHeight();
		LLRect root_rect = getRootView()->getRect();
		LLRect status_rect(0, root_rect.getHeight(), root_rect.getWidth(), root_rect.getHeight() - menu_bar_height);
		gStatusBar = new LLStatusBar(std::string("status"), status_rect);
		gStatusBar->setFollows(FOLLOWS_LEFT | FOLLOWS_RIGHT | FOLLOWS_TOP);

		gStatusBar->reshape(root_rect.getWidth(), gStatusBar->getRect().getHeight(), TRUE);
		gStatusBar->translate(0, root_rect.getHeight() - gStatusBar->getRect().getHeight());
		// sync bg color with menu bar
		gStatusBar->setBackgroundColor( gMenuBarView->getBackgroundColor() );
		getRootView()->addChild(gStatusBar);

		// Menu holder appears on top to get first pass at all mouse events
		getRootView()->sendChildToFront(gMenuHolder);

		if ( gSavedPerAccountSettings.getBOOL("LogShowHistory") )
		{
			LLFloaterChat::getInstance(LLSD())->loadHistory();
		}

		LLRect morph_view_rect = full_window;
		morph_view_rect.stretch( -STATUS_BAR_HEIGHT );
		morph_view_rect.mTop = full_window.mTop - 32;
		gMorphView = new LLMorphView(std::string("gMorphView"), morph_view_rect );
		mRootView->addChild(gMorphView);
		gMorphView->setVisible(FALSE);

		// *Note: this is where gFloaterMute used to be initialized.

		LLWorldMapView::initClass();

		adjust_rect_centered_partial_zoom("FloaterWorldMapRect2", full_window);

		gFloaterWorldMap = new LLFloaterWorldMap();
		gFloaterWorldMap->setVisible(FALSE);

		// open teleport history floater and hide it initially
		LLFloaterTeleportHistory::getInstance()->setVisible(FALSE);
		LLFloaterTeleportHistory::loadFile("teleport_history.xml");

		LLFloaterChatterBox::createInstance(LLSD());
	}
}

// Destroy the UI
void LLViewerWindow::shutdownViews()
{
	delete mDebugText;
	mDebugText = NULL;
	
	gSavedSettings.setS32("FloaterViewBottom", gFloaterView->getRect().mBottom);

	// Cleanup global views
	if (gMorphView)
	{
		gMorphView->setVisible(FALSE);
	}
	llinfos << "Global views cleaned." << llendl ;

	// DEV-40930: Clear sModalStack. Otherwise, any LLModalDialog left open
	// will crump with LL_ERRS.
	LLModalDialog::shutdownModals();
	llinfos << "LLModalDialog shut down." << llendl;

	// Delete all child views.
	delete mRootView;
	mRootView = NULL;
	llinfos << "RootView deleted." << llendl ;

	LLMenuOptionPathfindingRebakeNavmesh::getInstance()->quit();

	// Automatically deleted as children of mRootView.  Fix the globals.
	gFloaterTools = NULL;
	gStatusBar = NULL;
	gIMMgr = NULL;
	gHoverView = NULL;

	gFloaterView		= NULL;
	gMorphView			= NULL;

	gHUDView = NULL;

	gNotifyBoxView = NULL;

	delete mToolTip;
	mToolTip = NULL;
}

void LLViewerWindow::shutdownGL()
{
	//--------------------------------------------------------
	// Shutdown GL cleanly.  Order is very important here.
	//--------------------------------------------------------
	LLFontGL::destroyDefaultFonts();
	LLFontManager::cleanupClass();
	stop_glerror();

	gSky.cleanup();
	stop_glerror();

	llinfos << "Cleaning up pipeline" << llendl;
	gPipeline.cleanup();
	stop_glerror();

	//MUST clean up pipeline before cleaning up wearables
	llinfos << "Cleaning up wearables" << llendl;
	LLWearableList::instance().cleanup() ;

	gTextureList.shutdown();
	stop_glerror();

	gBumpImageList.shutdown();
	stop_glerror();

	LLWorldMapView::cleanupTextures();

	LLViewerTextureManager::cleanup() ;
	LLImageGL::cleanupClass() ;

	llinfos << "All textures and llimagegl images are destroyed!" << llendl ;

	llinfos << "Cleaning up select manager" << llendl;
	LLSelectMgr::getInstance()->cleanup();

	llinfos << "Stopping GL during shutdown" << llendl;
	if (!gNoRender)
	{
		stopGL(FALSE);
		stop_glerror();
	}

	gGL.shutdown();

	LLVertexBuffer::cleanupClass();

	llinfos << "LLVertexBuffer cleaned." << llendl ;
}

// shutdownViews() and shutdownGL() need to be called first
LLViewerWindow::~LLViewerWindow()
{
	llinfos << "Destroying Window" << llendl;
	destroyWindow();

	delete mDebugText;
	mDebugText = NULL;
}


void LLViewerWindow::setCursor( ECursorType c )
{
	mWindow->setCursor( c );
}

void LLViewerWindow::showCursor()
{
	mWindow->showCursor();
	
	mCursorHidden = FALSE;
}

void LLViewerWindow::hideCursor()
{
	// Hide tooltips
	if(mToolTip ) mToolTip->setVisible( FALSE );

	// Also hide hover info
	if (gHoverView)	gHoverView->cancelHover();

	// And hide the cursor
	mWindow->hideCursor();

	mCursorHidden = TRUE;
}

void LLViewerWindow::sendShapeToSim()
{
	LLMessageSystem* msg = gMessageSystem;
	if(!msg) return;
	msg->newMessageFast(_PREHASH_AgentHeightWidth);
	msg->nextBlockFast(_PREHASH_AgentData);
	msg->addUUIDFast(_PREHASH_AgentID, gAgent.getID());
	msg->addUUIDFast(_PREHASH_SessionID, gAgent.getSessionID());
	msg->addU32Fast(_PREHASH_CircuitCode, gMessageSystem->mOurCircuitCode);
	msg->nextBlockFast(_PREHASH_HeightWidthBlock);
	msg->addU32Fast(_PREHASH_GenCounter, 0);
	U16 height16 = (U16) mWindowRectRaw.getHeight();
	U16 width16 = (U16) mWindowRectRaw.getWidth();
	msg->addU16Fast(_PREHASH_Height, height16);
	msg->addU16Fast(_PREHASH_Width, width16);
	gAgent.sendReliableMessage();
}

// Must be called after window is created to set up agent
// camera variables and UI variables.
void LLViewerWindow::reshape(S32 width, S32 height)
{
	// Destroying the window at quit time generates spurious
	// reshape messages.  We don't care about these, and we
	// don't want to send messages because the message system
	// may have been destructed.
	if (!LLApp::isExiting())
	{
		if (gNoRender)
		{
			return;
		}

		gWindowResized = TRUE;
		glViewport(0, 0, width, height );

		if (height > 0)
		{ 
			LLViewerCamera::getInstance()->setViewHeightInPixels( height );
			if (mWindow->getFullscreen())
			{
				// force to 4:3 aspect for odd resolutions
				LLViewerCamera::getInstance()->setAspect( getDisplayAspectRatio() );
			}
			else
			{
				LLViewerCamera::getInstance()->setAspect( width / (F32) height);
			}
		}

		// update our window rectangle
		mWindowRectRaw.mRight = mWindowRectRaw.mLeft + width;
		mWindowRectRaw.mTop = mWindowRectRaw.mBottom + height;
		calcDisplayScale();
	
		BOOL display_scale_changed = mDisplayScale != LLUI::getScaleFactor();
		LLUI::setScaleFactor(mDisplayScale);

		// update our window rectangle
		mWindowRectScaled.mRight = mWindowRectScaled.mLeft + llround((F32)width / mDisplayScale.mV[VX]);
		mWindowRectScaled.mTop = mWindowRectScaled.mBottom + llround((F32)height / mDisplayScale.mV[VY]);

		setup2DViewport();

		// Inform lower views of the change
		// round up when converting coordinates to make sure there are no gaps at edge of window
		LLView::sForceReshape = display_scale_changed;
		mRootView->reshape(llceil((F32)width / mDisplayScale.mV[VX]), llceil((F32)height / mDisplayScale.mV[VY]));
		LLView::sForceReshape = FALSE;

		// clear font width caches
		if (display_scale_changed)
		{
			LLHUDObject::reshapeAll();
		}

		sendShapeToSim();


		// store the mode the user wants (even if not there yet)
		gSavedSettings.setBOOL("FullScreen", mWantFullscreen);

		// store new settings for the mode we are in, regardless
		if (!mWindow->getFullscreen())
		{
			// Only save size if not maximized
			BOOL maximized = mWindow->getMaximized();
			gSavedSettings.setBOOL("WindowMaximized", maximized);

			LLCoordScreen window_size;
			if (!maximized
				&& mWindow->getSize(&window_size))
			{
				gSavedSettings.setS32("WindowWidth", window_size.mX);
				gSavedSettings.setS32("WindowHeight", window_size.mY);
			}
		}

		LLViewerStats::getInstance()->setStat(LLViewerStats::ST_WINDOW_WIDTH, (F64)width);
		LLViewerStats::getInstance()->setStat(LLViewerStats::ST_WINDOW_HEIGHT, (F64)height);
		gResizeScreenTexture = TRUE;
	}
}


// Hide normal UI when a logon fails
void LLViewerWindow::setNormalControlsVisible( BOOL visible )
{
	if (gBottomPanel)
	{
		gBottomPanel->setVisible(visible);
		gBottomPanel->setEnabled(visible);
	}

	if ( gMenuBarView )
	{
		gMenuBarView->setVisible( visible );
		gMenuBarView->setEnabled( visible );

		// ...and set the menu color appropriately.
		setMenuBackgroundColor(gAgent.getGodLevel() > GOD_NOT, 
			LLViewerLogin::getInstance()->isInProductionGrid());
	}

	if ( gStatusBar )
	{
		gStatusBar->setVisible( visible );	
		gStatusBar->setEnabled( visible );	
	}
}

void LLViewerWindow::setMenuBackgroundColor(bool god_mode, bool dev_grid)
{
	LLSD args;
	LLColor4 new_bg_color;

	if(god_mode && LLViewerLogin::getInstance()->isInProductionGrid())
	{
		new_bg_color = gColors.getColor( "MenuBarGodBgColor" );
	}
	else if(god_mode && !LLViewerLogin::getInstance()->isInProductionGrid())
	{
		new_bg_color = gColors.getColor( "MenuNonProductionGodBgColor" );
	}
	else if(!god_mode && !LLViewerLogin::getInstance()->isInProductionGrid())
	{
		new_bg_color = gColors.getColor( "MenuNonProductionBgColor" );
	}
	else
	{
		new_bg_color = gColors.getColor( "MenuBarBgColor" );
	}

	if(gMenuBarView)
	{
		gMenuBarView->setBackgroundColor( new_bg_color );
	}

	if(gStatusBar)
	{
		gStatusBar->setBackgroundColor( new_bg_color );
	}
}

void LLViewerWindow::drawDebugText()
{
	gGL.color4f(1,1,1,1);
	gGL.pushMatrix();
	gGL.pushUIMatrix();
	if (LLGLSLShader::sNoFixedFunction)
	{
		gUIProgram.bind();
	}
	{
		// scale view by UI global scale factor and aspect ratio correction factor
		gGL.scaleUI(mDisplayScale.mV[VX], mDisplayScale.mV[VY], 1.f);
		mDebugText->draw();
	}
	gGL.popUIMatrix();
	gGL.popMatrix();

	gGL.flush();
	if (LLGLSLShader::sNoFixedFunction)
	{
		gUIProgram.unbind();
	}
}

extern void check_blend_funcs();
void LLViewerWindow::draw()
{
	
#if LL_DEBUG
	LLView::sIsDrawing = TRUE;
#endif
	stop_glerror();
	
	LLUI::setLineWidth(1.f);

	LLUI::setLineWidth(1.f);
	// Reset any left-over transforms
	gGL.matrixMode(LLRender::MM_MODELVIEW);
	
	gGL.loadIdentity();

	//S32 screen_x, screen_y;

	// HACK for timecode debugging
	static const  LLCachedControl<bool> display_timecode("DisplayTimecode",false);
	if (display_timecode)
	{
		// draw timecode block
		std::string text;

		gGL.loadIdentity();

		microsecondsToTimecodeString(gFrameTime,text);
		const LLFontGL* font = LLFontGL::getFontSansSerif();
		font->renderUTF8(text, 0,
						llround((getWindowWidthScaled()/2)-100.f),
						llround((getWindowHeightScaled()-60.f)),
			LLColor4( 1.f, 1.f, 1.f, 1.f ),
			LLFontGL::LEFT, LLFontGL::TOP);
	}

	// Draw all nested UI views.
	// No translation needed, this view is glued to 0,0

	if (LLGLSLShader::sNoFixedFunction)
	{
		gUIProgram.bind();
	}

	gGL.pushMatrix();
	LLUI::pushMatrix();
	{
		
		// scale view by UI global scale factor and aspect ratio correction factor
		gGL.scaleUI(mDisplayScale.mV[VX], mDisplayScale.mV[VY], 1.f);

		LLVector2 old_scale_factor = LLUI::getScaleFactor();
		// apply camera zoom transform (for high res screenshots)
		F32 zoom_factor = LLViewerCamera::getInstance()->getZoomFactor();
		S16 sub_region = LLViewerCamera::getInstance()->getZoomSubRegion();
		if (zoom_factor > 1.f)
		{
			//decompose subregion number to x and y values
			int pos_y = sub_region / llceil(zoom_factor);
			int pos_x = sub_region - (pos_y*llceil(zoom_factor));
			// offset for this tile
			gGL.translatef((F32)getWindowWidthScaled() * -(F32)pos_x, 
						(F32)getWindowHeightScaled() * -(F32)pos_y, 
						0.f);
			gGL.scalef(zoom_factor, zoom_factor, 1.f);
			LLUI::getScaleFactor() *= zoom_factor;
		}

		// Draw tool specific overlay on world
		LLToolMgr::getInstance()->getCurrentTool()->draw();

		if( gAgentCamera.cameraMouselook() )
		{
			drawMouselookInstructions();
			stop_glerror();
		}

		// Draw all nested UI views.
		// No translation needed, this view is glued to 0,0
		if(gDebugGL)check_blend_funcs();
		mRootView->draw();
		if(gDebugGL)check_blend_funcs();

		// Draw optional on-top-of-everyone view
		LLUICtrl* top_ctrl = gFocusMgr.getTopCtrl();
		if (top_ctrl && top_ctrl->getVisible())
		{
			S32 screen_x, screen_y;
			top_ctrl->localPointToScreen(0, 0, &screen_x, &screen_y);

			gGL.matrixMode(LLRender::MM_MODELVIEW);
			LLUI::pushMatrix();
			LLUI::translate( (F32) screen_x, (F32) screen_y);
			if(gDebugGL)check_blend_funcs();
			top_ctrl->draw();	
			if(gDebugGL)check_blend_funcs();
			LLUI::popMatrix();
		}

		// Draw tooltips
		// Adjust their rectangle so they don't go off the top or bottom
		// of the screen.
		if( mToolTip && mToolTip->getVisible() && !mToolTipBlocked )
		{
			gGL.matrixMode(LLRender::MM_MODELVIEW);
			LLUI::pushMatrix();
			{
				S32 tip_height = mToolTip->getRect().getHeight();

				S32 screen_x, screen_y;
				mToolTip->localPointToScreen(0, -24 - tip_height, 
											 &screen_x, &screen_y);

				// If tooltip would draw off the bottom of the screen,
				// show it from the cursor tip position.
				if (screen_y < tip_height) 
				{
					mToolTip->localPointToScreen(0, 0, &screen_x, &screen_y);
				}
				LLUI::translate( (F32) screen_x, (F32) screen_y, 0);
				mToolTip->draw();
			}
			LLUI::popMatrix();
		}

		if( gShowOverlayTitle && !mOverlayTitle.empty() )
		{
			// Used for special titles such as "Second Life - Special E3 2003 Beta"
			const S32 DIST_FROM_TOP = 20;
			LLFontGL::getFontSansSerifBig()->renderUTF8(
				mOverlayTitle, 0,
				llround( getWindowWidthScaled() * 0.5f),
				getWindowHeightScaled() - DIST_FROM_TOP,
				LLColor4(1, 1, 1, 0.4f),
				LLFontGL::HCENTER, LLFontGL::TOP);
		}

		LLUI::setScaleFactor(old_scale_factor);
	}
	LLUI::popMatrix();
	gGL.popMatrix();

	if (LLGLSLShader::sNoFixedFunction)
	{
		gUIProgram.unbind();
	}
#if LL_DEBUG
	LLView::sIsDrawing = FALSE;
#endif
}

// Takes a single keydown event, usually when UI is visible
BOOL LLViewerWindow::handleKey(KEY key, MASK mask)
{
	// Hide tooltips on keypress
	mToolTipBlocked = TRUE; // block until next time mouse is moved

	// Also hide hover info on keypress
	if (gHoverView)
	{
		gHoverView->cancelHover();
		gHoverView->setTyping(TRUE);
	}

	if (gFocusMgr.getKeyboardFocus() 
		&& !(mask & (MASK_CONTROL | MASK_ALT))
		&& !gFocusMgr.getKeystrokesOnly())
	{
		// We have keyboard focus, and it's not an accelerator
		if (key < 0x80)
		{
			// Not a special key, so likely (we hope) to generate a character.  Let it fall through to character handler first.
			return (gFocusMgr.getKeyboardFocus() != NULL);
		}
	}

	// HACK look for UI editing keys
	if (LLView::sEditingUI)
	{
		if (LLFloaterEditUI::processKeystroke(key, mask))
		{
			return TRUE;
		}
	}

	// Explicit hack for debug menu.
	if ((MASK_ALT & mask) &&
		(MASK_CONTROL & mask) &&
		('D' == key || 'd' == key))
	{
		toggle_debug_menus(NULL);
	}

		// Explicit hack for debug menu.
	if ((mask == (MASK_SHIFT | MASK_CONTROL)) &&
		('G' == key || 'g' == key))
	{
		if  (LLStartUp::getStartupState() < STATE_LOGIN_CLEANUP)  //on splash page
		{
			BOOL visible = ! gSavedSettings.getBOOL("ForceShowGrid");
			gSavedSettings.setBOOL("ForceShowGrid", visible);

			// Initialize visibility (and don't force visibility - use prefs)
			LLPanelLogin::refreshLocation( false );
		}
	}

	// Debugging view for unified notifications: CTRL-SHIFT-5
	// *FIXME: Having this special-cased right here (just so this can be invoked from the login screen) sucks.
	if ((MASK_SHIFT & mask) 
		&& (!(MASK_ALT & mask))
		&& (MASK_CONTROL & mask)
		&& ('5' == key))
	{
		LLFloaterNotificationConsole::showInstance();
		return TRUE;
	}

	// handle shift-escape key (reset camera view)
	if (key == KEY_ESCAPE && mask == MASK_SHIFT)
	{
		handle_reset_view();
		return TRUE;
	}

	// handle escape key
	//if (key == KEY_ESCAPE && mask == MASK_NONE)
	//{

		// *TODO: get this to play well with mouselook and hidden
		// cursor modes, etc, and re-enable.
		//if (gFocusMgr.getMouseCapture())
		//{
		//	gFocusMgr.setMouseCapture(NULL);
		//	return TRUE;
		//}
	//}

	// let menus handle navigation keys
	if (gMenuBarView && gMenuBarView->handleKey(key, mask, TRUE))
	{
		return TRUE;
	}
	// let menus handle navigation keys
	if (gLoginMenuBarView && gLoginMenuBarView->handleKey(key, mask, TRUE))
	{
		return TRUE;
	}

	// Traverses up the hierarchy
	LLFocusableElement* keyboard_focus = gFocusMgr.getKeyboardFocus();
	if( keyboard_focus )
	{
		// arrow keys move avatar while chatting hack
		if (gChatBar && gChatBar->inputEditorHasFocus())
		{
			// If text field is empty, there's no point in trying to move
			// cursor with arrow keys, so allow movement
			if (gChatBar->getCurrentChat().empty()
				|| gSavedSettings.getBOOL("ArrowKeysMoveAvatar"))
			{
				// Singu Note: We do this differently from LL to preserve the Ctrl-<Any ArrowKey> behavior in the chatbar
				// let Control-Up and Control-Down through for chat line history,
				//if (!(key == KEY_UP && mask == MASK_CONTROL)
				//	&& !(key == KEY_DOWN && mask == MASK_CONTROL))
				{
					switch(key)
					{
					case KEY_LEFT:
					case KEY_RIGHT:
					case KEY_UP:
					case KEY_DOWN:
						if (mask == MASK_CONTROL)
							break;
					case KEY_PAGE_UP:
					case KEY_PAGE_DOWN:
					case KEY_HOME:
						// when chatbar is empty or ArrowKeysMoveAvatar set,
						//pass arrow keys on to avatar...
						return FALSE;
					default:
						break;
					}
				}
			}
		}
		if (keyboard_focus->handleKey(key, mask, FALSE))
		{
			return TRUE;
		}
	}

	if( LLToolMgr::getInstance()->getCurrentTool()->handleKey(key, mask) )
	{
		return TRUE;
	}

	// Try for a new-format gesture
	if (LLGestureMgr::instance().triggerGesture(key, mask))
	{
		return TRUE;
	}

	// See if this is a gesture trigger.  If so, eat the key and
	// don't pass it down to the menus.
	if (gGestureList.trigger(key, mask))
	{
		return TRUE;
	}

	// Topmost view gets a chance before the hierarchy
	// *FIX: get rid of this?
	//LLUICtrl* top_ctrl = gFocusMgr.getTopCtrl();
	//if (top_ctrl)
	//{
	//	if( top_ctrl->handleKey( key, mask, TRUE ) )
	//	{
	//		return TRUE;
	//	}
	//}

	// give floaters first chance to handle TAB key
	// so frontmost floater gets focus
	if (key == KEY_TAB)
	{
		// if nothing has focus, go to first or last UI element as appropriate
		if (mask & MASK_CONTROL || gFocusMgr.getKeyboardFocus() == NULL)
		{
			if (gMenuHolder) gMenuHolder->hideMenus();

			// if CTRL-tabbing (and not just TAB with no focus), go into window cycle mode
			gFloaterView->setCycleMode((mask & MASK_CONTROL) != 0);

			// do CTRL-TAB and CTRL-SHIFT-TAB logic
			if (mask & MASK_SHIFT)
			{
				mRootView->focusPrevRoot();
			}
			else
			{
				mRootView->focusNextRoot();
			}
			return TRUE;
		}
	}
	
	// give menus a chance to handle keys
	if ((gMenuBarView && gMenuBarView->handleAcceleratorKey(key, mask))
		||(gLoginMenuBarView && gLoginMenuBarView->handleAcceleratorKey(key, mask)))
	{
		return TRUE;
	}

	// don't pass keys on to world when something in ui has focus
	return gFocusMgr.childHasKeyboardFocus(mRootView) 
		|| LLMenuGL::getKeyboardMode() 
		|| (gMenuBarView && gMenuBarView->getHighlightedItem() && gMenuBarView->getHighlightedItem()->isActive());
}


BOOL LLViewerWindow::handleUnicodeChar(llwchar uni_char, MASK mask)
{
	// HACK:  We delay processing of return keys until they arrive as a Unicode char,
	// so that if you're typing chat text at low frame rate, we don't send the chat
	// until all keystrokes have been entered. JC
	// HACK: Numeric keypad <enter> on Mac is Unicode 3
	// HACK: Control-M on Windows is Unicode 13
	if ((uni_char == 13 && mask != MASK_CONTROL)
		|| (uni_char == 3 && mask == MASK_NONE))
	{
		return gViewerKeyboard.handleKey(KEY_RETURN, mask, gKeyboard->getKeyRepeated(KEY_RETURN));
	}

	// let menus handle navigation (jump) keys
	if (gMenuBarView && gMenuBarView->handleUnicodeChar(uni_char, TRUE))
	{
		return TRUE;
	}

	// Traverses up the hierarchy
	LLFocusableElement* keyboard_focus = gFocusMgr.getKeyboardFocus();
	if( keyboard_focus )
	{
		if (keyboard_focus->handleUnicodeChar(uni_char, FALSE))
		{
			return TRUE;
		}

		//// Topmost view gets a chance before the hierarchy
		//LLUICtrl* top_ctrl = gFocusMgr.getTopCtrl();
		//if (top_ctrl && top_ctrl->handleUnicodeChar( uni_char, FALSE ) )
		//{
		//	return TRUE;
		//}

		return TRUE;
	}

	return FALSE;
}


void LLViewerWindow::handleScrollWheel(S32 clicks)
{
	LLView::sMouseHandlerMessage.clear();

	gMouseIdleTimer.reset();

	// Hide tooltips
	if( mToolTip )
	{
		mToolTip->setVisible( FALSE );
	}

	LLMouseHandler* mouse_captor = gFocusMgr.getMouseCapture();
	if( mouse_captor )
	{
		S32 local_x;
		S32 local_y;
		mouse_captor->screenPointToLocal( mCurrentMousePoint.mX, mCurrentMousePoint.mY, &local_x, &local_y );
		mouse_captor->handleScrollWheel(local_x, local_y, clicks);
		if (LLView::sDebugMouseHandling)
		{
			llinfos << "Scroll Wheel handled by captor " << mouse_captor->getName() << llendl;
		}
		return;
	}

	LLUICtrl* top_ctrl = gFocusMgr.getTopCtrl();
	if (top_ctrl)
	{
		S32 local_x;
		S32 local_y;
		top_ctrl->screenPointToLocal( mCurrentMousePoint.mX, mCurrentMousePoint.mY, &local_x, &local_y );
		if (top_ctrl->handleScrollWheel(local_x, local_y, clicks)) return;
	}

	if (mRootView->handleScrollWheel(mCurrentMousePoint.mX, mCurrentMousePoint.mY, clicks) )
	{
		if (LLView::sDebugMouseHandling)
		{
			llinfos << "Scroll Wheel" << LLView::sMouseHandlerMessage << llendl;
		}
		return;
	}
	else if (LLView::sDebugMouseHandling)
	{
		llinfos << "Scroll Wheel not handled by view" << llendl;
	}

	// Zoom the camera in and out behavior

	if(top_ctrl == 0 
		&& getWorldViewRectScaled().pointInRect(mCurrentMousePoint.mX, mCurrentMousePoint.mY) 
		&& gAgentCamera.isInitialized())
	gAgentCamera.handleScrollWheel(clicks);

	return;
}

void LLViewerWindow::moveCursorToCenter()
{
	if (gSavedSettings.getBOOL("SGAbsolutePointer")) {
		return;
	}

	S32 x = getWorldViewWidthScaled() / 2;
	S32 y = getWorldViewHeightScaled() / 2;
	
	//on a forced move, all deltas get zeroed out to prevent jumping
	mCurrentMousePoint.set(x,y);
	mLastMousePoint.set(x,y);
	mCurrentMouseDelta.set(0,0);	

	LLUI::setMousePositionScreen(x, y);	
}

//////////////////////////////////////////////////////////////////////
//
// Hover handlers
//

// Update UI based on stored mouse position from mouse-move
// event processing.
void LLViewerWindow::updateUI()
{
	static LLFastTimer::DeclareTimer ftm("Update UI");
	LLFastTimer t(ftm);

	static std::string last_handle_msg;

	LLView::sMouseHandlerMessage.clear();

	S32 x = mCurrentMousePoint.mX;
	S32 y = mCurrentMousePoint.mY;

	MASK mask = gKeyboard->currentMask(TRUE);

	if (gPipeline.hasRenderDebugMask(LLPipeline::RENDER_DEBUG_RAYCAST))
	{
		gDebugRaycastFaceHit = -1;
		gDebugRaycastObject = cursorIntersect(-1, -1, 512.f, NULL, -1, FALSE,
											  &gDebugRaycastFaceHit,
											  &gDebugRaycastIntersection,
											  &gDebugRaycastTexCoord,
											  &gDebugRaycastNormal,
											  &gDebugRaycastBinormal,
											  &gDebugRaycastStart,
											  &gDebugRaycastEnd);
	}

	updateMouseDelta();


	if (gNoRender)
	{
		return;
	}

	// clean up current focus
	LLUICtrl* cur_focus = dynamic_cast<LLUICtrl*>(gFocusMgr.getKeyboardFocus());
	if (cur_focus)
	{
		if (!cur_focus->isInVisibleChain() || !cur_focus->isInEnabledChain())
		{
			gFocusMgr.releaseFocusIfNeeded(cur_focus);

			LLUICtrl* parent = cur_focus->getParentUICtrl();
			const LLUICtrl* focus_root = cur_focus->findRootMostFocusRoot();
			while(parent)
			{
				if (parent->isCtrl() && 
					(parent->hasTabStop() || parent == focus_root) && 
					!parent->getIsChrome() && 
					parent->isInVisibleChain() && 
					parent->isInEnabledChain())
				{
					if (!parent->focusFirstItem())
					{
						parent->setFocus(TRUE);
					}
					break;
				}
				parent = parent->getParentUICtrl();
			}
		}
		else if (cur_focus->isFocusRoot())
		{
			// focus roots keep trying to delegate focus to their first valid descendant
			// this assumes that focus roots are not valid focus holders on their own
			cur_focus->focusFirstItem();
		}
	}

	BOOL handled = FALSE;

	BOOL handled_by_top_ctrl = FALSE;
	LLUICtrl* top_ctrl = gFocusMgr.getTopCtrl();

	LLMouseHandler* mouse_captor = gFocusMgr.getMouseCapture();
	if( mouse_captor )
	{
		// Pass hover events to object capturing mouse events.
		S32 local_x;
		S32 local_y; 
		mouse_captor->screenPointToLocal( x, y, &local_x, &local_y );
		handled = mouse_captor->handleHover(local_x, local_y, mask);
		if (LLView::sDebugMouseHandling)
		{
			llinfos << "Hover handled by captor " << mouse_captor->getName() << llendl;
		}

		if( !handled )
		{
			lldebugst(LLERR_USER_INPUT) << "hover not handled by mouse captor" << llendl;
		}
	}
	else
	{
		if (top_ctrl)
		{
			S32 local_x, local_y;
			top_ctrl->screenPointToLocal( x, y, &local_x, &local_y );
			handled = top_ctrl->pointInView(local_x, local_y) && top_ctrl->handleHover(local_x, local_y, mask);
			handled_by_top_ctrl = TRUE;
		}

		if ( !handled )
		{
			// x and y are from last time mouse was in window
			// mMouseInWindow tracks *actual* mouse location
			if (mMouseInWindow && mRootView->handleHover(x, y, mask) )
			{
				if (LLView::sDebugMouseHandling && LLView::sMouseHandlerMessage != last_handle_msg)
				{
					last_handle_msg = LLView::sMouseHandlerMessage;
					llinfos << "Hover" << LLView::sMouseHandlerMessage << llendl;
				}
				handled = TRUE;
			}
			else if (LLView::sDebugMouseHandling)
			{
				if (last_handle_msg != LLStringUtil::null)
				{
					last_handle_msg.clear();
					llinfos << "Hover not handled by view" << llendl;
				}
			}
		}

		if( !handled )
		{
			lldebugst(LLERR_USER_INPUT) << "hover not handled by top view or root" << llendl;
		}
	}

	// *NOTE: sometimes tools handle the mouse as a captor, so this
	// logic is a little confusing
	LLTool *tool = NULL;
	if (gHoverView)
	{
		tool = LLToolMgr::getInstance()->getCurrentTool();

		if(!handled && tool)
		{
			handled = tool->handleHover(x, y, mask);

			if (!mWindow->isCursorHidden())
			{
				gHoverView->updateHover(tool);
			}
		}
		else
		{
			// Cancel hovering if any UI element handled the event.
			gHoverView->cancelHover();
		}

		// Suppress the toolbox view if our source tool was the pie tool,
		// and we've overridden to something else.
		mSuppressToolbox = 
			(LLToolMgr::getInstance()->getBaseTool() == LLToolPie::getInstance()) &&
			(LLToolMgr::getInstance()->getCurrentTool() != LLToolPie::getInstance());

	}

	// Show a new tool tip (or update one that is already shown)
	BOOL tool_tip_handled = FALSE;
	std::string tool_tip_msg;
	static const LLCachedControl<F32> tool_tip_delay("ToolTipDelay",.7f);
	F32 tooltip_delay = tool_tip_delay;
	//HACK: hack for tool-based tooltips which need to pop up more quickly
	//Also for show xui names as tooltips debug mode
	if ((mouse_captor && !mouse_captor->isView()) || LLUI::sShowXUINames)
	{
		static const LLCachedControl<F32> drag_and_drop_tool_tip_delay("DragAndDropToolTipDelay",.1f);
		tooltip_delay = drag_and_drop_tool_tip_delay;
	}
	if( handled && 
		gMouseIdleTimer.getElapsedTimeF32() > tooltip_delay &&
		!mWindow->isCursorHidden() )
	{
		LLRect screen_sticky_rect;
		LLMouseHandler *mh;
		S32 local_x, local_y;
		if (mouse_captor)
		{
			mouse_captor->screenPointToLocal(x, y, &local_x, &local_y);
			mh = mouse_captor;
		}
		else if (handled_by_top_ctrl)
		{
			top_ctrl->screenPointToLocal(x, y, &local_x, &local_y);
			mh = top_ctrl;
		}
		else
		{
			local_x = x; local_y = y;
			mh = mRootView;
		}

		BOOL tooltip_vis = FALSE;
		if (shouldShowToolTipFor(mh))
		{
			tool_tip_handled = mh->handleToolTip(local_x, local_y, tool_tip_msg, &screen_sticky_rect );

			if( tool_tip_handled && !tool_tip_msg.empty() )
			{
				mToolTipStickyRect = screen_sticky_rect;
				mToolTip->setWrappedText( tool_tip_msg, 200 );
				mToolTip->reshapeToFitText();
				mToolTip->setOrigin( x, y );
				LLRect virtual_window_rect(0, getWindowHeight(), getWindowWidth(), 0);
				mToolTip->translateIntoRect( virtual_window_rect, FALSE );
				tooltip_vis = TRUE;
			}
		}

		if (mToolTip)
		{
			mToolTip->setVisible( tooltip_vis );
		}
	}

	static const LLCachedControl<bool> freeze_time("FreezeTime",0);
	if (tool && tool != gToolNull  && tool != LLToolCompInspect::getInstance() && tool != LLToolDragAndDrop::getInstance() && !freeze_time)
	{ 
		LLMouseHandler *captor = gFocusMgr.getMouseCapture();
		// With the null, inspect, or drag and drop tool, don't muck
		// with visibility.

		if (gFloaterTools->isMinimized()
			|| (tool != LLToolPie::getInstance()					// not default tool
			&& tool != LLToolCompGun::getInstance()					// not coming out of mouselook
			&& !mSuppressToolbox									// not override in third person
			&& LLToolMgr::getInstance()->getCurrentToolset() != gFaceEditToolset	// not special mode
			&& LLToolMgr::getInstance()->getCurrentToolset() != gMouselookToolset
			&& (!captor || captor->isView()))						// not dragging
			)
		{
			// Force floater tools to be visible (unless minimized)
			if (!gFloaterTools->getVisible())
			{
				gFloaterTools->open();		/* Flawfinder: ignore */
			}
			// Update the location of the blue box tool popup
			LLCoordGL select_center_screen;
			gFloaterTools->updatePopup( select_center_screen, mask );
		}
		else
		{
			gFloaterTools->setVisible(FALSE);
		}
		// In the future we may wish to hide the tools menu unless you
		// are building. JC
		//gMenuBarView->setItemVisible("Tools", gFloaterTools->getVisible());
		//gMenuBarView->arrange();
	}
	if (gToolBar)
	{
		gToolBar->refresh();
	}

	if (gChatBar)
	{
		gChatBar->refresh();
	}

	if (gOverlayBar)
	{
		gOverlayBar->refresh();
	}

	// Update rectangles for the various toolbars
	if (gOverlayBar && gNotifyBoxView && gConsole && gToolBar)
	{
		LLRect bar_rect(-1, STATUS_BAR_HEIGHT, getWindowWidth()+1, -1);

		LLRect notify_box_rect = gNotifyBoxView->getRect();
		notify_box_rect.mBottom = bar_rect.mBottom;
		gNotifyBoxView->reshape(notify_box_rect.getWidth(), notify_box_rect.getHeight());
		gNotifyBoxView->setShape(notify_box_rect);

		// make sure floaters snap to visible rect by adjusting floater view rect
		LLRect floater_rect = gFloaterView->getRect();
		if (floater_rect.mBottom != bar_rect.mBottom+1)
		{
			floater_rect.mBottom = bar_rect.mBottom+1;
			// Don't bounce the floaters up and down.
			gFloaterView->reshapeFloater(floater_rect.getWidth(), floater_rect.getHeight(), 
										 TRUE, ADJUST_VERTICAL_NO);
			gFloaterView->setShape(floater_rect);
		}

		// snap floaters to top of chat bar/button strip
		LLView* chatbar_and_buttons = gOverlayBar->getChatbarAndButtons();
		// find top of chatbar and state buttons, if either are visible
		if (chatbar_and_buttons && chatbar_and_buttons->getLocalBoundingRect().notEmpty())
		{
			// convert top/left corner of chatbar/buttons container to gFloaterView-relative coordinates
			S32 top, left;
			chatbar_and_buttons->localPointToOtherView(
												chatbar_and_buttons->getLocalBoundingRect().mLeft, 
												chatbar_and_buttons->getLocalBoundingRect().mTop,
												&left,
												&top,
												gFloaterView);
			gFloaterView->setSnapOffsetBottom(top);
		}
		else if (gToolBar->getVisible())
		{
			S32 top, left;
			gToolBar->localPointToOtherView(
											gToolBar->getLocalBoundingRect().mLeft,
											gToolBar->getLocalBoundingRect().mTop,
											&left,
											&top,
											gFloaterView);
			gFloaterView->setSnapOffsetBottom(top);
		}
		else
		{
			gFloaterView->setSnapOffsetBottom(0);
		}

		// Always update console
		LLRect console_rect = getChatConsoleRect();
		console_rect.mBottom = gHUDView->getRect().mBottom + getChatConsoleBottomPad();
		gConsole->reshape(console_rect.getWidth(), console_rect.getHeight());
		gConsole->setRect(console_rect);
	}

	mLastMousePoint = mCurrentMousePoint;

	// last ditch force of edit menu to selection manager
	if (LLEditMenuHandler::gEditMenuHandler == NULL && LLSelectMgr::getInstance()->getSelection()->getObjectCount())
	{
		LLEditMenuHandler::gEditMenuHandler = LLSelectMgr::getInstance();
	}

	if (gFloaterView->getCycleMode())
	{
		// sync all floaters with their focus state
		gFloaterView->highlightFocusedFloater();
		gSnapshotFloaterView->highlightFocusedFloater();
		if ((gKeyboard->currentMask(TRUE) & MASK_CONTROL) == 0)
		{
			// control key no longer held down, finish cycle mode
			gFloaterView->setCycleMode(FALSE);

			gFloaterView->syncFloaterTabOrder();
		}
		else
		{
			// user holding down CTRL, don't update tab order of floaters
		}
	}
	else
	{
		// update focused floater
		gFloaterView->highlightFocusedFloater();
		gSnapshotFloaterView->highlightFocusedFloater();
		// make sure floater visible order is in sync with tab order
		gFloaterView->syncFloaterTabOrder();
	}

	static const LLCachedControl<bool> chat_bar_steals_focus("ChatBarStealsFocus",true);
	if (chat_bar_steals_focus 
		&& gChatBar 
		&& gFocusMgr.getKeyboardFocus() == NULL 
		&& gChatBar->isInVisibleChain())
	{
		gChatBar->startChat(NULL);
	}

	// cleanup unused selections when no modal dialogs are open
	if (LLModalDialog::activeCount() == 0)
	{
		LLViewerParcelMgr::getInstance()->deselectUnused();
	}

	if (LLModalDialog::activeCount() == 0)
	{
		LLSelectMgr::getInstance()->deselectUnused();
	}

	// per frame picking - for tooltips and changing cursor over interactive objects
	static S32 previous_x = -1;
	static S32 previous_y = -1;
	static BOOL mouse_moved_since_pick = FALSE;

	if ((previous_x != x) || (previous_y != y))
		mouse_moved_since_pick = TRUE;

	static const LLCachedControl<F32> picks_moving("PicksPerSecondMouseMoving",5.f);
	static const LLCachedControl<F32> picks_stationary("PicksPerSecondMouseStationary",0.f);
	if(	!getCursorHidden() 
		// When in-world media is in focus, pick every frame so that browser mouse-overs, dragging scrollbars, etc. work properly.
		&& (LLViewerMediaFocus::getInstance()->getFocus()
		|| ((mouse_moved_since_pick) && (picks_moving > 0.0) && (mPickTimer.getElapsedTimeF32() > 1.0f / picks_moving)) 
		|| ((!mouse_moved_since_pick) && (picks_stationary > 0.0) && (mPickTimer.getElapsedTimeF32() > 1.0f / picks_stationary))))
	{
		mouse_moved_since_pick = FALSE;
		mPickTimer.reset();
		pickAsync(getCurrentMouseX(), getCurrentMouseY(), mask, hoverPickCallback, TRUE, TRUE);
	}

	previous_x = x;
	previous_y = y;

	return;
}

/* static */
void LLViewerWindow::hoverPickCallback(const LLPickInfo& pick_info)
{
	gViewerWindow->mHoverPick = pick_info;
}

void LLViewerWindow::updateMouseDelta()
{
	S32 dx = lltrunc((F32) (mCurrentMousePoint.mX - mLastMousePoint.mX) * LLUI::getScaleFactor().mV[VX]);
	S32 dy = lltrunc((F32) (mCurrentMousePoint.mY - mLastMousePoint.mY) * LLUI::getScaleFactor().mV[VY]);

	//RN: fix for asynchronous notification of mouse leaving window not working
	LLCoordWindow mouse_pos;
	mWindow->getCursorPosition(&mouse_pos);
	if (mouse_pos.mX < 0 || 
		mouse_pos.mY < 0 ||
		mouse_pos.mX > mWindowRectRaw.getWidth() ||
		mouse_pos.mY > mWindowRectRaw.getHeight())
	{
		mMouseInWindow = FALSE;
	}
	else
	{
		mMouseInWindow = TRUE;
	}

	LLVector2 mouse_vel; 

	static const  LLCachedControl<bool> mouse_smooth("MouseSmooth",false);
	if (mouse_smooth)
	{
		static F32 fdx = 0.f;
		static F32 fdy = 0.f;

		F32 amount = 16.f;
		fdx = fdx + ((F32) dx - fdx) * llmin(gFrameIntervalSeconds*amount,1.f);
		fdy = fdy + ((F32) dy - fdy) * llmin(gFrameIntervalSeconds*amount,1.f);

		mCurrentMouseDelta.set(llround(fdx), llround(fdy));
		mouse_vel.setVec(fdx,fdy);
	}
	else
	{
		mCurrentMouseDelta.set(dx, dy);
		mouse_vel.setVec((F32) dx, (F32) dy);
	}

	mMouseVelocityStat.addValue(mouse_vel.magVec());
}

void LLViewerWindow::saveLastMouse(const LLCoordGL &point)
{
	// Store last mouse location.
	// If mouse leaves window, pretend last point was on edge of window
	if (point.mX < 0)
	{
		mCurrentMousePoint.mX = 0;
	}
	else if (point.mX > getWindowWidthScaled())
	{
		mCurrentMousePoint.mX = getWindowWidthScaled();
	}
	else
	{
		mCurrentMousePoint.mX = point.mX;
	}

	if (point.mY < 0)
	{
		mCurrentMousePoint.mY = 0;
	}
	else if (point.mY > getWindowHeightScaled() )
	{
		mCurrentMousePoint.mY = getWindowHeightScaled();
	}
	else
	{
		mCurrentMousePoint.mY = point.mY;
	}
}


// Draws the selection outlines for the currently selected objects
// Must be called after displayObjects is called, which sets the mGLName parameter
// NOTE: This function gets called 3 times:
//  render_ui_3d: 			FALSE, FALSE, TRUE
//  renderObjectsForSelect:	TRUE, pick_parcel_wall, FALSE
//  render_hud_elements:	FALSE, FALSE, FALSE
void LLViewerWindow::renderSelections( BOOL for_gl_pick, BOOL pick_parcel_walls, BOOL for_hud )
{
	LLObjectSelectionHandle selection = LLSelectMgr::getInstance()->getSelection();

	if (!for_hud && !for_gl_pick)
	{
		// Call this once and only once
		LLSelectMgr::getInstance()->updateSilhouettes();
	}
	
	// Draw fence around land selections
	if (for_gl_pick)
	{
		if (pick_parcel_walls)
		{
			LLViewerParcelMgr::getInstance()->renderParcelCollision();
		}
	}
	else if (( for_hud && selection->getSelectType() == SELECT_TYPE_HUD) ||
			 (!for_hud && selection->getSelectType() != SELECT_TYPE_HUD))
	{		
		LLSelectMgr::getInstance()->renderSilhouettes(for_hud);
		
		stop_glerror();

		// setup HUD render
		if (selection->getSelectType() == SELECT_TYPE_HUD && LLSelectMgr::getInstance()->getSelection()->getObjectCount())
		{
			LLBBox hud_bbox = gAgentAvatarp->getHUDBBox();

			// set up transform to encompass bounding box of HUD
			gGL.matrixMode(LLRender::MM_PROJECTION);
			gGL.pushMatrix();
			gGL.loadIdentity();
			F32 depth = llmax(1.f, hud_bbox.getExtentLocal().mV[VX] * 1.1f);
			gGL.ortho(-0.5f * LLViewerCamera::getInstance()->getAspect(), 0.5f * LLViewerCamera::getInstance()->getAspect(), -0.5f, 0.5f, 0.f, depth);
			
			gGL.matrixMode(LLRender::MM_MODELVIEW);
			gGL.pushMatrix();
			gGL.loadIdentity();
			gGL.loadMatrix(OGL_TO_CFR_ROTATION);		// Load Cory's favorite reference frame
			gGL.translatef(-hud_bbox.getCenterLocal().mV[VX] + (depth *0.5f), 0.f, 0.f);
		}

		// Render light for editing
		if (LLSelectMgr::sRenderLightRadius && LLToolMgr::getInstance()->inEdit())
		{
			gGL.getTexUnit(0)->unbind(LLTexUnit::TT_TEXTURE);
			LLGLEnable gls_blend(GL_BLEND);
			LLGLEnable gls_cull(GL_CULL_FACE);
			LLGLDepthTest gls_depth(GL_TRUE, GL_FALSE);
			gGL.matrixMode(LLRender::MM_MODELVIEW);
			gGL.pushMatrix();
			if (selection->getSelectType() == SELECT_TYPE_HUD)
			{
				F32 zoom = gAgentCamera.mHUDCurZoom;
				gGL.scalef(zoom, zoom, zoom);
			}

			struct f : public LLSelectedObjectFunctor
			{
				virtual bool apply(LLViewerObject* object)
				{
					LLDrawable* drawable = object->mDrawable;
					if (drawable && drawable->isLight())
					{
						LLVOVolume* vovolume = drawable->getVOVolume();
						gGL.pushMatrix();

						LLVector3 center = drawable->getPositionAgent();
						gGL.translatef(center[0], center[1], center[2]);
						F32 scale = vovolume->getLightRadius();
						gGL.scalef(scale, scale, scale);

						LLColor4 color(vovolume->getLightColor(), .5f);
						gGL.color4fv(color.mV);
					
						//F32 pixel_area = 100000.f;
						// Render Outside
						gSphere.render();

						// Render Inside
						glCullFace(GL_FRONT);
						gSphere.render();
						glCullFace(GL_BACK);
					
						gGL.popMatrix();
					}
					return true;
				}
			} func;
			LLSelectMgr::getInstance()->getSelection()->applyToObjects(&func);
			
			gGL.popMatrix();
		}				
		
		// NOTE: The average position for the axis arrows of the selected objects should
		// not be recalculated at this time.  If they are, then group rotations will break.

		// Draw arrows at average center of all selected objects
		LLTool* tool = LLToolMgr::getInstance()->getCurrentTool();
		if (tool)
		{
			if(tool->isAlwaysRendered())
			{
				tool->render();
			}
			else
			{
				if( !LLSelectMgr::getInstance()->getSelection()->isEmpty() )
				{
					BOOL moveable_object_selected = FALSE;
					BOOL all_selected_objects_move = TRUE;
					BOOL all_selected_objects_modify = TRUE;
					BOOL selecting_linked_set = !gSavedSettings.getBOOL("EditLinkedParts");

					for (LLObjectSelection::iterator iter = LLSelectMgr::getInstance()->getSelection()->begin();
						 iter != LLSelectMgr::getInstance()->getSelection()->end(); iter++)
					{
						LLSelectNode* nodep = *iter;
						LLViewerObject* object = nodep->getObject();
						LLViewerObject *root_object = (object == NULL) ? NULL : object->getRootEdit();
						BOOL this_object_movable = FALSE;
						if (object->permMove() && !object->isPermanentEnforced() &&
							((root_object == NULL) || !root_object->isPermanentEnforced()) &&
							(object->permModify() || selecting_linked_set))
						{
							moveable_object_selected = TRUE;
							this_object_movable = TRUE;

// [RLVa:KB] - Checked: 2009-07-10 (RLVa-1.0.0g) | Modified: RLVa-0.2.0g
							if ( (rlv_handler_t::isEnabled()) && 
								 ((gRlvHandler.hasBehaviour(RLV_BHVR_UNSIT)) || (gRlvHandler.hasBehaviour(RLV_BHVR_SITTP))) )
							{
								LLVOAvatar* pAvatar = gAgentAvatarp;
								if ( (pAvatar) && (pAvatar->isSitting()) && (pAvatar->getRoot() == object->getRootEdit()) )
									moveable_object_selected = this_object_movable = FALSE;
							}
// [/RLVa:KB]
						}
						all_selected_objects_move = all_selected_objects_move && this_object_movable;
						all_selected_objects_modify = all_selected_objects_modify && object->permModify();
					}

					BOOL draw_handles = TRUE;

					if (tool == LLToolCompTranslate::getInstance() && (!moveable_object_selected || !all_selected_objects_move))
					{
						draw_handles = FALSE;
					}

					if (tool == LLToolCompRotate::getInstance() && (!moveable_object_selected || !all_selected_objects_move))
					{
						draw_handles = FALSE;
					}

					if ( !all_selected_objects_modify && tool == LLToolCompScale::getInstance() )
					{
						draw_handles = FALSE;
					}
				
					if( draw_handles )
					{
						tool->render();
					}
				}
			}
			if (selection->getSelectType() == SELECT_TYPE_HUD && selection->getObjectCount())
			{
				gGL.matrixMode(LLRender::MM_PROJECTION);
				gGL.popMatrix();

				gGL.matrixMode(LLRender::MM_MODELVIEW);
				gGL.popMatrix();
				stop_glerror();
			}
		}
	}
}

// Return a point near the clicked object representative of the place the object was clicked.
LLVector3d LLViewerWindow::clickPointInWorldGlobal(S32 x, S32 y_from_bot, LLViewerObject* clicked_object) const
{
	// create a normalized vector pointing from the camera center into the 
	// world at the location of the mouse click
	LLVector3 mouse_direction_global = mouseDirectionGlobal( x, y_from_bot );

	LLVector3d relative_object = clicked_object->getPositionGlobal() - gAgentCamera.getCameraPositionGlobal();

	// make mouse vector as long as object vector, so it touchs a point near
	// where the user clicked on the object
	mouse_direction_global *= (F32) relative_object.magVec();

	LLVector3d new_pos;
	new_pos.setVec(mouse_direction_global);
	// transform mouse vector back to world coords
	new_pos += gAgentCamera.getCameraPositionGlobal();

	return new_pos;
}


BOOL LLViewerWindow::clickPointOnSurfaceGlobal(const S32 x, const S32 y, LLViewerObject *objectp, LLVector3d &point_global) const
{
	BOOL intersect = FALSE;

//	U8 shape = objectp->mPrimitiveCode & LL_PCODE_BASE_MASK;
	if (!intersect)
	{
		point_global = clickPointInWorldGlobal(x, y, objectp);
		llinfos << "approx intersection at " <<  (objectp->getPositionGlobal() - point_global) << llendl;
	}
	else
	{
		llinfos << "good intersection at " <<  (objectp->getPositionGlobal() - point_global) << llendl;
	}

	return intersect;
}

void LLViewerWindow::pickAsync(S32 x, S32 y_from_bot, MASK mask, void (*callback)(const LLPickInfo& info), BOOL pick_transparent, BOOL get_surface_info)
{
	if (gNoRender)
	{
		return;
	}

	// push back pick info object
	BOOL in_build_mode = gFloaterTools && gFloaterTools->getVisible();
	if (in_build_mode || LLDrawPoolAlpha::sShowDebugAlpha)
	{
		// build mode allows interaction with all transparent objects
		// "Show Debug Alpha" means no object actually transparent
		pick_transparent = TRUE;
	}

	LLPickInfo pick_info(LLCoordGL(x, y_from_bot), mask, pick_transparent, get_surface_info, callback);
	schedulePick(pick_info);
}

void LLViewerWindow::schedulePick(LLPickInfo& pick_info)
{
	if (mPicks.size() >= 1024 || mWindow->getMinimized())
	{ //something went wrong, picks are being scheduled but not processed
		
		if (pick_info.mPickCallback)
		{
			pick_info.mPickCallback(pick_info);
		}
	
		return;
	}
	mPicks.push_back(pick_info);

	// delay further event processing until we receive results of pick
	mWindow->delayInputProcessing();
}


void LLViewerWindow::performPick()
{
	if (gNoRender)
	{
		return;
	}

	if (!mPicks.empty())
	{
		std::vector<LLPickInfo>::iterator pick_it;
		for (pick_it = mPicks.begin(); pick_it != mPicks.end(); ++pick_it)
		{
			pick_it->fetchResults();
		}

		mLastPick = mPicks.back();
		mPicks.clear();
	}
}

void LLViewerWindow::returnEmptyPicks()
{
	std::vector<LLPickInfo>::iterator pick_it;
	for (pick_it = mPicks.begin(); pick_it != mPicks.end(); ++pick_it)
	{
		mLastPick = *pick_it;
		// just trigger callback with empty results
		if (pick_it->mPickCallback)
		{
			pick_it->mPickCallback(*pick_it);
		}
	}
	mPicks.clear();
}

// Performs the GL object/land pick.
LLPickInfo LLViewerWindow::pickImmediate(S32 x, S32 y_from_bot,  BOOL pick_transparent)
{
	if (gNoRender)
	{
		return LLPickInfo();
	}

	// push back pick info object
	BOOL in_build_mode = gFloaterTools && gFloaterTools->getVisible();
	if (in_build_mode || LLDrawPoolAlpha::sShowDebugAlpha)
	{
		// build mode allows interaction with all transparent objects
		// "Show Debug Alpha" means no object actually transparent
		pick_transparent = TRUE;
	}

	// shortcut queueing in mPicks and just update mLastPick in place
	MASK	key_mask = gKeyboard->currentMask(TRUE);
	mLastPick = LLPickInfo(LLCoordGL(x, y_from_bot), key_mask, pick_transparent, TRUE, NULL);
	mLastPick.fetchResults();

	return mLastPick;
}

LLHUDIcon* LLViewerWindow::cursorIntersectIcon(S32 mouse_x, S32 mouse_y, F32 depth,
										   LLVector3* intersection)
{
	S32 x = mouse_x;
	S32 y = mouse_y;

	if ((mouse_x == -1) && (mouse_y == -1)) // use current mouse position
	{
		x = getCurrentMouseX();
		y = getCurrentMouseY();
	}

	// world coordinates of mouse
	LLVector3 mouse_direction_global = mouseDirectionGlobal(x,y);
	LLVector3 mouse_point_global = LLViewerCamera::getInstance()->getOrigin();
	LLVector3 mouse_world_start = mouse_point_global;
	LLVector3 mouse_world_end   = mouse_point_global + mouse_direction_global * depth;

	return LLHUDIcon::lineSegmentIntersectAll(mouse_world_start, mouse_world_end, intersection);

	
}

LLViewerObject* LLViewerWindow::cursorIntersect(S32 mouse_x, S32 mouse_y, F32 depth,
												LLViewerObject *this_object,
												S32 this_face,
												BOOL pick_transparent,
												S32* face_hit,
												LLVector3 *intersection,
												LLVector2 *uv,
												LLVector3 *normal,
												LLVector3 *binormal,
												LLVector3* start,
												LLVector3* end)
{
	S32 x = mouse_x;
	S32 y = mouse_y;

	if ((mouse_x == -1) && (mouse_y == -1)) // use current mouse position
	{
		x = getCurrentMouseX();
		y = getCurrentMouseY();
	}

	// HUD coordinates of mouse
	LLVector3 mouse_point_hud = mousePointHUD(x, y);
	LLVector3 mouse_hud_start = mouse_point_hud - LLVector3(depth, 0, 0);
	LLVector3 mouse_hud_end   = mouse_point_hud + LLVector3(depth, 0, 0);
	
	// world coordinates of mouse
	LLVector3 mouse_direction_global = mouseDirectionGlobal(x,y);
	LLVector3 mouse_point_global = LLViewerCamera::getInstance()->getOrigin();
	
	//get near clip plane
	LLVector3 n = LLViewerCamera::getInstance()->getAtAxis();
	LLVector3 p = mouse_point_global + n * LLViewerCamera::getInstance()->getNear();

	//project mouse point onto plane
	LLVector3 pos;
	line_plane(mouse_point_global, mouse_direction_global, p, n, pos);
	mouse_point_global = pos;

	LLVector3 mouse_world_start = mouse_point_global;
	LLVector3 mouse_world_end   = mouse_point_global + mouse_direction_global * depth;

	if (!LLViewerJoystick::getInstance()->getOverrideCamera())
	{ //always set raycast intersection to mouse_world_end unless
		//flycam is on (for DoF effect)
		gDebugRaycastIntersection = mouse_world_end;
	}

	if (start)
	{
		*start = mouse_world_start;
	}

	if (end)
	{
		*end = mouse_world_end;
	}

	LLViewerObject* found = NULL;

	if (this_object)  // check only this object
	{
		if (this_object->isHUDAttachment()) // is a HUD object?
		{
			if (this_object->lineSegmentIntersect(mouse_hud_start, mouse_hud_end, this_face, pick_transparent,
												  face_hit, intersection, uv, normal, binormal))
			{
				found = this_object;
			}
			}
		else // is a world object
		{
			if (this_object->lineSegmentIntersect(mouse_world_start, mouse_world_end, this_face, pick_transparent,
												  face_hit, intersection, uv, normal, binormal))
			{
				found = this_object;
			}
			}
			}
	else // check ALL objects
	{
		found = gPipeline.lineSegmentIntersectInHUD(mouse_hud_start, mouse_hud_end, pick_transparent,
													face_hit, intersection, uv, normal, binormal);

// [RLVa:KB] - Checked: 2009-12-28 (RLVa-1.1.0k) | Modified: RLVa-1.1.0k
		if ( (rlv_handler_t::isEnabled()) && (LLToolCamera::getInstance()->hasMouseCapture()) && (gKeyboard->currentMask(TRUE) & MASK_ALT) )
		{
			found = NULL;
		}
// [/RLVa:KB]

		if (!found) // if not found in HUD, look in world:
		{
			found = gPipeline.lineSegmentIntersectInWorld(mouse_world_start, mouse_world_end, pick_transparent,
														  face_hit, intersection, uv, normal, binormal);

// [RLVa:KB] - Checked: 2010-01-02 (RLVa-1.1.0l) | Added: RLVa-1.1.0l
#ifdef RLV_EXTENSION_CMD_INTERACT
			if ( (rlv_handler_t::isEnabled()) && (found) && (gRlvHandler.hasBehaviour(RLV_BHVR_INTERACT)) )
			{
				// Allow picking if:
				//   - the drag-and-drop tool is active (allows inventory offers)
				//   - the camera tool is active
				//   - the pie tool is active *and* we picked our own avie (allows "mouse steering" and the self pie menu)
				LLTool* pCurTool = LLToolMgr::getInstance()->getCurrentTool();
				if ( (LLToolDragAndDrop::getInstance() != pCurTool) && 
					 (!LLToolCamera::getInstance()->hasMouseCapture()) &&
					 ((LLToolPie::getInstance() != pCurTool) || (gAgent.getID() != found->getID())) )
				{
					found = NULL;
				}
			}
#endif // RLV_EXTENSION_CMD_INTERACT
// [/RLVa:KB]
		}
	}

	return found;
}

// Returns unit vector relative to camera
// indicating direction of point on screen x,y
LLVector3 LLViewerWindow::mouseDirectionGlobal(const S32 x, const S32 y) const
{
	// find vertical field of view
	F32			fov = LLViewerCamera::getInstance()->getView();

	// find world view center in scaled ui coordinates
	F32			center_x = getWorldViewRectScaled().getCenterX();
	F32			center_y = getWorldViewRectScaled().getCenterY();

	// calculate pixel distance to screen
	F32			distance = ((F32)getWorldViewHeightScaled() * 0.5f) / (tan(fov / 2.f));

	// calculate click point relative to middle of screen
	F32			click_x = x - center_x;
	F32			click_y = y - center_y;

	// compute mouse vector
	LLVector3	mouse_vector =	distance * LLViewerCamera::getInstance()->getAtAxis()
								- click_x * LLViewerCamera::getInstance()->getLeftAxis()
								+ click_y * LLViewerCamera::getInstance()->getUpAxis();

	mouse_vector.normVec();

	return mouse_vector;
}

LLVector3 LLViewerWindow::mousePointHUD(const S32 x, const S32 y) const
{
	// find screen resolution
	S32			height = getWorldViewHeightScaled();

	// find world view center
	F32			center_x = getWorldViewRectScaled().getCenterX();
	F32			center_y = getWorldViewRectScaled().getCenterY();

	// remap with uniform scale (1/height) so that top is -0.5, bottom is +0.5
	F32 hud_x = -((F32)x - center_x)  / height;
	F32 hud_y = ((F32)y - center_y) / height;

	return LLVector3(0.f, hud_x/gAgentCamera.mHUDCurZoom, hud_y/gAgentCamera.mHUDCurZoom);
}

// Returns unit vector relative to camera in camera space
// indicating direction of point on screen x,y
LLVector3 LLViewerWindow::mouseDirectionCamera(const S32 x, const S32 y) const
{
	// find vertical field of view
	F32			fov_height = LLViewerCamera::getInstance()->getView();
	F32			fov_width = fov_height * LLViewerCamera::getInstance()->getAspect();

	// find screen resolution
	S32			height = getWorldViewHeightScaled();
	S32			width = getWorldViewWidthScaled();

	// find world view center
	F32			center_x = getWorldViewRectScaled().getCenterX();
	F32			center_y = getWorldViewRectScaled().getCenterY();

	// calculate click point relative to middle of screen
	F32			click_x = (((F32)x - center_x) / (F32)width) * fov_width * -1.f;
	F32			click_y = (((F32)y - center_y) / (F32)height) * fov_height;

	// compute mouse vector
	LLVector3	mouse_vector =	LLVector3(0.f, 0.f, -1.f);
	LLQuaternion mouse_rotate;
	mouse_rotate.setQuat(click_y, click_x, 0.f);

	mouse_vector = mouse_vector * mouse_rotate;
	// project to z = -1 plane;
	mouse_vector = mouse_vector * (-1.f / mouse_vector.mV[VZ]);

	return mouse_vector;
}



BOOL LLViewerWindow::mousePointOnPlaneGlobal(LLVector3d& point, const S32 x, const S32 y, 
										const LLVector3d &plane_point_global, 
										const LLVector3 &plane_normal_global)
{
	LLVector3d	mouse_direction_global_d;

	mouse_direction_global_d.setVec(mouseDirectionGlobal(x,y));
	LLVector3d	plane_normal_global_d;
	plane_normal_global_d.setVec(plane_normal_global);
	F64 plane_mouse_dot = (plane_normal_global_d * mouse_direction_global_d);
	LLVector3d plane_origin_camera_rel = plane_point_global - gAgentCamera.getCameraPositionGlobal();
	F64	mouse_look_at_scale = (plane_normal_global_d * plane_origin_camera_rel)
								/ plane_mouse_dot;
	if (llabs(plane_mouse_dot) < 0.00001)
	{
		// if mouse is parallel to plane, return closest point on line through plane origin
		// that is parallel to camera plane by scaling mouse direction vector
		// by distance to plane origin, modulated by deviation of mouse direction from plane origin
		LLVector3d plane_origin_dir = plane_origin_camera_rel;
		plane_origin_dir.normVec();
		
		mouse_look_at_scale = plane_origin_camera_rel.magVec() / (plane_origin_dir * mouse_direction_global_d);
	}

	point = gAgentCamera.getCameraPositionGlobal() + mouse_look_at_scale * mouse_direction_global_d;

	return mouse_look_at_scale > 0.0;
}


// Returns global position
BOOL LLViewerWindow::mousePointOnLandGlobal(const S32 x, const S32 y, LLVector3d *land_position_global)
{
	LLVector3		mouse_direction_global = mouseDirectionGlobal(x,y);
	F32				mouse_dir_scale;
	BOOL			hit_land = FALSE;
	LLViewerRegion	*regionp;
	F32			land_z;
	const F32	FIRST_PASS_STEP = 1.0f;		// meters
	const F32	SECOND_PASS_STEP = 0.1f;	// meters
	LLVector3d	camera_pos_global;

	camera_pos_global = gAgentCamera.getCameraPositionGlobal();
	LLVector3d		probe_point_global;
	LLVector3		probe_point_region;

	// walk forwards to find the point
	for (mouse_dir_scale = FIRST_PASS_STEP; mouse_dir_scale < gAgentCamera.mDrawDistance; mouse_dir_scale += FIRST_PASS_STEP)
	{
		LLVector3d mouse_direction_global_d;
		mouse_direction_global_d.setVec(mouse_direction_global * mouse_dir_scale);
		probe_point_global = camera_pos_global + mouse_direction_global_d;

		regionp = LLWorld::getInstance()->resolveRegionGlobal(probe_point_region, probe_point_global);

		if (!regionp)
		{
			// ...we're outside the world somehow
			continue;
		}

		S32 i = (S32) (probe_point_region.mV[VX]/regionp->getLand().getMetersPerGrid());
		S32 j = (S32) (probe_point_region.mV[VY]/regionp->getLand().getMetersPerGrid());
		S32 grids_per_edge = (S32) regionp->getLand().mGridsPerEdge;
		if ((i >= grids_per_edge) || (j >= grids_per_edge))
		{
			//llinfos << "LLViewerWindow::mousePointOnLand probe_point is out of region" << llendl;
			continue;
		}

		land_z = regionp->getLand().resolveHeightRegion(probe_point_region);

		//llinfos << "mousePointOnLand initial z " << land_z << llendl;

		if (probe_point_region.mV[VZ] < land_z)
		{
			// ...just went under land

			// cout << "under land at " << probe_point << " scale " << mouse_vec_scale << endl;

			hit_land = TRUE;
			break;
		}
	}


	if (hit_land)
	{
		// Don't go more than one step beyond where we stopped above.
		// This can't just be "mouse_vec_scale" because floating point error
		// will stop the loop before the last increment.... X - 1.0 + 0.1 + 0.1 + ... + 0.1 != X
		F32 stop_mouse_dir_scale = mouse_dir_scale + FIRST_PASS_STEP;

		// take a step backwards, then walk forwards again to refine position
		for ( mouse_dir_scale -= FIRST_PASS_STEP; mouse_dir_scale <= stop_mouse_dir_scale; mouse_dir_scale += SECOND_PASS_STEP)
		{
			LLVector3d mouse_direction_global_d;
			mouse_direction_global_d.setVec(mouse_direction_global * mouse_dir_scale);
			probe_point_global = camera_pos_global + mouse_direction_global_d;

			regionp = LLWorld::getInstance()->resolveRegionGlobal(probe_point_region, probe_point_global);

			if (!regionp)
			{
				// ...we're outside the world somehow
				continue;
			}

			/*
			i = (S32) (local_probe_point.mV[VX]/regionp->getLand().getMetersPerGrid());
			j = (S32) (local_probe_point.mV[VY]/regionp->getLand().getMetersPerGrid());
			if ((i >= regionp->getLand().mGridsPerEdge) || (j >= regionp->getLand().mGridsPerEdge))
			{
				// llinfos << "LLViewerWindow::mousePointOnLand probe_point is out of region" << llendl;
				continue;
			}
			land_z = regionp->getLand().mSurfaceZ[ i + j * (regionp->getLand().mGridsPerEdge) ];
			*/

			land_z = regionp->getLand().resolveHeightRegion(probe_point_region);

			//llinfos << "mousePointOnLand refine z " << land_z << llendl;

			if (probe_point_region.mV[VZ] < land_z)
			{
				// ...just went under land again

				*land_position_global = probe_point_global;
				return TRUE;
			}
		}
	}

	return FALSE;
}

// Saves an image to the harddrive as "SnapshotX" where X >= 1.
void LLViewerWindow::saveImageNumbered(LLPointer<LLImageFormatted> image, int index)
{
	if (!image)
	{
		LLFloaterSnapshot::saveLocalDone(false, index);
		return;
	}

	ESaveFilter pick_type;
	std::string extension("." + image->getExtension());
	if (extension == ".j2c")
		pick_type = FFSAVE_J2C;
	else if (extension == ".bmp")
		pick_type = FFSAVE_BMP;
	else if (extension == ".jpg")
		pick_type = FFSAVE_JPEG;
	else if (extension == ".png")
		pick_type = FFSAVE_PNG;
	else if (extension == ".tga")
		pick_type = FFSAVE_TGA;
	else
		pick_type = FFSAVE_ALL; // ???
	
	// Get a base file location if needed.
	if (!isSnapshotLocSet())
	{
		std::string proposed_name( sSnapshotBaseName );

		// AIFilePicker will append an appropriate extension to the proposed name, based on the ESaveFilter constant passed in.

		// pick a directory in which to save
		AIFilePicker* filepicker = AIFilePicker::create();				// Deleted in LLViewerWindow::saveImageNumbered_continued1
		filepicker->open(proposed_name, pick_type, "", "snapshot");
		filepicker->run(boost::bind(&LLViewerWindow::saveImageNumbered_continued1, this, image, extension, filepicker, index));
		return;
	}

	// LLViewerWindow::sSnapshotBaseName and LLViewerWindow::sSnapshotDir already known. Go straight to saveImageNumbered_continued2.
	saveImageNumbered_continued2(image, extension, index);
}

void LLViewerWindow::saveImageNumbered_continued1(LLPointer<LLImageFormatted> image, std::string const& extension, AIFilePicker* filepicker, int index)
{
	if (filepicker->hasFilename())
	{
		// Copy the directory + file name
		std::string filepath = filepicker->getFilename();

		LLViewerWindow::sSnapshotBaseName = gDirUtilp->getBaseFileName(filepath, true);
		LLViewerWindow::sSnapshotDir = gDirUtilp->getDirName(filepath);

		saveImageNumbered_continued2(image, extension, index);
	}
	else
	{
		LLFloaterSnapshot::saveLocalDone(false, index);
	}
}

void LLViewerWindow::saveImageNumbered_continued2(LLPointer<LLImageFormatted> image, std::string const& extension, int index)
{
	// Look for an unused file name
	std::string filepath;
	S32 i = 1;
	S32 err = 0;

	do
	{
		filepath = sSnapshotDir;
		filepath += gDirUtilp->getDirDelimiter();
		filepath += sSnapshotBaseName;
		filepath += llformat("_%.3d",i);
		filepath += extension;

		llstat stat_info;
		err = LLFile::stat( filepath, &stat_info );
		i++;
	}
	while( -1 != err );  // search until the file is not found (i.e., stat() gives an error).

	if (image->save(filepath))
	{
		playSnapshotAnimAndSound();
		LLFloaterSnapshot::saveLocalDone(true, index);
	}
	else
	{
		LLFloaterSnapshot::saveLocalDone(false, index);
	}
}

void LLViewerWindow::resetSnapshotLoc()
{
	sSnapshotDir.clear();
}

static S32 BORDERHEIGHT = 0;
static S32 BORDERWIDTH = 0;

// static
void LLViewerWindow::movieSize(S32 new_width, S32 new_height)
{
	LLCoordScreen size;
	gViewerWindow->getWindow()->getSize(&size);
	if (  (size.mX != new_width + BORDERWIDTH)
		||(size.mY != new_height + BORDERHEIGHT))
	{
		// use actual display dimensions, not virtual UI dimensions
		S32 x = gViewerWindow->getWindowWidthRaw();
		S32 y = gViewerWindow->getWindowHeightRaw();
		BORDERWIDTH = size.mX - x;
		BORDERHEIGHT = size.mY- y;
		LLCoordScreen new_size(new_width + BORDERWIDTH, 
							   new_height + BORDERHEIGHT);
		BOOL disable_sync = gSavedSettings.getBOOL("DisableVerticalSync");
		if (gViewerWindow->mWindow->getFullscreen())
		{
			LLGLState::checkStates();
			LLGLState::checkTextureChannels();
			gViewerWindow->changeDisplaySettings(FALSE, 
												new_size, 
												disable_sync, 
												TRUE);
			LLGLState::checkStates();
			LLGLState::checkTextureChannels();
		}
		else
		{
			gViewerWindow->getWindow()->setSize(new_size);
		}
	}
}

BOOL LLViewerWindow::saveSnapshot( const std::string& filepath, S32 image_width, S32 image_height, BOOL show_ui, BOOL do_rebuild, ESnapshotType type)
{
	llinfos << "Saving snapshot to: " << filepath << llendl;

	LLPointer<LLImageRaw> raw = new LLImageRaw;
	BOOL success = rawSnapshot(raw, image_width, image_height, (F32)image_width / image_height, show_ui, do_rebuild);

	if (success)
	{
		LLPointer<LLImageBMP> bmp_image = new LLImageBMP;
		success = bmp_image->encode(raw, 0.0f);
		if( success )
		{
			success = bmp_image->save(filepath);
		}
		else
		{
			llwarns << "Unable to encode bmp snapshot" << llendl;
		}
	}
	else
	{
		llwarns << "Unable to capture raw snapshot" << llendl;
	}

	return success;
}


void LLViewerWindow::playSnapshotAnimAndSound()
{
	if (gSavedSettings.getBOOL("QuietSnapshotsToDisk"))
	{
		return;
	}
	gAgent.sendAnimationRequest(ANIM_AGENT_SNAPSHOT, ANIM_REQUEST_START);
	send_sound_trigger(LLUUID(gSavedSettings.getString("UISndSnapshot")), 1.0f);
}

BOOL LLViewerWindow::thumbnailSnapshot(LLImageRaw *raw, S32 preview_width, S32 preview_height, BOOL show_ui, BOOL do_rebuild, ESnapshotType type)
{
	return rawSnapshot(raw, preview_width, preview_height, (F32)gViewerWindow->getWindowWidthRaw() / gViewerWindow->getWindowHeightRaw(), show_ui, do_rebuild, type);

	// *TODO below code was broken in deferred pipeline
	/*
	if ((!raw) || preview_width < 10 || preview_height < 10)
	{
		return FALSE;
	}

	if(gResizeScreenTexture) //the window is resizing
	{
		return FALSE ;
	}

	setCursor(UI_CURSOR_WAIT);

	// Hide all the UI widgets first and draw a frame
	BOOL prev_draw_ui = gPipeline.hasRenderDebugFeatureMask(LLPipeline::RENDER_DEBUG_FEATURE_UI);

	if ( prev_draw_ui != show_ui)
	{
		LLPipeline::toggleRenderDebugFeature((void*)LLPipeline::RENDER_DEBUG_FEATURE_UI);
	}

	BOOL hide_hud = !gSavedSettings.getBOOL("RenderHUDInSnapshot") && LLPipeline::sShowHUDAttachments;
	if (hide_hud)
	{
		LLPipeline::sShowHUDAttachments = FALSE;
	}

	S32 render_name = gSavedSettings.getS32("RenderName");
	gSavedSettings.setS32("RenderName", 0);
	LLVOAvatar::updateFreezeCounter(1) ; //pause avatar updating for one frame

	S32 w = preview_width ;
	S32 h = preview_height ;
	LLVector2 display_scale = mDisplayScale ;
	mDisplayScale.setVec((F32)w / mWindowRectRaw.getWidth(), (F32)h / mWindowRectRaw.getHeight()) ;
	LLRect window_rect = mWindowRect;
	mWindowRectRaw.set(0, h, w, 0);

	gDisplaySwapBuffers = FALSE;
	gDepthDirty = TRUE;
	glClearColor(0.f, 0.f, 0.f, 0.f);
	glClear(GL_DEPTH_BUFFER_BIT | GL_COLOR_BUFFER_BIT | GL_STENCIL_BUFFER_BIT);
	setup3DRender();
	setupViewport();

	LLFontGL::setFontDisplay(FALSE) ;
	LLHUDText::setDisplayText(FALSE) ;
	if (type == SNAPSHOT_TYPE_OBJECT_ID)
	{
		gObjectList.renderPickList(gViewerWindow->getVirtualWindowRect(), FALSE, FALSE);
	}
	else
	{
		display(do_rebuild, 1.0f, 0, TRUE);
		render_ui();
	}

	S32 glformat, gltype, glpixel_length ;
	if(SNAPSHOT_TYPE_DEPTH == type)
	{
		glpixel_length = 4 ;
		glformat = GL_DEPTH_COMPONENT ;
		gltype = GL_FLOAT ;
	}
	else
	{
		glpixel_length = 3 ;
		glformat = GL_RGB ;
		gltype = GL_UNSIGNED_BYTE ;
	}

	raw->resize(w, h, glpixel_length);
	glReadPixels(0, 0, w, h, glformat, gltype, raw->getData());

	if(SNAPSHOT_TYPE_DEPTH == type)
	{
		LLViewerCamera* camerap = LLViewerCamera::getInstance();
		F32 depth_conversion_factor_1 = (camerap->getFar() + camerap->getNear()) / (2.f * camerap->getFar() * camerap->getNear());
		F32 depth_conversion_factor_2 = (camerap->getFar() - camerap->getNear()) / (2.f * camerap->getFar() * camerap->getNear());

		//calculate the depth 
		for (S32 y = 0 ; y < h ; y++)
		{
			for(S32 x = 0 ; x < w ; x++)
			{
				S32 i = (w * y + x) << 2 ;

				F32 depth_float_i = *(F32*)(raw->getData() + i);

				F32 linear_depth_float = 1.f / (depth_conversion_factor_1 - (depth_float_i * depth_conversion_factor_2));
				U8 depth_byte = F32_to_U8(linear_depth_float, camerap->getNear(), camerap->getFar());
				*(raw->getData() + i + 0) = depth_byte;
				*(raw->getData() + i + 1) = depth_byte;
				*(raw->getData() + i + 2) = depth_byte;
				*(raw->getData() + i + 3) = 255;
			}
		}
	}

	LLFontGL::setFontDisplay(TRUE) ;
	LLHUDText::setDisplayText(TRUE) ;
	mDisplayScale.setVec(display_scale) ;
	mWindowRect = window_rect;
	setup3DRender();
	setupViewport();
	gDisplaySwapBuffers = FALSE;
	gDepthDirty = TRUE;

	// POST SNAPSHOT
	if (!gPipeline.hasRenderDebugFeatureMask(LLPipeline::RENDER_DEBUG_FEATURE_UI))
	{
		LLPipeline::toggleRenderDebugFeature((void*)LLPipeline::RENDER_DEBUG_FEATURE_UI);
	}

	if (hide_hud)
	{
		LLPipeline::sShowHUDAttachments = TRUE;
	}

	setCursor(UI_CURSOR_ARROW);

	if (do_rebuild)
	{
		// If we had to do a rebuild, that means that the lists of drawables to be rendered
		// was empty before we started.
		// Need to reset these, otherwise we call state sort on it again when render gets called the next time
		// and we stand a good chance of crashing on rebuild because the render drawable arrays have multiple copies of
		// objects on them.
		gPipeline.resetDrawOrders();
	}

	gSavedSettings.setS32("RenderName", render_name);

	return TRUE;*/
}

// Saves the image from the screen to the image pointed to by raw.
// This function does NOT yet scale the snapshot down to the requested size
// if that is smaller than the current window (scale_factor < 1) or if
// the aspect of the snapshot is unequal to the aspect of requested image.
bool LLViewerWindow::rawRawSnapshot(LLImageRaw *raw,
	S32 image_width, S32 image_height, F32 snapshot_aspect, BOOL show_ui,
	BOOL do_rebuild, ESnapshotType type, S32 max_size, F32 supersample, bool uncrop)
{
	if (!raw)
	{
		return false;
	}
	//check if there is enough memory for the snapshot image
	if(LLPipeline::sMemAllocationThrottled)
	{
		return false; //snapshot taking is disabled due to memory restriction.
	}
	if(image_width * image_height > (1 << 22)) //if snapshot image is larger than 2K by 2K
	{
		if(!LLMemory::tryToAlloc(NULL, image_width * image_height * 3))
		{
			llwarns << "No enough memory to take the snapshot with size (w : h): " << image_width << " : " << image_height << llendl ;
			return false; //there is no enough memory for taking this snapshot.
		}
	}

	// PRE SNAPSHOT
	gDisplaySwapBuffers = FALSE;
	
	glClear(GL_DEPTH_BUFFER_BIT | GL_COLOR_BUFFER_BIT | GL_STENCIL_BUFFER_BIT);
	setCursor(UI_CURSOR_WAIT);

	// Hide all the UI widgets first and draw a frame
	BOOL prev_draw_ui = gPipeline.hasRenderDebugFeatureMask(LLPipeline::RENDER_DEBUG_FEATURE_UI);

	if ( prev_draw_ui != show_ui)
	{
		LLPipeline::toggleRenderDebugFeature((void*)LLPipeline::RENDER_DEBUG_FEATURE_UI);
	}

	BOOL hide_hud = !gSavedSettings.getBOOL("RenderHUDInSnapshot") && LLPipeline::sShowHUDAttachments;
	if (hide_hud)
	{
		LLPipeline::sShowHUDAttachments = FALSE;
	}

	// Copy screen to a buffer

	LLRect const window_rect = show_ui ? getWindowRectRaw() : getWorldViewRectRaw(); 
	S32 window_width = window_rect.getWidth();
	S32 window_height = window_rect.getHeight();

	// SNAPSHOT

#if 1//SHY_MOD // screenshot improvement
	F32 internal_scale = llmin(llmax(supersample,1.f),3.f);
	// render at specified internal resolution. >1 results in supersampling.
	image_height *= internal_scale;
	image_width *= internal_scale;
#endif //shy_mod

	//Hack until hud ui works in high-res shots again (nameplates and hud attachments are buggered).
	if ((image_width > window_width || image_height > window_height))
	{
		if(LLPipeline::sShowHUDAttachments)
		{
			hide_hud=true;
			LLPipeline::sShowHUDAttachments = FALSE;
		}
		if(show_ui)
		{
			show_ui=false;
			LLPipeline::toggleRenderDebugFeature((void*)LLPipeline::RENDER_DEBUG_FEATURE_UI);
		}
	}

	S32 buffer_x_offset = 0;
	S32 buffer_y_offset = 0;
	F32 scale_factor = 1.0f;
	S32 image_buffer_x;
	S32 image_buffer_y;

	F32 const window_aspect = (F32)window_width / window_height;
	// snapshot fits precisely inside window, it is the portion of the window with the correct aspect.
	F32 snapshot_width = (snapshot_aspect > window_aspect) ? (F32)window_width : window_height * snapshot_aspect;
	F32 snapshot_height = (snapshot_aspect < window_aspect) ? (F32)window_height : window_width / snapshot_aspect;

	//This is what I would classify as a hack. If in deferred then do not tile (window_*=snapshot_*=image_*, ratio=scale_factor=1.f)
	S32 original_width = 0;
	S32 original_height = 0;
	bool reset_deferred = false;
	LLRenderTarget scratch_space;
	if ((image_width > window_width || image_height > window_height) && LLPipeline::sRenderDeferred && !show_ui)
	{
		if (scratch_space.allocate(image_width, image_height, GL_RGBA, true, true))
		{
			original_width = gPipeline.mDeferredScreen.getWidth();
			original_height = gPipeline.mDeferredScreen.getHeight();

			if (gPipeline.allocateScreenBuffer(image_width, image_height))
			{
				image_width = snapshot_width = window_width = scratch_space.getWidth();
				image_height = snapshot_height = window_height = scratch_space.getHeight();
				reset_deferred = true;
				mWindowRectRaw.set(0, image_height, image_width, 0);
				scratch_space.bindTarget();
			}
			else
			{
				scratch_space.release();
				gPipeline.allocateScreenBuffer(original_width, original_height);
			}
		}
	}

	// ratio is the ratio snapshot/image', where image' is a rectangle with aspect snapshot_aspect that precisely contains image.
	// Thus image_width' / image_height' == aspect ==> snapshot_width / image_width' == snapshot_height / image_height'.
	// Since image' precisely contains image, one of them is equal (ie, image_height' = image_height) and the other is larger
	// (or equal) (ie, image_width' >= image_width), and therefore one of snapshot_width / image_width and
	// snapshot_height / image_height is correct, and the other is larger. Therefore, the smallest value of the
	// following equals the ratio we're looking for.
	F32 ratio = llmin(snapshot_width / image_width, snapshot_height / image_height);
	// buffer equals the largest of image' and snapshot. This is because in the first case we need the higher
	// resolution because of the size of the target image, and in the second case there is no reason to go
	// smaller because it takes the same amount of time (and a slightly better quality should result after
	// the final scaling). Thus, if ratio < 1 then buffer equals image', otherwise it equals snapshot.
	// scale_factor is the ratio buffer/snapshot, and is initiallly equal to the ratio between buffer
	// and snapshot (which have the same aspect).
	S32 unscaled_image_buffer_x = snapshot_width;
	S32 unscaled_image_buffer_y = snapshot_height;
	if (uncrop)	// Cropping will happen later.
	{
	  // Stretch the requested snapshot to fill the entire (scaled) window, so that any aspect ratio,
	  // that requires cropping either horizontally or vertically, will always work.
	  unscaled_image_buffer_x = window_width;
	  unscaled_image_buffer_y = window_height;
	}
	for(scale_factor = llmax(1.0f, 1.0f / ratio);;												// Initial attempt.
	// However, if the buffer turns out to be too large, then clamp it to max_size.
		scale_factor = llmin(max_size / snapshot_width, max_size / snapshot_height))	// Clamp
	{
		image_buffer_x = llround(unscaled_image_buffer_x * scale_factor);
		image_buffer_y = llround(unscaled_image_buffer_y * scale_factor);
		S32 image_size_x = llround(snapshot_width * scale_factor);
		S32 image_size_y = llround(snapshot_width * scale_factor);
		if (llmax(image_size_x, image_size_y) > max_size &&		// Boundary check to avoid memory overflow.
			internal_scale <= 1.f && !reset_deferred)				// SHY_MOD: If supersampling... Don't care about max_size.
		{
			// Too big, clamp.
			continue;
		}
		// Done.
		break;
	}

	// Center the buffer.
	buffer_x_offset = llfloor(((window_width - unscaled_image_buffer_x) * scale_factor) / 2.f);
	buffer_y_offset = llfloor(((window_height - unscaled_image_buffer_y) * scale_factor) / 2.f);
	Dout(dc::snapshot, "rawRawSnapshot(" << image_width << ", " << image_height << ", " << snapshot_aspect << "): image_buffer_x = " << image_buffer_x << "; image_buffer_y = " << image_buffer_y);

	bool error = !(image_buffer_x > 0 && image_buffer_y > 0);
	if (!error)
	{
		raw->resize(image_buffer_x, image_buffer_y, 3);
		error = raw->isBufferInvalid();
	}
	if (error)
	{
		if (prev_draw_ui != gPipeline.hasRenderDebugFeatureMask(LLPipeline::RENDER_DEBUG_FEATURE_UI))
		{
			LLPipeline::toggleRenderDebugFeature((void*)LLPipeline::RENDER_DEBUG_FEATURE_UI);
		}
		if (hide_hud)
		{
			LLPipeline::sShowHUDAttachments = TRUE;
		}
		setCursor(UI_CURSOR_ARROW);
		return false;
	}

	BOOL is_tiling = scale_factor > 1.f;
	if (is_tiling)
	{
		Dout(dc::warning, "USING TILING FOR SNAPSHOT!");
		send_agent_pause();
		if (show_ui || !hide_hud)
		{
			//rescale fonts
			initFonts(scale_factor);
			LLHUDObject::reshapeAll();
		}
	}

	S32 output_buffer_offset_y = 0;

	F32 depth_conversion_factor_1 = (LLViewerCamera::getInstance()->getFar() + LLViewerCamera::getInstance()->getNear()) / (2.f * LLViewerCamera::getInstance()->getFar() * LLViewerCamera::getInstance()->getNear());
	F32 depth_conversion_factor_2 = (LLViewerCamera::getInstance()->getFar() - LLViewerCamera::getInstance()->getNear()) / (2.f * LLViewerCamera::getInstance()->getFar() * LLViewerCamera::getInstance()->getNear());

	gObjectList.generatePickList(*LLViewerCamera::getInstance());

	for (int subimage_y = 0; subimage_y < scale_factor; ++subimage_y)
	{
		S32 subimage_y_offset = llclamp(buffer_y_offset - (subimage_y * window_height), 0, window_height);
		// handle fractional columns
		U32 read_height = llmax(0, (window_height - subimage_y_offset) -
			llmax(0, (window_height * (subimage_y + 1)) - (buffer_y_offset + raw->getHeight())));

		S32 output_buffer_offset_x = 0;
		for (int subimage_x = 0; subimage_x < scale_factor; ++subimage_x)
		{
			gDisplaySwapBuffers = FALSE;
			gDepthDirty = TRUE;

			S32 subimage_x_offset = llclamp(buffer_x_offset - (subimage_x * window_width), 0, window_width);
			// handle fractional rows
			U32 read_width = llmax(0, (window_width - subimage_x_offset) -
									llmax(0, (window_width * (subimage_x + 1)) - (buffer_x_offset + raw->getWidth())));

			// Skip rendering and sampling altogether if either width or height is degenerated to 0 (common in cropping cases)
			if (read_width && read_height)
			{
				const U32 subfield = subimage_x+(subimage_y*llceil(scale_factor));
				display(do_rebuild, scale_factor, subfield, TRUE, is_tiling);
				
				if (!LLPipeline::sRenderDeferred)
				{
					// Required for showing the GUI in snapshots and performing bloom composite overlay
					// Call even if show_ui is FALSE
					render_ui(scale_factor, subfield);
				}
				
				for (U32 out_y = 0; out_y < read_height ; out_y++)
				{
					S32 output_buffer_offset = ( 
												(out_y * (raw->getWidth())) // ...plus iterated y...
												+ (window_width * subimage_x) // ...plus subimage start in x...
												+ (raw->getWidth() * window_height * subimage_y) // ...plus subimage start in y...
												- output_buffer_offset_x // ...minus buffer padding x...
												- (output_buffer_offset_y * (raw->getWidth()))  // ...minus buffer padding y...
												) * raw->getComponents();
				
					// Ping the watchdog thread every 100 lines to keep us alive (arbitrary number, feel free to change)
					if (out_y % 100 == 0)
					{
						LLAppViewer::instance()->pingMainloopTimeout("LLViewerWindow::rawRawSnapshot");
					}
				
					if (type == SNAPSHOT_TYPE_COLOR)
					{
						glReadPixels(
									 subimage_x_offset, out_y + subimage_y_offset,
									 read_width, 1,
									 GL_RGB, GL_UNSIGNED_BYTE,
									 raw->getData() + output_buffer_offset
									 );
					}
					else // SNAPSHOT_TYPE_DEPTH
					{
						LLPointer<LLImageRaw> depth_line_buffer = new LLImageRaw(read_width, 1, sizeof(GL_FLOAT)); // need to store floating point values
						glReadPixels(
									 subimage_x_offset, out_y + subimage_y_offset,
									 read_width, 1,
									 GL_DEPTH_COMPONENT, GL_FLOAT,
									 depth_line_buffer->getData()// current output pixel is beginning of buffer...
									 );

						for (S32 i = 0; i < (S32)read_width; i++)
						{
							F32 depth_float = *(F32*)(depth_line_buffer->getData() + (i * sizeof(F32)));
					
							F32 linear_depth_float = 1.f / (depth_conversion_factor_1 - (depth_float * depth_conversion_factor_2));
							U8 depth_byte = F32_to_U8(linear_depth_float, LLViewerCamera::getInstance()->getNear(), LLViewerCamera::getInstance()->getFar());
							// write converted scanline out to result image
							for (S32 j = 0; j < raw->getComponents(); j++)
							{
								*(raw->getData() + output_buffer_offset + (i * raw->getComponents()) + j) = depth_byte;
							}
						}
					}
				}
			}
			output_buffer_offset_x += subimage_x_offset;
			stop_glerror();
		}
		output_buffer_offset_y += subimage_y_offset;
	}

	gDisplaySwapBuffers = FALSE;
	gDepthDirty = TRUE;

	// POST SNAPSHOT
	if (prev_draw_ui != gPipeline.hasRenderDebugFeatureMask(LLPipeline::RENDER_DEBUG_FEATURE_UI))
	{
		LLPipeline::toggleRenderDebugFeature((void*)LLPipeline::RENDER_DEBUG_FEATURE_UI);
	}

	if (hide_hud)
	{
		LLPipeline::sShowHUDAttachments = TRUE;
	}

	if (is_tiling && (show_ui || !hide_hud))
	{
		initFonts(1.f);
		LLHUDObject::reshapeAll();
	}

	setCursor(UI_CURSOR_ARROW);

	if (do_rebuild)
	{
		// If we had to do a rebuild, that means that the lists of drawables to be rendered
		// was empty before we started.
		// Need to reset these, otherwise we call state sort on it again when render gets called the next time
		// and we stand a good chance of crashing on rebuild because the render drawable arrays have multiple copies of
		// objects on them.
		gPipeline.resetDrawOrders();
	}

	if (reset_deferred)
	{
		mWindowRectRaw = window_rect;
		scratch_space.flush();
		scratch_space.release();
		gPipeline.allocateScreenBuffer(original_width, original_height);
		
	}

	if (is_tiling)
	{
		send_agent_resume();
	}

	return true;
}

// Same as the above, but does the resizing.
bool LLViewerWindow::rawSnapshot(LLImageRaw *raw,
	S32 image_width, S32 image_height, F32 snapshot_aspect, BOOL show_ui,
	BOOL do_rebuild, ESnapshotType type, S32 max_size, F32 supersample)
{
	bool ret = rawRawSnapshot(raw, image_width, image_height, snapshot_aspect, show_ui, do_rebuild, type, max_size, supersample);

#if 1

	if (ret && !raw->scale(image_width, image_height))
	{
		ret = false;	// Failure.
	}

#else	// This was the old behavior.. but I don't think this is needed here.

	if (ret)
	{
		// Pad image width such that the line length is a multiple of 4 bytes (for BMP encoding).
		int n = 4;
		for (int c = raw->getComponents(); c % 2 == 0 && n > 1; c /= 2) { n /= 2; }		// n /= gcd(n, components)
		image_width += (image_width * (n - 1)) % n; // Now n divides image_width, and thus four divides image_width * components, the line length.

		// Resize image
		if (llabs(image_width - image_buffer_x) > 4 || llabs(image_height - image_buffer_y) > 4)
		{
			ret = raw->scale( image_width, image_height );  
		}
		else if (image_width != image_buffer_x || image_height != image_buffer_y)
		{
			ret = raw->scale( image_width, image_height, FALSE );  
		}
	}

#endif

	return ret;
}

void LLViewerWindow::destroyWindow()
{
	if (mWindow)
	{
		LLWindowManager::destroyWindow(mWindow);
	}
	mWindow = NULL;
}


void LLViewerWindow::drawMouselookInstructions()
{
	static const F32 INSTRUCTIONS_OPAQUE_TIME = 10.f;
	static const F32 INSTRUCTIONS_FADE_TIME = 5.f;

	F32 mouselook_duration = gAgentCamera.getMouseLookDuration();
	if( mouselook_duration >= (INSTRUCTIONS_OPAQUE_TIME+INSTRUCTIONS_OPAQUE_TIME) )
		return;

	F32 alpha = 1.f;

	if( mouselook_duration > INSTRUCTIONS_OPAQUE_TIME)	//instructions are fading
	{
		alpha = (F32) sqrt(1.f-pow(((mouselook_duration-INSTRUCTIONS_OPAQUE_TIME)/INSTRUCTIONS_FADE_TIME),2.f));
	}

	// Draw instructions for mouselook ("Press ESC to leave Mouselook" in a box at the top of the screen.)
	const std::string instructions = LLTrans::getString("LeaveMouselook");
	const LLFontGL* font = LLResMgr::getInstance()->getRes( LLFONT_SANSSERIF );

	const S32 INSTRUCTIONS_PAD = 5;
	LLRect instructions_rect;
	instructions_rect.setLeftTopAndSize( 
		INSTRUCTIONS_PAD,
		getWindowHeight() - INSTRUCTIONS_PAD,
		font->getWidth( instructions ) + 2 * INSTRUCTIONS_PAD,
		llround(font->getLineHeight() + 2 * INSTRUCTIONS_PAD));

	{
		gGL.getTexUnit(0)->unbind(LLTexUnit::TT_TEXTURE);
		gGL.color4f( 0.9f, 0.9f, 0.9f, alpha );
		gl_rect_2d( instructions_rect );
	}

	font->renderUTF8( 
		instructions, 0,
		instructions_rect.mLeft + INSTRUCTIONS_PAD,
		instructions_rect.mTop - INSTRUCTIONS_PAD,
		LLColor4( 0.0f, 0.0f, 0.0f, alpha ),
		LLFontGL::LEFT, LLFontGL::TOP);
}

void* LLViewerWindow::getPlatformWindow() const
{
	return mWindow->getPlatformWindow();
}

void* LLViewerWindow::getMediaWindow() 	const
{
	return mWindow->getMediaWindow();
}

void LLViewerWindow::focusClient()		const
{
	return mWindow->focusClient();
}
S32	LLViewerWindow::getWindowHeight()	const 	
{ 
	return mWindowRectScaled.getHeight(); 
}

S32	LLViewerWindow::getWindowWidth() const 	
{ 
	return mWindowRectScaled.getWidth(); 
}

S32	LLViewerWindow::getWindowDisplayHeight()	const 	
{ 
	return mWindowRectRaw.getHeight(); 
}

S32	LLViewerWindow::getWindowDisplayWidth() const 	
{ 
	return mWindowRectRaw.getWidth(); 
}

void LLViewerWindow::setup2DRender()
{
	// setup ortho camera
	gl_state_for_2d(mWindowRectRaw.getWidth(), mWindowRectRaw.getHeight());
	setup2DViewport();
}

void LLViewerWindow::setup2DViewport(S32 x_offset, S32 y_offset)
{
	gGLViewport[0] = mWindowRectRaw.mLeft + x_offset;
	gGLViewport[1] = mWindowRectRaw.mBottom + y_offset;
	gGLViewport[2] = mWindowRectRaw.getWidth();
	gGLViewport[3] = mWindowRectRaw.getHeight();
	glViewport(gGLViewport[0], gGLViewport[1], gGLViewport[2], gGLViewport[3]);
}


void LLViewerWindow::setup3DRender()
{
	// setup perspective camera
	LLViewerCamera::getInstance()->setPerspective(NOT_FOR_SELECTION, getWindowRectRaw().mLeft, getWindowRectRaw().mBottom,  getWindowRectRaw().getWidth(), getWindowRectRaw().getHeight(), FALSE, LLViewerCamera::getInstance()->getNear(), MAX_FAR_CLIP*2.f);
	setup3DViewport();
}

void LLViewerWindow::setup3DViewport(S32 x_offset, S32 y_offset)
{
	gGLViewport[0] = getWindowRectRaw().mLeft + x_offset;
	gGLViewport[1] = getWindowRectRaw().mBottom + y_offset;
	gGLViewport[2] = getWindowRectRaw().getWidth();
	gGLViewport[3] = getWindowRectRaw().getHeight();
	glViewport(gGLViewport[0], gGLViewport[1], gGLViewport[2], gGLViewport[3]);
}


void LLViewerWindow::setShowProgress(const BOOL show)
{
	if (mProgressView)
	{
		mProgressView->setVisible(show);
	}
}

void LLViewerWindow::moveProgressViewToFront()
{
	if (mProgressView && mRootView)
	{
		mRootView->removeChild(mProgressView);
		mRootView->addChild(mProgressView);
	}
}

BOOL LLViewerWindow::getShowProgress() const
{
	return (mProgressView && mProgressView->getVisible());
}

void LLViewerWindow::setProgressString(const std::string& string)
{
	if (mProgressView)
	{
		mProgressView->setText(string);
	}
}

void LLViewerWindow::setProgressMessage(const std::string& msg)
{
	if(mProgressView)
	{
		mProgressView->setMessage(msg);
	}
}

void LLViewerWindow::setProgressPercent(const F32 percent)
{
	if (mProgressView)
	{
		mProgressView->setPercent(percent);
	}
}

void LLViewerWindow::setProgressCancelButtonVisible( BOOL b, const std::string& label )
{
	if (mProgressView)
	{
		mProgressView->setCancelButtonVisible( b, label );
	}
}


LLProgressView *LLViewerWindow::getProgressView() const
{
	return mProgressView;
}

void LLViewerWindow::dumpState()
{
	llinfos << "LLViewerWindow Active " << S32(mActive) << llendl;
	llinfos << "mWindow visible " << S32(mWindow->getVisible())
		<< " minimized " << S32(mWindow->getMinimized())
		<< llendl;
}

void LLViewerWindow::stopGL(BOOL save_state)
{
	//Note: --bao
	//if not necessary, do not change the order of the function calls in this function.
	//if change something, make sure it will not break anything.
	//especially be careful to put anything behind gTextureList.destroyGL(save_state);
	if (!gGLManager.mIsDisabled)
	{
		llinfos << "Shutting down GL..." << llendl;

		// Pause texture decode threads (will get unpaused during main loop)
		LLAppViewer::getTextureCache()->pause();
		LLAppViewer::getImageDecodeThread()->pause();
		LLAppViewer::getTextureFetch()->pause();
				
		gSky.destroyGL();
		stop_glerror();		

		LLManipTranslate::destroyGL() ;
		stop_glerror();		

		gBumpImageList.destroyGL();
		stop_glerror();

		LLFontGL::destroyAllGL();
		stop_glerror();

		LLVOAvatar::destroyGL();
		stop_glerror();

		LLVOPartGroup::destroyGL();

		LLViewerDynamicTexture::destroyGL();
		stop_glerror();

		if (gPipeline.isInit())
		{
			gPipeline.destroyGL();
		}
		
		gBox.cleanupGL();
		
		if(LLPostProcess::instanceExists())
		{
			LLPostProcess::getInstance()->destroyGL();
		}

		gTextureList.destroyGL(save_state);
		stop_glerror();

		gGLManager.mIsDisabled = TRUE;
		stop_glerror();
		
		llinfos << "Remaining allocated texture memory: " << LLImageGL::sGlobalTextureMemoryInBytes << " bytes" << llendl;
	}
}

void LLViewerWindow::restoreGL(const std::string& progress_message)
{
	//Note: --bao
	//if not necessary, do not change the order of the function calls in this function.
	//if change something, make sure it will not break anything. 
	//especially, be careful to put something before gTextureList.restoreGL();
	if (gGLManager.mIsDisabled)
	{
		llinfos << "Restoring GL..." << llendl;
		gGLManager.mIsDisabled = FALSE;
		
		initGLDefaults();
		gGL.refreshState();	//Singu Note: Call immediately. Cached states may have prevented initGLDefaults from actually applying changes.
		LLGLState::restoreGL();
		gTextureList.restoreGL();

		// for future support of non-square pixels, and fonts that are properly stretched
		//LLFontGL::destroyDefaultFonts();
		initFonts();
				
		gSky.restoreGL();
		gPipeline.restoreGL();
		LLDrawPoolWater::restoreGL();
		LLManipTranslate::restoreGL();
		
		gBumpImageList.restoreGL();
		LLViewerDynamicTexture::restoreGL();
		LLVOAvatar::restoreGL();
		LLVOPartGroup::restoreGL();
		
		gResizeScreenTexture = TRUE;
		gWindowResized = TRUE;

		if (isAgentAvatarValid() && gAgentAvatarp->isEditingAppearance())
		{
			LLVisualParamHint::requestHintUpdates();
		}

		if (!progress_message.empty())
		{
			gRestoreGLTimer.reset();
			gRestoreGL = TRUE;
			setShowProgress(TRUE);
			setProgressString(progress_message);
		}
		llinfos << "...Restoring GL done" << llendl;
		if(!LLAppViewer::instance()->restoreErrorTrap())
		{
			llwarns << " Someone took over my signal/exception handler (post restoreGL)!" << llendl;
		}

	}
}

void LLViewerWindow::initFonts(F32 zoom_factor)
{
	if(gGLManager.mIsDisabled)
		return;
	LLFontGL::destroyAllGL();
	// Initialize with possibly different zoom factor

	LLFontGL::initClass( gSavedSettings.getF32("FontScreenDPI"),
								mDisplayScale.mV[VX] * zoom_factor,
								mDisplayScale.mV[VY] * zoom_factor,
								gDirUtilp->getAppRODataDir(),
								LLUICtrlFactory::getXUIPaths());
	LLFontGL::loadDefaultFonts();
}
void LLViewerWindow::toggleFullscreen(BOOL show_progress)
{
	if (mWindow)
	{
		mWantFullscreen = mWindow->getFullscreen() ? FALSE : TRUE;
		mIsFullscreenChecked =  mWindow->getFullscreen() ? FALSE : TRUE;
		mShowFullscreenProgress = show_progress;
	}
}

void LLViewerWindow::getTargetWindow(BOOL& fullscreen, S32& width, S32& height) const
{
	fullscreen = mWantFullscreen;

	if (mWindow
	&&  mWindow->getFullscreen() == mWantFullscreen)
	{
		width = getWindowDisplayWidth();
		height = getWindowDisplayHeight();
	}
	else if (mWantFullscreen)
	{
		width = gSavedSettings.getS32("FullScreenWidth");
		height = gSavedSettings.getS32("FullScreenHeight");
	}
	else
	{
		width = gSavedSettings.getS32("WindowWidth");
		height = gSavedSettings.getS32("WindowHeight");
	}
}

void LLViewerWindow::requestResolutionUpdate(bool fullscreen_checked)
{
	mResDirty = true;
	mWantFullscreen = fullscreen_checked;
	mIsFullscreenChecked = fullscreen_checked;
}

BOOL LLViewerWindow::checkSettings()
{
	//Singu Note: Don't do the following.
	//setShaders is already called in restoreGL(), and gGL.refreshState() is too as to maintain blend states.
	//This maintaining of blend states is needed for LLGLState::checkStates() to not error out.
	/*if (mStatesDirty)
	{
		gGL.refreshState();
		LLViewerShaderMgr::instance()->setShaders();
		mStatesDirty = false;
	}*/
	
	// We want to update the resolution AFTER the states getting refreshed not before.
	if (mResDirty)
	{
		if (gSavedSettings.getBOOL("FullScreenAutoDetectAspectRatio"))
		{
			getWindow()->setNativeAspectRatio(0.f);
		}
		else
		{
			getWindow()->setNativeAspectRatio(gSavedSettings.getF32("FullScreenAspectRatio"));
		}

		reshape(getWindowWidthRaw(), getWindowHeightRaw());

		// force aspect ratio
		if (mIsFullscreenChecked)
		{
			LLViewerCamera::getInstance()->setAspect( getDisplayAspectRatio() );
		}

		mResDirty = false;
	}

	BOOL is_fullscreen = mWindow->getFullscreen();
	if(mWantFullscreen)
	{
		LLCoordScreen screen_size;
		LLCoordScreen desired_screen_size(gSavedSettings.getS32("FullScreenWidth"),
								   gSavedSettings.getS32("FullScreenHeight"));
		getWindow()->getSize(&screen_size);
		if(!is_fullscreen || 
			screen_size.mX != desired_screen_size.mX
			|| screen_size.mY != desired_screen_size.mY)
		{
			if (!LLStartUp::canGoFullscreen())
			{
				return FALSE;
			}

			LLGLState::checkStates();
			LLGLState::checkTextureChannels();
			changeDisplaySettings(TRUE, 
								  desired_screen_size,
								  gSavedSettings.getBOOL("DisableVerticalSync"),
								  mShowFullscreenProgress);
			LLGLState::checkStates();
			LLGLState::checkTextureChannels();
			return TRUE;
		}
	}
	else
	{
		if(is_fullscreen)
		{
			// Changing to windowed mode.
			LLGLState::checkStates();
			LLGLState::checkTextureChannels();
			changeDisplaySettings(FALSE, 
								  LLCoordScreen(gSavedSettings.getS32("WindowWidth"),
												gSavedSettings.getS32("WindowHeight")),
								  TRUE,
								  mShowFullscreenProgress);
			LLGLState::checkStates();
			LLGLState::checkTextureChannels();
			return TRUE;
		}
	}
	return FALSE;
}

void LLViewerWindow::restartDisplay(BOOL show_progress_bar)
{
	llinfos << "Restaring GL" << llendl;
	stopGL();
	if (show_progress_bar)
	{
		restoreGL(LLTrans::getString("ProgressChangingResolution"));
	}
	else
	{
		restoreGL();
	}
}

BOOL LLViewerWindow::changeDisplaySettings(BOOL fullscreen, LLCoordScreen size, BOOL disable_vsync, BOOL show_progress_bar)
{
	BOOL was_maximized = gSavedSettings.getBOOL("WindowMaximized");
	mWantFullscreen = fullscreen;
	mShowFullscreenProgress = show_progress_bar;
	gSavedSettings.setBOOL("FullScreen", mWantFullscreen);

	gResizeScreenTexture = TRUE;

	BOOL old_fullscreen = mWindow->getFullscreen();
	if (!old_fullscreen && fullscreen && !LLStartUp::canGoFullscreen())
	{
		// Not allowed to switch to fullscreen now, so exit early.
		// *NOTE: This case should never be reached, but just-in-case.
		return TRUE;
	}

	U32 fsaa = gSavedSettings.getU32("RenderFSAASamples");
	U32 old_fsaa = mWindow->getFSAASamples();
	// going from windowed to windowed
	if (!old_fullscreen && !fullscreen)
	{
		// if not maximized, use the request size
		if (!mWindow->getMaximized())
		{
			mWindow->setSize(size);
		}

		if (fsaa == old_fsaa)
		{
			return TRUE;
		}
	}

	// Close floaters that don't handle settings change
	LLFloaterSnapshot::hide(0);
	
	BOOL result_first_try = FALSE;
	BOOL result_second_try = FALSE;

	LLFocusableElement* keyboard_focus = gFocusMgr.getKeyboardFocus();
	send_agent_pause();
	llinfos << "Stopping GL during changeDisplaySettings" << llendl;
	stopGL();
	mIgnoreActivate = TRUE;
	LLCoordScreen old_size;
	LLCoordScreen old_pos;
	LLCoordScreen new_pos;
	mWindow->getSize(&old_size);
	BOOL got_position = mWindow->getPosition(&old_pos);

	//Singu Note: ALWAYS Save old values if we can.
	if(!old_fullscreen && !mWindow->getMaximized() && got_position)
	{
		//Always save the current position if we can
		gSavedSettings.setS32("WindowX", old_pos.mX);
		gSavedSettings.setS32("WindowY", old_pos.mY);
	}

	//Singu Note: Try to feed switchcontext a posp pointer right off the bat. Looks less clunky on systems that implemented it.
	if (!fullscreen && !mWindow->getMaximized())
	{
		new_pos.mX = gSavedSettings.getS32("WindowX");
		new_pos.mY = gSavedSettings.getS32("WindowY");
	}

	mWindow->setFSAASamples(fsaa);

	result_first_try = mWindow->switchContext(fullscreen, size, disable_vsync, &new_pos);
	if (!result_first_try)
	{
		// try to switch back
		mWindow->setFSAASamples(old_fsaa);
		result_second_try = mWindow->switchContext(old_fullscreen, old_size, disable_vsync, &new_pos);

		if (!result_second_try)
		{
			// we are stuck...try once again with a minimal resolution?
			send_agent_resume();
			mIgnoreActivate = FALSE;
			return FALSE;
		}
	}
	send_agent_resume();

	llinfos << "Restoring GL during resolution change" << llendl;
	if (show_progress_bar)
	{
		restoreGL(LLTrans::getString("ProgressChangingResolution"));
	}
	else
	{
		restoreGL();
	}

	if (!result_first_try)
	{
		LLSD args;
		args["RESX"] = llformat("%d",size.mX);
		args["RESY"] = llformat("%d",size.mY);
		LLNotificationsUtil::add("ResolutionSwitchFail", args);
		size = old_size; // for reshape below
	}

	BOOL success = result_first_try || result_second_try;

	if (success)
	{
#if LL_WINDOWS
		// Only trigger a reshape after switching to fullscreen; otherwise rely on the windows callback
		// (otherwise size is wrong; this is the entire window size, reshape wants the visible window size)
		if (fullscreen && result_first_try)
#endif
		{
			reshape(size.mX, size.mY);
		}
	}

	if (!mWindow->getFullscreen() && success)
	{
		// maximize window if was maximized, else reposition
		if (was_maximized)
		{
			mWindow->maximize();
		}
		else
		{
			mWindow->setPosition(new_pos);
		}
	}

	mIgnoreActivate = FALSE;
	gFocusMgr.setKeyboardFocus(keyboard_focus);
	mWantFullscreen = mWindow->getFullscreen();
	mShowFullscreenProgress = FALSE;
	
	//mStatesDirty = true;  //Singu Note: No longer needed. State update is now in restoreGL.
	return success;
}


F32 LLViewerWindow::getDisplayAspectRatio() const
{
	if (mWindow->getFullscreen())
	{
		if (gSavedSettings.getBOOL("FullScreenAutoDetectAspectRatio"))
		{
			return mWindow->getNativeAspectRatio();
		}
		else
		{
			return gSavedSettings.getF32("FullScreenAspectRatio");
		}
	}
	else
	{
		return mWindow->getNativeAspectRatio();
	}
}

void LLViewerWindow::calcDisplayScale()
{
	F32 ui_scale_factor = gSavedSettings.getF32("UIScaleFactor");
	LLVector2 display_scale;
	display_scale.setVec(llmax(1.f / mWindow->getPixelAspectRatio(), 1.f), llmax(mWindow->getPixelAspectRatio(), 1.f));
	if(mWindow->getFullscreen())
	{
		F32 height_normalization = gSavedSettings.getBOOL("UIAutoScale") ? ((F32)mWindowRectRaw.getHeight() / display_scale.mV[VY]) / 768.f : 1.f;
		display_scale *= (ui_scale_factor * height_normalization);
	}
	else
	{
		display_scale *= ui_scale_factor;
	}

	// limit minimum display scale
	if (display_scale.mV[VX] < MIN_DISPLAY_SCALE || display_scale.mV[VY] < MIN_DISPLAY_SCALE)
	{
		display_scale *= MIN_DISPLAY_SCALE / llmin(display_scale.mV[VX], display_scale.mV[VY]);
	}

	if (mWindow->getFullscreen())
	{
		display_scale.mV[0] = llround(display_scale.mV[0], 2.0f/(F32) mWindowRectRaw.getWidth());
		display_scale.mV[1] = llround(display_scale.mV[1], 2.0f/(F32) mWindowRectRaw.getHeight());
	}

	if (display_scale != mDisplayScale)
	{
		llinfos << "Setting display scale to " << display_scale << llendl;

		mDisplayScale = display_scale;
		// Init default fonts
		initFonts();
	}
}

S32 LLViewerWindow::getChatConsoleBottomPad()
{
	static const LLCachedControl<S32> user_offset("ConsoleBottomOffset");
	S32 offset = user_offset;

	if(gToolBar && gToolBar->getVisible())
		offset += TOOL_BAR_HEIGHT;

	return offset;
}

LLRect LLViewerWindow::getChatConsoleRect()
{
	LLRect full_window(0, getWindowHeightScaled(), getWindowWidthScaled(), 0);
	LLRect console_rect = full_window;

	const S32 CONSOLE_PADDING_TOP = 24;
	const S32 CONSOLE_PADDING_LEFT = 24;
	const S32 CONSOLE_PADDING_RIGHT = 10;

	console_rect.mTop    -= CONSOLE_PADDING_TOP;
	console_rect.mBottom += getChatConsoleBottomPad();

	console_rect.mLeft   += CONSOLE_PADDING_LEFT; 

	static const LLCachedControl<bool> CHAT_FULL_WIDTH("ChatFullWidth",true);

	if (CHAT_FULL_WIDTH)
	{
		console_rect.mRight -= CONSOLE_PADDING_RIGHT;
	}
	else
	{
		// Make console rect somewhat narrow so having inventory open is
		// less of a problem.
		console_rect.mRight  = console_rect.mLeft + 2 * getWindowWidthScaled() / 3;
	}

	return console_rect;
}
//----------------------------------------------------------------------------


//static 
bool LLViewerWindow::onAlert(const LLSD& notify)
{
	LLNotificationPtr notification = LLNotifications::instance().find(notify["id"].asUUID());

	if (gNoRender)
	{
		llinfos << "Alert: " << notification->getName() << llendl;
		notification->respond(LLSD::emptyMap());
		LLNotifications::instance().cancel(notification);
		return false;
	}

	// If we're in mouselook, the mouse is hidden and so the user can't click 
	// the dialog buttons.  In that case, change to First Person instead.
	if( gAgentCamera.cameraMouselook() )
	{
		gAgentCamera.changeCameraToDefault();
	}
	return false;
}

////////////////////////////////////////////////////////////////////////////

LLBottomPanel::LLBottomPanel(const LLRect &rect) : 
	LLPanel(LLStringUtil::null, rect, FALSE),
	mIndicator(NULL)
{
	// bottom panel is focus root, so Tab moves through the toolbar and button bar, and overlay
	setFocusRoot(TRUE);
	// flag this panel as chrome so buttons don't grab keyboard focus
	setIsChrome(TRUE);

	mFactoryMap["toolbar"] = LLCallbackMap(createToolBar, NULL);
	mFactoryMap["overlay"] = LLCallbackMap(createOverlayBar, NULL);
	LLUICtrlFactory::getInstance()->buildPanel(this, "panel_bars.xml", &getFactoryMap());

	setOrigin(rect.mLeft, rect.mBottom);
	reshape(rect.getWidth(), rect.getHeight());
}

void LLBottomPanel::setFocusIndicator(LLView * indicator)
{
	mIndicator = indicator;
}

void LLBottomPanel::draw()
{
	if(mIndicator)
	{
		BOOL hasFocus = gFocusMgr.childHasKeyboardFocus(this);
		mIndicator->setVisible(hasFocus);
		mIndicator->setEnabled(hasFocus);
	}
	LLPanel::draw();
}

void* LLBottomPanel::createOverlayBar(void* data)
{
	delete gOverlayBar;
	gOverlayBar = new LLOverlayBar();
	return gOverlayBar;
}

void* LLBottomPanel::createToolBar(void* data)
{
	delete gToolBar;
	gToolBar = new LLToolBar();
	return gToolBar;
}

////////////////////////////////////////////////////////////////////////////
//
// LLPickInfo
//
LLPickInfo::LLPickInfo()
	: mKeyMask(MASK_NONE),
	  mPickCallback(NULL),
	  mPickType(PICK_INVALID),
	  mWantSurfaceInfo(FALSE),
	  mObjectFace(-1),
	  mUVCoords(-1.f, -1.f),
	  mSTCoords(-1.f, -1.f),
	  mXYCoords(-1, -1),
	  mIntersection(),
	  mNormal(),
	  mBinormal(),
	  mHUDIcon(NULL),
	  mPickTransparent(FALSE)
{
}

LLPickInfo::LLPickInfo(const LLCoordGL& mouse_pos, 
						MASK keyboard_mask, 
						BOOL pick_transparent,
						BOOL pick_uv_coords,
						void (*pick_callback)(const LLPickInfo& pick_info))
	: mMousePt(mouse_pos),
	  mKeyMask(keyboard_mask),
	  mPickCallback(pick_callback),
	  mPickType(PICK_INVALID),
	  mWantSurfaceInfo(pick_uv_coords),
	  mObjectFace(-1),
	  mUVCoords(-1.f, -1.f),
	  mSTCoords(-1.f, -1.f),
	  mXYCoords(-1, -1),
	  mNormal(),
	  mBinormal(),
	  mHUDIcon(NULL),
	  mPickTransparent(pick_transparent)
{
}

void LLPickInfo::fetchResults()
{

	S32 face_hit = -1;
	LLVector3 intersection, normal, binormal;
	LLVector2 uv;

	LLHUDIcon* hit_icon = gViewerWindow->cursorIntersectIcon(mMousePt.mX, mMousePt.mY, 512.f, &intersection);
	
	F32 icon_dist = 0.f;
	if (hit_icon)
	{
		icon_dist = (LLViewerCamera::getInstance()->getOrigin()-intersection).magVec();
	}
	LLViewerObject* hit_object = gViewerWindow->cursorIntersect(mMousePt.mX, mMousePt.mY, 512.f,
									NULL, -1, mPickTransparent, &face_hit,
									&intersection, &uv, &normal, &binormal);
	
	mPickPt = mMousePt;

	U32 te_offset = face_hit > -1 ? face_hit : 0;

	//unproject relative clicked coordinate from window coordinate using GL
	
	LLViewerObject* objectp = hit_object;

	if (hit_icon && 
		(!objectp || 
		icon_dist < (LLViewerCamera::getInstance()->getOrigin()-intersection).magVec()))
	{
		// was this name referring to a hud icon?
		mHUDIcon = hit_icon;
		mPickType = PICK_ICON;
		mPosGlobal = mHUDIcon->getPositionGlobal();
	}
	else if (objectp)
	{
		if( objectp->getPCode() == LLViewerObject::LL_VO_SURFACE_PATCH )
		{
			// Hit land
			mPickType = PICK_LAND;
			mObjectID.setNull(); // land has no id

			// put global position into land_pos
			LLVector3d land_pos;
			if (!gViewerWindow->mousePointOnLandGlobal(mPickPt.mX, mPickPt.mY, &land_pos))
			{
				// The selected point is beyond the draw distance or is otherwise 
				// not selectable. Return before calling mPickCallback().
				return;
			}

			// Fudge the land focus a little bit above ground.
			mPosGlobal = land_pos + LLVector3d::z_axis * 0.1f;
		}
		else
		{
			if(isFlora(objectp))
			{
				mPickType = PICK_FLORA;
			}
			else
			{
				mPickType = PICK_OBJECT;
			}
			mObjectOffset = gAgentCamera.calcFocusOffset(objectp, intersection, mPickPt.mX, mPickPt.mY);
			mObjectID = objectp->mID;
			mObjectFace = (te_offset == NO_FACE) ? -1 : (S32)te_offset;

			mPosGlobal = gAgent.getPosGlobalFromAgent(intersection);
			
			if (mWantSurfaceInfo)
			{
				getSurfaceInfo();
			}
		}
	}
	
	if (mPickCallback)
	{
		mPickCallback(*this);
	}
}

LLPointer<LLViewerObject> LLPickInfo::getObject() const
{
	return gObjectList.findObject( mObjectID );
}

void LLPickInfo::updateXYCoords()
{
	if (mObjectFace > -1)
	{
		const LLTextureEntry* tep = getObject()->getTE(mObjectFace);
		LLPointer<LLViewerTexture> imagep = LLViewerTextureManager::getFetchedTexture(tep->getID());
		if(mUVCoords.mV[VX] >= 0.f && mUVCoords.mV[VY] >= 0.f && imagep.notNull())
		{
			mXYCoords.mX = llround(mUVCoords.mV[VX] * (F32)imagep->getWidth());
			mXYCoords.mY = llround((1.f - mUVCoords.mV[VY]) * (F32)imagep->getHeight());
		}
	}
}

void LLPickInfo::getSurfaceInfo()
{
	// set values to uninitialized - this is what we return if no intersection is found
	mObjectFace   = -1;
	mUVCoords     = LLVector2(-1, -1);
	mSTCoords     = LLVector2(-1, -1);
	mXYCoords     = LLCoordScreen(-1, -1);
	mIntersection = LLVector3(0,0,0);
	mNormal       = LLVector3(0,0,0);
	mBinormal     = LLVector3(0,0,0);
	
	LLViewerObject* objectp = getObject();

	if (objectp)
	{
		if (gViewerWindow->cursorIntersect(llround((F32)mMousePt.mX), llround((F32)mMousePt.mY), 1024.f,
										   objectp, -1, mPickTransparent,
										   &mObjectFace,
										   &mIntersection,
										   &mSTCoords,
										   &mNormal,
										   &mBinormal))
		{
			// if we succeeded with the intersect above, compute the texture coordinates:

			if (objectp->mDrawable.notNull() && mObjectFace > -1)
			{
				LLFace* facep = objectp->mDrawable->getFace(mObjectFace);
				if (facep)
				{
					mUVCoords = facep->surfaceToTexture(mSTCoords, mIntersection, mNormal);
				}
			}

			// and XY coords:
			updateXYCoords();
			
		}
	}
}


/* code to get UV via a special UV render - removed in lieu of raycast method
LLVector2 LLPickInfo::pickUV()
{
	LLVector2 result(-1.f, -1.f);

	LLViewerObject* objectp = getObject();
	if (!objectp)
	{
		return result;
	}

	if (mObjectFace > -1 &&
		objectp->mDrawable.notNull() && objectp->getPCode() == LL_PCODE_VOLUME &&
		mObjectFace < objectp->mDrawable->getNumFaces())
	{
		S32 scaled_x = llround((F32)mPickPt.mX * gViewerWindow->getDisplayScale().mV[VX]);
		S32 scaled_y = llround((F32)mPickPt.mY * gViewerWindow->getDisplayScale().mV[VY]);
		const S32 UV_PICK_WIDTH = 5;
		const S32 UV_PICK_HALF_WIDTH = (UV_PICK_WIDTH - 1) / 2;
		U8 uv_pick_buffer[UV_PICK_WIDTH * UV_PICK_WIDTH * 4];
		LLFace* facep = objectp->mDrawable->getFace(mObjectFace);
		if (facep)
		{
			LLGLState scissor_state(GL_SCISSOR_TEST);
			scissor_state.enable();
			LLViewerCamera::getInstance()->setPerspective(FOR_SELECTION, scaled_x - UV_PICK_HALF_WIDTH, scaled_y - UV_PICK_HALF_WIDTH, UV_PICK_WIDTH, UV_PICK_WIDTH, FALSE);
			//glViewport(scaled_x - UV_PICK_HALF_WIDTH, scaled_y - UV_PICK_HALF_WIDTH, UV_PICK_WIDTH, UV_PICK_WIDTH);
			glScissor(scaled_x - UV_PICK_HALF_WIDTH, scaled_y - UV_PICK_HALF_WIDTH, UV_PICK_WIDTH, UV_PICK_WIDTH);

			glClear(GL_DEPTH_BUFFER_BIT);

			facep->renderSelectedUV();

			glReadPixels(scaled_x - UV_PICK_HALF_WIDTH, scaled_y - UV_PICK_HALF_WIDTH, UV_PICK_WIDTH, UV_PICK_WIDTH, GL_RGBA, GL_UNSIGNED_BYTE, uv_pick_buffer);
			U8* center_pixel = &uv_pick_buffer[4 * ((UV_PICK_WIDTH * UV_PICK_HALF_WIDTH) + UV_PICK_HALF_WIDTH + 1)];

			result.mV[VX] = (F32)((center_pixel[VGREEN] & 0xf) + (16.f * center_pixel[VRED])) / 4095.f;
			result.mV[VY] = (F32)((center_pixel[VGREEN] >> 4) + (16.f * center_pixel[VBLUE])) / 4095.f;
		}
	}

	return result;
} */


//static 
bool LLPickInfo::isFlora(LLViewerObject* object)
{
	if (!object) return false;

	LLPCode pcode = object->getPCode();

	if( (LL_PCODE_LEGACY_GRASS == pcode) 
		|| (LL_PCODE_LEGACY_TREE == pcode) 
		|| (LL_PCODE_TREE_NEW == pcode))
	{
		return true;
	}
	return false;
}<|MERGE_RESOLUTION|>--- conflicted
+++ resolved
@@ -76,10 +76,6 @@
 #include "raytrace.h"
 
 // newview includes
-<<<<<<< HEAD
-#include "llagent.h"
-=======
->>>>>>> 8574f1ee
 #include "llbox.h"
 #include "llchatbar.h"
 #include "llconsole.h"
