/** 
 * @file llviewerwindow.cpp
 * @brief Implementation of the LLViewerWindow class.
 *
 * $LicenseInfo:firstyear=2001&license=viewergpl$
 * 
 * Copyright (c) 2001-2009, Linden Research, Inc.
 * 
 * Second Life Viewer Source Code
 * The source code in this file ("Source Code") is provided by Linden Lab
 * to you under the terms of the GNU General Public License, version 2.0
 * ("GPL"), unless you have obtained a separate licensing agreement
 * ("Other License"), formally executed by you and Linden Lab.  Terms of
 * the GPL can be found in doc/GPL-license.txt in this distribution, or
 * online at http://secondlifegrid.net/programs/open_source/licensing/gplv2
 * 
 * There are special exceptions to the terms and conditions of the GPL as
 * it is applied to this Source Code. View the full text of the exception
 * in the file doc/FLOSS-exception.txt in this software distribution, or
 * online at
 * http://secondlifegrid.net/programs/open_source/licensing/flossexception
 * 
 * By copying, modifying or distributing this software, you acknowledge
 * that you have read and understood your obligations described above,
 * and agree to abide by those obligations.
 * 
 * ALL LINDEN LAB SOURCE CODE IS PROVIDED "AS IS." LINDEN LAB MAKES NO
 * WARRANTIES, EXPRESS, IMPLIED OR OTHERWISE, REGARDING ITS ACCURACY,
 * COMPLETENESS OR PERFORMANCE.
 * $/LicenseInfo$
 */

#include "llviewerprecompiledheaders.h"
#include "llviewerwindow.h"


// system library includes
#include <stdio.h>
#include <iostream>
#include <fstream>

#include "llagent.h"
#include "llagentcamera.h"
#include "llmeshrepository.h"
#include "llpanellogin.h"
#include "llviewerkeyboard.h"


#include "llviewquery.h"
#include "llxmltree.h"
//#include "llviewercamera.h"
#include "llrender.h"

#include "llvoiceclient.h"	// for push-to-talk button handling


//
// TODO: Many of these includes are unnecessary.  Remove them.
//

// linden library includes
#include "llaudioengine.h"		// mute on minimize
#include "indra_constants.h"
#include "llassetstorage.h"
#include "llfontgl.h"
#include "llmousehandler.h"
#include "llrect.h"
#include "llsky.h"
#include "llstring.h"
#include "lltrans.h"
#include "llui.h"
#include "lluuid.h"
#include "llview.h"
#include "llxfermanager.h"
#include "message.h"
#include "object_flags.h"
#include "lltimer.h"
#include "timing.h"
#include "llviewermenu.h"
#include "raytrace.h"

// newview includes
#include "llagent.h"
#include "llalertdialog.h"
#include "llbox.h"
#include "llchatbar.h"
#include "llconsole.h"
#include "llviewercontrol.h"
#include "llcylinder.h"
#include "lldebugview.h"
#include "lldir.h"
#include "lldrawable.h"
#include "lldrawpoolalpha.h"
#include "lldrawpoolbump.h"
#include "lldrawpoolwater.h"
#include "llmaniptranslate.h"
#include "llface.h"
#include "llfeaturemanager.h"
#include "statemachine/aifilepicker.h"
#include "llfloater.h"
#include "llfloateractivespeakers.h"
#include "llfloaterbuildoptions.h"
#include "llfloaterbuyland.h"
#include "llfloatercamera.h"
#include "llfloaterchat.h"
#include "llfloaterchatterbox.h"
#include "llfloatercustomize.h"
#include "llfloatereditui.h" // HACK JAMESDEBUG for ui editor
#include "llfloaterland.h"
#include "llfloaterinspect.h"
#include "llfloaterinventory.h"
#include "llfloaternamedesc.h"
#include "llfloaterpreference.h"
#include "llfloatersnapshot.h"
#include "llfloaterteleporthistory.h"
#include "llfloatertools.h"
#include "llfloaterworldmap.h"
#include "llfocusmgr.h"
#include "llframestatview.h"
#include "llgesturemgr.h"
#include "llglheaders.h"
#include "llhoverview.h"
#include "llhudmanager.h"
#include "llhudview.h"
#include "llimagebmp.h"
#include "llimagej2c.h"
#include "llimageworker.h"
#include "llkeyboard.h"
#include "lllineeditor.h"
#include "llmenugl.h"
#include "llmenuoptionpathfindingrebakenavmesh.h"
#include "llmodaldialog.h"
#include "llmorphview.h"
#include "llmoveview.h"
#include "llnotify.h"
#include "lloverlaybar.h"
#include "llpreviewtexture.h"
#include "llprogressview.h"
#include "llresmgr.h"
#include "llrootview.h"
#include "llselectmgr.h"
#include "llrendersphere.h"
#include "llstartup.h"
#include "llstatusbar.h"
#include "llstatview.h"
#include "llsurface.h"
#include "llsurfacepatch.h"
#include "llimview.h"
#include "lltexlayer.h"
#include "lltextbox.h"
#include "lltexturecache.h"
#include "lltexturefetch.h"
#include "lltextureview.h"
#include "lltool.h"
#include "lltoolbar.h"
#include "lltoolcomp.h"
#include "lltooldraganddrop.h"
#include "lltoolface.h"
#include "lltoolfocus.h"
#include "lltoolgrab.h"
#include "lltoolmgr.h"
#include "lltoolmorph.h"
#include "lltoolpie.h"
#include "lltoolplacer.h"
#include "lltoolselectland.h"
#include "lltoolview.h"
#include "lluictrlfactory.h"
#include "llurldispatcher.h"		// SLURL from other app instance
#include "llvieweraudio.h"
#include "llviewercamera.h"
#include "llviewergesture.h"
#include "llviewertexturelist.h"
#include "llviewerinventory.h"
#include "llviewerkeyboard.h"
#include "llviewermedia.h"
#include "llviewermediafocus.h"
#include "llviewermenu.h"
#include "llviewermessage.h"
#include "llviewerobjectlist.h"
#include "llviewerparcelmgr.h"
#include "llviewerregion.h"
#include "llviewershadermgr.h"
#include "llviewerstats.h"
#include "llvoavatarself.h"
#include "llvopartgroup.h"
#include "llvovolume.h"
#include "llworld.h"
#include "llworldmapview.h"
#include "pipeline.h"
#include "llappviewer.h"
#include "llurlsimstring.h"
#include "llviewerdisplay.h"
#include "llspatialpartition.h"
#include "llviewerjoystick.h"
#include "llviewernetwork.h"
#include "llpostprocess.h"
#include "llwearablelist.h"

#include "llnotifications.h"
#include "llnotificationsutil.h"

#include "llfloatertest.h" // HACK!
#include "llfloaternotificationsconsole.h"

// [RLVa:KB]
#include "rlvhandler.h"
// [/RLVa:KB]

#if LL_WINDOWS
#include <tchar.h> // For Unicode conversion methods
#endif

//
// Globals
//
void render_ui(F32 zoom_factor = 1.f, int subfield = 0, bool tiling = false);
LLBottomPanel* gBottomPanel = NULL;

extern BOOL gDebugClicks;
extern BOOL gDisplaySwapBuffers;
extern BOOL gDepthDirty;
extern BOOL gResizeScreenTexture;
extern S32 gJamesInt;

LLViewerWindow	*gViewerWindow = NULL;
LLVelocityBar	*gVelocityBar = NULL;

LLFrameTimer	gMouseIdleTimer;
LLFrameTimer	gAwayTimer;
LLFrameTimer	gAwayTriggerTimer;
LLFrameTimer	gAlphaFadeTimer;

BOOL			gShowOverlayTitle = FALSE;
BOOL			gPickTransparent = TRUE;

LLViewerObject*  gDebugRaycastObject = NULL;
LLVector3       gDebugRaycastIntersection;
LLVector2       gDebugRaycastTexCoord;
LLVector3       gDebugRaycastNormal;
LLVector3       gDebugRaycastBinormal;
S32				gDebugRaycastFaceHit;
LLVector3		gDebugRaycastStart;
LLVector3		gDebugRaycastEnd;

// HUD display lines in lower right
BOOL				gDisplayWindInfo = FALSE;
BOOL				gDisplayCameraPos = FALSE;
BOOL				gDisplayNearestWater = FALSE;
BOOL				gDisplayFOV = FALSE;

S32 CHAT_BAR_HEIGHT = 28; 
S32 OVERLAY_BAR_HEIGHT = 20;

const U8 NO_FACE = 255;
BOOL gQuietSnapshot = FALSE;

const F32 MIN_AFK_TIME = 2.f; // minimum time after setting away state before coming back
const F32 MAX_FAST_FRAME_TIME = 0.5f;
const F32 FAST_FRAME_INCREMENT = 0.1f;

const F32 MIN_DISPLAY_SCALE = 0.75f;

std::string	LLViewerWindow::sSnapshotBaseName;
std::string	LLViewerWindow::sSnapshotDir;

std::string	LLViewerWindow::sMovieBaseName;

extern void toggle_debug_menus(void*);



////////////////////////////////////////////////////////////////////////////
//
// LLDebugText
//

class LLDebugText
{
private:
	struct Line
	{
		Line(const std::string& in_text, S32 in_x, S32 in_y) : text(in_text), x(in_x), y(in_y) {}
		std::string text;
		S32 x,y;
	};

	LLViewerWindow *mWindow;
	
	typedef std::vector<Line> line_list_t;
	line_list_t mLineList;
	LLColor4 mTextColor;
	
public:
	LLDebugText(LLViewerWindow* window) : mWindow(window) {}
	
	void addText(S32 x, S32 y, const std::string &text) 
	{
		mLineList.push_back(Line(text, x, y));
	}

	void update()
	{
		std::string wind_vel_text;
		std::string wind_vector_text;
		std::string rwind_vel_text;
		std::string rwind_vector_text;
		std::string audio_text;

		// Draw the statistics in a light gray
		// and in a thin font
		mTextColor = LLColor4( 0.86f, 0.86f, 0.86f, 1.f );

		// Draw stuff growing up from right lower corner of screen
		U32 xpos = mWindow->getWorldViewWidthScaled() - 350;
		U32 ypos = 64;
		const U32 y_inc = 20;

		static const LLCachedControl<bool> debug_show_time("DebugShowTime");
		if (debug_show_time)
		{
			{
			const U32 y_inc2 = 15;
				LLFrameTimer& timer = gTextureTimer;
				F32 time = timer.getElapsedTimeF32();
				S32 hours = (S32)(time / (60*60));
				S32 mins = (S32)((time - hours*(60*60)) / 60);
				S32 secs = (S32)((time - hours*(60*60) - mins*60));
				addText(xpos, ypos, llformat("Texture: %d:%02d:%02d", hours,mins,secs)); ypos += y_inc2;
			}
			
			{
			F32 time = gFrameTimeSeconds;
			S32 hours = (S32)(time / (60*60));
			S32 mins = (S32)((time - hours*(60*60)) / 60);
			S32 secs = (S32)((time - hours*(60*60) - mins*60));
			addText(xpos, ypos, llformat("Time: %d:%02d:%02d", hours,mins,secs)); ypos += y_inc;
		}
		}
		
#if LL_WINDOWS
		static const LLCachedControl<bool> debug_show_memory("DebugShowMemory");
		if (debug_show_memory)
		{
			addText(xpos, ypos, llformat("Memory: %d (KB)", LLMemory::getWorkingSetSize() / 1024)); 
			ypos += y_inc;
		}
#endif
		if (gDisplayCameraPos)
		{
			std::string camera_view_text;
			std::string camera_center_text;
			std::string agent_view_text;
			std::string agent_left_text;
			std::string agent_center_text;
			std::string agent_root_center_text;

			LLVector3d tvector; // Temporary vector to hold data for printing.

			// Update camera center, camera view, wind info every other frame
			tvector = gAgent.getPositionGlobal();
			agent_center_text = llformat("AgentCenter  %f %f %f",
										 (F32)(tvector.mdV[VX]), (F32)(tvector.mdV[VY]), (F32)(tvector.mdV[VZ]));

			if (isAgentAvatarValid())
			{
				tvector = gAgent.getPosGlobalFromAgent(gAgentAvatarp->mRoot->getWorldPosition());
				agent_root_center_text = llformat("AgentRootCenter %f %f %f",
												  (F32)(tvector.mdV[VX]), (F32)(tvector.mdV[VY]), (F32)(tvector.mdV[VZ]));
			}
			else
			{
				agent_root_center_text = "---";
			}


			tvector = LLVector4(gAgent.getFrameAgent().getAtAxis());
			agent_view_text = llformat("AgentAtAxis  %f %f %f",
									   (F32)(tvector.mdV[VX]), (F32)(tvector.mdV[VY]), (F32)(tvector.mdV[VZ]));

			tvector = LLVector4(gAgent.getFrameAgent().getLeftAxis());
			agent_left_text = llformat("AgentLeftAxis  %f %f %f",
									   (F32)(tvector.mdV[VX]), (F32)(tvector.mdV[VY]), (F32)(tvector.mdV[VZ]));

			tvector = gAgentCamera.getCameraPositionGlobal();
			camera_center_text = llformat("CameraCenter %f %f %f",
										  (F32)(tvector.mdV[VX]), (F32)(tvector.mdV[VY]), (F32)(tvector.mdV[VZ]));

			tvector = LLVector4(LLViewerCamera::getInstance()->getAtAxis());
			camera_view_text = llformat("CameraAtAxis    %f %f %f",
										(F32)(tvector.mdV[VX]), (F32)(tvector.mdV[VY]), (F32)(tvector.mdV[VZ]));
		
			addText(xpos, ypos, agent_center_text);  ypos += y_inc;
			addText(xpos, ypos, agent_root_center_text);  ypos += y_inc;
			addText(xpos, ypos, agent_view_text);  ypos += y_inc;
			addText(xpos, ypos, agent_left_text);  ypos += y_inc;
			addText(xpos, ypos, camera_center_text);  ypos += y_inc;
			addText(xpos, ypos, camera_view_text);  ypos += y_inc;
		}

		if (gDisplayWindInfo)
		{
			wind_vel_text = llformat("Wind velocity %.2f m/s", gWindVec.magVec());
			wind_vector_text = llformat("Wind vector   %.2f %.2f %.2f", gWindVec.mV[0], gWindVec.mV[1], gWindVec.mV[2]);
			rwind_vel_text = llformat("RWind vel %.2f m/s", gRelativeWindVec.magVec());
			rwind_vector_text = llformat("RWind vec   %.2f %.2f %.2f", gRelativeWindVec.mV[0], gRelativeWindVec.mV[1], gRelativeWindVec.mV[2]);

			addText(xpos, ypos, wind_vel_text);  ypos += y_inc;
			addText(xpos, ypos, wind_vector_text);  ypos += y_inc;
			addText(xpos, ypos, rwind_vel_text);  ypos += y_inc;
			addText(xpos, ypos, rwind_vector_text);  ypos += y_inc;
		}
		if (gDisplayWindInfo)
		{
			if (gAudiop)
			{
				audio_text= llformat("Audio for wind: %d", gAudiop->isWindEnabled());
			}
			addText(xpos, ypos, audio_text);  ypos += y_inc;
		}
		if (gDisplayFOV)
		{
			addText(xpos, ypos, llformat("FOV: %2.1f deg", RAD_TO_DEG * LLViewerCamera::getInstance()->getView()));
			ypos += y_inc;
		}
		
		/*if (LLViewerJoystick::getInstance()->getOverrideCamera())
		{
			addText(xpos + 200, ypos, llformat("Flycam"));
			ypos += y_inc;
		}*/
		
		static const LLCachedControl<bool> debug_show_render_info("DebugShowRenderInfo");
		if (debug_show_render_info)
		{
			if (gPipeline.getUseVertexShaders() == 0)
			{
				addText(xpos, ypos, "Shaders Disabled");
				ypos += y_inc;
			}

			if (gGLManager.mHasATIMemInfo)
			{
				S32 meminfo[4];
				glGetIntegerv(GL_TEXTURE_FREE_MEMORY_ATI, meminfo);

				addText(xpos, ypos, llformat("%.2f MB Texture Memory Free", meminfo[0]/1024.f));
				ypos += y_inc;

				if (gGLManager.mHasVertexBufferObject)
				{
					glGetIntegerv(GL_VBO_FREE_MEMORY_ATI, meminfo);
					addText(xpos, ypos, llformat("%.2f MB VBO Memory Free", meminfo[0]/1024.f));
					ypos += y_inc;
				}
			}
			else if (gGLManager.mHasNVXMemInfo)
			{
				S32 free_memory;
				glGetIntegerv(GL_GPU_MEMORY_INFO_CURRENT_AVAILABLE_VIDMEM_NVX, &free_memory);
				addText(xpos, ypos, llformat("%.2f MB Video Memory Free", free_memory/1024.f));
				ypos += y_inc;
			}

			//show streaming cost/triangle count of known prims in current region OR selection
			//Note: This is SUPER slow
			{
				F32 cost = 0.f;
				S32 count = 0;
				S32 vcount = 0;
				S32 object_count = 0;
				S32 total_bytes = 0;
				S32 visible_bytes = 0;

				const char* label = "Region";
				if (LLSelectMgr::getInstance()->getSelection()->getObjectCount() == 0)
				{ //region
					LLViewerRegion* region = gAgent.getRegion();
					if (region)
					{
						for (U32 i = 0; i < (U32)gObjectList.getNumObjects(); ++i)
						{
							LLViewerObject* object = gObjectList.getObject(i);
							if (object && 
								object->getRegion() == region &&
								object->getVolume())
							{
								object_count++;
								S32 bytes = 0;	
								S32 visible = 0;
								cost += object->getStreamingCost(&bytes, &visible);
								S32 vt = 0;
								count += object->getTriangleCount(&vt);
								vcount += vt;
								total_bytes += bytes;
								visible_bytes += visible;
							}
						}
					}
				}
				else
				{
					label = "Selection";
					cost = LLSelectMgr::getInstance()->getSelection()->getSelectedObjectStreamingCost(&total_bytes, &visible_bytes);
					count = LLSelectMgr::getInstance()->getSelection()->getSelectedObjectTriangleCount(&vcount);
					object_count = LLSelectMgr::getInstance()->getSelection()->getObjectCount();
				}
					
				addText(xpos,ypos, llformat("%s streaming cost: %.1f", label, cost));
				ypos += y_inc;

				addText(xpos, ypos, llformat("    %.3f KTris, %.3f KVerts, %.1f/%.1f KB, %d objects",
										count/1000.f, vcount/1000.f, visible_bytes/1024.f, total_bytes/1024.f, object_count));
				ypos += y_inc;
			
			}

			addText(xpos, ypos, llformat("%d MB Index Data (%d MB Pooled, %d KIndices)", LLVertexBuffer::sAllocatedIndexBytes/(1024*1024), LLVBOPool::sIndexBytesPooled/(1024*1024), LLVertexBuffer::sIndexCount/1024));
			ypos += y_inc;

			addText(xpos, ypos, llformat("%d MB Vertex Data (%d MB Pooled, %d KVerts)", LLVertexBuffer::sAllocatedBytes/(1024*1024), LLVBOPool::sBytesPooled/(1024*1024), LLVertexBuffer::sVertexCount/1024));
			ypos += y_inc;

			addText(xpos, ypos, llformat("%d Vertex Buffers", LLVertexBuffer::sGLCount));
			ypos += y_inc;

			addText(xpos, ypos, llformat("%d Mapped Buffers", LLVertexBuffer::sMappedCount));
			ypos += y_inc;

			addText(xpos, ypos, llformat("%d Vertex Buffer Binds", LLVertexBuffer::sBindCount));
			ypos += y_inc;

			addText(xpos, ypos, llformat("%d Vertex Buffer Sets", LLVertexBuffer::sSetCount));
			ypos += y_inc;

			addText(xpos, ypos, llformat("%d Texture Binds", LLImageGL::sBindCount));
			ypos += y_inc;

			addText(xpos, ypos, llformat("%d Unique Textures", LLImageGL::sUniqueCount));
			ypos += y_inc;

			addText(xpos, ypos, llformat("%d Render Calls", gPipeline.mBatchCount));
            ypos += y_inc;

			addText(xpos, ypos, llformat("%d Matrix Ops", gPipeline.mMatrixOpCount));
			ypos += y_inc;

			addText(xpos, ypos, llformat("%d Texture Matrix Ops", gPipeline.mTextureMatrixOps));
			ypos += y_inc;

			gPipeline.mTextureMatrixOps = 0;
			gPipeline.mMatrixOpCount = 0;

			if (gPipeline.mBatchCount > 0)
			{
				addText(xpos, ypos, llformat("Batch min/max/mean: %d/%d/%d", gPipeline.mMinBatchSize, gPipeline.mMaxBatchSize, 
					gPipeline.mTrianglesDrawn/gPipeline.mBatchCount));

				gPipeline.mMinBatchSize = gPipeline.mMaxBatchSize;
				gPipeline.mMaxBatchSize = 0;
				gPipeline.mBatchCount = 0;
			}
            ypos += y_inc;

			addText(xpos,ypos, llformat("%d/%d Nodes visible", gPipeline.mNumVisibleNodes, LLSpatialGroup::sNodeCount));
			
			ypos += y_inc;

			if (!LLSpatialGroup::sPendingQueries.empty())
			{
				addText(xpos,ypos, llformat("%d Queries pending", LLSpatialGroup::sPendingQueries.size()));
				ypos += y_inc;
			}


			addText(xpos,ypos, llformat("%d Avatars visible", LLVOAvatar::sNumVisibleAvatars));
			
			ypos += y_inc;

			addText(xpos,ypos, llformat("%d Lights visible", LLPipeline::sVisibleLightCount));
			
			ypos += y_inc;

			S32 total_objects = gObjectList.getNumObjects();
			S32 ID_objects = gObjectList.mUUIDObjectMap.size();
			S32 dead_objects = gObjectList.mNumDeadObjects;
			S32 dead_object_list = gObjectList.mDeadObjects.size();
			S32 dead_object_check = 0;
			S32 total_avatars = 0;
			S32 ID_avatars = gObjectList.mUUIDAvatarMap.size();
			S32 dead_avatar_list = 0;
			S32 dead_avatar_check = 0;

			S32 orphan_parents = gObjectList.getOrphanParentCount();
			S32 orphan_parents_check = gObjectList.mOrphanParents.size();
			S32 orphan_children = gObjectList.mOrphanChildren.size();
			S32 orphan_total = gObjectList.getOrphanCount();
			S32 orphan_child_attachments = 0;

			for(U32 i = 0;i<gObjectList.mObjects.size();++i)
			{
				LLViewerObject *obj = gObjectList.mObjects[i];
				if(obj)
				{
					if(obj->isAvatar())
						++total_avatars;
					if(obj->isDead())
					{
						++dead_object_check;
						if(obj->isAvatar())
							++dead_avatar_check;
					}
				}
			}
			for(std::set<LLUUID>::iterator it = gObjectList.mDeadObjects.begin();it!=gObjectList.mDeadObjects.end();++it)
			{
				LLViewerObject *obj = gObjectList.findObject(*it);
				if(obj && obj->isAvatar())
					++dead_avatar_list;
			}
			for(std::vector<LLViewerObjectList::OrphanInfo>::iterator it = gObjectList.mOrphanChildren.begin();it!=gObjectList.mOrphanChildren.end();++it)
			{
				LLViewerObject *obj = gObjectList.findObject(it->mChildInfo);
				if(obj && obj->isAttachment())
					++orphan_child_attachments;
			}
			addText(xpos,ypos, llformat("%d|%d (%d|%d|%d) Objects", total_objects, ID_objects, dead_objects, dead_object_list,dead_object_check));
			ypos += y_inc;
			addText(xpos,ypos, llformat("%d|%d (%d|%d) Avatars", total_avatars, ID_avatars, dead_avatar_list,dead_avatar_check));
			ypos += y_inc;
			addText(xpos,ypos, llformat("%d (%d|%d %d %d) Orphans", orphan_total, orphan_parents, orphan_parents_check,orphan_children, orphan_child_attachments));

			ypos += y_inc;

			if (gMeshRepo.meshRezEnabled())
			{
				addText(xpos, ypos, llformat("%.3f MB Mesh Data Received", LLMeshRepository::sBytesReceived/(1024.f*1024.f)));
				
				ypos += y_inc;
				
				addText(xpos, ypos, llformat("%d/%d Mesh HTTP Requests/Retries", LLMeshRepository::sHTTPRequestCount,
					LLMeshRepository::sHTTPRetryCount));
				ypos += y_inc;

				addText(xpos, ypos, llformat("%d/%d Mesh LOD Pending/Processing", LLMeshRepository::sLODPending, LLMeshRepository::sLODProcessing));
				ypos += y_inc;

				addText(xpos, ypos, llformat("%.3f/%.3f MB Mesh Cache Read/Write ", LLMeshRepository::sCacheBytesRead/(1024.f*1024.f), LLMeshRepository::sCacheBytesWritten/(1024.f*1024.f)));

				ypos += y_inc;
			}

			LLVertexBuffer::sBindCount = LLImageGL::sBindCount = 
				LLVertexBuffer::sSetCount = LLImageGL::sUniqueCount = 
				gPipeline.mNumVisibleNodes = LLPipeline::sVisibleLightCount = 0;
		}
		static const LLCachedControl<bool> debug_show_render_matrices("DebugShowRenderMatrices");
		if (debug_show_render_matrices)
		{
			addText(xpos, ypos, llformat("%.4f    .%4f    %.4f    %.4f", gGLProjection[12], gGLProjection[13], gGLProjection[14], gGLProjection[15]));
			ypos += y_inc;

			addText(xpos, ypos, llformat("%.4f    .%4f    %.4f    %.4f", gGLProjection[8], gGLProjection[9], gGLProjection[10], gGLProjection[11]));
			ypos += y_inc;

			addText(xpos, ypos, llformat("%.4f    .%4f    %.4f    %.4f", gGLProjection[4], gGLProjection[5], gGLProjection[6], gGLProjection[7]));
			ypos += y_inc;

			addText(xpos, ypos, llformat("%.4f    .%4f    %.4f    %.4f", gGLProjection[0], gGLProjection[1], gGLProjection[2], gGLProjection[3]));
			ypos += y_inc;

			addText(xpos, ypos, "Projection Matrix");
			ypos += y_inc;


			addText(xpos, ypos, llformat("%.4f    .%4f    %.4f    %.4f", gGLModelView[12], gGLModelView[13], gGLModelView[14], gGLModelView[15]));
			ypos += y_inc;

			addText(xpos, ypos, llformat("%.4f    .%4f    %.4f    %.4f", gGLModelView[8], gGLModelView[9], gGLModelView[10], gGLModelView[11]));
			ypos += y_inc;

			addText(xpos, ypos, llformat("%.4f    .%4f    %.4f    %.4f", gGLModelView[4], gGLModelView[5], gGLModelView[6], gGLModelView[7]));
			ypos += y_inc;

			addText(xpos, ypos, llformat("%.4f    .%4f    %.4f    %.4f", gGLModelView[0], gGLModelView[1], gGLModelView[2], gGLModelView[3]));
			ypos += y_inc;

			addText(xpos, ypos, "View Matrix");
			ypos += y_inc;
		}
		static const LLCachedControl<bool> debug_show_color("DebugShowColor");
		if (debug_show_color)
		{
			U8 color[4];
			LLCoordGL coord = gViewerWindow->getCurrentMouse();
			glReadPixels(coord.mX, coord.mY, 1,1,GL_RGBA, GL_UNSIGNED_BYTE, color);
			addText(xpos, ypos, llformat("%d %d %d %d", color[0], color[1], color[2], color[3]));
			ypos += y_inc;
		}

		static const LLCachedControl<bool> DebugShowPrivateMem("DebugShowPrivateMem",false);
		if (DebugShowPrivateMem)
		{
			LLPrivateMemoryPoolManager::getInstance()->updateStatistics() ;
			addText(xpos, ypos, llformat("Total Reserved(KB): %d", LLPrivateMemoryPoolManager::getInstance()->mTotalReservedSize / 1024));
			ypos += y_inc;

			addText(xpos, ypos, llformat("Total Allocated(KB): %d", LLPrivateMemoryPoolManager::getInstance()->mTotalAllocatedSize / 1024));
			ypos += y_inc;
		}
		// only display these messages if we are actually rendering beacons at this moment
		static const LLCachedControl<bool> beacons_visible("BeaconsVisible",false);
		if (LLPipeline::getRenderBeacons(NULL) && beacons_visible)
		{
			if (LLPipeline::getRenderParticleBeacons(NULL))
			{
				addText(xpos, ypos, "Viewing particle beacons (blue)");
				ypos += y_inc;
			}
			if (LLPipeline::toggleRenderTypeControlNegated((void*)LLPipeline::RENDER_TYPE_PARTICLES))
			{
				addText(xpos, ypos, "Hiding particles");
				ypos += y_inc;
			}
			if (LLPipeline::getRenderPhysicalBeacons(NULL))
			{
				addText(xpos, ypos, "Viewing physical object beacons (green)");
				ypos += y_inc;
			}
			if (LLPipeline::getRenderScriptedBeacons(NULL))
			{
				addText(xpos, ypos, "Viewing scripted object beacons (red)");
				ypos += y_inc;
			}
			else
				if (LLPipeline::getRenderScriptedTouchBeacons(NULL))
				{
					addText(xpos, ypos, "Viewing scripted object with touch function beacons (red)");
					ypos += y_inc;
				}
			if (LLPipeline::getRenderSoundBeacons(NULL))
			{
				addText(xpos, ypos, "Viewing sound beacons (blue/cyan/green/yellow/red)");
				ypos += y_inc;
			}
		}
	}

	void draw()
	{
		for (line_list_t::iterator iter = mLineList.begin();
			 iter != mLineList.end(); ++iter)
		{
			const Line& line = *iter;
			LLFontGL::getFontMonospace()->renderUTF8(line.text, 0, (F32)line.x, (F32)line.y, mTextColor,
											 LLFontGL::LEFT, LLFontGL::TOP,
											 LLFontGL::NORMAL, LLFontGL::NO_SHADOW, S32_MAX, S32_MAX, NULL, FALSE);
		}
		mLineList.clear();
	}

};

void LLViewerWindow::updateDebugText()
{
	mDebugText->update();
}

////////////////////////////////////////////////////////////////////////////
//
// LLViewerWindow
//

bool LLViewerWindow::shouldShowToolTipFor(LLMouseHandler *mh)
{
	if (mToolTip && mh)
	{
		LLMouseHandler::EShowToolTip showlevel = mh->getShowToolTip();

		return (
			showlevel == LLMouseHandler::SHOW_ALWAYS ||
			(showlevel == LLMouseHandler::SHOW_IF_NOT_BLOCKED &&
			 !mToolTipBlocked)
			);
	}
	return false;
}

BOOL LLViewerWindow::handleAnyMouseClick(LLWindow *window,  LLCoordGL pos, MASK mask, LLMouseHandler::EClickType clicktype, BOOL down)
{
	std::string buttonname;
	std::string buttonstatestr;
	BOOL handled = FALSE;
	S32 x = pos.mX;
	S32 y = pos.mY;
	x = llround((F32)x / mDisplayScale.mV[VX]);
	y = llround((F32)y / mDisplayScale.mV[VY]);

	if (down)
		buttonstatestr = "down";
	else
		buttonstatestr = "up";

	switch (clicktype)
	{
	case LLMouseHandler::CLICK_LEFT:
		mLeftMouseDown = down;
		buttonname = "Left";
		break;
	case LLMouseHandler::CLICK_RIGHT:
		mRightMouseDown = down;
		buttonname = "Right";
		break;
	case LLMouseHandler::CLICK_MIDDLE:
		mMiddleMouseDown = down;
		buttonname = "Middle";
		break;
	case LLMouseHandler::CLICK_DOUBLELEFT:
		mLeftMouseDown = down;
		buttonname = "Left Double Click";
		break;
	}

	LLView::sMouseHandlerMessage.clear();

	if (gMenuBarView)
	{
		// stop ALT-key access to menu
		gMenuBarView->resetMenuTrigger();
	}

	if (gDebugClicks)
	{
		llinfos << "ViewerWindow " << buttonname << " mouse " << buttonstatestr << " at " << x << "," << y << llendl;
	}

	// Make sure we get a coresponding mouseup event, even if the mouse leaves the window
	if (down)
	{
		mWindow->captureMouse();
	}
	else
	{
		mWindow->releaseMouse();
	}

	// Indicate mouse was active
	gMouseIdleTimer.reset();

	// Hide tooltips on mousedown
	if (down)
	{
		mToolTipBlocked = TRUE;
		mToolTip->setVisible(FALSE);
	}

	// Also hide hover info on mousedown/mouseup
	if (gHoverView)
	{
		gHoverView->cancelHover();
	}

	// Don't let the user move the mouse out of the window until mouse up.
	if (LLToolMgr::getInstance()->getCurrentTool()->clipMouseWhenDown())
	{
		mWindow->setMouseClipping(down);
	}

	LLMouseHandler* mouse_captor = gFocusMgr.getMouseCapture();
	if( mouse_captor )
	{
		S32 local_x;
		S32 local_y;
		mouse_captor->screenPointToLocal( x, y, &local_x, &local_y );
		if (LLView::sDebugMouseHandling)
		{
			llinfos << buttonname << " Mouse " << buttonstatestr << " handled by captor " << mouse_captor->getName() << llendl;
		}
		return mouse_captor->handleAnyMouseClick(local_x, local_y, mask, clicktype, down);
	}

	// Topmost view gets a chance before the hierarchy
	LLUICtrl* top_ctrl = gFocusMgr.getTopCtrl();
	if (top_ctrl)
	{
		S32 local_x, local_y;
		top_ctrl->screenPointToLocal( x, y, &local_x, &local_y );

		if (down)
		{
    		if (top_ctrl->pointInView(local_x, local_y))
	    	{
    			return top_ctrl->handleAnyMouseClick(local_x, local_y, mask, clicktype, down)	;
	    	}
		    else
    		{
	    		gFocusMgr.setTopCtrl(NULL);
		    }
    	}
		else
			handled = top_ctrl->pointInView(local_x, local_y) && top_ctrl->handleMouseUp(local_x, local_y, mask);
	}

	// Give the UI views a chance to process the click
	if( mRootView->handleAnyMouseClick(x, y, mask, clicktype, down) )
	{
		if (LLView::sDebugMouseHandling)
		{
			llinfos << buttonname << " Mouse " << buttonstatestr << " " << LLView::sMouseHandlerMessage << llendl;
		}
		return TRUE;
	}
	else if (LLView::sDebugMouseHandling)
	{
		llinfos << buttonname << " Mouse " << buttonstatestr << " not handled by view" << llendl;
	}

	if (down)
	{
    	// Do not allow tool manager to handle mouseclicks if we have disconnected	
	    if (gDisconnected)
    	{
	    	return FALSE;
    	}
		
	    if(LLToolMgr::getInstance()->getCurrentTool()->handleAnyMouseClick( x, y, mask, clicktype, down ) )
    	{
	    	// This is necessary to force clicks in the world to cause edit
		    // boxes that might have keyboard focus to relinquish it, and hence
    		// cause a commit to update their value.  JC
	    	gFocusMgr.setKeyboardFocus(NULL);
		    return TRUE;
    	}
	}
	else
	{
	    mWindow->releaseMouse();

    	LLTool *tool = LLToolMgr::getInstance()->getCurrentTool();
		if( !handled )
	    {
			handled = mRootView->handleAnyMouseClick(x, y, mask, clicktype, down);
    	}

		if( !handled )
	    {
			if (tool)
		    {
				handled = tool->handleAnyMouseClick(x, y, mask, clicktype, down);
    		}
	    }
	}

	return (!down);
}

BOOL LLViewerWindow::handleMouseDown(LLWindow *window,  LLCoordGL pos, MASK mask)
{
	BOOL down = TRUE;
	return handleAnyMouseClick(window,pos,mask,LLMouseHandler::CLICK_LEFT,down);
}

BOOL LLViewerWindow::handleDoubleClick(LLWindow *window,  LLCoordGL pos, MASK mask)
{
	// try handling as a double-click first, then a single-click if that
	// wasn't handled.
	BOOL down = TRUE;
	return handleAnyMouseClick(window,pos,mask,LLMouseHandler::CLICK_DOUBLELEFT,down) ||
		handleMouseDown(window, pos, mask);
}

BOOL LLViewerWindow::handleMouseUp(LLWindow *window,  LLCoordGL pos, MASK mask)
{
	BOOL down = FALSE;
	return handleAnyMouseClick(window,pos,mask,LLMouseHandler::CLICK_LEFT,down);
}


BOOL LLViewerWindow::handleRightMouseDown(LLWindow *window,  LLCoordGL pos, MASK mask)
{
	//From Phoenix
	gSavedSettings.setBOOL("zmm_rightmousedown",1);
    if(gAgentCamera.cameraMouselook()&&gSavedSettings.getBOOL("zmm_isinml")==0)
	{
		llinfos << "zmmisinml set to true" << llendl;
		gSavedSettings.setBOOL("zmm_isinml",1);
		F32 deffov=LLViewerCamera::getInstance()->getDefaultFOV();
		gSavedSettings.setF32("zmm_deffov",deffov);
		LLViewerCamera::getInstance()->setDefaultFOV(gSavedSettings.getF32("zmm_deffov")/gSavedSettings.getF32("zmm_mlfov"));
	}
	
	S32 x = pos.mX;
	S32 y = pos.mY;
	x = llround((F32)x / mDisplayScale.mV[VX]);
	y = llround((F32)y / mDisplayScale.mV[VY]);

	LLView::sMouseHandlerMessage.clear();

	BOOL down = TRUE;
	BOOL handle = handleAnyMouseClick(window,pos,mask,LLMouseHandler::CLICK_RIGHT,down);
	if (handle)
		return handle;


	// *HACK: this should be rolled into the composite tool logic, not
	// hardcoded at the top level.
	if (CAMERA_MODE_CUSTOMIZE_AVATAR != gAgentCamera.getCameraMode() && LLToolMgr::getInstance()->getCurrentTool() != LLToolPie::getInstance())
	{
		// If the current tool didn't process the click, we should show
		// the pie menu.  This can be done by passing the event to the pie
		// menu tool.
		LLToolPie::getInstance()->handleRightMouseDown(x, y, mask);
		// show_context_menu( x, y, mask );
	}

	return TRUE;
}

BOOL LLViewerWindow::handleRightMouseUp(LLWindow *window,  LLCoordGL pos, MASK mask)
{
	gSavedSettings.setBOOL("zmm_rightmousedown",0);
	if(gSavedSettings.getBOOL("zmm_isinml")==1)
	{
		llinfos << "zmmisinml set to false" << llendl;
		gSavedSettings.setBOOL("zmm_isinml",0);
		LLViewerCamera::getInstance()->setDefaultFOV(gSavedSettings.getF32("zmm_deffov"));
    }
    
	BOOL down = FALSE;
	return handleAnyMouseClick(window,pos,mask,LLMouseHandler::CLICK_RIGHT,down);
}

BOOL LLViewerWindow::handleMiddleMouseDown(LLWindow *window,  LLCoordGL pos, MASK mask)
{
	BOOL down = TRUE;
	gVoiceClient->middleMouseState(true);
	handleAnyMouseClick(window,pos,mask,LLMouseHandler::CLICK_MIDDLE,down);

	// Always handled as far as the OS is concerned.
	return TRUE;
}

BOOL LLViewerWindow::handleMiddleMouseUp(LLWindow *window,  LLCoordGL pos, MASK mask)
{
	BOOL down = FALSE;
	gVoiceClient->middleMouseState(false);
	handleAnyMouseClick(window,pos,mask,LLMouseHandler::CLICK_MIDDLE,down);

	// Always handled as far as the OS is concerned.
	return TRUE;
}

// WARNING: this is potentially called multiple times per frame
void LLViewerWindow::handleMouseMove(LLWindow *window,  LLCoordGL pos, MASK mask)
{
	S32 x = pos.mX;
	S32 y = pos.mY;

	x = llround((F32)x / mDisplayScale.mV[VX]);
	y = llround((F32)y / mDisplayScale.mV[VY]);

	mMouseInWindow = TRUE;

	// Save mouse point for access during idle() and display()

	LLCoordGL prev_saved_mouse_point = mCurrentMousePoint;
	LLCoordGL mouse_point(x, y);

	if (mouse_point != mCurrentMousePoint)
	{
		gMouseIdleTimer.reset();
	}
	saveLastMouse(mouse_point);
	BOOL mouse_actually_moved = !gFocusMgr.getMouseCapture() &&  // mouse is not currenty captured
			((prev_saved_mouse_point.mX != mCurrentMousePoint.mX) || (prev_saved_mouse_point.mY != mCurrentMousePoint.mY)); // mouse moved from last recorded position

	

	mWindow->showCursorFromMouseMove();

	if (gAwayTimer.getElapsedTimeF32() > MIN_AFK_TIME
		&& !gDisconnected)
	{
		gAgent.clearAFK();
	}

	if(mouse_actually_moved)
	{
		mToolTipBlocked = FALSE;
	}

	// Activate the hover picker on mouse move.
	if (gHoverView)
	{
		gHoverView->setTyping(FALSE);
	}
}

void LLViewerWindow::handleMouseLeave(LLWindow *window)
{
	// Note: we won't get this if we have captured the mouse.
	llassert( gFocusMgr.getMouseCapture() == NULL );
	mMouseInWindow = FALSE;
	if (mToolTip)
	{
		mToolTip->setVisible( FALSE );
	}
}

BOOL LLViewerWindow::handleCloseRequest(LLWindow *window)
{
	// User has indicated they want to close, but we may need to ask
	// about modified documents.
	LLAppViewer::instance()->userQuit();
	// Don't quit immediately
	return FALSE;
}

void LLViewerWindow::handleQuit(LLWindow *window)
{
	LLAppViewer::instance()->forceQuit();
}

void LLViewerWindow::handleResize(LLWindow *window,  S32 width,  S32 height)
{
	reshape(width, height);
	mResDirty = true;
}

// The top-level window has gained focus (e.g. via ALT-TAB)
void LLViewerWindow::handleFocus(LLWindow *window)
{
	gFocusMgr.setAppHasFocus(TRUE);
	LLModalDialog::onAppFocusGained();

	gAgent.onAppFocusGained();
	LLToolMgr::getInstance()->onAppFocusGained();

	gShowTextEditCursor = TRUE;

	// See if we're coming in with modifier keys held down
	if (gKeyboard)
	{
		gKeyboard->resetMaskKeys();
	}

	// resume foreground running timer
	// since we artifically limit framerate when not frontmost
	gForegroundTime.unpause();
}

// The top-level window has lost focus (e.g. via ALT-TAB)
void LLViewerWindow::handleFocusLost(LLWindow *window)
{
	gFocusMgr.setAppHasFocus(FALSE);
	//LLModalDialog::onAppFocusLost();
	LLToolMgr::getInstance()->onAppFocusLost();
	gFocusMgr.setMouseCapture( NULL );

	if (gMenuBarView)
	{
		// stop ALT-key access to menu
		gMenuBarView->resetMenuTrigger();
	}

	// restore mouse cursor
	showCursor();
	getWindow()->setMouseClipping(FALSE);

	// JC - Leave keyboard focus, so if you're popping in and out editing
	// a script, you don't have to click in the editor again and again.
	// gFocusMgr.setKeyboardFocus( NULL );
	gShowTextEditCursor = FALSE;

	// If losing focus while keys are down, reset them.
	if (gKeyboard)
	{
		gKeyboard->resetKeys();
	}

	// pause timer that tracks total foreground running time
	gForegroundTime.pause();
}


BOOL LLViewerWindow::handleTranslatedKeyDown(KEY key,  MASK mask, BOOL repeated)
{
	// Let the voice chat code check for its PTT key.  Note that this never affects event processing.
	if(gVoiceClient)
		gVoiceClient->keyDown(key, mask);
	
	if (gAwayTimer.getElapsedTimeF32() > MIN_AFK_TIME)
	{
		gAgent.clearAFK();
	}

	// *NOTE: We want to interpret KEY_RETURN later when it arrives as
	// a Unicode char, not as a keydown.  Otherwise when client frame
	// rate is really low, hitting return sends your chat text before
	// it's all entered/processed.
	if (key == KEY_RETURN && mask == MASK_NONE)
	{
		return FALSE;
	}

	return gViewerKeyboard.handleKey(key, mask, repeated);
}

BOOL LLViewerWindow::handleTranslatedKeyUp(KEY key,  MASK mask)
{
	// Let the voice chat code check for its PTT key.  Note that this never affects event processing.
	gVoiceClient->keyUp(key, mask);

	return FALSE;
}


void LLViewerWindow::handleScanKey(KEY key, BOOL key_down, BOOL key_up, BOOL key_level)
{
	LLViewerJoystick::getInstance()->setCameraNeedsUpdate(true);
	return gViewerKeyboard.scanKey(key, key_down, key_up, key_level);
}




BOOL LLViewerWindow::handleActivate(LLWindow *window, BOOL activated)
{
	if (activated)
	{
		mActive = TRUE;
		send_agent_resume();
		gAgent.clearAFK();
		if (mWindow->getFullscreen() && !mIgnoreActivate)
		{
			if (!LLApp::isExiting() )
			{
				if (LLStartUp::getStartupState() >= STATE_STARTED)
				{
					// if we're in world, show a progress bar to hide reloading of textures
					llinfos << "Restoring GL during activate" << llendl;
					restoreGL(LLTrans::getString("ProgressRestoring"));
				}
				else
				{
					// otherwise restore immediately
					restoreGL();
				}
			}
			else
			{
				llwarns << "Activating while quitting" << llendl;
			}
		}

		// Unmute audio
		audio_update_volume();
	}
	else
	{
		mActive = FALSE;
		if (gSavedSettings.getBOOL("AllowIdleAFK"))
		{
			gAgent.setAFK();
		}
		
		// SL-53351: Make sure we're not in mouselook when minimised, to prevent control issues
		if (gAgentCamera.getCameraMode() == CAMERA_MODE_MOUSELOOK)
		{
			gAgentCamera.changeCameraToDefault();
		}
		
		send_agent_pause();
		
		if (mWindow->getFullscreen() && !mIgnoreActivate)
		{
			llinfos << "Stopping GL during deactivation" << llendl;
			stopGL();
		}
		// Mute audio
		audio_update_volume();
	}
	return TRUE;
}

BOOL LLViewerWindow::handleActivateApp(LLWindow *window, BOOL activating)
{
	//if (!activating) gAgentCamera.changeCameraToDefault();

	LLViewerJoystick::getInstance()->setNeedsReset(true);
	return FALSE;
}


void LLViewerWindow::handleMenuSelect(LLWindow *window,  S32 menu_item)
{
}


BOOL LLViewerWindow::handlePaint(LLWindow *window,  S32 x,  S32 y, S32 width,  S32 height)
{
#if LL_WINDOWS
	if (gNoRender)
	{
		HWND window_handle = (HWND)window->getPlatformWindow();
		PAINTSTRUCT ps; 
		HDC hdc; 
 
		RECT wnd_rect;
		wnd_rect.left = 0;
		wnd_rect.top = 0;
		wnd_rect.bottom = 200;
		wnd_rect.right = 500;

		hdc = BeginPaint(window_handle, &ps); 
		//SetBKColor(hdc, RGB(255, 255, 255));
		FillRect(hdc, &wnd_rect, CreateSolidBrush(RGB(255, 255, 255)));

		std::string name_str;
		gAgent.getName(name_str);

		std::string temp_str;
		temp_str = llformat( "%s FPS %3.1f Phy FPS %2.1f Time Dil %1.3f",		/* Flawfinder: ignore */
				name_str.c_str(),
				LLViewerStats::getInstance()->mFPSStat.getMeanPerSec(),
				LLViewerStats::getInstance()->mSimPhysicsFPS.getPrev(0),
				LLViewerStats::getInstance()->mSimTimeDilation.getPrev(0));
		S32 len = temp_str.length();
		TextOutA(hdc, 0, 0, temp_str.c_str(), len); 


		LLVector3d pos_global = gAgent.getPositionGlobal();
		temp_str = llformat( "Avatar pos %6.1lf %6.1lf %6.1lf", pos_global.mdV[0], pos_global.mdV[1], pos_global.mdV[2]);
		len = temp_str.length();
		TextOutA(hdc, 0, 25, temp_str.c_str(), len); 

		TextOutA(hdc, 0, 50, "Set \"DisableRendering FALSE\" in settings.ini file to reenable", 61);
		EndPaint(window_handle, &ps); 
		return TRUE;
	}
#endif
	return FALSE;
}


void LLViewerWindow::handleScrollWheel(LLWindow *window,  S32 clicks)
{
	handleScrollWheel( clicks );
}

void LLViewerWindow::handleWindowBlock(LLWindow *window)
{
	send_agent_pause();
}

void LLViewerWindow::handleWindowUnblock(LLWindow *window)
{
	send_agent_resume();
}

void LLViewerWindow::handleDataCopy(LLWindow *window, S32 data_type, void *data)
{
	const S32 SLURL_MESSAGE_TYPE = 0;
	switch (data_type)
	{
	case SLURL_MESSAGE_TYPE:
		// received URL
		std::string url = (const char*)data;
		LLMediaCtrl* web = NULL;
		const bool trusted_browser = false;
		if (LLURLDispatcher::dispatch(url, web, trusted_browser))
		{
			// bring window to foreground, as it has just been "launched" from a URL
			mWindow->bringToFront();
		}
		break;
	}
}

BOOL LLViewerWindow::handleTimerEvent(LLWindow *window)
{
	if (LLViewerJoystick::getInstance()->getOverrideCamera())
	{
		LLViewerJoystick::getInstance()->updateStatus();
		return TRUE;
	}
	return FALSE;
}

BOOL LLViewerWindow::handleDeviceChange(LLWindow *window)
{
	// give a chance to use a joystick after startup (hot-plugging)
	if (!LLViewerJoystick::getInstance()->isJoystickInitialized() )
	{
		LLViewerJoystick::getInstance()->init(true);
		return TRUE;
	}
	return FALSE;
}

void LLViewerWindow::handlePingWatchdog(LLWindow *window, const char * msg)
{
	LLAppViewer::instance()->pingMainloopTimeout(msg);
}


void LLViewerWindow::handleResumeWatchdog(LLWindow *window)
{
	LLAppViewer::instance()->resumeMainloopTimeout();
}

void LLViewerWindow::handlePauseWatchdog(LLWindow *window)
{
	LLAppViewer::instance()->pauseMainloopTimeout();
}

//virtual
std::string LLViewerWindow::translateString(const char* tag)
{
	return LLTrans::getString( std::string(tag) );
}

//virtual
std::string LLViewerWindow::translateString(const char* tag,
		const std::map<std::string, std::string>& args)
{
	// LLTrans uses a special subclass of std::string for format maps,
	// but we must use std::map<> in these callbacks, otherwise we create
	// a dependency between LLWindow and LLFormatMapString.  So copy the data.
	LLStringUtil::format_map_t args_copy;
	std::map<std::string,std::string>::const_iterator it = args.begin();
	for ( ; it != args.end(); ++it)
	{
		args_copy[it->first] = it->second;
	}
	return LLTrans::getString( std::string(tag), args_copy);
}

//
// Classes
//
LLViewerWindow::LLViewerWindow(
	const std::string& title, const std::string& name,
	S32 x, S32 y,
	S32 width, S32 height,
	BOOL fullscreen, BOOL ignore_pixel_depth)
	:
	mWindow(NULL),
	mActive(TRUE),
	mWantFullscreen(fullscreen),
	mShowFullscreenProgress(FALSE),
	mWindowRectRaw(0, height, width, 0),
	mWindowRectScaled(0, height, width, 0),
	mLeftMouseDown(FALSE),
	mMiddleMouseDown(FALSE),
	mRightMouseDown(FALSE),
	mToolTip(NULL),
	mToolTipBlocked(FALSE),
	mMouseInWindow( FALSE ),
	mLastMask( MASK_NONE ),
	mToolStored( NULL ),
	mSuppressToolbox( FALSE ),
	mHideCursorPermanent( FALSE ),
	mCursorHidden(FALSE),
	mIgnoreActivate( FALSE ),
	mHoverPick(),
	mResDirty(false),
	//mStatesDirty(false),	//Singu Note: No longer needed. State update is now in restoreGL.
	mIsFullscreenChecked(false),
	mCurrResolutionIndex(0)
{
	LLNotificationChannel::buildChannel("VW_alerts", "Visible", LLNotificationFilters::filterBy<std::string>(&LLNotification::getType, "alert"));
	LLNotificationChannel::buildChannel("VW_alertmodal", "Visible", LLNotificationFilters::filterBy<std::string>(&LLNotification::getType, "alertmodal"));

	LLNotifications::instance().getChannel("VW_alerts")->connectChanged(&LLViewerWindow::onAlert);
	LLNotifications::instance().getChannel("VW_alertmodal")->connectChanged(&LLViewerWindow::onAlert);

	// Default to application directory.
	LLViewerWindow::sSnapshotBaseName = "Snapshot";
	LLViewerWindow::sMovieBaseName = "SLmovie";
	resetSnapshotLoc();

	// create window
	mWindow = LLWindowManager::createWindow(this,
		title, name, x, y, width, height, 0,
		fullscreen, 
		gNoRender,
		gSavedSettings.getBOOL("DisableVerticalSync"),
		!gNoRender,
		ignore_pixel_depth,
		gSavedSettings.getBOOL("RenderUseFBO") ? 0 : gSavedSettings.getU32("RenderFSAASamples")); //don't use window level anti-aliasing if FBOs are enabled

	if (!LLViewerShaderMgr::sInitialized)
	{ //immediately initialize shaders
		LLViewerShaderMgr::sInitialized = TRUE;
		LLViewerShaderMgr::instance()->setShaders();
	}

	if (NULL == mWindow)
	{
		LLSplashScreen::update(LLTrans::getString("StartupRequireDriverUpdate"));
	
		LL_WARNS("Window") << "Failed to create window, to be shutting Down, be sure your graphics driver is updated." << llendl ;

		ms_sleep(5000) ; //wait for 5 seconds.

		LLSplashScreen::update(LLTrans::getString("ShuttingDown"));
#if LL_LINUX || LL_SOLARIS
		llwarns << "Unable to create window, be sure screen is set at 32-bit color and your graphics driver is configured correctly.  See README-linux.txt or README-solaris.txt for further information."
				<< llendl;
#else
		LL_WARNS("Window") << "Unable to create window, be sure screen is set at 32-bit color in Control Panels->Display->Settings"
				<< LL_ENDL;
#endif
        LLAppViewer::instance()->fastQuit(1);
	}
	
	if (!LLAppViewer::instance()->restoreErrorTrap())
	{
		LL_WARNS("Window") << " Someone took over my signal/exception handler (post createWindow)!" << LL_ENDL;
	}

	LLCoordScreen scr;
    mWindow->getSize(&scr);

    if(fullscreen && ( scr.mX!=width || scr.mY!=height))
    {
		llwarns << "Fullscreen has forced us in to a different resolution now using "<<scr.mX<<" x "<<scr.mY<<llendl;
		gSavedSettings.setS32("FullScreenWidth",scr.mX);
		gSavedSettings.setS32("FullScreenHeight",scr.mY);
    }
	
	// Get the real window rect the window was created with (since there are various OS-dependent reasons why
	// the size of a window or fullscreen context may have been adjusted slightly...)
	F32 ui_scale_factor = gSavedSettings.getF32("UIScaleFactor");
	
	mDisplayScale.setVec(llmax(1.f / mWindow->getPixelAspectRatio(), 1.f), llmax(mWindow->getPixelAspectRatio(), 1.f));
	mDisplayScale *= ui_scale_factor;
	LLUI::setScaleFactor(mDisplayScale);

	{
		LLCoordWindow size;
		mWindow->getSize(&size);
		mWindowRectRaw.set(0, size.mY, size.mX, 0);
		mWindowRectScaled.set(0, llround((F32)size.mY / mDisplayScale.mV[VY]), llround((F32)size.mX / mDisplayScale.mV[VX]), 0);
	}
	
	LLFontManager::initClass();

	//
	// We want to set this stuff up BEFORE we initialize the pipeline, so we can turn off
	// stuff like AGP if we think that it'll crash the viewer.
	//
	LL_DEBUGS("Window") << "Loading feature tables." << LL_ENDL;

	LLFeatureManager::getInstance()->init();

	// Initialize OpenGL Renderer
	if (!LLFeatureManager::getInstance()->isFeatureAvailable("RenderVBOEnable") ||
		!gGLManager.mHasVertexBufferObject)
	{
		gSavedSettings.setBOOL("RenderVBOEnable", FALSE);
	}
	LLVertexBuffer::initClass(gSavedSettings.getBOOL("RenderVBOEnable"), gSavedSettings.getBOOL("RenderVBOMappingDisable"));
	LL_INFOS("RenderInit") << "LLVertexBuffer initialization done." << LL_ENDL ;
	gGL.init() ;
	LLImageGL::initClass(LLViewerTexture::MAX_GL_IMAGE_CATEGORY) ;

	if (LLFeatureManager::getInstance()->isSafe()
		|| (gSavedSettings.getS32("LastFeatureVersion") != LLFeatureManager::getInstance()->getVersion())
		|| (gSavedSettings.getBOOL("ProbeHardwareOnStartup")))
	{
		LLFeatureManager::getInstance()->applyRecommendedSettings();
		gSavedSettings.setBOOL("ProbeHardwareOnStartup", FALSE);
	}

	if (!gGLManager.mHasDepthClamp)
	{
        LL_INFOS("RenderInit") << "Missing feature GL_ARB_depth_clamp. Void water might disappear in rare cases." << LL_ENDL;
	}

	// If we crashed while initializng GL stuff last time, disable certain features
	if (gSavedSettings.getBOOL("RenderInitError"))
	{
		mInitAlert = "DisplaySettingsNoShaders";
		LLFeatureManager::getInstance()->setGraphicsLevel(0, false);
		gSavedSettings.setU32("RenderQualityPerformance", 0);		
	}
		
	// Init the image list.  Must happen after GL is initialized and before the images that
	// LLViewerWindow needs are requested.
	gTextureList.init();
	LLViewerTextureManager::init() ;
	gBumpImageList.init();

	// Init font system, but don't actually load the fonts yet
	// because our window isn't onscreen and they take several
	// seconds to parse.
	if (!gNoRender)
	{
	LLFontGL::initClass( gSavedSettings.getF32("FontScreenDPI"),
								mDisplayScale.mV[VX],
								mDisplayScale.mV[VY],
								gDirUtilp->getAppRODataDir(),
								LLUICtrlFactory::getXUIPaths());
	}
	// Create container for all sub-views
	mRootView = new LLRootView("root", mWindowRectScaled, FALSE);

	// Make avatar head look forward at start
	mCurrentMousePoint.mX = getWindowWidthScaled() / 2;
	mCurrentMousePoint.mY = getWindowHeightScaled() / 2;

	gShowOverlayTitle = gSavedSettings.getBOOL("ShowOverlayTitle");
	mOverlayTitle = gSavedSettings.getString("OverlayTitle");
	// Can't have spaces in settings.ini strings, so use underscores instead and convert them.
	LLStringUtil::replaceChar(mOverlayTitle, '_', ' ');

	// sync the keyboard's setting with the saved setting
	gSavedSettings.getControl("NumpadControl")->firePropertyChanged();

	mDebugText = new LLDebugText(this);

}

void LLViewerWindow::initGLDefaults()
{
	gGL.setSceneBlendType(LLRender::BT_ALPHA);

	if (!LLGLSLShader::sNoFixedFunction)
	{ //initialize fixed function state
		glColorMaterial( GL_FRONT_AND_BACK, GL_AMBIENT_AND_DIFFUSE );

		glMaterialfv(GL_FRONT_AND_BACK,GL_AMBIENT,LLColor4::black.mV);
		glMaterialfv(GL_FRONT_AND_BACK,GL_DIFFUSE,LLColor4::white.mV);

		// lights for objects
		glShadeModel( GL_SMOOTH );

		gGL.getTexUnit(0)->enable(LLTexUnit::TT_TEXTURE);
		gGL.getTexUnit(0)->setTextureBlendType(LLTexUnit::TB_MULT);
	}

	glPixelStorei(GL_PACK_ALIGNMENT,1);
	glPixelStorei(GL_UNPACK_ALIGNMENT,1);

	gGL.setAmbientLightColor(LLColor4::black);
		
	glCullFace(GL_BACK);

	// RN: Need this for translation and stretch manip.
	gBox.prerender();
}

void LLViewerWindow::initBase()
{
	S32 height = getWindowHeightScaled();
	S32 width = getWindowWidthScaled();

	LLRect full_window(0, height, width, 0);

	adjustRectanglesForFirstUse(full_window);

	////////////////////
	//
	// Set the gamma
	//

	F32 gamma = gSavedSettings.getF32("RenderGamma");
	if (gamma != 0.0f)
	{
		getWindow()->setGamma(gamma);
	}

	// Create global views

	// Create the floater view at the start so that other views can add children to it. 
	// (But wait to add it as a child of the root view so that it will be in front of the 
	// other views.)

	// Constrain floaters to inside the menu and status bar regions.
	LLRect floater_view_rect = full_window;
	// make space for menu bar if we have one
	floater_view_rect.mTop -= MENU_BAR_HEIGHT;

	// TODO: Eliminate magic constants - please used named constants if changing this
	floater_view_rect.mBottom += STATUS_BAR_HEIGHT + 12 + 16 + 2;

	// Check for non-first startup
	S32 floater_view_bottom = gSavedSettings.getS32("FloaterViewBottom");
	if (floater_view_bottom >= 0)
	{
		floater_view_rect.mBottom = floater_view_bottom;
	}
	gFloaterView = new LLFloaterView("Floater View", floater_view_rect );
	gFloaterView->setVisible(TRUE);

	gSnapshotFloaterView = new LLSnapshotFloaterView("Snapshot Floater View", full_window);
	// Snapshot floater must start invisible otherwise it eats all
	// the tooltips. JC
	gSnapshotFloaterView->setVisible(FALSE);

	// Console
	llassert( !gConsole );
	gConsole = new LLConsole(
		"console",
		getChatConsoleRect(),
		gSavedSettings.getS32("ChatFontSize"),
		gSavedSettings.getF32("ChatPersistTime") );
	gConsole->setFollows(FOLLOWS_LEFT | FOLLOWS_RIGHT | FOLLOWS_BOTTOM);
	mRootView->addChild(gConsole);

	// Debug view over the console
	gDebugView = new LLDebugView("gDebugView", full_window);
	gDebugView->setFollowsAll();
	gDebugView->setVisible(TRUE);
	mRootView->addChild(gDebugView);

	// Add floater view at the end so it will be on top, and give it tab priority over others
	mRootView->addChild(gFloaterView, -1);
	mRootView->addChild(gSnapshotFloaterView);

	// notify above floaters!
	LLRect notify_rect = full_window;
	//notify_rect.mTop -= 24;
	notify_rect.mBottom += STATUS_BAR_HEIGHT;
	gNotifyBoxView = new LLNotifyBoxView("notify_container", notify_rect, FALSE, FOLLOWS_ALL);
	mRootView->addChild(gNotifyBoxView, -2);

	// Tooltips go above floaters
	mToolTip = new LLTextBox( std::string("tool tip"), LLRect(0, 1, 1, 0 ) );
	mToolTip->setHPad( 4 );
	mToolTip->setVPad( 2 );
	mToolTip->setColor( gColors.getColor( "ToolTipTextColor" ) );
	mToolTip->setBorderColor( gColors.getColor( "ToolTipBorderColor" ) );
	mToolTip->setBorderVisible( FALSE );
	mToolTip->setBackgroundColor( gColors.getColor( "ToolTipBgColor" ) );
	mToolTip->setBackgroundVisible( TRUE );
	mToolTip->setFontStyle(LLFontGL::NORMAL);
	mToolTip->setBorderDropshadowVisible( TRUE );
	mToolTip->setVisible( FALSE );

	// Add the progress bar view (startup view), which overrides everything
	mProgressView = new LLProgressView(std::string("ProgressView"), full_window);
	mRootView->addChild(mProgressView);
	setShowProgress(FALSE);
	setProgressCancelButtonVisible(FALSE);
}


void adjust_rect_top_left(const std::string& control, const LLRect& window)
{
	LLRect r = gSavedSettings.getRect(control);
	if (r.mLeft == 0 && r.mBottom == 0)
	{
		r.setLeftTopAndSize(0, window.getHeight(), r.getWidth(), r.getHeight());
		gSavedSettings.setRect(control, r);
	}
}

void adjust_rect_top_center(const std::string& control, const LLRect& window)
{
	LLRect r = gSavedSettings.getRect(control);
	if (r.mLeft == 0 && r.mBottom == 0)
	{
		r.setLeftTopAndSize( window.getWidth()/2 - r.getWidth()/2,
			window.getHeight(),
			r.getWidth(),
			r.getHeight() );
		gSavedSettings.setRect(control, r);
	}
}

void adjust_rect_top_right(const std::string& control, const LLRect& window)
{
	LLRect r = gSavedSettings.getRect(control);
	if (r.mLeft == 0 && r.mBottom == 0)
	{
		r.setLeftTopAndSize(window.getWidth() - r.getWidth(),
			window.getHeight(),
			r.getWidth(), 
			r.getHeight());
		gSavedSettings.setRect(control, r);
	}
}

// *TODO: Adjust based on XUI XML
const S32 TOOLBAR_HEIGHT = 64;

void adjust_rect_bottom_left(const std::string& control, const LLRect& window)
{
	LLRect r = gSavedSettings.getRect(control);
	if (r.mLeft == 0 && r.mBottom == 0)
	{
		r.setOriginAndSize(0, TOOLBAR_HEIGHT, r.getWidth(), r.getHeight());
		gSavedSettings.setRect(control, r);
	}
}

void adjust_rect_bottom_center(const std::string& control, const LLRect& window)
{
	LLRect r = gSavedSettings.getRect(control);
	if (r.mLeft == 0 && r.mBottom == 0)
	{
		r.setOriginAndSize(
			window.getWidth()/2 - r.getWidth()/2,
			TOOLBAR_HEIGHT,
			r.getWidth(),
			r.getHeight());
		gSavedSettings.setRect(control, r);
	}
}

void adjust_rect_centered_partial_zoom(const std::string& control,
									   const LLRect& window)
{
	LLRect rect = gSavedSettings.getRect(control);
	// Only adjust on first use
	if (rect.mLeft == 0 && rect.mBottom == 0)
	{
		S32 width = window.getWidth();
		S32 height = window.getHeight();
		rect.set(0, height-STATUS_BAR_HEIGHT, width, TOOL_BAR_HEIGHT);
		// Make floater fill 80% of window, leaving 20% padding on
		// the sides.
		const F32 ZOOM_FRACTION = 0.8f;
		S32 dx = (S32)(width * (1.f - ZOOM_FRACTION));
		S32 dy = (S32)(height * (1.f - ZOOM_FRACTION));
		rect.stretch(-dx/2, -dy/2);
		gSavedSettings.setRect(control, rect);
	}
}


// Many rectangles can't be placed until we know the screen size.
// These rectangles have their bottom-left corner as 0,0
void LLViewerWindow::adjustRectanglesForFirstUse(const LLRect& window)
{
	LLRect r;

	// *NOTE: The width and height of these floaters must be
	// identical in settings.xml and their relevant floater.xml
	// files, otherwise the window construction will get
	// confused. JC
	adjust_rect_bottom_center("FloaterMoveRect2", window);

	adjust_rect_top_center("FloaterCameraRect3", window);

	adjust_rect_top_left("FloaterCustomizeAppearanceRect", window);

	adjust_rect_top_left("FloaterLandRect5", window);

	adjust_rect_top_left("FloaterFindRect2", window);

	adjust_rect_top_left("FloaterGestureRect2", window);

	adjust_rect_top_right("FloaterMiniMapRect", window);
	
	adjust_rect_top_right("FloaterLagMeter", window);

	adjust_rect_top_left("FloaterBuildOptionsRect", window);

	adjust_rect_bottom_left("FloaterActiveSpeakersRect", window);

	adjust_rect_bottom_left("FloaterBumpRect", window);

	adjust_rect_bottom_left("FloaterRegionInfo", window);

	adjust_rect_bottom_left("FloaterEnvRect", window);

	adjust_rect_bottom_left("FloaterAdvancedSkyRect", window);

	adjust_rect_bottom_left("FloaterAdvancedWaterRect", window);

	adjust_rect_bottom_left("FloaterDayCycleRect", window);

	adjust_rect_top_right("FloaterStatisticsRect", window);


	// bottom-right
	r = gSavedSettings.getRect("FloaterInventoryRect");
	if (r.mLeft == 0 && r.mBottom == 0)
	{
		r.setOriginAndSize(
			window.getWidth() - r.getWidth(),
			0,
			r.getWidth(),
			r.getHeight());
		gSavedSettings.setRect("FloaterInventoryRect", r);
	}
	
// 	adjust_rect_top_left("FloaterHUDRect2", window);

	// slightly off center to be left of the avatar.
	r = gSavedSettings.getRect("FloaterHUDRect2");
	if (r.mLeft == 0 && r.mBottom == 0)
	{
		r.setOriginAndSize(
			window.getWidth()/4 - r.getWidth()/2,
			2*window.getHeight()/3 - r.getHeight()/2,
			r.getWidth(),
			r.getHeight());
		gSavedSettings.setRect("FloaterHUDRect2", r);
	}
}

//Rectangles need to be adjusted after the window is constructed
//in order for proper centering to take place
void LLViewerWindow::adjustControlRectanglesForFirstUse(const LLRect& window)
{
	adjust_rect_bottom_center("FloaterMoveRect2", window);
	adjust_rect_top_center("FloaterCameraRect3", window);
}

void LLViewerWindow::initWorldUI()
{
	pre_init_menus();

	S32 height = mRootView->getRect().getHeight();
	S32 width = mRootView->getRect().getWidth();
	LLRect full_window(0, height, width, 0);

	// Don't re-enter if objects are alreay created
	if (gBottomPanel == NULL)
	{
		// panel containing chatbar, toolbar, and overlay, over floaters
		gBottomPanel = new LLBottomPanel(mRootView->getRect());
		mRootView->addChild(gBottomPanel);

		// View for hover information
		gHoverView = new LLHoverView(std::string("gHoverView"), full_window);
		gHoverView->setVisible(TRUE);
		mRootView->addChild(gHoverView);
		
		gIMMgr = LLIMMgr::getInstance();

		//
		// Tools for building
		//

		init_menus();

		// Toolbox floater
		gFloaterTools = new LLFloaterTools();
		gFloaterTools->setVisible(FALSE);
	}
	
	if ( gHUDView == NULL )
	{
		LLRect hud_rect = full_window;
		hud_rect.mBottom += 50;
		if (gMenuBarView)
		{
			hud_rect.mTop -= gMenuBarView->getRect().getHeight();
		}
		gHUDView = new LLHUDView(hud_rect);
		// put behind everything else in the UI
		mRootView->addChildInBack(gHUDView);
	}

	LLPanel* panel_ssf_container = getRootView()->getChild<LLPanel>("state_management_buttons_container");
	panel_ssf_container->setVisible(TRUE);
	
	LLMenuOptionPathfindingRebakeNavmesh::getInstance()->initialize();
}

// initWorldUI that wasn't before logging in. Some of this may require the access the 'LindenUserDir'.
void LLViewerWindow::initWorldUI_postLogin()
{
	S32 height = mRootView->getRect().getHeight();
	S32 width = mRootView->getRect().getWidth();
	LLRect full_window(0, height, width, 0);

	// Don't re-enter if objects are alreay created.
	if (!gStatusBar)
	{
		// Status bar
		S32 menu_bar_height = gMenuBarView->getRect().getHeight();
		LLRect root_rect = getRootView()->getRect();
		LLRect status_rect(0, root_rect.getHeight(), root_rect.getWidth(), root_rect.getHeight() - menu_bar_height);
		gStatusBar = new LLStatusBar(std::string("status"), status_rect);
		gStatusBar->setFollows(FOLLOWS_LEFT | FOLLOWS_RIGHT | FOLLOWS_TOP);

		gStatusBar->reshape(root_rect.getWidth(), gStatusBar->getRect().getHeight(), TRUE);
		gStatusBar->translate(0, root_rect.getHeight() - gStatusBar->getRect().getHeight());
		// sync bg color with menu bar
		gStatusBar->setBackgroundColor( gMenuBarView->getBackgroundColor() );
		getRootView()->addChild(gStatusBar);

		// Menu holder appears on top to get first pass at all mouse events
		getRootView()->sendChildToFront(gMenuHolder);

		if ( gSavedPerAccountSettings.getBOOL("LogShowHistory") )
		{
			LLFloaterChat::getInstance(LLSD())->loadHistory();
		}

		LLRect morph_view_rect = full_window;
		morph_view_rect.stretch( -STATUS_BAR_HEIGHT );
		morph_view_rect.mTop = full_window.mTop - 32;
		gMorphView = new LLMorphView(std::string("gMorphView"), morph_view_rect );
		mRootView->addChild(gMorphView);
		gMorphView->setVisible(FALSE);

		// *Note: this is where gFloaterMute used to be initialized.

		LLWorldMapView::initClass();

		adjust_rect_centered_partial_zoom("FloaterWorldMapRect2", full_window);

		gFloaterWorldMap = new LLFloaterWorldMap();
		gFloaterWorldMap->setVisible(FALSE);

		// open teleport history floater and hide it initially
		LLFloaterTeleportHistory::getInstance()->setVisible(FALSE);
		LLFloaterTeleportHistory::loadFile("teleport_history.xml");

		LLFloaterChatterBox::createInstance(LLSD());
	}
}

// Destroy the UI
void LLViewerWindow::shutdownViews()
{
	delete mDebugText;
	mDebugText = NULL;
	
	gSavedSettings.setS32("FloaterViewBottom", gFloaterView->getRect().mBottom);

	// Cleanup global views
	if (gMorphView)
	{
		gMorphView->setVisible(FALSE);
	}

	// DEV-40930: Clear sModalStack. Otherwise, any LLModalDialog left open
	// will crump with LL_ERRS.
	LLModalDialog::shutdownModals();

	// Delete all child views.
	delete mRootView;
	mRootView = NULL;
	llinfos << "RootView deleted." << llendl ;

	LLMenuOptionPathfindingRebakeNavmesh::getInstance()->quit();

	// Automatically deleted as children of mRootView.  Fix the globals.
	gFloaterTools = NULL;
	gStatusBar = NULL;
	gIMMgr = NULL;
	gHoverView = NULL;

	gFloaterView		= NULL;
	gMorphView			= NULL;

	gHUDView = NULL;

	gNotifyBoxView = NULL;

	delete mToolTip;
	mToolTip = NULL;
}

void LLViewerWindow::shutdownGL()
{
	//--------------------------------------------------------
	// Shutdown GL cleanly.  Order is very important here.
	//--------------------------------------------------------
	LLFontGL::destroyDefaultFonts();
	LLFontManager::cleanupClass();
	stop_glerror();

	gSky.cleanup();
	stop_glerror();

	llinfos << "Cleaning up pipeline" << llendl;
	gPipeline.cleanup();
	stop_glerror();

	//MUST clean up pipeline before cleaning up wearables
	llinfos << "Cleaning up wearables" << llendl;
	LLWearableList::instance().cleanup() ;

	gTextureList.shutdown();
	stop_glerror();

	gBumpImageList.shutdown();
	stop_glerror();

	LLWorldMapView::cleanupTextures();

	LLViewerTextureManager::cleanup() ;
	LLImageGL::cleanupClass() ;

	llinfos << "All textures and llimagegl images are destroyed!" << llendl ;

	llinfos << "Cleaning up select manager" << llendl;
	LLSelectMgr::getInstance()->cleanup();



	llinfos << "Stopping GL during shutdown" << llendl;
	if (!gNoRender)
	{
		stopGL(FALSE);
		stop_glerror();
	}

	gGL.shutdown();

	LLVertexBuffer::cleanupClass();

	llinfos << "LLVertexBuffer cleaned." << llendl ;
}

// shutdownViews() and shutdownGL() need to be called first
LLViewerWindow::~LLViewerWindow()
{
	llinfos << "Destroying Window" << llendl;
	destroyWindow();

	delete mDebugText;
	mDebugText = NULL;
}


void LLViewerWindow::setCursor( ECursorType c )
{
	mWindow->setCursor( c );
}

void LLViewerWindow::showCursor()
{
	mWindow->showCursor();
	
	mCursorHidden = FALSE;
}

void LLViewerWindow::hideCursor()
{
	// Hide tooltips
	if(mToolTip ) mToolTip->setVisible( FALSE );

	// Also hide hover info
	if (gHoverView)	gHoverView->cancelHover();

	// And hide the cursor
	mWindow->hideCursor();

	mCursorHidden = TRUE;
}

void LLViewerWindow::sendShapeToSim()
{
	LLMessageSystem* msg = gMessageSystem;
	if(!msg) return;
	msg->newMessageFast(_PREHASH_AgentHeightWidth);
	msg->nextBlockFast(_PREHASH_AgentData);
	msg->addUUIDFast(_PREHASH_AgentID, gAgent.getID());
	msg->addUUIDFast(_PREHASH_SessionID, gAgent.getSessionID());
	msg->addU32Fast(_PREHASH_CircuitCode, gMessageSystem->mOurCircuitCode);
	msg->nextBlockFast(_PREHASH_HeightWidthBlock);
	msg->addU32Fast(_PREHASH_GenCounter, 0);
	U16 height16 = (U16) mWindowRectRaw.getHeight();
	U16 width16 = (U16) mWindowRectRaw.getWidth();
	msg->addU16Fast(_PREHASH_Height, height16);
	msg->addU16Fast(_PREHASH_Width, width16);
	gAgent.sendReliableMessage();
}

// Must be called after window is created to set up agent
// camera variables and UI variables.
void LLViewerWindow::reshape(S32 width, S32 height)
{
	// Destroying the window at quit time generates spurious
	// reshape messages.  We don't care about these, and we
	// don't want to send messages because the message system
	// may have been destructed.
	if (!LLApp::isExiting())
	{
		if (gNoRender)
		{
			return;
		}

		gWindowResized = TRUE;
		glViewport(0, 0, width, height );

		if (height > 0)
		{ 
			LLViewerCamera::getInstance()->setViewHeightInPixels( height );
			if (mWindow->getFullscreen())
			{
				// force to 4:3 aspect for odd resolutions
				LLViewerCamera::getInstance()->setAspect( getDisplayAspectRatio() );
			}
			else
			{
				LLViewerCamera::getInstance()->setAspect( width / (F32) height);
			}
		}

		// update our window rectangle
		mWindowRectRaw.mRight = mWindowRectRaw.mLeft + width;
		mWindowRectRaw.mTop = mWindowRectRaw.mBottom + height;
		calcDisplayScale();
	
		BOOL display_scale_changed = mDisplayScale != LLUI::getScaleFactor();
		LLUI::setScaleFactor(mDisplayScale);

		// update our window rectangle
		mWindowRectScaled.mRight = mWindowRectScaled.mLeft + llround((F32)width / mDisplayScale.mV[VX]);
		mWindowRectScaled.mTop = mWindowRectScaled.mBottom + llround((F32)height / mDisplayScale.mV[VY]);

		setup2DViewport();

		// Inform lower views of the change
		// round up when converting coordinates to make sure there are no gaps at edge of window
		LLView::sForceReshape = display_scale_changed;
		mRootView->reshape(llceil((F32)width / mDisplayScale.mV[VX]), llceil((F32)height / mDisplayScale.mV[VY]));
		LLView::sForceReshape = FALSE;

		// clear font width caches
		if (display_scale_changed)
		{
			LLHUDObject::reshapeAll();
		}

		sendShapeToSim();


		// store the mode the user wants (even if not there yet)
		gSavedSettings.setBOOL("FullScreen", mWantFullscreen);

		// store new settings for the mode we are in, regardless
		if (!mWindow->getFullscreen())
		{
			// Only save size if not maximized
			BOOL maximized = mWindow->getMaximized();
			gSavedSettings.setBOOL("WindowMaximized", maximized);

			LLCoordScreen window_size;
			if (!maximized
				&& mWindow->getSize(&window_size))
			{
				gSavedSettings.setS32("WindowWidth", window_size.mX);
				gSavedSettings.setS32("WindowHeight", window_size.mY);
			}
		}

		LLViewerStats::getInstance()->setStat(LLViewerStats::ST_WINDOW_WIDTH, (F64)width);
		LLViewerStats::getInstance()->setStat(LLViewerStats::ST_WINDOW_HEIGHT, (F64)height);
		gResizeScreenTexture = TRUE;
	}
}


// Hide normal UI when a logon fails
void LLViewerWindow::setNormalControlsVisible( BOOL visible )
{
	if ( gBottomPanel )
	{
		gBottomPanel->setVisible( visible );
		gBottomPanel->setEnabled( visible );
	}

	if ( gMenuBarView )
	{
		gMenuBarView->setVisible( visible );
		gMenuBarView->setEnabled( visible );

		// ...and set the menu color appropriately.
		setMenuBackgroundColor(gAgent.getGodLevel() > GOD_NOT, 
			LLViewerLogin::getInstance()->isInProductionGrid());
	}
        
	if ( gStatusBar )
	{
		gStatusBar->setVisible( visible );	
		gStatusBar->setEnabled( visible );	
	}
}

void LLViewerWindow::setMenuBackgroundColor(bool god_mode, bool dev_grid)
{
    LLSD args;
    LLColor4 new_bg_color;

    if(god_mode && LLViewerLogin::getInstance()->isInProductionGrid())
    {
        new_bg_color = gColors.getColor( "MenuBarGodBgColor" );
    }
    else if(god_mode && !LLViewerLogin::getInstance()->isInProductionGrid())
    {
        new_bg_color = gColors.getColor( "MenuNonProductionGodBgColor" );
    }
    else if(!god_mode && !LLViewerLogin::getInstance()->isInProductionGrid())
    {
        new_bg_color = gColors.getColor( "MenuNonProductionBgColor" );
    }
    else 
    {
        new_bg_color = gColors.getColor( "MenuBarBgColor" );
    }

    if(gMenuBarView)
    {
        gMenuBarView->setBackgroundColor( new_bg_color );
    }

    if(gStatusBar)
    {
        gStatusBar->setBackgroundColor( new_bg_color );
    }
}

void LLViewerWindow::drawDebugText()
{
	gGL.color4f(1,1,1,1);
	gGL.pushMatrix();
	if (LLGLSLShader::sNoFixedFunction)
	{
		gUIProgram.bind();
	}
	{
		// scale view by UI global scale factor and aspect ratio correction factor
		gGL.scalef(mDisplayScale.mV[VX], mDisplayScale.mV[VY], 1.f);
		mDebugText->draw();
	}
	gGL.popMatrix();
	gGL.flush();
	if (LLGLSLShader::sNoFixedFunction)
	{
		gUIProgram.unbind();
	}
}

void LLViewerWindow::draw()
{
	
#if LL_DEBUG
	LLView::sIsDrawing = TRUE;
#endif
	stop_glerror();
	
	LLUI::setLineWidth(1.f);

	LLUI::setLineWidth(1.f);
	// Reset any left-over transforms
	gGL.matrixMode(LLRender::MM_MODELVIEW);
	
	gGL.loadIdentity();

	//S32 screen_x, screen_y;

	// HACK for timecode debugging
	static const  LLCachedControl<bool> display_timecode("DisplayTimecode",false);
	if (display_timecode)
	{
		// draw timecode block
		std::string text;

		gGL.loadIdentity();

		microsecondsToTimecodeString(gFrameTime,text);
		const LLFontGL* font = LLFontGL::getFontSansSerif();
		font->renderUTF8(text, 0,
						llround((getWindowWidthScaled()/2)-100.f),
						llround((getWindowHeightScaled()-60.f)),
			LLColor4( 1.f, 1.f, 1.f, 1.f ),
			LLFontGL::LEFT, LLFontGL::TOP);
	}

	// Draw all nested UI views.
	// No translation needed, this view is glued to 0,0

	if (LLGLSLShader::sNoFixedFunction)
	{
		gUIProgram.bind();
	}
	gGL.pushMatrix();
	{
		
		// scale view by UI global scale factor and aspect ratio correction factor
		gGL.scalef(mDisplayScale.mV[VX], mDisplayScale.mV[VY], 1.f);

		LLVector2 old_scale_factor = LLUI::getScaleFactor();
		// apply camera zoom transform (for high res screenshots)
		F32 zoom_factor = LLViewerCamera::getInstance()->getZoomFactor();
		S16 sub_region = LLViewerCamera::getInstance()->getZoomSubRegion();
		if (zoom_factor > 1.f)
		{
			//decompose subregion number to x and y values
			int pos_y = sub_region / llceil(zoom_factor);
			int pos_x = sub_region - (pos_y*llceil(zoom_factor));
			// offset for this tile
			gGL.translatef((F32)getWindowWidthScaled() * -(F32)pos_x, 
						(F32)getWindowHeightScaled() * -(F32)pos_y, 
						0.f);
			gGL.scalef(zoom_factor, zoom_factor, 1.f);
			LLUI::getScaleFactor() *= zoom_factor;
		}

		// Draw tool specific overlay on world
		LLToolMgr::getInstance()->getCurrentTool()->draw();

		if( gAgentCamera.cameraMouselook() )
		{
			drawMouselookInstructions();
			stop_glerror();
		}

		// Draw all nested UI views.
		// No translation needed, this view is glued to 0,0
		mRootView->draw();

		// Draw optional on-top-of-everyone view
		LLUICtrl* top_ctrl = gFocusMgr.getTopCtrl();
		if (top_ctrl && top_ctrl->getVisible())
		{
			S32 screen_x, screen_y;
			top_ctrl->localPointToScreen(0, 0, &screen_x, &screen_y);

			gGL.matrixMode(LLRender::MM_MODELVIEW);
			LLUI::pushMatrix();
			LLUI::translate( (F32) screen_x, (F32) screen_y, 0.f);
			top_ctrl->draw();	
			LLUI::popMatrix();
		}

		// Draw tooltips
		// Adjust their rectangle so they don't go off the top or bottom
		// of the screen.
		if( mToolTip && mToolTip->getVisible() && !mToolTipBlocked )
		{
			gGL.matrixMode(LLRender::MM_MODELVIEW);
			LLUI::pushMatrix();
			{
				S32 tip_height = mToolTip->getRect().getHeight();

				S32 screen_x, screen_y;
				mToolTip->localPointToScreen(0, -24 - tip_height, 
											 &screen_x, &screen_y);

				// If tooltip would draw off the bottom of the screen,
				// show it from the cursor tip position.
				if (screen_y < tip_height) 
				{
					mToolTip->localPointToScreen(0, 0, &screen_x, &screen_y);
				}
				LLUI::translate( (F32) screen_x, (F32) screen_y, 0);
				mToolTip->draw();
			}
			LLUI::popMatrix();
		}

		if( gShowOverlayTitle && !mOverlayTitle.empty() )
		{
			// Used for special titles such as "Second Life - Special E3 2003 Beta"
			const S32 DIST_FROM_TOP = 20;
			LLFontGL::getFontSansSerifBig()->renderUTF8(
				mOverlayTitle, 0,
				llround( getWindowWidthScaled() * 0.5f),
				getWindowHeightScaled() - DIST_FROM_TOP,
				LLColor4(1, 1, 1, 0.4f),
				LLFontGL::HCENTER, LLFontGL::TOP);
		}

		LLUI::setScaleFactor(old_scale_factor);
	}
	gGL.popMatrix();

	if (LLGLSLShader::sNoFixedFunction)
	{
		gUIProgram.unbind();
	}
#if LL_DEBUG
	LLView::sIsDrawing = FALSE;
#endif
}

// Takes a single keydown event, usually when UI is visible
BOOL LLViewerWindow::handleKey(KEY key, MASK mask)
{
	// Hide tooltips on keypress
	mToolTipBlocked = TRUE; // block until next time mouse is moved

	// Also hide hover info on keypress
	if (gHoverView)
	{
		gHoverView->cancelHover();
		gHoverView->setTyping(TRUE);
	}

	if (gFocusMgr.getKeyboardFocus() 
		&& !(mask & (MASK_CONTROL | MASK_ALT))
		&& !gFocusMgr.getKeystrokesOnly())
	{
		// We have keyboard focus, and it's not an accelerator

		if (key < 0x80)
		{
			// Not a special key, so likely (we hope) to generate a character.  Let it fall through to character handler first.
			return (gFocusMgr.getKeyboardFocus() != NULL);
		}
	}

	// HACK look for UI editing keys
	if (LLView::sEditingUI)
	{
		if (LLFloaterEditUI::processKeystroke(key, mask))
		{
			return TRUE;
		}
	}

	// Explicit hack for debug menu.
	if ((MASK_ALT & mask) &&
		(MASK_CONTROL & mask) &&
		('D' == key || 'd' == key))
	{
		toggle_debug_menus(NULL);
	}

		// Explicit hack for debug menu.
	if ((mask == (MASK_SHIFT | MASK_CONTROL)) &&
		('G' == key || 'g' == key))
	{
		if  (LLStartUp::getStartupState() < STATE_LOGIN_CLEANUP)  //on splash page
		{
			BOOL visible = ! gSavedSettings.getBOOL("ForceShowGrid");
			gSavedSettings.setBOOL("ForceShowGrid", visible);

			// Initialize visibility (and don't force visibility - use prefs)
			LLPanelLogin::refreshLocation( false );
		}
	}

	// Debugging view for unified notifications: CTRL-SHIFT-5
	// *FIXME: Having this special-cased right here (just so this can be invoked from the login screen) sucks.
	if ((MASK_SHIFT & mask) 
	    && (!(MASK_ALT & mask))
	    && (MASK_CONTROL & mask)
	    && ('5' == key))
	{
		LLFloaterNotificationConsole::showInstance();
		return TRUE;
	}

	// handle shift-escape key (reset camera view)
	if (key == KEY_ESCAPE && mask == MASK_SHIFT)
	{
		handle_reset_view();
		return TRUE;
	}

	// handle escape key
	//if (key == KEY_ESCAPE && mask == MASK_NONE)
	//{

		// *TODO: get this to play well with mouselook and hidden
		// cursor modes, etc, and re-enable.
		//if (gFocusMgr.getMouseCapture())
		//{
		//	gFocusMgr.setMouseCapture(NULL);
		//	return TRUE;
		//}
	//}

	// let menus handle navigation keys
	if (gMenuBarView && gMenuBarView->handleKey(key, mask, TRUE))
	{
		return TRUE;
	}
	// let menus handle navigation keys
	if (gLoginMenuBarView && gLoginMenuBarView->handleKey(key, mask, TRUE))
	{
		return TRUE;
	}

	// Traverses up the hierarchy
	LLFocusableElement* keyboard_focus = gFocusMgr.getKeyboardFocus();
	if( keyboard_focus )
	{
		// arrow keys move avatar while chatting hack
		if (gChatBar && gChatBar->inputEditorHasFocus())
		{
			if (gChatBar->getCurrentChat().empty() || gSavedSettings.getBOOL("ArrowKeysMoveAvatar"))
			{
				switch(key)
				{
				case KEY_LEFT:
				case KEY_RIGHT:
				case KEY_UP:
					// let CTRL UP through for chat line history
					if( MASK_CONTROL == mask )
					{
						break;
					}
				case KEY_DOWN:
					// let CTRL DOWN through for chat line history
					if( MASK_CONTROL == mask )
					{
						break;
					}
				case KEY_PAGE_UP:
				case KEY_PAGE_DOWN:
				case KEY_HOME:
					// when chatbar is empty or ArrowKeysMoveAvatar set, pass arrow keys on to avatar...
					return FALSE;
				default:
					break;
				}
			}
		}

		if (keyboard_focus->handleKey(key, mask, FALSE))
		{
			return TRUE;
		}
	}

	if( LLToolMgr::getInstance()->getCurrentTool()->handleKey(key, mask) )
	{
		return TRUE;
	}

	// Try for a new-format gesture
	if (LLGestureMgr::instance().triggerGesture(key, mask))
	{
		return TRUE;
	}

	// See if this is a gesture trigger.  If so, eat the key and
	// don't pass it down to the menus.
	if (gGestureList.trigger(key, mask))
	{
		return TRUE;
	}

	// Topmost view gets a chance before the hierarchy
	// *FIX: get rid of this?
	//LLUICtrl* top_ctrl = gFocusMgr.getTopCtrl();
	//if (top_ctrl)
	//{
	//	if( top_ctrl->handleKey( key, mask, TRUE ) )
	//	{
	//		return TRUE;
	//	}
	//}

	// give floaters first chance to handle TAB key
	// so frontmost floater gets focus
	if (key == KEY_TAB)
	{
		// if nothing has focus, go to first or last UI element as appropriate
		if (mask & MASK_CONTROL || gFocusMgr.getKeyboardFocus() == NULL)
		{
			if (gMenuHolder) gMenuHolder->hideMenus();

			// if CTRL-tabbing (and not just TAB with no focus), go into window cycle mode
			gFloaterView->setCycleMode((mask & MASK_CONTROL) != 0);

			// do CTRL-TAB and CTRL-SHIFT-TAB logic
			if (mask & MASK_SHIFT)
			{
				mRootView->focusPrevRoot();
			}
			else
			{
				mRootView->focusNextRoot();
			}
			return TRUE;
		}
	}
	
	// give menus a chance to handle keys
	if (gMenuBarView && gMenuBarView->handleAcceleratorKey(key, mask))
	{
		return TRUE;
	}
	
	// give menus a chance to handle keys
	if (gLoginMenuBarView && gLoginMenuBarView->handleAcceleratorKey(key, mask))
	{
		return TRUE;
	}

	// don't pass keys on to world when something in ui has focus
	return gFocusMgr.childHasKeyboardFocus(mRootView) 
		|| LLMenuGL::getKeyboardMode() 
		|| (gMenuBarView && gMenuBarView->getHighlightedItem() && gMenuBarView->getHighlightedItem()->isActive());
}


BOOL LLViewerWindow::handleUnicodeChar(llwchar uni_char, MASK mask)
{
	// HACK:  We delay processing of return keys until they arrive as a Unicode char,
	// so that if you're typing chat text at low frame rate, we don't send the chat
	// until all keystrokes have been entered. JC
	// HACK: Numeric keypad <enter> on Mac is Unicode 3
	// HACK: Control-M on Windows is Unicode 13
	if ((uni_char == 13 && mask != MASK_CONTROL)
		|| (uni_char == 3 && mask == MASK_NONE))
	{
		return gViewerKeyboard.handleKey(KEY_RETURN, mask, gKeyboard->getKeyRepeated(KEY_RETURN));
	}

	// let menus handle navigation (jump) keys
	if (gMenuBarView && gMenuBarView->handleUnicodeChar(uni_char, TRUE))
	{
		return TRUE;
	}

	// Traverses up the hierarchy
	LLFocusableElement* keyboard_focus = gFocusMgr.getKeyboardFocus();
	if( keyboard_focus )
	{
		if (keyboard_focus->handleUnicodeChar(uni_char, FALSE))
		{
			return TRUE;
		}

		//// Topmost view gets a chance before the hierarchy
		//LLUICtrl* top_ctrl = gFocusMgr.getTopCtrl();
		//if (top_ctrl && top_ctrl->handleUnicodeChar( uni_char, FALSE ) )
		//{
		//	return TRUE;
		//}

		return TRUE;
	}

	return FALSE;
}


void LLViewerWindow::handleScrollWheel(S32 clicks)
{
	LLView::sMouseHandlerMessage.clear();

	gMouseIdleTimer.reset();

	// Hide tooltips
	if( mToolTip )
	{
		mToolTip->setVisible( FALSE );
	}

	LLMouseHandler* mouse_captor = gFocusMgr.getMouseCapture();
	if( mouse_captor )
	{
		S32 local_x;
		S32 local_y;
		mouse_captor->screenPointToLocal( mCurrentMousePoint.mX, mCurrentMousePoint.mY, &local_x, &local_y );
		mouse_captor->handleScrollWheel(local_x, local_y, clicks);
		if (LLView::sDebugMouseHandling)
		{
			llinfos << "Scroll Wheel handled by captor " << mouse_captor->getName() << llendl;
		}
		return;
	}

	LLUICtrl* top_ctrl = gFocusMgr.getTopCtrl();
	if (top_ctrl)
	{
		S32 local_x;
		S32 local_y;
		top_ctrl->screenPointToLocal( mCurrentMousePoint.mX, mCurrentMousePoint.mY, &local_x, &local_y );
		if (top_ctrl->handleScrollWheel(local_x, local_y, clicks)) return;
	}

	if (mRootView->handleScrollWheel(mCurrentMousePoint.mX, mCurrentMousePoint.mY, clicks) )
	{
		if (LLView::sDebugMouseHandling)
		{
			llinfos << "Scroll Wheel" << LLView::sMouseHandlerMessage << llendl;
		}
		return;
	}
	else if (LLView::sDebugMouseHandling)
	{
		llinfos << "Scroll Wheel not handled by view" << llendl;
	}

	// Zoom the camera in and out behavior

	if(top_ctrl == 0 
		&& getWorldViewRectScaled().pointInRect(mCurrentMousePoint.mX, mCurrentMousePoint.mY) 
		&& gAgentCamera.isInitialized())
	gAgentCamera.handleScrollWheel(clicks);

	return;
}

void LLViewerWindow::moveCursorToCenter()
{
	if (gSavedSettings.getBOOL("SGAbsolutePointer")) {
		return;
	}

	S32 x = getWorldViewWidthScaled() / 2;
	S32 y = getWorldViewHeightScaled() / 2;
	
	//on a forced move, all deltas get zeroed out to prevent jumping
	mCurrentMousePoint.set(x,y);
	mLastMousePoint.set(x,y);
	mCurrentMouseDelta.set(0,0);	

	LLUI::setMousePositionScreen(x, y);	
}

//////////////////////////////////////////////////////////////////////
//
// Hover handlers
//

// Update UI based on stored mouse position from mouse-move
// event processing.
void LLViewerWindow::updateUI()
{
	static LLFastTimer::DeclareTimer ftm("Update UI");
	LLFastTimer t(ftm);

	static std::string last_handle_msg;

	LLView::sMouseHandlerMessage.clear();

	S32 x = mCurrentMousePoint.mX;
	S32 y = mCurrentMousePoint.mY;

	MASK mask = gKeyboard->currentMask(TRUE);

	if (gPipeline.hasRenderDebugMask(LLPipeline::RENDER_DEBUG_RAYCAST))
	{
		gDebugRaycastFaceHit = -1;
		gDebugRaycastObject = cursorIntersect(-1, -1, 512.f, NULL, -1, FALSE,
											  &gDebugRaycastFaceHit,
											  &gDebugRaycastIntersection,
											  &gDebugRaycastTexCoord,
											  &gDebugRaycastNormal,
											  &gDebugRaycastBinormal,
											  &gDebugRaycastStart,
											  &gDebugRaycastEnd);
	}

	updateMouseDelta();


	if (gNoRender)
	{
		return;
	}

	// clean up current focus
	LLUICtrl* cur_focus = dynamic_cast<LLUICtrl*>(gFocusMgr.getKeyboardFocus());
	if (cur_focus)
	{
		if (!cur_focus->isInVisibleChain() || !cur_focus->isInEnabledChain())
		{
			gFocusMgr.releaseFocusIfNeeded(cur_focus);

			LLUICtrl* parent = cur_focus->getParentUICtrl();
			const LLUICtrl* focus_root = cur_focus->findRootMostFocusRoot();
			while(parent)
			{
				if (parent->isCtrl() && 
					(parent->hasTabStop() || parent == focus_root) && 
					!parent->getIsChrome() && 
					parent->isInVisibleChain() && 
					parent->isInEnabledChain())
				{
					if (!parent->focusFirstItem())
					{
						parent->setFocus(TRUE);
					}
					break;
				}
				parent = parent->getParentUICtrl();
			}
		}
		else if (cur_focus->isFocusRoot())
		{
			// focus roots keep trying to delegate focus to their first valid descendant
			// this assumes that focus roots are not valid focus holders on their own
			cur_focus->focusFirstItem();
		}
	}

	BOOL handled = FALSE;

	BOOL handled_by_top_ctrl = FALSE;
	LLUICtrl* top_ctrl = gFocusMgr.getTopCtrl();

	LLMouseHandler* mouse_captor = gFocusMgr.getMouseCapture();
	if( mouse_captor )
	{
		// Pass hover events to object capturing mouse events.
		S32 local_x;
		S32 local_y; 
		mouse_captor->screenPointToLocal( x, y, &local_x, &local_y );
		handled = mouse_captor->handleHover(local_x, local_y, mask);
		if (LLView::sDebugMouseHandling)
		{
			llinfos << "Hover handled by captor " << mouse_captor->getName() << llendl;
		}

		if( !handled )
		{
			lldebugst(LLERR_USER_INPUT) << "hover not handled by mouse captor" << llendl;
		}
	}
	else
	{
		if (top_ctrl)
		{
			S32 local_x, local_y;
			top_ctrl->screenPointToLocal( x, y, &local_x, &local_y );
			handled = top_ctrl->pointInView(local_x, local_y) && top_ctrl->handleHover(local_x, local_y, mask);
			handled_by_top_ctrl = TRUE;
		}

		if ( !handled )
		{
			// x and y are from last time mouse was in window
			// mMouseInWindow tracks *actual* mouse location
			if (mMouseInWindow && mRootView->handleHover(x, y, mask) )
			{
				if (LLView::sDebugMouseHandling && LLView::sMouseHandlerMessage != last_handle_msg)
				{
					last_handle_msg = LLView::sMouseHandlerMessage;
					llinfos << "Hover" << LLView::sMouseHandlerMessage << llendl;
				}
				handled = TRUE;
			}
			else if (LLView::sDebugMouseHandling)
			{
				if (last_handle_msg != LLStringUtil::null)
				{
					last_handle_msg.clear();
					llinfos << "Hover not handled by view" << llendl;
				}
			}
		}

		if( !handled )
		{
			lldebugst(LLERR_USER_INPUT) << "hover not handled by top view or root" << llendl;		
		}
	}

	// *NOTE: sometimes tools handle the mouse as a captor, so this
	// logic is a little confusing
	LLTool *tool = NULL;
	if (gHoverView)
	{
		tool = LLToolMgr::getInstance()->getCurrentTool();

		if(!handled && tool)
		{
			handled = tool->handleHover(x, y, mask);

			if (!mWindow->isCursorHidden())
			{
				gHoverView->updateHover(tool);
			}
		}
		else
		{
			// Cancel hovering if any UI element handled the event.
			gHoverView->cancelHover();
		}

		// Suppress the toolbox view if our source tool was the pie tool,
		// and we've overridden to something else.
		mSuppressToolbox = 
			(LLToolMgr::getInstance()->getBaseTool() == LLToolPie::getInstance()) &&
			(LLToolMgr::getInstance()->getCurrentTool() != LLToolPie::getInstance());

	}

	// Show a new tool tip (or update one that is alrady shown)
	BOOL tool_tip_handled = FALSE;
	std::string tool_tip_msg;
	static const LLCachedControl<F32> tool_tip_delay("ToolTipDelay",.7f);
	F32 tooltip_delay = tool_tip_delay;
	//HACK: hack for tool-based tooltips which need to pop up more quickly
	//Also for show xui names as tooltips debug mode
	if ((mouse_captor && !mouse_captor->isView()) || LLUI::sShowXUINames)
	{
		static const LLCachedControl<F32> drag_and_drop_tool_tip_delay("DragAndDropToolTipDelay",.1f);
		tooltip_delay = drag_and_drop_tool_tip_delay;
	}
	if( handled && 
	    gMouseIdleTimer.getElapsedTimeF32() > tooltip_delay &&
	    !mWindow->isCursorHidden() )
	{
		LLRect screen_sticky_rect;
		LLMouseHandler *mh;
		S32 local_x, local_y;
		if (mouse_captor)
		{
			mouse_captor->screenPointToLocal(x, y, &local_x, &local_y);
			mh = mouse_captor;
		}
		else if (handled_by_top_ctrl)
		{
			top_ctrl->screenPointToLocal(x, y, &local_x, &local_y);
			mh = top_ctrl;
		}
		else
		{
			local_x = x; local_y = y;
			mh = mRootView;
		}

		BOOL tooltip_vis = FALSE;
		if (shouldShowToolTipFor(mh))
		{
			tool_tip_handled = mh->handleToolTip(local_x, local_y, tool_tip_msg, &screen_sticky_rect );
		
			if( tool_tip_handled && !tool_tip_msg.empty() )
			{
				mToolTipStickyRect = screen_sticky_rect;
				mToolTip->setWrappedText( tool_tip_msg, 200 );
				mToolTip->reshapeToFitText();
				mToolTip->setOrigin( x, y );
				LLRect virtual_window_rect(0, getWindowHeight(), getWindowWidth(), 0);
				mToolTip->translateIntoRect( virtual_window_rect, FALSE );
				tooltip_vis = TRUE;
			}
		}

		if (mToolTip)
		{
			mToolTip->setVisible( tooltip_vis );
		}
	}		
	
	static const LLCachedControl<bool> freeze_time("FreezeTime",0);
	if (tool && tool != gToolNull  && tool != LLToolCompInspect::getInstance() && tool != LLToolDragAndDrop::getInstance() && !freeze_time)
	{ 
		LLMouseHandler *captor = gFocusMgr.getMouseCapture();
		// With the null, inspect, or drag and drop tool, don't muck
		// with visibility.

		if (gFloaterTools->isMinimized() ||
			(tool != LLToolPie::getInstance()						// not default tool
			&& tool != LLToolCompGun::getInstance()					// not coming out of mouselook
			&& !mSuppressToolbox									// not override in third person
			&& LLToolMgr::getInstance()->getCurrentToolset() != gFaceEditToolset	// not special mode
			&& LLToolMgr::getInstance()->getCurrentToolset() != gMouselookToolset
			&& (!captor || captor->isView()))						// not dragging
			)
		{
			// Force floater tools to be visible (unless minimized)
			if (!gFloaterTools->getVisible())
			{
				gFloaterTools->open();		/* Flawfinder: ignore */
			}
			// Update the location of the blue box tool popup
			LLCoordGL select_center_screen;
			gFloaterTools->updatePopup( select_center_screen, mask );
		}
		else
		{
			gFloaterTools->setVisible(FALSE);
		}
		// In the future we may wish to hide the tools menu unless you
		// are building. JC
		//gMenuBarView->setItemVisible("Tools", gFloaterTools->getVisible());
		//gMenuBarView->arrange();
	}
	if (gToolBar)
	{
		gToolBar->refresh();
	}

	if (gChatBar)
	{
		gChatBar->refresh();
	}

	if (gOverlayBar)
	{
		gOverlayBar->refresh();
	}

	// Update rectangles for the various toolbars
	if (gOverlayBar && gNotifyBoxView && gConsole && gToolBar)
	{
		LLRect bar_rect(-1, STATUS_BAR_HEIGHT, getWindowWidth()+1, -1);

		LLRect notify_box_rect = gNotifyBoxView->getRect();
		notify_box_rect.mBottom = bar_rect.mBottom;
		gNotifyBoxView->reshape(notify_box_rect.getWidth(), notify_box_rect.getHeight());
		gNotifyBoxView->setShape(notify_box_rect);

		// make sure floaters snap to visible rect by adjusting floater view rect
		LLRect floater_rect = gFloaterView->getRect();
		if (floater_rect.mBottom != bar_rect.mBottom+1)
		{
			floater_rect.mBottom = bar_rect.mBottom+1;
			// Don't bounce the floaters up and down.
			gFloaterView->reshapeFloater(floater_rect.getWidth(), floater_rect.getHeight(), 
										 TRUE, ADJUST_VERTICAL_NO);
			gFloaterView->setShape(floater_rect);
		}

		// snap floaters to top of chat bar/button strip
		LLView* chatbar_and_buttons = gOverlayBar->getChatbarAndButtons();
		// find top of chatbar and state buttons, if either are visible
		if (chatbar_and_buttons && chatbar_and_buttons->getLocalBoundingRect().notEmpty())
		{
			// convert top/left corner of chatbar/buttons container to gFloaterView-relative coordinates
			S32 top, left;
			chatbar_and_buttons->localPointToOtherView(
												chatbar_and_buttons->getLocalBoundingRect().mLeft, 
												chatbar_and_buttons->getLocalBoundingRect().mTop,
												&left,
												&top,
												gFloaterView);
			gFloaterView->setSnapOffsetBottom(top);
		}
		else if (gToolBar->getVisible())
		{
			S32 top, left;
			gToolBar->localPointToOtherView(
											gToolBar->getLocalBoundingRect().mLeft,
											gToolBar->getLocalBoundingRect().mTop,
											&left,
											&top,
											gFloaterView);
			gFloaterView->setSnapOffsetBottom(top);
		}
		else
		{
			gFloaterView->setSnapOffsetBottom(0);
		}

		// Always update console
		LLRect console_rect = getChatConsoleRect();
		console_rect.mBottom = gHUDView->getRect().mBottom + getChatConsoleBottomPad();
		gConsole->reshape(console_rect.getWidth(), console_rect.getHeight());
		gConsole->setRect(console_rect);
	}

	mLastMousePoint = mCurrentMousePoint;

	// last ditch force of edit menu to selection manager
	if (LLEditMenuHandler::gEditMenuHandler == NULL && LLSelectMgr::getInstance()->getSelection()->getObjectCount())
	{
		LLEditMenuHandler::gEditMenuHandler = LLSelectMgr::getInstance();
	}

	if (gFloaterView->getCycleMode())
	{
		// sync all floaters with their focus state
		gFloaterView->highlightFocusedFloater();
		gSnapshotFloaterView->highlightFocusedFloater();
		if ((gKeyboard->currentMask(TRUE) & MASK_CONTROL) == 0)
		{
			// control key no longer held down, finish cycle mode
			gFloaterView->setCycleMode(FALSE);

			gFloaterView->syncFloaterTabOrder();
		}
		else
		{
			// user holding down CTRL, don't update tab order of floaters
		}
	}
	else
	{
		// update focused floater
		gFloaterView->highlightFocusedFloater();
		gSnapshotFloaterView->highlightFocusedFloater();
		// make sure floater visible order is in sync with tab order
		gFloaterView->syncFloaterTabOrder();
	}

	static const LLCachedControl<bool> chat_bar_steals_focus("ChatBarStealsFocus",true);
	if (chat_bar_steals_focus 
		&& gChatBar 
		&& gFocusMgr.getKeyboardFocus() == NULL 
		&& gChatBar->isInVisibleChain())
	{
		gChatBar->startChat(NULL);
	}

	// cleanup unused selections when no modal dialogs are open
	if (LLModalDialog::activeCount() == 0)
	{
		LLViewerParcelMgr::getInstance()->deselectUnused();
	}

	if (LLModalDialog::activeCount() == 0)
	{
		LLSelectMgr::getInstance()->deselectUnused();
	}



	// per frame picking - for tooltips and changing cursor over interactive objects
	static S32 previous_x = -1;
	static S32 previous_y = -1;
	static BOOL mouse_moved_since_pick = FALSE;

	if ((previous_x != x) || (previous_y != y))
		mouse_moved_since_pick = TRUE;

	static const LLCachedControl<F32> picks_moving("PicksPerSecondMouseMoving",5.f);
	static const LLCachedControl<F32> picks_stationary("PicksPerSecondMouseStationary",0.f);
	if(	!getCursorHidden() 
		// When in-world media is in focus, pick every frame so that browser mouse-overs, dragging scrollbars, etc. work properly.
		&& (LLViewerMediaFocus::getInstance()->getFocus()
		|| ((mouse_moved_since_pick) && (picks_moving > 0.0) && (mPickTimer.getElapsedTimeF32() > 1.0f / picks_moving)) 
		|| ((!mouse_moved_since_pick) && (picks_stationary > 0.0) && (mPickTimer.getElapsedTimeF32() > 1.0f / picks_stationary))))
	{
		mouse_moved_since_pick = FALSE;
		mPickTimer.reset();
		pickAsync(getCurrentMouseX(), getCurrentMouseY(), mask, hoverPickCallback, TRUE, TRUE);
	}

	previous_x = x;
	previous_y = y;
	
	return;
}


/* static */
void LLViewerWindow::hoverPickCallback(const LLPickInfo& pick_info)
{
	gViewerWindow->mHoverPick = pick_info;
}
	

void LLViewerWindow::updateMouseDelta()
{
	S32 dx = lltrunc((F32) (mCurrentMousePoint.mX - mLastMousePoint.mX) * LLUI::getScaleFactor().mV[VX]);
	S32 dy = lltrunc((F32) (mCurrentMousePoint.mY - mLastMousePoint.mY) * LLUI::getScaleFactor().mV[VY]);

	//RN: fix for asynchronous notification of mouse leaving window not working
	LLCoordWindow mouse_pos;
	mWindow->getCursorPosition(&mouse_pos);
	if (mouse_pos.mX < 0 || 
		mouse_pos.mY < 0 ||
		mouse_pos.mX > mWindowRectRaw.getWidth() ||
		mouse_pos.mY > mWindowRectRaw.getHeight())
	{
		mMouseInWindow = FALSE;
	}
	else
	{
		mMouseInWindow = TRUE;
	}

	LLVector2 mouse_vel; 

	static const  LLCachedControl<bool> mouse_smooth("MouseSmooth",false);
	if (mouse_smooth)
	{
		static F32 fdx = 0.f;
		static F32 fdy = 0.f;

		F32 amount = 16.f;
		fdx = fdx + ((F32) dx - fdx) * llmin(gFrameIntervalSeconds*amount,1.f);
		fdy = fdy + ((F32) dy - fdy) * llmin(gFrameIntervalSeconds*amount,1.f);

		mCurrentMouseDelta.set(llround(fdx), llround(fdy));
		mouse_vel.setVec(fdx,fdy);
	}
	else
	{
		mCurrentMouseDelta.set(dx, dy);
		mouse_vel.setVec((F32) dx, (F32) dy);
	}
    
	mMouseVelocityStat.addValue(mouse_vel.magVec());
}

void LLViewerWindow::saveLastMouse(const LLCoordGL &point)
{
	// Store last mouse location.
	// If mouse leaves window, pretend last point was on edge of window
	if (point.mX < 0)
	{
		mCurrentMousePoint.mX = 0;
	}
	else if (point.mX > getWindowWidthScaled())
	{
		mCurrentMousePoint.mX = getWindowWidthScaled();
	}
	else
	{
		mCurrentMousePoint.mX = point.mX;
	}

	if (point.mY < 0)
	{
		mCurrentMousePoint.mY = 0;
	}
	else if (point.mY > getWindowHeightScaled() )
	{
		mCurrentMousePoint.mY = getWindowHeightScaled();
	}
	else
	{
		mCurrentMousePoint.mY = point.mY;
	}
}


// Draws the selection outlines for the currently selected objects
// Must be called after displayObjects is called, which sets the mGLName parameter
// NOTE: This function gets called 3 times:
//  render_ui_3d: 			FALSE, FALSE, TRUE
//  renderObjectsForSelect:	TRUE, pick_parcel_wall, FALSE
//  render_hud_elements:	FALSE, FALSE, FALSE
void LLViewerWindow::renderSelections( BOOL for_gl_pick, BOOL pick_parcel_walls, BOOL for_hud )
{
	LLObjectSelectionHandle selection = LLSelectMgr::getInstance()->getSelection();

	if (!for_hud && !for_gl_pick)
	{
		// Call this once and only once
		LLSelectMgr::getInstance()->updateSilhouettes();
	}
	
	// Draw fence around land selections
	if (for_gl_pick)
	{
		if (pick_parcel_walls)
		{
			LLViewerParcelMgr::getInstance()->renderParcelCollision();
		}
	}
	else if (( for_hud && selection->getSelectType() == SELECT_TYPE_HUD) ||
			 (!for_hud && selection->getSelectType() != SELECT_TYPE_HUD))
	{		
		LLSelectMgr::getInstance()->renderSilhouettes(for_hud);
		
		stop_glerror();

		// setup HUD render
		if (selection->getSelectType() == SELECT_TYPE_HUD && LLSelectMgr::getInstance()->getSelection()->getObjectCount())
		{
			LLBBox hud_bbox = gAgentAvatarp->getHUDBBox();

			// set up transform to encompass bounding box of HUD
			gGL.matrixMode(LLRender::MM_PROJECTION);
			gGL.pushMatrix();
			gGL.loadIdentity();
			F32 depth = llmax(1.f, hud_bbox.getExtentLocal().mV[VX] * 1.1f);
			gGL.ortho(-0.5f * LLViewerCamera::getInstance()->getAspect(), 0.5f * LLViewerCamera::getInstance()->getAspect(), -0.5f, 0.5f, 0.f, depth);
			
			gGL.matrixMode(LLRender::MM_MODELVIEW);
			gGL.pushMatrix();
			gGL.loadIdentity();
			gGL.loadMatrix(OGL_TO_CFR_ROTATION);		// Load Cory's favorite reference frame
			gGL.translatef(-hud_bbox.getCenterLocal().mV[VX] + (depth *0.5f), 0.f, 0.f);
		}

		// Render light for editing
		if (LLSelectMgr::sRenderLightRadius && LLToolMgr::getInstance()->inEdit())
		{
			gGL.getTexUnit(0)->unbind(LLTexUnit::TT_TEXTURE);
			LLGLEnable gls_blend(GL_BLEND);
			LLGLEnable gls_cull(GL_CULL_FACE);
			LLGLDepthTest gls_depth(GL_TRUE, GL_FALSE);
			gGL.matrixMode(LLRender::MM_MODELVIEW);
			gGL.pushMatrix();
			if (selection->getSelectType() == SELECT_TYPE_HUD)
			{
				F32 zoom = gAgentCamera.mHUDCurZoom;
				gGL.scalef(zoom, zoom, zoom);
			}

			struct f : public LLSelectedObjectFunctor
			{
				virtual bool apply(LLViewerObject* object)
				{
					LLDrawable* drawable = object->mDrawable;
					if (drawable && drawable->isLight())
					{
						LLVOVolume* vovolume = drawable->getVOVolume();
						gGL.pushMatrix();

						LLVector3 center = drawable->getPositionAgent();
						gGL.translatef(center[0], center[1], center[2]);
						F32 scale = vovolume->getLightRadius();
						gGL.scalef(scale, scale, scale);

						LLColor4 color(vovolume->getLightColor(), .5f);
						gGL.color4fv(color.mV);
					
						//F32 pixel_area = 100000.f;
						// Render Outside
						gSphere.render();

						// Render Inside
						glCullFace(GL_FRONT);
						gSphere.render();
						glCullFace(GL_BACK);
					
						gGL.popMatrix();
					}
					return true;
				}
			} func;
			LLSelectMgr::getInstance()->getSelection()->applyToObjects(&func);
			
			gGL.popMatrix();
		}				
		
		// NOTE: The average position for the axis arrows of the selected objects should
		// not be recalculated at this time.  If they are, then group rotations will break.

		// Draw arrows at average center of all selected objects
		LLTool* tool = LLToolMgr::getInstance()->getCurrentTool();
		if (tool)
		{
			if(tool->isAlwaysRendered())
			{
				tool->render();
			}
			else
			{
				if( !LLSelectMgr::getInstance()->getSelection()->isEmpty() )
				{
					BOOL moveable_object_selected = FALSE;
					BOOL all_selected_objects_move = TRUE;
					BOOL all_selected_objects_modify = TRUE;
					BOOL selecting_linked_set = !gSavedSettings.getBOOL("EditLinkedParts");

					for (LLObjectSelection::iterator iter = LLSelectMgr::getInstance()->getSelection()->begin();
						 iter != LLSelectMgr::getInstance()->getSelection()->end(); iter++)
					{
						LLSelectNode* nodep = *iter;
						LLViewerObject* object = nodep->getObject();
						LLViewerObject *root_object = (object == NULL) ? NULL : object->getRootEdit();
						BOOL this_object_movable = FALSE;
						if (object->permMove() && !object->isPermanentEnforced() &&
							((root_object == NULL) || !root_object->isPermanentEnforced()) &&
							(object->permModify() || selecting_linked_set))
						{
							moveable_object_selected = TRUE;
							this_object_movable = TRUE;

// [RLVa:KB] - Checked: 2009-07-10 (RLVa-1.0.0g) | Modified: RLVa-0.2.0g
							if ( (rlv_handler_t::isEnabled()) && 
								 ((gRlvHandler.hasBehaviour(RLV_BHVR_UNSIT)) || (gRlvHandler.hasBehaviour(RLV_BHVR_SITTP))) )
							{
								LLVOAvatar* pAvatar = gAgentAvatarp;
								if ( (pAvatar) && (pAvatar->isSitting()) && (pAvatar->getRoot() == object->getRootEdit()) )
									moveable_object_selected = this_object_movable = FALSE;
							}
// [/RLVa:KB]
						}
						all_selected_objects_move = all_selected_objects_move && this_object_movable;
						all_selected_objects_modify = all_selected_objects_modify && object->permModify();
					}

					BOOL draw_handles = TRUE;

					if (tool == LLToolCompTranslate::getInstance() && (!moveable_object_selected || !all_selected_objects_move))
					{
						draw_handles = FALSE;
					}

					if (tool == LLToolCompRotate::getInstance() && (!moveable_object_selected || !all_selected_objects_move))
					{
						draw_handles = FALSE;
					}

					if ( !all_selected_objects_modify && tool == LLToolCompScale::getInstance() )
					{
						draw_handles = FALSE;
					}
				
					if( draw_handles )
					{
						tool->render();
					}
				}
			}
			if (selection->getSelectType() == SELECT_TYPE_HUD && selection->getObjectCount())
			{
				gGL.matrixMode(LLRender::MM_PROJECTION);
				gGL.popMatrix();

				gGL.matrixMode(LLRender::MM_MODELVIEW);
				gGL.popMatrix();
				stop_glerror();
			}
		}
	}
}

// Return a point near the clicked object representative of the place the object was clicked.
LLVector3d LLViewerWindow::clickPointInWorldGlobal(S32 x, S32 y_from_bot, LLViewerObject* clicked_object) const
{
	// create a normalized vector pointing from the camera center into the 
	// world at the location of the mouse click
	LLVector3 mouse_direction_global = mouseDirectionGlobal( x, y_from_bot );

	LLVector3d relative_object = clicked_object->getPositionGlobal() - gAgentCamera.getCameraPositionGlobal();

	// make mouse vector as long as object vector, so it touchs a point near
	// where the user clicked on the object
	mouse_direction_global *= (F32) relative_object.magVec();

	LLVector3d new_pos;
	new_pos.setVec(mouse_direction_global);
	// transform mouse vector back to world coords
	new_pos += gAgentCamera.getCameraPositionGlobal();

	return new_pos;
}


BOOL LLViewerWindow::clickPointOnSurfaceGlobal(const S32 x, const S32 y, LLViewerObject *objectp, LLVector3d &point_global) const
{
	BOOL intersect = FALSE;

//	U8 shape = objectp->mPrimitiveCode & LL_PCODE_BASE_MASK;
	if (!intersect)
	{
		point_global = clickPointInWorldGlobal(x, y, objectp);
		llinfos << "approx intersection at " <<  (objectp->getPositionGlobal() - point_global) << llendl;
	}
	else
	{
		llinfos << "good intersection at " <<  (objectp->getPositionGlobal() - point_global) << llendl;
	}

	return intersect;
}

void LLViewerWindow::pickAsync(S32 x, S32 y_from_bot, MASK mask, void (*callback)(const LLPickInfo& info), BOOL pick_transparent, BOOL get_surface_info)
{
	if (gNoRender)
	{
		return;
	}
	
	// push back pick info object
	BOOL in_build_mode = gFloaterTools && gFloaterTools->getVisible();
	if (in_build_mode || LLDrawPoolAlpha::sShowDebugAlpha)
	{
		// build mode allows interaction with all transparent objects
		// "Show Debug Alpha" means no object actually transparent
		pick_transparent = TRUE;
	}

	LLPickInfo pick_info(LLCoordGL(x, y_from_bot), mask, pick_transparent, get_surface_info, callback);
	schedulePick(pick_info);
}

void LLViewerWindow::schedulePick(LLPickInfo& pick_info)
{
	if (mPicks.size() >= 1024 || mWindow->getMinimized())
	{ //something went wrong, picks are being scheduled but not processed
		
		if (pick_info.mPickCallback)
		{
			pick_info.mPickCallback(pick_info);
		}
	
		return;
	}
	mPicks.push_back(pick_info);

	// delay further event processing until we receive results of pick
	mWindow->delayInputProcessing();
}


void LLViewerWindow::performPick()
{
	if (gNoRender)
	{
		return;
	}

	if (!mPicks.empty())
	{
		std::vector<LLPickInfo>::iterator pick_it;
		for (pick_it = mPicks.begin(); pick_it != mPicks.end(); ++pick_it)
		{
			pick_it->fetchResults();
		}

		mLastPick = mPicks.back();
		mPicks.clear();
	}
}

void LLViewerWindow::returnEmptyPicks()
{
	std::vector<LLPickInfo>::iterator pick_it;
	for (pick_it = mPicks.begin(); pick_it != mPicks.end(); ++pick_it)
	{
		mLastPick = *pick_it;
		// just trigger callback with empty results
		if (pick_it->mPickCallback)
		{
			pick_it->mPickCallback(*pick_it);
		}
	}
	mPicks.clear();
}

// Performs the GL object/land pick.
LLPickInfo LLViewerWindow::pickImmediate(S32 x, S32 y_from_bot,  BOOL pick_transparent)
{
	if (gNoRender)
	{
		return LLPickInfo();
	}

	// shortcut queueing in mPicks and just update mLastPick in place
	MASK	key_mask = gKeyboard->currentMask(TRUE);
	mLastPick = LLPickInfo(LLCoordGL(x, y_from_bot), key_mask, pick_transparent, TRUE, NULL);
	mLastPick.fetchResults();

	return mLastPick;
}

LLHUDIcon* LLViewerWindow::cursorIntersectIcon(S32 mouse_x, S32 mouse_y, F32 depth,
										   LLVector3* intersection)
{
	S32 x = mouse_x;
	S32 y = mouse_y;

	if ((mouse_x == -1) && (mouse_y == -1)) // use current mouse position
	{
		x = getCurrentMouseX();
		y = getCurrentMouseY();
	}

	// world coordinates of mouse
	LLVector3 mouse_direction_global = mouseDirectionGlobal(x,y);
	LLVector3 mouse_point_global = LLViewerCamera::getInstance()->getOrigin();
	LLVector3 mouse_world_start = mouse_point_global;
	LLVector3 mouse_world_end   = mouse_point_global + mouse_direction_global * depth;

	return LLHUDIcon::lineSegmentIntersectAll(mouse_world_start, mouse_world_end, intersection);

	
}

LLViewerObject* LLViewerWindow::cursorIntersect(S32 mouse_x, S32 mouse_y, F32 depth,
												LLViewerObject *this_object,
												S32 this_face,
												BOOL pick_transparent,
												S32* face_hit,
												LLVector3 *intersection,
												LLVector2 *uv,
												LLVector3 *normal,
												LLVector3 *binormal,
												LLVector3* start,
												LLVector3* end)
{
	S32 x = mouse_x;
	S32 y = mouse_y;

	if ((mouse_x == -1) && (mouse_y == -1)) // use current mouse position
	{
		x = getCurrentMouseX();
		y = getCurrentMouseY();
	}

	// HUD coordinates of mouse
	LLVector3 mouse_point_hud = mousePointHUD(x, y);
	LLVector3 mouse_hud_start = mouse_point_hud - LLVector3(depth, 0, 0);
	LLVector3 mouse_hud_end   = mouse_point_hud + LLVector3(depth, 0, 0);
	
	// world coordinates of mouse
	LLVector3 mouse_direction_global = mouseDirectionGlobal(x,y);
	LLVector3 mouse_point_global = LLViewerCamera::getInstance()->getOrigin();
	
	//get near clip plane
	LLVector3 n = LLViewerCamera::getInstance()->getAtAxis();
	LLVector3 p = mouse_point_global + n * LLViewerCamera::getInstance()->getNear();

	//project mouse point onto plane
	LLVector3 pos;
	line_plane(mouse_point_global, mouse_direction_global, p, n, pos);
	mouse_point_global = pos;

	LLVector3 mouse_world_start = mouse_point_global;
	LLVector3 mouse_world_end   = mouse_point_global + mouse_direction_global * depth;

	if (!LLViewerJoystick::getInstance()->getOverrideCamera())
	{ //always set raycast intersection to mouse_world_end unless
		//flycam is on (for DoF effect)
		gDebugRaycastIntersection = mouse_world_end;
	}

	if (start)
	{
		*start = mouse_world_start;
	}

	if (end)
	{
		*end = mouse_world_end;
	}

	LLViewerObject* found = NULL;

	if (this_object)  // check only this object
	{
		if (this_object->isHUDAttachment()) // is a HUD object?
		{
			if (this_object->lineSegmentIntersect(mouse_hud_start, mouse_hud_end, this_face, pick_transparent,
												  face_hit, intersection, uv, normal, binormal))
			{
				found = this_object;
			}
			}
		
		else // is a world object
		{
			if (this_object->lineSegmentIntersect(mouse_world_start, mouse_world_end, this_face, pick_transparent,
												  face_hit, intersection, uv, normal, binormal))
			{
				found = this_object;
			}
			}
			}

	else // check ALL objects
	{
		found = gPipeline.lineSegmentIntersectInHUD(mouse_hud_start, mouse_hud_end, pick_transparent,
													face_hit, intersection, uv, normal, binormal);

// [RLVa:KB] - Checked: 2009-12-28 (RLVa-1.1.0k) | Modified: RLVa-1.1.0k
		if ( (rlv_handler_t::isEnabled()) && (LLToolCamera::getInstance()->hasMouseCapture()) && (gKeyboard->currentMask(TRUE) & MASK_ALT) )
		{
			found = NULL;
		}
// [/RLVa:KB]

		if (!found) // if not found in HUD, look in world:
		{
			found = gPipeline.lineSegmentIntersectInWorld(mouse_world_start, mouse_world_end, pick_transparent,
														  face_hit, intersection, uv, normal, binormal);

// [RLVa:KB] - Checked: 2010-01-02 (RLVa-1.1.0l) | Added: RLVa-1.1.0l
#ifdef RLV_EXTENSION_CMD_INTERACT
			if ( (rlv_handler_t::isEnabled()) && (found) && (gRlvHandler.hasBehaviour(RLV_BHVR_INTERACT)) )
			{
				// Allow picking if:
				//   - the drag-and-drop tool is active (allows inventory offers)
				//   - the camera tool is active
				//   - the pie tool is active *and* we picked our own avie (allows "mouse steering" and the self pie menu)
				LLTool* pCurTool = LLToolMgr::getInstance()->getCurrentTool();
				if ( (LLToolDragAndDrop::getInstance() != pCurTool) && 
					 (!LLToolCamera::getInstance()->hasMouseCapture()) &&
					 ((LLToolPie::getInstance() != pCurTool) || (gAgent.getID() != found->getID())) )
				{
					found = NULL;
				}
			}
#endif // RLV_EXTENSION_CMD_INTERACT
// [/RLVa:KB]
		}
	}

	return found;
}

// Returns unit vector relative to camera
// indicating direction of point on screen x,y
LLVector3 LLViewerWindow::mouseDirectionGlobal(const S32 x, const S32 y) const
{
	// find vertical field of view
	F32			fov = LLViewerCamera::getInstance()->getView();

	// find world view center in scaled ui coordinates
	F32			center_x = getWorldViewRectScaled().getCenterX();
	F32			center_y = getWorldViewRectScaled().getCenterY();

	// calculate pixel distance to screen
	F32			distance = ((F32)getWorldViewHeightScaled() * 0.5f) / (tan(fov / 2.f));

	// calculate click point relative to middle of screen
	F32			click_x = x - center_x;
	F32			click_y = y - center_y;

	// compute mouse vector
	LLVector3	mouse_vector =	distance * LLViewerCamera::getInstance()->getAtAxis()
								- click_x * LLViewerCamera::getInstance()->getLeftAxis()
								+ click_y * LLViewerCamera::getInstance()->getUpAxis();

	mouse_vector.normVec();

	return mouse_vector;
}

LLVector3 LLViewerWindow::mousePointHUD(const S32 x, const S32 y) const
{
	// find screen resolution
	S32			height = getWorldViewHeightScaled();

	// find world view center
	F32			center_x = getWorldViewRectScaled().getCenterX();
	F32			center_y = getWorldViewRectScaled().getCenterY();

	// remap with uniform scale (1/height) so that top is -0.5, bottom is +0.5
	F32 hud_x = -((F32)x - center_x)  / height;
	F32 hud_y = ((F32)y - center_y) / height;

	return LLVector3(0.f, hud_x/gAgentCamera.mHUDCurZoom, hud_y/gAgentCamera.mHUDCurZoom);
}

// Returns unit vector relative to camera in camera space
// indicating direction of point on screen x,y
LLVector3 LLViewerWindow::mouseDirectionCamera(const S32 x, const S32 y) const
{
	// find vertical field of view
	F32			fov_height = LLViewerCamera::getInstance()->getView();
	F32			fov_width = fov_height * LLViewerCamera::getInstance()->getAspect();

	// find screen resolution
	S32			height = getWorldViewHeightScaled();
	S32			width = getWorldViewWidthScaled();

	// find world view center
	F32			center_x = getWorldViewRectScaled().getCenterX();
	F32			center_y = getWorldViewRectScaled().getCenterY();

	// calculate click point relative to middle of screen
	F32			click_x = (((F32)x - center_x) / (F32)width) * fov_width * -1.f;
	F32			click_y = (((F32)y - center_y) / (F32)height) * fov_height;

	// compute mouse vector
	LLVector3	mouse_vector =	LLVector3(0.f, 0.f, -1.f);
	LLQuaternion mouse_rotate;
	mouse_rotate.setQuat(click_y, click_x, 0.f);

	mouse_vector = mouse_vector * mouse_rotate;
	// project to z = -1 plane;
	mouse_vector = mouse_vector * (-1.f / mouse_vector.mV[VZ]);

	return mouse_vector;
}



BOOL LLViewerWindow::mousePointOnPlaneGlobal(LLVector3d& point, const S32 x, const S32 y, 
										const LLVector3d &plane_point_global, 
										const LLVector3 &plane_normal_global)
{
	LLVector3d	mouse_direction_global_d;

	mouse_direction_global_d.setVec(mouseDirectionGlobal(x,y));
	LLVector3d	plane_normal_global_d;
	plane_normal_global_d.setVec(plane_normal_global);
	F64 plane_mouse_dot = (plane_normal_global_d * mouse_direction_global_d);
	LLVector3d plane_origin_camera_rel = plane_point_global - gAgentCamera.getCameraPositionGlobal();
	F64	mouse_look_at_scale = (plane_normal_global_d * plane_origin_camera_rel)
								/ plane_mouse_dot;
	if (llabs(plane_mouse_dot) < 0.00001)
	{
		// if mouse is parallel to plane, return closest point on line through plane origin
		// that is parallel to camera plane by scaling mouse direction vector
		// by distance to plane origin, modulated by deviation of mouse direction from plane origin
		LLVector3d plane_origin_dir = plane_origin_camera_rel;
		plane_origin_dir.normVec();
		
		mouse_look_at_scale = plane_origin_camera_rel.magVec() / (plane_origin_dir * mouse_direction_global_d);
	}

	point = gAgentCamera.getCameraPositionGlobal() + mouse_look_at_scale * mouse_direction_global_d;

	return mouse_look_at_scale > 0.0;
}


// Returns global position
BOOL LLViewerWindow::mousePointOnLandGlobal(const S32 x, const S32 y, LLVector3d *land_position_global)
{
	LLVector3		mouse_direction_global = mouseDirectionGlobal(x,y);
	F32				mouse_dir_scale;
	BOOL			hit_land = FALSE;
	LLViewerRegion	*regionp;
	F32			land_z;
	const F32	FIRST_PASS_STEP = 1.0f;		// meters
	const F32	SECOND_PASS_STEP = 0.1f;	// meters
	LLVector3d	camera_pos_global;

	camera_pos_global = gAgentCamera.getCameraPositionGlobal();
	LLVector3d		probe_point_global;
	LLVector3		probe_point_region;

	// walk forwards to find the point
	for (mouse_dir_scale = FIRST_PASS_STEP; mouse_dir_scale < gAgentCamera.mDrawDistance; mouse_dir_scale += FIRST_PASS_STEP)
	{
		LLVector3d mouse_direction_global_d;
		mouse_direction_global_d.setVec(mouse_direction_global * mouse_dir_scale);
		probe_point_global = camera_pos_global + mouse_direction_global_d;

		regionp = LLWorld::getInstance()->resolveRegionGlobal(probe_point_region, probe_point_global);

		if (!regionp)
		{
			// ...we're outside the world somehow
			continue;
		}

		S32 i = (S32) (probe_point_region.mV[VX]/regionp->getLand().getMetersPerGrid());
		S32 j = (S32) (probe_point_region.mV[VY]/regionp->getLand().getMetersPerGrid());
		S32 grids_per_edge = (S32) regionp->getLand().mGridsPerEdge;
		if ((i >= grids_per_edge) || (j >= grids_per_edge))
		{
			//llinfos << "LLViewerWindow::mousePointOnLand probe_point is out of region" << llendl;
			continue;
		}

		land_z = regionp->getLand().resolveHeightRegion(probe_point_region);

		//llinfos << "mousePointOnLand initial z " << land_z << llendl;

		if (probe_point_region.mV[VZ] < land_z)
		{
			// ...just went under land

			// cout << "under land at " << probe_point << " scale " << mouse_vec_scale << endl;

			hit_land = TRUE;
			break;
		}
	}


	if (hit_land)
	{
		// Don't go more than one step beyond where we stopped above.
		// This can't just be "mouse_vec_scale" because floating point error
		// will stop the loop before the last increment.... X - 1.0 + 0.1 + 0.1 + ... + 0.1 != X
		F32 stop_mouse_dir_scale = mouse_dir_scale + FIRST_PASS_STEP;

		// take a step backwards, then walk forwards again to refine position
		for ( mouse_dir_scale -= FIRST_PASS_STEP; mouse_dir_scale <= stop_mouse_dir_scale; mouse_dir_scale += SECOND_PASS_STEP)
		{
			LLVector3d mouse_direction_global_d;
			mouse_direction_global_d.setVec(mouse_direction_global * mouse_dir_scale);
			probe_point_global = camera_pos_global + mouse_direction_global_d;

			regionp = LLWorld::getInstance()->resolveRegionGlobal(probe_point_region, probe_point_global);

			if (!regionp)
			{
				// ...we're outside the world somehow
				continue;
			}

			/*
			i = (S32) (local_probe_point.mV[VX]/regionp->getLand().getMetersPerGrid());
			j = (S32) (local_probe_point.mV[VY]/regionp->getLand().getMetersPerGrid());
			if ((i >= regionp->getLand().mGridsPerEdge) || (j >= regionp->getLand().mGridsPerEdge))
			{
				// llinfos << "LLViewerWindow::mousePointOnLand probe_point is out of region" << llendl;
				continue;
			}
			land_z = regionp->getLand().mSurfaceZ[ i + j * (regionp->getLand().mGridsPerEdge) ];
			*/

			land_z = regionp->getLand().resolveHeightRegion(probe_point_region);

			//llinfos << "mousePointOnLand refine z " << land_z << llendl;

			if (probe_point_region.mV[VZ] < land_z)
			{
				// ...just went under land again

				*land_position_global = probe_point_global;
				return TRUE;
			}
		}
	}

	return FALSE;
}

// Saves an image to the harddrive as "SnapshotX" where X >= 1.
void LLViewerWindow::saveImageNumbered(LLPointer<LLImageFormatted> image, int index)
{
	if (!image)
	{
		LLFloaterSnapshot::saveLocalDone(false, index);
		return;
	}

	ESaveFilter pick_type;
	std::string extension("." + image->getExtension());
	if (extension == ".j2c")
		pick_type = FFSAVE_J2C;
	else if (extension == ".bmp")
		pick_type = FFSAVE_BMP;
	else if (extension == ".jpg")
		pick_type = FFSAVE_JPEG;
	else if (extension == ".png")
		pick_type = FFSAVE_PNG;
	else if (extension == ".tga")
		pick_type = FFSAVE_TGA;
	else
		pick_type = FFSAVE_ALL; // ???
	
	// Get a base file location if needed.
	if ( ! isSnapshotLocSet())		
	{
		std::string proposed_name( sSnapshotBaseName );

		// AIFilePicker will append an appropriate extension to the proposed name, based on the ESaveFilter constant passed in.

		// pick a directory in which to save
		AIFilePicker* filepicker = AIFilePicker::create();				// Deleted in LLViewerWindow::saveImageNumbered_continued1
		filepicker->open(proposed_name, pick_type, "", "snapshot");
		filepicker->run(boost::bind(&LLViewerWindow::saveImageNumbered_continued1, this, image, extension, filepicker, index));
		return;
	}

	// LLViewerWindow::sSnapshotBaseName and LLViewerWindow::sSnapshotDir already known. Go straight to saveImageNumbered_continued2.
	saveImageNumbered_continued2(image, extension, index);
}

void LLViewerWindow::saveImageNumbered_continued1(LLPointer<LLImageFormatted> image, std::string const& extension, AIFilePicker* filepicker, int index)
{
	if (filepicker->hasFilename())
	{
		// Copy the directory + file name
		std::string filepath = filepicker->getFilename();

		LLViewerWindow::sSnapshotBaseName = gDirUtilp->getBaseFileName(filepath, true);
		LLViewerWindow::sSnapshotDir = gDirUtilp->getDirName(filepath);

		saveImageNumbered_continued2(image, extension, index);
	}
	else
	{
		LLFloaterSnapshot::saveLocalDone(false, index);
	}
}

void LLViewerWindow::saveImageNumbered_continued2(LLPointer<LLImageFormatted> image, std::string const& extension, int index)
{
	// Look for an unused file name
	std::string filepath;
	S32 i = 1;
	S32 err = 0;

	do
	{
		filepath = sSnapshotDir;
		filepath += gDirUtilp->getDirDelimiter();
		filepath += sSnapshotBaseName;
		filepath += llformat("_%.3d",i);
		filepath += extension;

		llstat stat_info;
		err = LLFile::stat( filepath, &stat_info );
		i++;
	}
	while( -1 != err );  // search until the file is not found (i.e., stat() gives an error).

	if (image->save(filepath))
	{
		playSnapshotAnimAndSound();
		LLFloaterSnapshot::saveLocalDone(true, index);
	}
	else
	{
		LLFloaterSnapshot::saveLocalDone(false, index);
	}
}

void LLViewerWindow::resetSnapshotLoc()
{
	sSnapshotDir.clear();
}

static S32 BORDERHEIGHT = 0;
static S32 BORDERWIDTH = 0;

// static
void LLViewerWindow::movieSize(S32 new_width, S32 new_height)
{
	LLCoordScreen size;
	gViewerWindow->getWindow()->getSize(&size);
	if (  (size.mX != new_width + BORDERWIDTH)
		||(size.mY != new_height + BORDERHEIGHT))
	{
		// use actual display dimensions, not virtual UI dimensions
		S32 x = gViewerWindow->getWindowWidthRaw();
		S32 y = gViewerWindow->getWindowHeightRaw();
		BORDERWIDTH = size.mX - x;
		BORDERHEIGHT = size.mY- y;
		LLCoordScreen new_size(new_width + BORDERWIDTH, 
							   new_height + BORDERHEIGHT);
		BOOL disable_sync = gSavedSettings.getBOOL("DisableVerticalSync");
		if (gViewerWindow->mWindow->getFullscreen())
		{
			LLGLState::checkStates();
			LLGLState::checkTextureChannels();
			gViewerWindow->changeDisplaySettings(FALSE, 
												new_size, 
												disable_sync, 
												TRUE);
			LLGLState::checkStates();
			LLGLState::checkTextureChannels();
		}
		else
		{
			gViewerWindow->getWindow()->setSize(new_size);
		}
	}
}

BOOL LLViewerWindow::saveSnapshot( const std::string& filepath, S32 image_width, S32 image_height, BOOL show_ui, BOOL do_rebuild, ESnapshotType type)
{
	llinfos << "Saving snapshot to: " << filepath << llendl;

	LLPointer<LLImageRaw> raw = new LLImageRaw;
	BOOL success = rawSnapshot(raw, image_width, image_height, (F32)image_width / image_height, show_ui, do_rebuild);

	if (success)
	{
		LLPointer<LLImageBMP> bmp_image = new LLImageBMP;
		success = bmp_image->encode(raw, 0.0f);
		if( success )
		{
			success = bmp_image->save(filepath);
		}
		else
		{
			llwarns << "Unable to encode bmp snapshot" << llendl;
		}
	}
	else
	{
		llwarns << "Unable to capture raw snapshot" << llendl;
	}

	return success;
}


void LLViewerWindow::playSnapshotAnimAndSound()
{
	if (gSavedSettings.getBOOL("QuietSnapshotsToDisk"))
	{
		return;
	}
	gAgent.sendAnimationRequest(ANIM_AGENT_SNAPSHOT, ANIM_REQUEST_START);
	send_sound_trigger(LLUUID(gSavedSettings.getString("UISndSnapshot")), 1.0f);
}

BOOL LLViewerWindow::thumbnailSnapshot(LLImageRaw *raw, S32 preview_width, S32 preview_height, BOOL show_ui, BOOL do_rebuild, ESnapshotType type)
{
	return rawSnapshot(raw, preview_width, preview_height, (F32)gViewerWindow->getWindowWidthRaw() / gViewerWindow->getWindowHeightRaw(), show_ui, do_rebuild, type);
	
	// *TODO below code was broken in deferred pipeline
	/*
	if ((!raw) || preview_width < 10 || preview_height < 10)
	{
		return FALSE;
	}

	if(gResizeScreenTexture) //the window is resizing
	{
		return FALSE ;
	}

	setCursor(UI_CURSOR_WAIT);

	// Hide all the UI widgets first and draw a frame
	BOOL prev_draw_ui = gPipeline.hasRenderDebugFeatureMask(LLPipeline::RENDER_DEBUG_FEATURE_UI);

	if ( prev_draw_ui != show_ui)
	{
		LLPipeline::toggleRenderDebugFeature((void*)LLPipeline::RENDER_DEBUG_FEATURE_UI);
	}

	BOOL hide_hud = !gSavedSettings.getBOOL("RenderHUDInSnapshot") && LLPipeline::sShowHUDAttachments;
	if (hide_hud)
	{
		LLPipeline::sShowHUDAttachments = FALSE;
	}

	S32 render_name = gSavedSettings.getS32("RenderName");
	gSavedSettings.setS32("RenderName", 0);
	LLVOAvatar::updateFreezeCounter(1) ; //pause avatar updating for one frame
	
	S32 w = preview_width ;
	S32 h = preview_height ;
	LLVector2 display_scale = mDisplayScale ;
	mDisplayScale.setVec((F32)w / mWindowRectRaw.getWidth(), (F32)h / mWindowRectRaw.getHeight()) ;
	LLRect window_rect = mWindowRect;
	mWindowRectRaw.set(0, h, w, 0);
	
	gDisplaySwapBuffers = FALSE;
	gDepthDirty = TRUE;
	glClearColor(0.f, 0.f, 0.f, 0.f);
	glClear(GL_DEPTH_BUFFER_BIT | GL_COLOR_BUFFER_BIT | GL_STENCIL_BUFFER_BIT);
	setup3DRender();
	setupViewport();

	LLFontGL::setFontDisplay(FALSE) ;
	LLHUDText::setDisplayText(FALSE) ;
	if (type == SNAPSHOT_TYPE_OBJECT_ID)
	{
		gObjectList.renderPickList(gViewerWindow->getVirtualWindowRect(), FALSE, FALSE);
	}
	else
	{
		display(do_rebuild, 1.0f, 0, TRUE);
		render_ui();
	}

	S32 glformat, gltype, glpixel_length ;
	if(SNAPSHOT_TYPE_DEPTH == type)
	{
		glpixel_length = 4 ;
		glformat = GL_DEPTH_COMPONENT ; 
		gltype = GL_FLOAT ;
	}
	else
	{
		glpixel_length = 3 ;
		glformat = GL_RGB ;
		gltype = GL_UNSIGNED_BYTE ;
	}

	raw->resize(w, h, glpixel_length);
	glReadPixels(0, 0, w, h, glformat, gltype, raw->getData());

	if(SNAPSHOT_TYPE_DEPTH == type)
	{
		LLViewerCamera* camerap = LLViewerCamera::getInstance();
		F32 depth_conversion_factor_1 = (camerap->getFar() + camerap->getNear()) / (2.f * camerap->getFar() * camerap->getNear());
		F32 depth_conversion_factor_2 = (camerap->getFar() - camerap->getNear()) / (2.f * camerap->getFar() * camerap->getNear());

		//calculate the depth 
		for (S32 y = 0 ; y < h ; y++)
		{
			for(S32 x = 0 ; x < w ; x++)
			{
				S32 i = (w * y + x) << 2 ;
				
				F32 depth_float_i = *(F32*)(raw->getData() + i);
				
				F32 linear_depth_float = 1.f / (depth_conversion_factor_1 - (depth_float_i * depth_conversion_factor_2));
				U8 depth_byte = F32_to_U8(linear_depth_float, camerap->getNear(), camerap->getFar());
				*(raw->getData() + i + 0) = depth_byte;
				*(raw->getData() + i + 1) = depth_byte;
				*(raw->getData() + i + 2) = depth_byte;
				*(raw->getData() + i + 3) = 255;
			}
		}		
	}

	LLFontGL::setFontDisplay(TRUE) ;
	LLHUDText::setDisplayText(TRUE) ;
	mDisplayScale.setVec(display_scale) ;
	mWindowRect = window_rect;	
	setup3DRender();
	setupViewport();
	gDisplaySwapBuffers = FALSE;
	gDepthDirty = TRUE;

	// POST SNAPSHOT
	if (!gPipeline.hasRenderDebugFeatureMask(LLPipeline::RENDER_DEBUG_FEATURE_UI))
	{
		LLPipeline::toggleRenderDebugFeature((void*)LLPipeline::RENDER_DEBUG_FEATURE_UI);
	}

	if (hide_hud)
	{
		LLPipeline::sShowHUDAttachments = TRUE;
	}

	setCursor(UI_CURSOR_ARROW);

	if (do_rebuild)
	{
		// If we had to do a rebuild, that means that the lists of drawables to be rendered
		// was empty before we started.
		// Need to reset these, otherwise we call state sort on it again when render gets called the next time
		// and we stand a good chance of crashing on rebuild because the render drawable arrays have multiple copies of
		// objects on them.
		gPipeline.resetDrawOrders();
	}
	
	gSavedSettings.setS32("RenderName", render_name);	
	
	return TRUE;*/
}

// Saves the image from the screen to the image pointed to by raw.
// This function does NOT yet scale the snapshot down to the requested size
// if that is smaller than the current window (scale_factor < 1) or if
// the aspect of the snapshot is unequal to the aspect of requested image.
bool LLViewerWindow::rawRawSnapshot(LLImageRaw *raw,
	S32 image_width, S32 image_height, F32 snapshot_aspect, BOOL show_ui,
	BOOL do_rebuild, ESnapshotType type, S32 max_size, F32 supersample, bool uncrop)
{
	if (!raw)
	{
		return false;
	}
	//check if there is enough memory for the snapshot image
	if(LLPipeline::sMemAllocationThrottled)
	{
		return false; //snapshot taking is disabled due to memory restriction.
	}
	if(image_width * image_height > (1 << 22)) //if snapshot image is larger than 2K by 2K
	{
		if(!LLMemory::tryToAlloc(NULL, image_width * image_height * 3))
		{
			llwarns << "No enough memory to take the snapshot with size (w : h): " << image_width << " : " << image_height << llendl ;
			return false; //there is no enough memory for taking this snapshot.
		}
	}

	// PRE SNAPSHOT
	gDisplaySwapBuffers = FALSE;
	
	glClear(GL_DEPTH_BUFFER_BIT | GL_COLOR_BUFFER_BIT | GL_STENCIL_BUFFER_BIT);
	setCursor(UI_CURSOR_WAIT);

	// Hide all the UI widgets first and draw a frame
	BOOL prev_draw_ui = gPipeline.hasRenderDebugFeatureMask(LLPipeline::RENDER_DEBUG_FEATURE_UI);

	if ( prev_draw_ui != show_ui)
	{
		LLPipeline::toggleRenderDebugFeature((void*)LLPipeline::RENDER_DEBUG_FEATURE_UI);
	}

	BOOL hide_hud = !gSavedSettings.getBOOL("RenderHUDInSnapshot") && LLPipeline::sShowHUDAttachments;
	if (hide_hud)
	{
		LLPipeline::sShowHUDAttachments = FALSE;
	}

	// Copy screen to a buffer

	LLRect const window_rect = show_ui ? getWindowRectRaw() : getWorldViewRectRaw(); 
	S32 window_width = window_rect.getWidth();
	S32 window_height = window_rect.getHeight();

	// SNAPSHOT

#if 1//SHY_MOD // screenshot improvement
	F32 internal_scale = llmin(llmax(supersample,1.f),3.f);
	// render at specified internal resolution. >1 results in supersampling.
	image_height *= internal_scale;
	image_width *= internal_scale;
#endif //shy_mod

	//Hack until hud ui works in high-res shots again (nameplates and hud attachments are buggered).
	if ((image_width > window_width || image_height > window_height))
	{
		if(LLPipeline::sShowHUDAttachments)
		{
			hide_hud=true;
			LLPipeline::sShowHUDAttachments = FALSE;
		}
		if(show_ui)
		{
			show_ui=false;
			LLPipeline::toggleRenderDebugFeature((void*)LLPipeline::RENDER_DEBUG_FEATURE_UI);
		}
	}
	
	S32 buffer_x_offset = 0;
	S32 buffer_y_offset = 0;
	F32 scale_factor = 1.0f;
	S32 image_buffer_x;
	S32 image_buffer_y;

	F32 const window_aspect = (F32)window_width / window_height;
	// snapshot fits precisely inside window, it is the portion of the window with the correct aspect.
	F32 snapshot_width = (snapshot_aspect > window_aspect) ? (F32)window_width : window_height * snapshot_aspect;
	F32 snapshot_height = (snapshot_aspect < window_aspect) ? (F32)window_height : window_width / snapshot_aspect;

	//This is what I would classify as a hack. If in deferred then do not tile (window_*=snapshot_*=image_*, ratio=scale_factor=1.f)
	S32 original_width = 0;
	S32 original_height = 0;
	bool reset_deferred = false;
	LLRenderTarget scratch_space;
	if ((image_width > window_width || image_height > window_height) && LLPipeline::sRenderDeferred && !show_ui)
	{
		if (scratch_space.allocate(image_width, image_height, GL_RGBA, true, true))
		{
			original_width = gPipeline.mDeferredScreen.getWidth();
			original_height = gPipeline.mDeferredScreen.getHeight();

			if (gPipeline.allocateScreenBuffer(image_width, image_height))
			{
				image_width = snapshot_width = window_width = scratch_space.getWidth();
				image_height = snapshot_height = window_height = scratch_space.getHeight();
				reset_deferred = true;
				mWindowRectRaw.set(0, image_height, image_width, 0);
				scratch_space.bindTarget();
			}
			else
			{
				scratch_space.release();
				gPipeline.allocateScreenBuffer(original_width, original_height);
			}
		}
	}


	// ratio is the ratio snapshot/image', where image' is a rectangle with aspect snapshot_aspect that precisely contains image.
	// Thus image_width' / image_height' == aspect ==> snapshot_width / image_width' == snapshot_height / image_height'.
	// Since image' precisely contains image, one of them is equal (ie, image_height' = image_height) and the other is larger
	// (or equal) (ie, image_width' >= image_width), and therefore one of snapshot_width / image_width and
	// snapshot_height / image_height is correct, and the other is larger. Therefore, the smallest value of the
	// following equals the ratio we're looking for.
	F32 ratio = llmin(snapshot_width / image_width, snapshot_height / image_height);
	// buffer equals the largest of image' and snapshot. This is because in the first case we need the higher
	// resolution because of the size of the target image, and in the second case there is no reason to go
	// smaller because it takes the same amount of time (and a slightly better quality should result after
	// the final scaling). Thus, if ratio < 1 then buffer equals image', otherwise it equals snapshot.
	// scale_factor is the ratio buffer/snapshot, and is initiallly equal to the ratio between buffer
	// and snapshot (which have the same aspect).
	S32 unscaled_image_buffer_x = snapshot_width;
	S32 unscaled_image_buffer_y = snapshot_height;
	if (uncrop)	// Cropping will happen later.
	{
	  // Stretch the requested snapshot to fill the entire (scaled) window, so that any aspect ratio,
	  // that requires cropping either horizontally or vertically, will always work.
	  unscaled_image_buffer_x = window_width;
	  unscaled_image_buffer_y = window_height;
	}
	for(scale_factor = llmax(1.0f, 1.0f / ratio);;												// Initial attempt.
	// However, if the buffer turns out to be too large, then clamp it to max_size.
		scale_factor = llmin(max_size / snapshot_width, max_size / snapshot_height))	// Clamp
	{
<<<<<<< HEAD
		image_buffer_x = llround(unscaled_image_buffer_x * scale_factor);
		image_buffer_y = llround(unscaled_image_buffer_y * scale_factor);
		S32 image_size_x = llround(snapshot_width * scale_factor);
		S32 image_size_y = llround(snapshot_width * scale_factor);
		if (llmax(image_size_x, image_size_y) > max_size &&		// Boundary check to avoid memory overflow.
			internal_scale <= 1.f)								// SHY_MOD: If supersampling... Don't care about max_size.
=======
		image_buffer_x = llround(snapshot_width * scale_factor);
		image_buffer_y = llround(snapshot_height * scale_factor);
		if (llmax(image_buffer_x, image_buffer_y) > max_size &&		// Boundary check to avoid memory overflow.
			internal_scale <= 1.f && !reset_deferred)				// SHY_MOD: If supersampling... Don't care about max_size.
>>>>>>> d27b329a
		{
			// Too big, clamp.
			continue;
		}
		// Done.
		break;
	}
	

	// Center the buffer.
	buffer_x_offset = llfloor(((window_width - unscaled_image_buffer_x) * scale_factor) / 2.f);
	buffer_y_offset = llfloor(((window_height - unscaled_image_buffer_y) * scale_factor) / 2.f);
	Dout(dc::snapshot, "rawRawSnapshot(" << image_width << ", " << image_height << ", " << snapshot_aspect << "): image_buffer_x = " << image_buffer_x << "; image_buffer_y = " << image_buffer_y);

	bool error = !(image_buffer_x > 0 && image_buffer_y > 0);
	if (!error)
	{
		raw->resize(image_buffer_x, image_buffer_y, 3);
		error = raw->isBufferInvalid();
	}
	if (error)
	{
		if (prev_draw_ui != gPipeline.hasRenderDebugFeatureMask(LLPipeline::RENDER_DEBUG_FEATURE_UI))
		{
			LLPipeline::toggleRenderDebugFeature((void*)LLPipeline::RENDER_DEBUG_FEATURE_UI);
		}
		if (hide_hud)
		{
			LLPipeline::sShowHUDAttachments = TRUE;
		}
		setCursor(UI_CURSOR_ARROW);
		return false;
	}

	BOOL is_tiling = scale_factor > 1.f;
	if (is_tiling)
	{
		Dout(dc::warning, "USING TILING FOR SNAPSHOT!");
		send_agent_pause();
		if (show_ui || !hide_hud)
		{
			//rescale fonts
			initFonts(scale_factor);
			LLHUDObject::reshapeAll();
		}
	}

	S32 output_buffer_offset_y = 0;

	F32 depth_conversion_factor_1 = (LLViewerCamera::getInstance()->getFar() + LLViewerCamera::getInstance()->getNear()) / (2.f * LLViewerCamera::getInstance()->getFar() * LLViewerCamera::getInstance()->getNear());
	F32 depth_conversion_factor_2 = (LLViewerCamera::getInstance()->getFar() - LLViewerCamera::getInstance()->getNear()) / (2.f * LLViewerCamera::getInstance()->getFar() * LLViewerCamera::getInstance()->getNear());

	gObjectList.generatePickList(*LLViewerCamera::getInstance());

	for (int subimage_y = 0; subimage_y < scale_factor; ++subimage_y)
	{
		S32 subimage_y_offset = llclamp(buffer_y_offset - (subimage_y * window_height), 0, window_height);
		// handle fractional columns
		U32 read_height = llmax(0, (window_height - subimage_y_offset) -
			llmax(0, (window_height * (subimage_y + 1)) - (buffer_y_offset + raw->getHeight())));

		S32 output_buffer_offset_x = 0;
		for (int subimage_x = 0; subimage_x < scale_factor; ++subimage_x)
		{
			gDisplaySwapBuffers = FALSE;
			gDepthDirty = TRUE;

			S32 subimage_x_offset = llclamp(buffer_x_offset - (subimage_x * window_width), 0, window_width);
			// handle fractional rows
			U32 read_width = llmax(0, (window_width - subimage_x_offset) -
									llmax(0, (window_width * (subimage_x + 1)) - (buffer_x_offset + raw->getWidth())));

			// Skip rendering and sampling altogether if either width or height is degenerated to 0 (common in cropping cases)
			if (read_width && read_height)
			{
				const U32 subfield = subimage_x+(subimage_y*llceil(scale_factor));
				display(do_rebuild, scale_factor, subfield, TRUE, is_tiling);
				
				if (!LLPipeline::sRenderDeferred)
				{
					// Required for showing the GUI in snapshots and performing bloom composite overlay
					// Call even if show_ui is FALSE
					render_ui(scale_factor, subfield);
				}
				
				for (U32 out_y = 0; out_y < read_height ; out_y++)
				{
					S32 output_buffer_offset = ( 
												(out_y * (raw->getWidth())) // ...plus iterated y...
												+ (window_width * subimage_x) // ...plus subimage start in x...
												+ (raw->getWidth() * window_height * subimage_y) // ...plus subimage start in y...
												- output_buffer_offset_x // ...minus buffer padding x...
												- (output_buffer_offset_y * (raw->getWidth()))  // ...minus buffer padding y...
												) * raw->getComponents();
				
					// Ping the watchdog thread every 100 lines to keep us alive (arbitrary number, feel free to change)
					if (out_y % 100 == 0)
					{
						LLAppViewer::instance()->pingMainloopTimeout("LLViewerWindow::rawRawSnapshot");
					}
				
					if (type == SNAPSHOT_TYPE_COLOR)
					{
						glReadPixels(
									 subimage_x_offset, out_y + subimage_y_offset,
									 read_width, 1,
									 GL_RGB, GL_UNSIGNED_BYTE,
									 raw->getData() + output_buffer_offset
									 );
					}
					else // SNAPSHOT_TYPE_DEPTH
					{
						LLPointer<LLImageRaw> depth_line_buffer = new LLImageRaw(read_width, 1, sizeof(GL_FLOAT)); // need to store floating point values
						glReadPixels(
									 subimage_x_offset, out_y + subimage_y_offset,
									 read_width, 1,
									 GL_DEPTH_COMPONENT, GL_FLOAT,
									 depth_line_buffer->getData()// current output pixel is beginning of buffer...
									 );

						for (S32 i = 0; i < (S32)read_width; i++)
						{
							F32 depth_float = *(F32*)(depth_line_buffer->getData() + (i * sizeof(F32)));
					
							F32 linear_depth_float = 1.f / (depth_conversion_factor_1 - (depth_float * depth_conversion_factor_2));
							U8 depth_byte = F32_to_U8(linear_depth_float, LLViewerCamera::getInstance()->getNear(), LLViewerCamera::getInstance()->getFar());
							// write converted scanline out to result image
							for (S32 j = 0; j < raw->getComponents(); j++)
							{
								*(raw->getData() + output_buffer_offset + (i * raw->getComponents()) + j) = depth_byte;
							}
						}
					}
				}
			}
			output_buffer_offset_x += subimage_x_offset;
			stop_glerror();
		}
		output_buffer_offset_y += subimage_y_offset;
	}

	gDisplaySwapBuffers = FALSE;
	gDepthDirty = TRUE;

	// POST SNAPSHOT
	if (prev_draw_ui != gPipeline.hasRenderDebugFeatureMask(LLPipeline::RENDER_DEBUG_FEATURE_UI))
	{
		LLPipeline::toggleRenderDebugFeature((void*)LLPipeline::RENDER_DEBUG_FEATURE_UI);
	}

	if (hide_hud)
	{
		LLPipeline::sShowHUDAttachments = TRUE;
	}

	if (is_tiling && (show_ui || !hide_hud))
	{
		initFonts(1.f);
		LLHUDObject::reshapeAll();
	}

	setCursor(UI_CURSOR_ARROW);

	if (do_rebuild)
	{
		// If we had to do a rebuild, that means that the lists of drawables to be rendered
		// was empty before we started.
		// Need to reset these, otherwise we call state sort on it again when render gets called the next time
		// and we stand a good chance of crashing on rebuild because the render drawable arrays have multiple copies of
		// objects on them.
		gPipeline.resetDrawOrders();
	}
	
	if (reset_deferred)
	{
		mWindowRectRaw = window_rect;
		scratch_space.flush();
		scratch_space.release();
		gPipeline.allocateScreenBuffer(original_width, original_height);
		
	}

	if (is_tiling)
	{
		send_agent_resume();
	}

	return true;
}

// Same as the above, but does the resizing.
bool LLViewerWindow::rawSnapshot(LLImageRaw *raw,
	S32 image_width, S32 image_height, F32 snapshot_aspect, BOOL show_ui,
	BOOL do_rebuild, ESnapshotType type, S32 max_size, F32 supersample)
{
	bool ret = rawRawSnapshot(raw, image_width, image_height, snapshot_aspect, show_ui, do_rebuild, type, max_size, supersample);

#if 1

	if (ret && !raw->scale(image_width, image_height))
	{
		ret = false;	// Failure.
	}

#else	// This was the old behavior.. but I don't think this is needed here.

	if (ret)
	{
		// Pad image width such that the line length is a multiple of 4 bytes (for BMP encoding).
		int n = 4;
		for (int c = raw->getComponents(); c % 2 == 0 && n > 1; c /= 2) { n /= 2; }		// n /= gcd(n, components)
		image_width += (image_width * (n - 1)) % n; // Now n divides image_width, and thus four divides image_width * components, the line length.

		// Resize image
		if (llabs(image_width - image_buffer_x) > 4 || llabs(image_height - image_buffer_y) > 4)
		{
			ret = raw->scale( image_width, image_height );  
		}
		else if (image_width != image_buffer_x || image_height != image_buffer_y)
		{
			ret = raw->scale( image_width, image_height, FALSE );  
		}
	}

#endif

	return ret;
}

void LLViewerWindow::destroyWindow()
{
	if (mWindow)
	{
		LLWindowManager::destroyWindow(mWindow);
	}
	mWindow = NULL;
}


void LLViewerWindow::drawMouselookInstructions()
{
	static const F32 INSTRUCTIONS_OPAQUE_TIME = 10.f;
	static const F32 INSTRUCTIONS_FADE_TIME = 5.f;

	F32 mouselook_duration = gAgentCamera.getMouseLookDuration();
	if( mouselook_duration >= (INSTRUCTIONS_OPAQUE_TIME+INSTRUCTIONS_OPAQUE_TIME) )
		return;

	F32 alpha = 1.f;

	if( mouselook_duration > INSTRUCTIONS_OPAQUE_TIME)	//instructions are fading
	{
		alpha = (F32) sqrt(1.f-pow(((mouselook_duration-INSTRUCTIONS_OPAQUE_TIME)/INSTRUCTIONS_FADE_TIME),2.f));
	}

	// Draw instructions for mouselook ("Press ESC to leave Mouselook" in a box at the top of the screen.)
	const std::string instructions = LLTrans::getString("LeaveMouselook");
	const LLFontGL* font = LLResMgr::getInstance()->getRes( LLFONT_SANSSERIF );

	const S32 INSTRUCTIONS_PAD = 5;
	LLRect instructions_rect;
	instructions_rect.setLeftTopAndSize( 
		INSTRUCTIONS_PAD,
		getWindowHeight() - INSTRUCTIONS_PAD,
		font->getWidth( instructions ) + 2 * INSTRUCTIONS_PAD,
		llround(font->getLineHeight() + 2 * INSTRUCTIONS_PAD));

	{
		gGL.getTexUnit(0)->unbind(LLTexUnit::TT_TEXTURE);
		gGL.color4f( 0.9f, 0.9f, 0.9f, alpha );
		gl_rect_2d( instructions_rect );
	}
	
	font->renderUTF8( 
		instructions, 0,
		instructions_rect.mLeft + INSTRUCTIONS_PAD,
		instructions_rect.mTop - INSTRUCTIONS_PAD,
		LLColor4( 0.0f, 0.0f, 0.0f, alpha ),
		LLFontGL::LEFT, LLFontGL::TOP);
}

void* LLViewerWindow::getPlatformWindow() const
{
	return mWindow->getPlatformWindow();
}

void* LLViewerWindow::getMediaWindow() 	const
{
	return mWindow->getMediaWindow();
}

void LLViewerWindow::focusClient()		const
{
	return mWindow->focusClient();
}
S32	LLViewerWindow::getWindowHeight()	const 	
{ 
	return mWindowRectScaled.getHeight(); 
}

S32	LLViewerWindow::getWindowWidth() const 	
{ 
	return mWindowRectScaled.getWidth(); 
}

S32	LLViewerWindow::getWindowDisplayHeight()	const 	
{ 
	return mWindowRectRaw.getHeight(); 
}

S32	LLViewerWindow::getWindowDisplayWidth() const 	
{ 
	return mWindowRectRaw.getWidth(); 
}

void LLViewerWindow::setup2DRender()
{
	// setup ortho camera
	gl_state_for_2d(mWindowRectRaw.getWidth(), mWindowRectRaw.getHeight());
	setup2DViewport();
}

void LLViewerWindow::setup2DViewport(S32 x_offset, S32 y_offset)
{
	gGLViewport[0] = mWindowRectRaw.mLeft + x_offset;
	gGLViewport[1] = mWindowRectRaw.mBottom + y_offset;
	gGLViewport[2] = mWindowRectRaw.getWidth();
	gGLViewport[3] = mWindowRectRaw.getHeight();
	glViewport(gGLViewport[0], gGLViewport[1], gGLViewport[2], gGLViewport[3]);
}


void LLViewerWindow::setup3DRender()
{
	// setup perspective camera
	LLViewerCamera::getInstance()->setPerspective(NOT_FOR_SELECTION, getWindowRectRaw().mLeft, getWindowRectRaw().mBottom,  getWindowRectRaw().getWidth(), getWindowRectRaw().getHeight(), FALSE, LLViewerCamera::getInstance()->getNear(), MAX_FAR_CLIP*2.f);
	setup3DViewport();
}

void LLViewerWindow::setup3DViewport(S32 x_offset, S32 y_offset)
{
	gGLViewport[0] = getWindowRectRaw().mLeft + x_offset;
	gGLViewport[1] = getWindowRectRaw().mBottom + y_offset;
	gGLViewport[2] = getWindowRectRaw().getWidth();
	gGLViewport[3] = getWindowRectRaw().getHeight();
	glViewport(gGLViewport[0], gGLViewport[1], gGLViewport[2], gGLViewport[3]);
}



void LLViewerWindow::setShowProgress(const BOOL show)
{
	if (mProgressView)
	{
		mProgressView->setVisible(show);
	}
}




void LLViewerWindow::moveProgressViewToFront()
{
	if( mProgressView && mRootView )
	{
		mRootView->removeChild( mProgressView );
		mRootView->addChild( mProgressView );
	}
}

BOOL LLViewerWindow::getShowProgress() const
{
	return (mProgressView && mProgressView->getVisible());
}

void LLViewerWindow::setProgressString(const std::string& string)
{
	if (mProgressView)
	{
		mProgressView->setText(string);
	}
}

void LLViewerWindow::setProgressMessage(const std::string& msg)
{
	if(mProgressView)
	{
		mProgressView->setMessage(msg);
	}
}

void LLViewerWindow::setProgressPercent(const F32 percent)
{
	if (mProgressView)
	{
		mProgressView->setPercent(percent);
	}
}

void LLViewerWindow::setProgressCancelButtonVisible( BOOL b, const std::string& label )
{
	if (mProgressView)
	{
		mProgressView->setCancelButtonVisible( b, label );
	}
}


LLProgressView *LLViewerWindow::getProgressView() const
{
	return mProgressView;
}

void LLViewerWindow::dumpState()
{
	llinfos << "LLViewerWindow Active " << S32(mActive) << llendl;
	llinfos << "mWindow visible " << S32(mWindow->getVisible())
		<< " minimized " << S32(mWindow->getMinimized())
		<< llendl;
}

void LLViewerWindow::stopGL(BOOL save_state)
{
	//Note: --bao
	//if not necessary, do not change the order of the function calls in this function.
	//if change something, make sure it will not break anything.
	//especially be careful to put anything behind gTextureList.destroyGL(save_state);
	if (!gGLManager.mIsDisabled)
	{
		llinfos << "Shutting down GL..." << llendl;

		// Pause texture decode threads (will get unpaused during main loop)
		LLAppViewer::getTextureCache()->pause();
		LLAppViewer::getImageDecodeThread()->pause();
		LLAppViewer::getTextureFetch()->pause();
				
		gSky.destroyGL();
		stop_glerror();		

		LLManipTranslate::destroyGL() ;
		stop_glerror();		

		gBumpImageList.destroyGL();
		stop_glerror();

		LLFontGL::destroyAllGL();
		stop_glerror();

		LLVOAvatar::destroyGL();
		stop_glerror();

		LLVOPartGroup::destroyGL();

		LLViewerDynamicTexture::destroyGL();
		stop_glerror();

		if (gPipeline.isInit())
		{
			gPipeline.destroyGL();
		}
		
		gBox.cleanupGL();
		
		if(LLPostProcess::instanceExists())
		{
			LLPostProcess::getInstance()->destroyGL();
		}

		gTextureList.destroyGL(save_state);
		stop_glerror();

		gGLManager.mIsDisabled = TRUE;
		stop_glerror();
		
		llinfos << "Remaining allocated texture memory: " << LLImageGL::sGlobalTextureMemoryInBytes << " bytes" << llendl;
	}
}

void LLViewerWindow::restoreGL(const std::string& progress_message)
{
	//Note: --bao
	//if not necessary, do not change the order of the function calls in this function.
	//if change something, make sure it will not break anything. 
	//especially, be careful to put something before gTextureList.restoreGL();
	if (gGLManager.mIsDisabled)
	{
		llinfos << "Restoring GL..." << llendl;
		gGLManager.mIsDisabled = FALSE;
		
		initGLDefaults();
		gGL.refreshState();	//Singu Note: Call immediately. Cached states may have prevented initGLDefaults from actually applying changes.
		LLGLState::restoreGL();
		gTextureList.restoreGL();

		// for future support of non-square pixels, and fonts that are properly stretched
		//LLFontGL::destroyDefaultFonts();
		initFonts();
				
		gSky.restoreGL();
		gPipeline.restoreGL();
		LLDrawPoolWater::restoreGL();
		LLManipTranslate::restoreGL();
		
		gBumpImageList.restoreGL();
		LLViewerDynamicTexture::restoreGL();
		LLVOAvatar::restoreGL();
		LLVOPartGroup::restoreGL();
		
		gResizeScreenTexture = TRUE;
		gWindowResized = TRUE;

		if (isAgentAvatarValid() && gAgentAvatarp->isEditingAppearance())
		{
			LLVisualParamHint::requestHintUpdates();
		}

		if (!progress_message.empty())
		{
			gRestoreGLTimer.reset();
			gRestoreGL = TRUE;
			setShowProgress(TRUE);
			setProgressString(progress_message);
		}
		llinfos << "...Restoring GL done" << llendl;
		if(!LLAppViewer::instance()->restoreErrorTrap())
		{
			llwarns << " Someone took over my signal/exception handler (post restoreGL)!" << llendl;
		}

	}
}

void LLViewerWindow::initFonts(F32 zoom_factor)
{
	if(gGLManager.mIsDisabled)
		return;
	LLFontGL::destroyAllGL();
	// Initialize with possibly different zoom factor
	LLFontGL::initClass( gSavedSettings.getF32("FontScreenDPI"),
								mDisplayScale.mV[VX] * zoom_factor,
								mDisplayScale.mV[VY] * zoom_factor,
								gDirUtilp->getAppRODataDir(),
								LLUICtrlFactory::getXUIPaths());
	LLFontGL::loadDefaultFonts();
}
void LLViewerWindow::toggleFullscreen(BOOL show_progress)
{
	if (mWindow)
	{
		mWantFullscreen = mWindow->getFullscreen() ? FALSE : TRUE;
		mIsFullscreenChecked =  mWindow->getFullscreen() ? FALSE : TRUE;
		mShowFullscreenProgress = show_progress;
	}
}

void LLViewerWindow::getTargetWindow(BOOL& fullscreen, S32& width, S32& height) const
{
	fullscreen = mWantFullscreen;
	
	if (mWindow
	&&  mWindow->getFullscreen() == mWantFullscreen)
	{
		width = getWindowDisplayWidth();
		height = getWindowDisplayHeight();
	}
	else if (mWantFullscreen)
	{
		width = gSavedSettings.getS32("FullScreenWidth");
		height = gSavedSettings.getS32("FullScreenHeight");
	}
	else
	{
		width = gSavedSettings.getS32("WindowWidth");
		height = gSavedSettings.getS32("WindowHeight");
	}
}

void LLViewerWindow::requestResolutionUpdate(bool fullscreen_checked)
{
	mResDirty = true;
	mWantFullscreen = fullscreen_checked;
	mIsFullscreenChecked = fullscreen_checked;
}

BOOL LLViewerWindow::checkSettings()
{
	//Singu Note: Don't do the following.
	//setShaders is already called in restoreGL(), and gGL.refreshState() is too as to maintain blend states.
	//This maintaining of blend states is needed for LLGLState::checkStates() to not error out.
	/*if (mStatesDirty)
	{
		gGL.refreshState();
		LLViewerShaderMgr::instance()->setShaders();
		mStatesDirty = false;
	}*/
	
	// We want to update the resolution AFTER the states getting refreshed not before.
	if (mResDirty)
	{
		if (gSavedSettings.getBOOL("FullScreenAutoDetectAspectRatio"))
		{
			getWindow()->setNativeAspectRatio(0.f);
		}
		else
		{
			getWindow()->setNativeAspectRatio(gSavedSettings.getF32("FullScreenAspectRatio"));
		}
		
		reshape(getWindowWidthRaw(), getWindowHeightRaw());

		// force aspect ratio
		if (mIsFullscreenChecked)
		{
			LLViewerCamera::getInstance()->setAspect( getDisplayAspectRatio() );
		}

		mResDirty = false;
	}
		
	BOOL is_fullscreen = mWindow->getFullscreen();
	if(mWantFullscreen)
	{
		LLCoordScreen screen_size;
		LLCoordScreen desired_screen_size(gSavedSettings.getS32("FullScreenWidth"),
								   gSavedSettings.getS32("FullScreenHeight"));
		getWindow()->getSize(&screen_size);
		if(!is_fullscreen || 
		    screen_size.mX != desired_screen_size.mX 
			|| screen_size.mY != desired_screen_size.mY)
		{
			if (!LLStartUp::canGoFullscreen())
			{
				return FALSE;
			}
			
			LLGLState::checkStates();
			LLGLState::checkTextureChannels();
			changeDisplaySettings(TRUE, 
								  desired_screen_size,
								  gSavedSettings.getBOOL("DisableVerticalSync"),
								  mShowFullscreenProgress);
			LLGLState::checkStates();
			LLGLState::checkTextureChannels();
			return TRUE;
		}
	}
	else
	{
		if(is_fullscreen)
		{
			// Changing to windowed mode.
			LLGLState::checkStates();
			LLGLState::checkTextureChannels();
			changeDisplaySettings(FALSE, 
								  LLCoordScreen(gSavedSettings.getS32("WindowWidth"),
												gSavedSettings.getS32("WindowHeight")),
								  TRUE,
								  mShowFullscreenProgress);
			LLGLState::checkStates();
			LLGLState::checkTextureChannels();
			return TRUE;
		}
	}
	return FALSE;
}

void LLViewerWindow::restartDisplay(BOOL show_progress_bar)
{
	llinfos << "Restaring GL" << llendl;
	stopGL();
	if (show_progress_bar)
	{
		restoreGL(LLTrans::getString("ProgressChangingResolution"));
	}
	else
	{
		restoreGL();
	}
}

BOOL LLViewerWindow::changeDisplaySettings(BOOL fullscreen, LLCoordScreen size, BOOL disable_vsync, BOOL show_progress_bar)
{
	BOOL was_maximized = gSavedSettings.getBOOL("WindowMaximized");
	mWantFullscreen = fullscreen;
	mShowFullscreenProgress = show_progress_bar;
	gSavedSettings.setBOOL("FullScreen", mWantFullscreen);

	gResizeScreenTexture = TRUE;

	BOOL old_fullscreen = mWindow->getFullscreen();
	if (!old_fullscreen && fullscreen && !LLStartUp::canGoFullscreen())
	{
		// Not allowed to switch to fullscreen now, so exit early.
		// *NOTE: This case should never be reached, but just-in-case.
		return TRUE;
	}

	U32 fsaa = gSavedSettings.getU32("RenderFSAASamples");
	U32 old_fsaa = mWindow->getFSAASamples();
	// going from windowed to windowed
	if (!old_fullscreen && !fullscreen)
	{
		// if not maximized, use the request size
		if (!mWindow->getMaximized())
		{
			mWindow->setSize(size);
		}

		if (fsaa == old_fsaa)
		{
			return TRUE;
		}
	}

	// Close floaters that don't handle settings change
	LLFloaterSnapshot::hide(0);
	
	BOOL result_first_try = FALSE;
	BOOL result_second_try = FALSE;

	LLFocusableElement* keyboard_focus = gFocusMgr.getKeyboardFocus();
	send_agent_pause();
	llinfos << "Stopping GL during changeDisplaySettings" << llendl;
	stopGL();
	mIgnoreActivate = TRUE;
	LLCoordScreen old_size;
	LLCoordScreen old_pos;
	LLCoordScreen new_pos;
	mWindow->getSize(&old_size);
	BOOL got_position = mWindow->getPosition(&old_pos);

	//Singu Note: ALWAYS Save old values if we can.
	if(!old_fullscreen && !mWindow->getMaximized() && got_position)
	{
		//Always save the current position if we can
		gSavedSettings.setS32("WindowX", old_pos.mX);
		gSavedSettings.setS32("WindowY", old_pos.mY);
	}

	//Singu Note: Try to feed switchcontext a posp pointer right off the bat. Looks less clunky on systems that implemented it.
	if (!fullscreen && !mWindow->getMaximized())
	{
		new_pos.mX = gSavedSettings.getS32("WindowX");
		new_pos.mY = gSavedSettings.getS32("WindowY");
	}
	
	mWindow->setFSAASamples(fsaa);

	result_first_try = mWindow->switchContext(fullscreen, size, disable_vsync, &new_pos);
	if (!result_first_try)
	{
		// try to switch back
		mWindow->setFSAASamples(old_fsaa);
		result_second_try = mWindow->switchContext(old_fullscreen, old_size, disable_vsync, &new_pos);

		if (!result_second_try)
		{
			// we are stuck...try once again with a minimal resolution?
			send_agent_resume();
			mIgnoreActivate = FALSE;
			return FALSE;
		}
	}
	send_agent_resume();

	llinfos << "Restoring GL during resolution change" << llendl;
	if (show_progress_bar)
	{
		restoreGL(LLTrans::getString("ProgressChangingResolution"));
	}
	else
	{
		restoreGL();
	}

	if (!result_first_try)
	{
		LLSD args;
		args["RESX"] = llformat("%d",size.mX);
		args["RESY"] = llformat("%d",size.mY);
		LLNotificationsUtil::add("ResolutionSwitchFail", args);
		size = old_size; // for reshape below
	}

	BOOL success = result_first_try || result_second_try;
	if (success)
	{
#if LL_WINDOWS
		// Only trigger a reshape after switching to fullscreen; otherwise rely on the windows callback
		// (otherwise size is wrong; this is the entire window size, reshape wants the visible window size)
		if (fullscreen && result_first_try)
#endif
		{
			reshape(size.mX, size.mY);
		}
	}

	if (!mWindow->getFullscreen() && success)
	{
		// maximize window if was maximized, else reposition
		if (was_maximized)
		{
			mWindow->maximize();
		}
		else
		{
			mWindow->setPosition(new_pos);
		}
	}

	mIgnoreActivate = FALSE;
	gFocusMgr.setKeyboardFocus(keyboard_focus);
	mWantFullscreen = mWindow->getFullscreen();
	mShowFullscreenProgress = FALSE;
	
	//mStatesDirty = true;  //Singu Note: No longer needed. State update is now in restoreGL.
	return success;
}


F32 LLViewerWindow::getDisplayAspectRatio() const
{
	if (mWindow->getFullscreen())
	{
		if (gSavedSettings.getBOOL("FullScreenAutoDetectAspectRatio"))
		{
			return mWindow->getNativeAspectRatio();	
		}
		else
		{
			return gSavedSettings.getF32("FullScreenAspectRatio");
		}
	}
	else
	{
		return mWindow->getNativeAspectRatio();
	}
}

void LLViewerWindow::calcDisplayScale()
{
	F32 ui_scale_factor = gSavedSettings.getF32("UIScaleFactor");
	LLVector2 display_scale;
	display_scale.setVec(llmax(1.f / mWindow->getPixelAspectRatio(), 1.f), llmax(mWindow->getPixelAspectRatio(), 1.f));
	F32 height_normalization = gSavedSettings.getBOOL("UIAutoScale") ? ((F32)mWindowRectRaw.getHeight() / display_scale.mV[VY]) / 768.f : 1.f;
	if(mWindow->getFullscreen())
	{
		display_scale *= (ui_scale_factor * height_normalization);
	}
	else
	{
		display_scale *= ui_scale_factor;
	}

	// limit minimum display scale
	if (display_scale.mV[VX] < MIN_DISPLAY_SCALE || display_scale.mV[VY] < MIN_DISPLAY_SCALE)
	{
		display_scale *= MIN_DISPLAY_SCALE / llmin(display_scale.mV[VX], display_scale.mV[VY]);
	}

	if (mWindow->getFullscreen())
	{
		display_scale.mV[0] = llround(display_scale.mV[0], 2.0f/(F32) mWindowRectRaw.getWidth());
		display_scale.mV[1] = llround(display_scale.mV[1], 2.0f/(F32) mWindowRectRaw.getHeight());
	}
	
	if (display_scale != mDisplayScale)
	{
		llinfos << "Setting display scale to " << display_scale << llendl;

		mDisplayScale = display_scale;
		// Init default fonts
		initFonts();
	}
}

S32 LLViewerWindow::getChatConsoleBottomPad()
{
	S32 offset = 0;
	if( gToolBar && gToolBar->getVisible() )
		offset += TOOL_BAR_HEIGHT;

	return offset;
}

LLRect LLViewerWindow::getChatConsoleRect()
{
	LLRect full_window(0, getWindowHeightScaled(), getWindowWidthScaled(), 0);
	LLRect console_rect = full_window;

	const S32 CONSOLE_PADDING_TOP = 24;
	const S32 CONSOLE_PADDING_LEFT = 24;
	const S32 CONSOLE_PADDING_RIGHT = 10;

	console_rect.mTop    -= CONSOLE_PADDING_TOP;
	console_rect.mBottom += getChatConsoleBottomPad();

	console_rect.mLeft   += CONSOLE_PADDING_LEFT; 

	static const LLCachedControl<bool> chat_full_width("ChatFullWidth",true);
	if (chat_full_width)
	{
		console_rect.mRight -= CONSOLE_PADDING_RIGHT;
	}
	else
	{
		// Make console rect somewhat narrow so having inventory open is
		// less of a problem.
		console_rect.mRight  = console_rect.mLeft + 2 * getWindowWidthScaled() / 3;
	}

	return console_rect;
}
//----------------------------------------------------------------------------


//static 
bool LLViewerWindow::onAlert(const LLSD& notify)
{
	LLNotificationPtr notification = LLNotifications::instance().find(notify["id"].asUUID());

	if (gNoRender)
	{
		llinfos << "Alert: " << notification->getName() << llendl;
		notification->respond(LLSD::emptyMap());
		LLNotifications::instance().cancel(notification);
		return false;
	}

	// If we're in mouselook, the mouse is hidden and so the user can't click 
	// the dialog buttons.  In that case, change to First Person instead.
	if( gAgentCamera.cameraMouselook() )
	{
		gAgentCamera.changeCameraToDefault();
	}
	return false;
}

////////////////////////////////////////////////////////////////////////////

LLBottomPanel::LLBottomPanel(const LLRect &rect) : 
	LLPanel(LLStringUtil::null, rect, FALSE),
	mIndicator(NULL)
{
	// bottom panel is focus root, so Tab moves through the toolbar and button bar, and overlay
	setFocusRoot(TRUE);
	// flag this panel as chrome so buttons don't grab keyboard focus
	setIsChrome(TRUE);

	mFactoryMap["toolbar"] = LLCallbackMap(createToolBar, NULL);
	mFactoryMap["overlay"] = LLCallbackMap(createOverlayBar, NULL);
	LLUICtrlFactory::getInstance()->buildPanel(this, "panel_bars.xml", &getFactoryMap());
	
	setOrigin(rect.mLeft, rect.mBottom);
	reshape(rect.getWidth(), rect.getHeight());
}

void LLBottomPanel::setFocusIndicator(LLView * indicator)
{
	mIndicator = indicator;
}

void LLBottomPanel::draw()
{
	if(mIndicator)
	{
		BOOL hasFocus = gFocusMgr.childHasKeyboardFocus(this);
		mIndicator->setVisible(hasFocus);
		mIndicator->setEnabled(hasFocus);
	}
	LLPanel::draw();
}

void* LLBottomPanel::createOverlayBar(void* data)
{
	delete gOverlayBar;
	gOverlayBar = new LLOverlayBar();
	return gOverlayBar;
}

void* LLBottomPanel::createToolBar(void* data)
{
	delete gToolBar;
	gToolBar = new LLToolBar();
	return gToolBar;
}

//
// LLPickInfo
//
LLPickInfo::LLPickInfo()
	: mKeyMask(MASK_NONE),
	  mPickCallback(NULL),
	  mPickType(PICK_INVALID),
	  mWantSurfaceInfo(FALSE),
	  mObjectFace(-1),
	  mUVCoords(-1.f, -1.f),
	  mSTCoords(-1.f, -1.f),
	  mXYCoords(-1, -1),
	  mIntersection(),
	  mNormal(),
	  mBinormal(),
	  mHUDIcon(NULL),
	  mPickTransparent(FALSE)
{
}

LLPickInfo::LLPickInfo(const LLCoordGL& mouse_pos, 
						MASK keyboard_mask, 
						BOOL pick_transparent,
						BOOL pick_uv_coords,
						void (*pick_callback)(const LLPickInfo& pick_info))
	: mMousePt(mouse_pos),
	  mKeyMask(keyboard_mask),
	  mPickCallback(pick_callback),
	  mPickType(PICK_INVALID),
	  mWantSurfaceInfo(pick_uv_coords),
	  mObjectFace(-1),
	  mUVCoords(-1.f, -1.f),
	  mSTCoords(-1.f, -1.f),
	  mXYCoords(-1, -1),
	  mNormal(),
	  mBinormal(),
	  mHUDIcon(NULL),
	  mPickTransparent(pick_transparent)
{
}

void LLPickInfo::fetchResults()
{

	S32 face_hit = -1;
	LLVector3 intersection, normal, binormal;
	LLVector2 uv;

	LLHUDIcon* hit_icon = gViewerWindow->cursorIntersectIcon(mMousePt.mX, mMousePt.mY, 512.f, &intersection);
	
	F32 icon_dist = 0.f;
	if (hit_icon)
	{
		icon_dist = (LLViewerCamera::getInstance()->getOrigin()-intersection).magVec();
	}
	LLViewerObject* hit_object = gViewerWindow->cursorIntersect(mMousePt.mX, mMousePt.mY, 512.f,
									NULL, -1, mPickTransparent, &face_hit,
									&intersection, &uv, &normal, &binormal);
	
	mPickPt = mMousePt;

	U32 te_offset = face_hit > -1 ? face_hit : 0;

	//unproject relative clicked coordinate from window coordinate using GL
	
	LLViewerObject* objectp = hit_object;

	if (hit_icon && 
		(!objectp || 
		icon_dist < (LLViewerCamera::getInstance()->getOrigin()-intersection).magVec()))
	{
		// was this name referring to a hud icon?
		mHUDIcon = hit_icon;
		mPickType = PICK_ICON;
		mPosGlobal = mHUDIcon->getPositionGlobal();
	}
	else if (objectp)
	{
		if( objectp->getPCode() == LLViewerObject::LL_VO_SURFACE_PATCH )
		{
			// Hit land
			mPickType = PICK_LAND;
			mObjectID.setNull(); // land has no id

			// put global position into land_pos
			LLVector3d land_pos;
			if (!gViewerWindow->mousePointOnLandGlobal(mPickPt.mX, mPickPt.mY, &land_pos))
			{
				// The selected point is beyond the draw distance or is otherwise 
				// not selectable. Return before calling mPickCallback().
				return;
			}

			// Fudge the land focus a little bit above ground.
			mPosGlobal = land_pos + LLVector3d::z_axis * 0.1f;
		}
		else
		{
			if(isFlora(objectp))
			{
				mPickType = PICK_FLORA;
			}
			else
			{
				mPickType = PICK_OBJECT;
			}
			mObjectOffset = gAgentCamera.calcFocusOffset(objectp, intersection, mPickPt.mX, mPickPt.mY);
			mObjectID = objectp->mID;
			mObjectFace = (te_offset == NO_FACE) ? -1 : (S32)te_offset;

			mPosGlobal = gAgent.getPosGlobalFromAgent(intersection);
			
			if (mWantSurfaceInfo)
			{
				getSurfaceInfo();
			}
		}
	}
	
	if (mPickCallback)
	{
		mPickCallback(*this);
	}
}

LLPointer<LLViewerObject> LLPickInfo::getObject() const
{
	return gObjectList.findObject( mObjectID );
}

void LLPickInfo::updateXYCoords()
{
	if (mObjectFace > -1)
	{
		const LLTextureEntry* tep = getObject()->getTE(mObjectFace);
		LLPointer<LLViewerTexture> imagep = LLViewerTextureManager::getFetchedTexture(tep->getID());
		if(mUVCoords.mV[VX] >= 0.f && mUVCoords.mV[VY] >= 0.f && imagep.notNull())
		{
			mXYCoords.mX = llround(mUVCoords.mV[VX] * (F32)imagep->getWidth());
			mXYCoords.mY = llround((1.f - mUVCoords.mV[VY]) * (F32)imagep->getHeight());
		}
	}
}

void LLPickInfo::getSurfaceInfo()
{
	// set values to uninitialized - this is what we return if no intersection is found
	mObjectFace   = -1;
	mUVCoords     = LLVector2(-1, -1);
	mSTCoords     = LLVector2(-1, -1);
	mXYCoords	  = LLCoordScreen(-1, -1);
	mIntersection = LLVector3(0,0,0);
	mNormal       = LLVector3(0,0,0);
	mBinormal     = LLVector3(0,0,0);
	
	LLViewerObject* objectp = getObject();

	if (objectp)
	{
		if (gViewerWindow->cursorIntersect(llround((F32)mMousePt.mX), llround((F32)mMousePt.mY), 1024.f,
										   objectp, -1, mPickTransparent,
										   &mObjectFace,
										   &mIntersection,
										   &mSTCoords,
										   &mNormal,
										   &mBinormal))
		{
			// if we succeeded with the intersect above, compute the texture coordinates:

			if (objectp->mDrawable.notNull() && mObjectFace > -1)
			{
				LLFace* facep = objectp->mDrawable->getFace(mObjectFace);
				if (facep)
				{
					mUVCoords = facep->surfaceToTexture(mSTCoords, mIntersection, mNormal);
				}
			}

			// and XY coords:
			updateXYCoords();
			
		}
	}
}


/* code to get UV via a special UV render - removed in lieu of raycast method
LLVector2 LLPickInfo::pickUV()
{
	LLVector2 result(-1.f, -1.f);

	LLViewerObject* objectp = getObject();
	if (!objectp)
	{
		return result;
	}

	if (mObjectFace > -1 &&
		objectp->mDrawable.notNull() && objectp->getPCode() == LL_PCODE_VOLUME &&
		mObjectFace < objectp->mDrawable->getNumFaces())
	{
		S32 scaled_x = llround((F32)mPickPt.mX * gViewerWindow->getDisplayScale().mV[VX]);
		S32 scaled_y = llround((F32)mPickPt.mY * gViewerWindow->getDisplayScale().mV[VY]);
		const S32 UV_PICK_WIDTH = 5;
		const S32 UV_PICK_HALF_WIDTH = (UV_PICK_WIDTH - 1) / 2;
		U8 uv_pick_buffer[UV_PICK_WIDTH * UV_PICK_WIDTH * 4];
		LLFace* facep = objectp->mDrawable->getFace(mObjectFace);
		if (facep)
		{
			LLGLState scissor_state(GL_SCISSOR_TEST);
			scissor_state.enable();
			LLViewerCamera::getInstance()->setPerspective(FOR_SELECTION, scaled_x - UV_PICK_HALF_WIDTH, scaled_y - UV_PICK_HALF_WIDTH, UV_PICK_WIDTH, UV_PICK_WIDTH, FALSE);
			//glViewport(scaled_x - UV_PICK_HALF_WIDTH, scaled_y - UV_PICK_HALF_WIDTH, UV_PICK_WIDTH, UV_PICK_WIDTH);
			glScissor(scaled_x - UV_PICK_HALF_WIDTH, scaled_y - UV_PICK_HALF_WIDTH, UV_PICK_WIDTH, UV_PICK_WIDTH);

			glClear(GL_DEPTH_BUFFER_BIT);

			facep->renderSelectedUV();

			glReadPixels(scaled_x - UV_PICK_HALF_WIDTH, scaled_y - UV_PICK_HALF_WIDTH, UV_PICK_WIDTH, UV_PICK_WIDTH, GL_RGBA, GL_UNSIGNED_BYTE, uv_pick_buffer);
			U8* center_pixel = &uv_pick_buffer[4 * ((UV_PICK_WIDTH * UV_PICK_HALF_WIDTH) + UV_PICK_HALF_WIDTH + 1)];

			result.mV[VX] = (F32)((center_pixel[VGREEN] & 0xf) + (16.f * center_pixel[VRED])) / 4095.f;
			result.mV[VY] = (F32)((center_pixel[VGREEN] >> 4) + (16.f * center_pixel[VBLUE])) / 4095.f;
		}
	}

	return result;
} */


//static 
bool LLPickInfo::isFlora(LLViewerObject* object)
{
	if (!object) return false;

	LLPCode pcode = object->getPCode();

	if( (LL_PCODE_LEGACY_GRASS == pcode) 
		|| (LL_PCODE_LEGACY_TREE == pcode) 
		|| (LL_PCODE_TREE_NEW == pcode))
	{
		return true;
	}
	return false;
}<|MERGE_RESOLUTION|>--- conflicted
+++ resolved
@@ -4442,19 +4442,12 @@
 	// However, if the buffer turns out to be too large, then clamp it to max_size.
 		scale_factor = llmin(max_size / snapshot_width, max_size / snapshot_height))	// Clamp
 	{
-<<<<<<< HEAD
 		image_buffer_x = llround(unscaled_image_buffer_x * scale_factor);
 		image_buffer_y = llround(unscaled_image_buffer_y * scale_factor);
 		S32 image_size_x = llround(snapshot_width * scale_factor);
 		S32 image_size_y = llround(snapshot_width * scale_factor);
 		if (llmax(image_size_x, image_size_y) > max_size &&		// Boundary check to avoid memory overflow.
-			internal_scale <= 1.f)								// SHY_MOD: If supersampling... Don't care about max_size.
-=======
-		image_buffer_x = llround(snapshot_width * scale_factor);
-		image_buffer_y = llround(snapshot_height * scale_factor);
-		if (llmax(image_buffer_x, image_buffer_y) > max_size &&		// Boundary check to avoid memory overflow.
 			internal_scale <= 1.f && !reset_deferred)				// SHY_MOD: If supersampling... Don't care about max_size.
->>>>>>> d27b329a
 		{
 			// Too big, clamp.
 			continue;
