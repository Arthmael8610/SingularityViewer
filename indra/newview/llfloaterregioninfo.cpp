/** 
 * @file llfloaterregioninfo.cpp
 * @author Aaron Brashears
 * @brief Implementation of the region info and controls floater and panels.
 *
 * $LicenseInfo:firstyear=2004&license=viewergpl$
 * 
 * Copyright (c) 2004-2009, Linden Research, Inc.
 * 
 * Second Life Viewer Source Code
 * The source code in this file ("Source Code") is provided by Linden Lab
 * to you under the terms of the GNU General Public License, version 2.0
 * ("GPL"), unless you have obtained a separate licensing agreement
 * ("Other License"), formally executed by you and Linden Lab.  Terms of
 * the GPL can be found in doc/GPL-license.txt in this distribution, or
 * online at http://secondlifegrid.net/programs/open_source/licensing/gplv2
 * 
 * There are special exceptions to the terms and conditions of the GPL as
 * it is applied to this Source Code. View the full text of the exception
 * in the file doc/FLOSS-exception.txt in this software distribution, or
 * online at
 * http://secondlifegrid.net/programs/open_source/licensing/flossexception
 * 
 * By copying, modifying or distributing this software, you acknowledge
 * that you have read and understood your obligations described above,
 * and agree to abide by those obligations.
 * 
 * ALL LINDEN LAB SOURCE CODE IS PROVIDED "AS IS." LINDEN LAB MAKES NO
 * WARRANTIES, EXPRESS, IMPLIED OR OTHERWISE, REGARDING ITS ACCURACY,
 * COMPLETENESS OR PERFORMANCE.
 * $/LicenseInfo$
 */

#include "llviewerprecompiledheaders.h"
#include "llfloaterregioninfo.h"

#include <algorithm>
#include <functional>

#include "lldir.h"
#include "lldispatcher.h"
#include "llglheaders.h"
#include "llregionflags.h"
#include "llstl.h"
#include "indra_constants.h"
#include "message.h"
//#include "llloadingindicator.h" // Singu TODO: LLLoadingIndicator
#include "llradiogroup.h"

#include "llagent.h"
#include "llappviewer.h"
#include "llavatarnamecache.h"
#include "llfloateravatarpicker.h"
#include "llbutton.h" 
#include "llcheckboxctrl.h"
#include "llcombobox.h"
#include "lldaycyclemanager.h"
#include "llenvmanager.h"
#include "llestateinfomodel.h"
#include "statemachine/aifilepicker.h"
#include "llfloatergodtools.h"	// for send_sim_wide_deletes()
#include "llfloatertopobjects.h" // added to fix SL-32336
#include "llfloatergroups.h"
#include "llfloatertelehub.h"
#include "llinventorymodel.h"
#include "lllineeditor.h"
#include "llnamelistctrl.h"
#include "llnotifications.h"
#include "llnotificationsutil.h"
#include "llregioninfomodel.h"
#include "llscrolllistitem.h"
#include "llsliderctrl.h"
#include "llspinctrl.h"
#include "lltabcontainer.h"
#include "lltextbox.h"
#include "llinventory.h"
#include "lltexturectrl.h"
#include "lltrans.h"
#include "llviewercontrol.h"
#include "lluictrlfactory.h"
#include "llviewertexturelist.h"
#include "llviewerregion.h"
#include "llviewerstats.h"
#include "llviewertexteditor.h"
#include "llviewerwindow.h"
#include "llvlcomposition.h"
#include "llwaterparammanager.h"
#include "llagentui.h"
#include "hippogridmanager.h"
// [RLVa:KB]
#include "rlvhandler.h"
// [/RLVa:KB]

const S32 TERRAIN_TEXTURE_COUNT = 4;
const S32 CORNER_COUNT = 4;

class AIHTTPTimeoutPolicy;
extern AIHTTPTimeoutPolicy estateChangeInfoResponder_timeout;

///----------------------------------------------------------------------------
/// Local class declaration
///----------------------------------------------------------------------------

class LLDispatchEstateUpdateInfo : public LLDispatchHandler
{
public:
	LLDispatchEstateUpdateInfo() {}
	virtual ~LLDispatchEstateUpdateInfo() {}
	virtual bool operator()(
		const LLDispatcher* dispatcher,
		const std::string& key,
		const LLUUID& invoice,
		const sparam_t& strings);
};

class LLDispatchSetEstateAccess : public LLDispatchHandler
{
public:
	LLDispatchSetEstateAccess() {}
	virtual ~LLDispatchSetEstateAccess() {}
	virtual bool operator()(
		const LLDispatcher* dispatcher,
		const std::string& key,
		const LLUUID& invoice,
		const sparam_t& strings);
};


/*
void unpack_request_params(
	LLMessageSystem* msg,
	LLDispatcher::sparam_t& strings,
	LLDispatcher::iparam_t& integers)
{
	char str_buf[MAX_STRING];
	S32 str_count = msg->getNumberOfBlocksFast(_PREHASH_StringData);
	S32 i;
	for (i = 0; i < str_count; ++i)
	{
		// we treat the SParam as binary data (since it might be an 
		// LLUUID in compressed form which may have embedded \0's,)
		str_buf[0] = '\0';
		S32 data_size = msg->getSizeFast(_PREHASH_StringData, i, _PREHASH_SParam);
		if (data_size >= 0)
		{
			msg->getBinaryDataFast(_PREHASH_StringData, _PREHASH_SParam,
								   str_buf, data_size, i, MAX_STRING - 1);
			strings.push_back(std::string(str_buf, data_size));
		}
	}

	U32 int_buf;
	S32 int_count = msg->getNumberOfBlocksFast(_PREHASH_IntegerData);
	for (i = 0; i < int_count; ++i)
	{
		msg->getU32("IntegerData", "IParam", int_buf, i);
		integers.push_back(int_buf);
	}
}
*/


namespace
{
	void on_caps_received(LLTabContainer* tab)
	{
		if (!tab) return;
		const LLViewerRegion* region = gAgent.getRegion();
		tab->enableTabButton(tab->getIndexForPanel(tab->getPanelByName("panel_env_info")), region && !region->getCapability("EnvironmentSettings").empty());
	}

	void handle_opposite(const bool& off, LLUICtrl* opposite)
	{
		opposite->setEnabled(!off);
		if (off) opposite->setValue(false);
	}

	void on_change_use_other_sun(const LLSD& param, LLUICtrl* opposite, LLUICtrl* slider)
	{
		handle_opposite(param.asBoolean(), opposite);
		slider->setEnabled(false);
	}

	void on_change_fixed_sun(const LLSD& param, LLUICtrl* opposite, LLUICtrl* slider)
	{
		bool fixed_sun = param.asBoolean();
		handle_opposite(fixed_sun, opposite);
		slider->setEnabled(fixed_sun);
	}

	const float get_sun_hour(const LLUICtrl* sun_hour)
	{
		return sun_hour->getEnabled() ? sun_hour->getValue().asFloat() : 0.f;
	}
}

bool estate_dispatch_initialized = false;


///----------------------------------------------------------------------------
/// LLFloaterRegionInfo
///----------------------------------------------------------------------------

//S32 LLFloaterRegionInfo::sRequestSerial = 0;
LLUUID LLFloaterRegionInfo::sRequestInvoice;


LLFloaterRegionInfo::LLFloaterRegionInfo(const LLSD& seed)
{
	LLUICtrlFactory::getInstance()->buildFloater(this, "floater_region_info.xml", NULL, FALSE);
}

BOOL LLFloaterRegionInfo::postBuild()
{
	mTab = getChild<LLTabContainer>("region_panels");
	mTab->setCommitCallback(boost::bind(&LLFloaterRegionInfo::onTabSelected, this, _2));

	// contruct the panels
	LLPanelRegionInfo* panel;
	panel = new LLPanelEstateInfo;
	mInfoPanels.push_back(panel);
	LLUICtrlFactory::getInstance()->buildPanel(panel, "panel_region_estate.xml");
	mTab->addTabPanel(panel, panel->getLabel(), FALSE);

	panel = new LLPanelEstateCovenant;
	mInfoPanels.push_back(panel);
	LLUICtrlFactory::getInstance()->buildPanel(panel, "panel_region_covenant.xml");
	mTab->addTabPanel(panel, panel->getLabel(), FALSE);

	panel = new LLPanelRegionGeneralInfo;
	mInfoPanels.push_back(panel);
	LLUICtrlFactory::getInstance()->buildPanel(panel, "panel_region_general.xml");
	mTab->addTabPanel(panel, panel->getLabel(), TRUE);

	panel = new LLPanelRegionTerrainInfo;
	mInfoPanels.push_back(panel);
	LLUICtrlFactory::getInstance()->buildPanel(panel, "panel_region_terrain.xml");
	mTab->addTabPanel(panel, panel->getLabel(), FALSE);

	panel = new LLPanelEnvironmentInfo;
	mInfoPanels.push_back(panel);
	LLUICtrlFactory::getInstance()->buildPanel(panel, "panel_region_environment.xml");
	mTab->addTabPanel(panel, panel->getLabel(), FALSE);

	panel = new LLPanelRegionDebugInfo;
	mInfoPanels.push_back(panel);
	LLUICtrlFactory::getInstance()->buildPanel(panel, "panel_region_debug.xml");
	mTab->addTabPanel(panel, panel->getLabel(), FALSE);

	gMessageSystem->setHandlerFunc(
		"EstateOwnerMessage", 
		&processEstateOwnerRequest);

	// Request region info when agent region changes.
	LLEnvManagerNew::instance().setRegionChangeCallback(boost::bind(&LLFloaterRegionInfo::requestRegionInfo, this));

	return TRUE;
}

LLFloaterRegionInfo::~LLFloaterRegionInfo()
{}

void LLFloaterRegionInfo::onOpen()
{
	LLRect rect = gSavedSettings.getRect("FloaterRegionInfo");
	S32 left, top;
	gFloaterView->getNewFloaterPosition(&left, &top);
	rect.translate(left,top);

	refreshFromRegion(gAgent.getRegion());
	requestRegionInfo();
	LLFloater::onOpen();
}

// static
void LLFloaterRegionInfo::requestRegionInfo()
{
	LLTabContainer* tab = getChild<LLTabContainer>("region_panels");

	tab->getChild<LLPanel>("General")->setCtrlsEnabled(FALSE);
	tab->getChild<LLPanel>("Debug")->setCtrlsEnabled(FALSE);
	tab->getChild<LLPanel>("Terrain")->setCtrlsEnabled(FALSE);
	tab->getChild<LLPanel>("Estate")->setCtrlsEnabled(FALSE);

	// Must allow anyone to request the RegionInfo data
	// so non-owners/non-gods can see the values. 
	// Therefore can't use an EstateOwnerMessage JC
	LLMessageSystem* msg = gMessageSystem;
	msg->newMessage("RequestRegionInfo");
	msg->nextBlock("AgentData");
	msg->addUUID("AgentID", gAgent.getID());
	msg->addUUID("SessionID", gAgent.getSessionID());
	gAgent.sendReliableMessage();
}

// static
void LLFloaterRegionInfo::processEstateOwnerRequest(LLMessageSystem* msg,void**)
{
	static LLDispatcher dispatch;
	LLFloaterRegionInfo* floater = findInstance();
	if(!floater)
	{
		return;
	}
	
	if (!estate_dispatch_initialized)
	{
		LLPanelEstateInfo::initDispatch(dispatch);
	}

	LLTabContainer* tab = floater->getChild<LLTabContainer>("region_panels");
	LLPanelEstateInfo* panel = (LLPanelEstateInfo*)tab->getChild<LLPanel>("Estate");

	// unpack the message
	std::string request;
	LLUUID invoice;
	LLDispatcher::sparam_t strings;
	LLDispatcher::unpackMessage(msg, request, invoice, strings);
	if(invoice != getLastInvoice())
	{
		llwarns << "Mismatched Estate message: " << request << llendl;
		return;
	}

	//dispatch the message
	dispatch.dispatch(request, invoice, strings);

	panel->updateControls(gAgent.getRegion());
}


// static
void LLFloaterRegionInfo::processRegionInfo(LLMessageSystem* msg)
{
	LLPanel* panel;
	LLFloaterRegionInfo* floater = findInstance();
	if(!floater)
	{
		return;
	}

	// We need to re-request environment setting here,
	// otherwise after we apply (send) updated region settings we won't get them back,
	// so our environment won't be updated.
	// This is also the way to know about externally changed region environment.
	LLEnvManagerNew::instance().requestRegionSettings();
	
	LLTabContainer* tab = floater->getChild<LLTabContainer>("region_panels");

	LLViewerRegion* region = gAgent.getRegion();
	BOOL allow_modify = gAgent.isGodlike() || (region && region->canManageEstate());

	// *TODO: Replace parsing msg with accessing the region info model.
	LLRegionInfoModel& region_info = LLRegionInfoModel::instance();

	// extract message
	std::string sim_name;
	std::string sim_type = LLTrans::getString("land_type_unknown");
	U64 region_flags;
	U8 agent_limit;
	F32 object_bonus_factor;
	U8 sim_access;
	F32 water_height;
	F32 terrain_raise_limit;
	F32 terrain_lower_limit;
	BOOL use_estate_sun;
	F32 sun_hour;
	msg->getString("RegionInfo", "SimName", sim_name);
	msg->getU8("RegionInfo", "MaxAgents", agent_limit);
	msg->getF32("RegionInfo", "ObjectBonusFactor", object_bonus_factor);
	msg->getU8("RegionInfo", "SimAccess", sim_access);
	msg->getF32Fast(_PREHASH_RegionInfo, _PREHASH_WaterHeight, water_height);
	msg->getF32Fast(_PREHASH_RegionInfo, _PREHASH_TerrainRaiseLimit, terrain_raise_limit);
	msg->getF32Fast(_PREHASH_RegionInfo, _PREHASH_TerrainLowerLimit, terrain_lower_limit);
	msg->getBOOL("RegionInfo", "UseEstateSun", use_estate_sun);
	// actually the "last set" sun hour, not the current sun hour. JC
	msg->getF32("RegionInfo", "SunHour", sun_hour);
	// the only reasonable way to decide if we actually have any data is to
	// check to see if any of these fields have nonzero sizes
	if (msg->getSize("RegionInfo2", "ProductSKU") > 0 ||
		msg->getSize("RegionInfo2", "ProductName") > 0)
	{
		msg->getString("RegionInfo2", "ProductName", sim_type);
		LLTrans::findString(sim_type, sim_type); // try localizing sim product name
	}

	if (msg->has(_PREHASH_RegionInfo3))
	{
		msg->getU64("RegionInfo3", "RegionFlagsExtended", region_flags);
	}
	else
	{
		U32 flags = 0;
		msg->getU32("RegionInfo", "RegionFlags", flags);
		region_flags = flags;
	}

	// Disable Environment Tab when not supported
	if (region)
	{
		if (region->capabilitiesReceived())
			on_caps_received(tab);
		else
			region->setCapabilitiesReceivedCallback(boost::bind(on_caps_received, tab));
	}

	// GENERAL PANEL
	panel = tab->getChild<LLPanel>("General");
	panel->getChild<LLUICtrl>("region_text")->setValue(LLSD(sim_name));
	panel->getChild<LLUICtrl>("region_type")->setValue(LLSD(sim_type));
	panel->getChild<LLUICtrl>("version_channel_text")->setValue(gLastVersionChannel);

	panel->getChild<LLUICtrl>("block_terraform_check")->setValue((region_flags & REGION_FLAGS_BLOCK_TERRAFORM) ? TRUE : FALSE );
	panel->getChild<LLUICtrl>("block_fly_check")->setValue((region_flags & REGION_FLAGS_BLOCK_FLY) ? TRUE : FALSE );
	panel->getChild<LLUICtrl>("allow_damage_check")->setValue((region_flags & REGION_FLAGS_ALLOW_DAMAGE) ? TRUE : FALSE );
	panel->getChild<LLUICtrl>("restrict_pushobject")->setValue((region_flags & REGION_FLAGS_RESTRICT_PUSHOBJECT) ? TRUE : FALSE );
	panel->getChild<LLUICtrl>("allow_land_resell_check")->setValue((region_flags & REGION_FLAGS_BLOCK_LAND_RESELL) ? FALSE : TRUE );
	panel->getChild<LLUICtrl>("allow_parcel_changes_check")->setValue((region_flags & REGION_FLAGS_ALLOW_PARCEL_CHANGES) ? TRUE : FALSE );
	panel->getChild<LLUICtrl>("block_parcel_search_check")->setValue((region_flags & REGION_FLAGS_BLOCK_PARCEL_SEARCH) ? TRUE : FALSE );
	panel->getChild<LLUICtrl>("agent_limit_spin")->setValue(LLSD((F32)agent_limit) );
	panel->getChild<LLUICtrl>("object_bonus_spin")->setValue(LLSD(object_bonus_factor) );
	panel->getChild<LLUICtrl>("access_combo")->setValue(LLSD(sim_access) );


 	// detect teen grid for maturity

	U32 parent_estate_id;
	msg->getU32("RegionInfo", "ParentEstateID", parent_estate_id);
	BOOL teen_grid = (parent_estate_id == 5);  // *TODO add field to estate table and test that
	panel->getChildView("access_combo")->setEnabled(gAgent.isGodlike() || (region && region->canManageEstate() && !teen_grid));
	panel->setCtrlsEnabled(allow_modify);
	

	// DEBUG PANEL
	panel = tab->getChild<LLPanel>("Debug");

	panel->getChild<LLUICtrl>("region_text")->setValue(LLSD(sim_name) );
	panel->getChild<LLUICtrl>("disable_scripts_check")->setValue(LLSD((BOOL)(region_flags & REGION_FLAGS_SKIP_SCRIPTS)) );
	panel->getChild<LLUICtrl>("disable_collisions_check")->setValue(LLSD((BOOL)(region_flags & REGION_FLAGS_SKIP_COLLISIONS)) );
	panel->getChild<LLUICtrl>("disable_physics_check")->setValue(LLSD((BOOL)(region_flags & REGION_FLAGS_SKIP_PHYSICS)) );
	panel->setCtrlsEnabled(allow_modify);

	// TERRAIN PANEL
	panel = tab->getChild<LLPanel>("Terrain");

	panel->getChild<LLUICtrl>("region_text")->setValue(LLSD(sim_name));
	panel->getChild<LLUICtrl>("water_height_spin")->setValue(region_info.mWaterHeight);
	panel->getChild<LLUICtrl>("terrain_raise_spin")->setValue(region_info.mTerrainRaiseLimit);
	panel->getChild<LLUICtrl>("terrain_lower_spin")->setValue(region_info.mTerrainLowerLimit);

	panel->setCtrlsEnabled(allow_modify);

	floater->refreshFromRegion( gAgent.getRegion() );
}

// static
LLPanelEstateInfo* LLFloaterRegionInfo::getPanelEstate()
{
	LLFloaterRegionInfo* floater = LLFloaterRegionInfo::getInstance();
	if (!floater) return NULL;
	LLTabContainer* tab = floater->getChild<LLTabContainer>("region_panels");
	LLPanelEstateInfo* panel = (LLPanelEstateInfo*)tab->getChild<LLPanel>("Estate");
	return panel;
}

// static
LLPanelEstateCovenant* LLFloaterRegionInfo::getPanelCovenant()
{
	LLFloaterRegionInfo* floater = LLFloaterRegionInfo::getInstance();
	if (!floater) return NULL;
	LLTabContainer* tab = floater->getChild<LLTabContainer>("region_panels");
	LLPanelEstateCovenant* panel = (LLPanelEstateCovenant*)tab->getChild<LLPanel>("Covenant");
	return panel;
}

// static
LLPanelRegionTerrainInfo* LLFloaterRegionInfo::getPanelRegionTerrain()
{
	LLFloaterRegionInfo* floater = LLFloaterRegionInfo::getInstance();
	if (!floater)
	{
		llassert(floater);
		return NULL;
	}

	LLTabContainer* tab_container = floater->getChild<LLTabContainer>("region_panels");
	LLPanelRegionTerrainInfo* panel =
		dynamic_cast<LLPanelRegionTerrainInfo*>(tab_container->getChild<LLPanel>("Terrain"));
	llassert(panel);
	return panel;
}

void LLFloaterRegionInfo::onTabSelected(const LLSD& param)
{
	LLPanelRegionInfo* active_panel = getChild<LLPanelRegionInfo>(param.asString());
	active_panel->onOpen(LLSD());
}

void LLFloaterRegionInfo::refreshFromRegion(LLViewerRegion* region)
{
	if (!region)
	{
		return; 
	}

	// call refresh from region on all panels
	std::for_each(
		mInfoPanels.begin(),
		mInfoPanels.end(),
		llbind2nd(
#if LL_WINDOWS
			std::mem_fun1(&LLPanelRegionInfo::refreshFromRegion),
#else
			std::mem_fun(&LLPanelRegionInfo::refreshFromRegion),
#endif
			region));
}

// public
void LLFloaterRegionInfo::refresh()
{
	for(info_panels_t::iterator iter = mInfoPanels.begin();
		iter != mInfoPanels.end(); ++iter)
	{
		(*iter)->refresh();
	}
}


///----------------------------------------------------------------------------
/// Local class implementation
///----------------------------------------------------------------------------

//
// LLPanelRegionInfo
//

LLPanelRegionInfo::LLPanelRegionInfo()
	: LLPanel(std::string("Region Info Panel"))
{
}

void LLPanelRegionInfo::onBtnSet()
{
	if (sendUpdate())
	{
		disableButton("apply_btn");
	}
}

void LLPanelRegionInfo::onChangeChildCtrl(LLUICtrl* ctrl)
{
	updateChild(ctrl); // virtual function
}

// Enables the "set" button if it is not already enabled
void LLPanelRegionInfo::onChangeAnything()
{
	enableButton("apply_btn");
	refresh();
}

// static
// Enables set button on change to line editor
void LLPanelRegionInfo::onChangeText(LLLineEditor* caller, void* user_data)
{
	LLPanelRegionInfo* panel = dynamic_cast<LLPanelRegionInfo*>(caller->getParent());
	if(panel)
	{
		panel->enableButton("apply_btn");
		panel->refresh();
	}
}


// virtual
BOOL LLPanelRegionInfo::postBuild()
{
	// If the panel has an Apply button, set a callback for it.
	LLUICtrl* apply_btn = findChild<LLUICtrl>("apply_btn");
	if (apply_btn)
	{
		apply_btn->setCommitCallback(boost::bind(&LLPanelRegionInfo::onBtnSet, this));
	}

	refresh();
	return TRUE;
}

// virtual 
void LLPanelRegionInfo::updateChild(LLUICtrl* child_ctr)
{
}

// virtual
bool LLPanelRegionInfo::refreshFromRegion(LLViewerRegion* region)
{
	if (region) mHost = region->getHost();
	return true;
}

void LLPanelRegionInfo::sendEstateOwnerMessage(
	LLMessageSystem* msg,
	const std::string& request,
	const LLUUID& invoice,
	const strings_t& strings)
{
	llinfos << "Sending estate request '" << request << "'" << llendl;
	msg->newMessage("EstateOwnerMessage");
	msg->nextBlockFast(_PREHASH_AgentData);
	msg->addUUIDFast(_PREHASH_AgentID, gAgent.getID());
	msg->addUUIDFast(_PREHASH_SessionID, gAgent.getSessionID());
	msg->addUUIDFast(_PREHASH_TransactionID, LLUUID::null); //not used
	msg->nextBlock("MethodData");
	msg->addString("Method", request);
	msg->addUUID("Invoice", invoice);
	if(strings.empty())
	{
		msg->nextBlock("ParamList");
		msg->addString("Parameter", NULL);
	}
	else
	{
		strings_t::const_iterator it = strings.begin();
		strings_t::const_iterator end = strings.end();
		for(; it != end; ++it)
		{
			msg->nextBlock("ParamList");
			msg->addString("Parameter", *it);
		}
	}
	msg->sendReliable(mHost);
}

void LLPanelRegionInfo::enableButton(const std::string& btn_name, BOOL enable)
{
	LLView* button = findChild<LLView>(btn_name);
	if (button) button->setEnabled(enable);
}

void LLPanelRegionInfo::disableButton(const std::string& btn_name)
{
	LLView* button = findChild<LLView>(btn_name);
	if (button) button->setEnabled(FALSE);
}

void LLPanelRegionInfo::initCtrl(const std::string& name)
{
	getChild<LLUICtrl>(name)->setCommitCallback(boost::bind(&LLPanelRegionInfo::onChangeAnything, this));
}

void LLPanelRegionInfo::initHelpBtn(const std::string& name, const std::string& xml_alert)
{
	childSetAction(name, boost::bind(&LLPanelRegionInfo::onClickHelp, this, xml_alert));
}

void LLPanelRegionInfo::onClickHelp(const std::string& xml_alert)
{
	LLNotifications::instance().add(xml_alert);
}

void LLPanelRegionInfo::onClickManageTelehub()
{
	LLFloaterRegionInfo::getInstance()->close();
	LLFloaterTelehub::show();
}

/////////////////////////////////////////////////////////////////////////////
// LLPanelRegionGeneralInfo
//
bool LLPanelRegionGeneralInfo::refreshFromRegion(LLViewerRegion* region)
{
	BOOL allow_modify = gAgent.isGodlike() || (region && region->canManageEstate());
	setCtrlsEnabled(allow_modify);
	getChildView("apply_btn")->setEnabled(FALSE);
	getChildView("access_text")->setEnabled(allow_modify);
	// getChildView("access_combo")->setEnabled(allow_modify);
	// now set in processRegionInfo for teen grid detection
	getChildView("kick_btn")->setEnabled(allow_modify);
	getChildView("kick_all_btn")->setEnabled(allow_modify);
	getChildView("im_btn")->setEnabled(allow_modify);
	getChildView("manage_telehub_btn")->setEnabled(allow_modify);

	// Support Legacy Region Environment
	{
		const LLRegionInfoModel& region_info = LLRegionInfoModel::instance();
		bool estate_sun = region_info.mUseEstateSun;
		getChild<LLUICtrl>("use_estate_sun_check")->setValue(estate_sun);
		getChild<LLUICtrl>("fixed_sun_check")->setEnabled(allow_modify && !estate_sun);
		getChild<LLUICtrl>("sun_hour_slider")->setEnabled(allow_modify && !estate_sun);
		if (estate_sun)
		{
			getChild<LLUICtrl>("use_estate_sun_check")->setEnabled(allow_modify);
			getChild<LLUICtrl>("fixed_sun_check")->setValue(false);
		}
		else
		{
			bool fixed_sun = region_info.getUseFixedSun();
			getChild<LLUICtrl>("use_estate_sun_check")->setEnabled(allow_modify && !fixed_sun);
			getChild<LLUICtrl>("fixed_sun_check")->setValue(fixed_sun);
			getChild<LLUICtrl>("sun_hour_slider")->setValue(region_info.mSunHour);
		}
	}

	// Data gets filled in by processRegionInfo

	return LLPanelRegionInfo::refreshFromRegion(region);
}

BOOL LLPanelRegionGeneralInfo::postBuild()
{
	// Enable the "Apply" button if something is changed. JC
	initCtrl("block_terraform_check");
	initCtrl("block_fly_check");
	initCtrl("allow_damage_check");
	initCtrl("allow_land_resell_check");
	initCtrl("allow_parcel_changes_check");
	initCtrl("agent_limit_spin");
	initCtrl("object_bonus_spin");
	initCtrl("access_combo");
	initCtrl("restrict_pushobject");
	initCtrl("block_parcel_search_check");
	initCtrl("use_estate_sun_check");
	initCtrl("fixed_sun_check");
	initCtrl("sun_hour_slider");

	initHelpBtn("terraform_help",		"HelpRegionBlockTerraform");
	initHelpBtn("fly_help",				"HelpRegionBlockFly");
	initHelpBtn("damage_help",			"HelpRegionAllowDamage");
	initHelpBtn("agent_limit_help",		"HelpRegionAgentLimit");
	initHelpBtn("object_bonus_help",	"HelpRegionObjectBonus");
	initHelpBtn("access_help",			"HelpRegionMaturity");
	initHelpBtn("restrict_pushobject_help",		"HelpRegionRestrictPushObject");
	initHelpBtn("land_resell_help",	"HelpRegionLandResell");
	initHelpBtn("parcel_changes_help", "HelpParcelChanges");
	initHelpBtn("parcel_search_help", "HelpRegionSearch");
	initHelpBtn("use_estate_sun_help",	"HelpRegionUseEstateSun");
	initHelpBtn("fixed_sun_help",		"HelpRegionFixedSun");

	childSetAction("kick_btn", boost::bind(&LLPanelRegionGeneralInfo::onClickKick, this));
	childSetAction("kick_all_btn", onClickKickAll, this);
	childSetAction("im_btn", onClickMessage, this);
	childSetAction("manage_telehub_btn", boost::bind(&LLPanelRegionGeneralInfo::onClickManageTelehub, this));

	// Set up the Legacy Region Environment checkboxes
	{
		LLUICtrl* estate_sun = getChild<LLUICtrl>("use_estate_sun_check");
		LLUICtrl* fixed_sun = getChild<LLUICtrl>("fixed_sun_check");
		LLUICtrl* hour_slider = getChild<LLUICtrl>("sun_hour_slider");
		estate_sun->setCommitCallback(boost::bind(on_change_use_other_sun, _2, fixed_sun, hour_slider));
		fixed_sun->setCommitCallback(boost::bind(on_change_fixed_sun, _2, estate_sun, hour_slider));
	}

	return LLPanelRegionInfo::postBuild();
}

void LLPanelRegionGeneralInfo::onClickKick()
{
	llinfos << "LLPanelRegionGeneralInfo::onClickKick" << llendl;

	// this depends on the grandparent view being a floater
	// in order to set up floater dependency
	LLFloater* parent_floater = gFloaterView->getParentFloater(this);
	LLFloater* child_floater = LLFloaterAvatarPicker::show(boost::bind(&LLPanelRegionGeneralInfo::onKickCommit, this, _1), FALSE, TRUE);
	if (child_floater)
	{
		parent_floater->addDependentFloater(child_floater);
	}
}

void LLPanelRegionGeneralInfo::onKickCommit(const uuid_vec_t& ids)
{
	if (ids.empty()) return;
	if(ids[0].notNull())
	{
		strings_t strings;
		// [0] = our agent id
		// [1] = target agent id
		std::string buffer;
		gAgent.getID().toString(buffer);
		strings.push_back(buffer);

		ids[0].toString(buffer);
		strings.push_back(strings_t::value_type(buffer));

		LLUUID invoice(LLFloaterRegionInfo::getLastInvoice());
		sendEstateOwnerMessage(gMessageSystem, "teleporthomeuser", invoice, strings);
	}
}

// static
void LLPanelRegionGeneralInfo::onClickKickAll(void* userdata)
{
	llinfos << "LLPanelRegionGeneralInfo::onClickKickAll" << llendl;
	LLNotificationsUtil::add("KickUsersFromRegion", 
									LLSD(), 
									LLSD(), 
									boost::bind(&LLPanelRegionGeneralInfo::onKickAllCommit, (LLPanelRegionGeneralInfo*)userdata, _1, _2));
}

bool LLPanelRegionGeneralInfo::onKickAllCommit(const LLSD& notification, const LLSD& response)
{
	S32 option = LLNotificationsUtil::getSelectedOption(notification, response);
	if (option == 0)
	{
		strings_t strings;
		// [0] = our agent id
		std::string buffer;
		gAgent.getID().toString(buffer);
		strings.push_back(buffer);

		LLUUID invoice(LLFloaterRegionInfo::getLastInvoice());
		// historical message name
		sendEstateOwnerMessage(gMessageSystem, "teleporthomeallusers", invoice, strings);
	}
	return false;
}

// static
void LLPanelRegionGeneralInfo::onClickMessage(void* userdata)
{
	llinfos << "LLPanelRegionGeneralInfo::onClickMessage" << llendl;
	LLNotificationsUtil::add("MessageRegion", 
		LLSD(), 
		LLSD(), 
		boost::bind(&LLPanelRegionGeneralInfo::onMessageCommit, (LLPanelRegionGeneralInfo*)userdata, _1, _2));
}

// static
bool LLPanelRegionGeneralInfo::onMessageCommit(const LLSD& notification, const LLSD& response)
{
	if(LLNotificationsUtil::getSelectedOption(notification, response) != 0) return false;

	std::string text = response["message"].asString();
	if (text.empty()) return false;

	llinfos << "Message to everyone: " << text << llendl;
	strings_t strings;
	// [0] grid_x, unused here
	// [1] grid_y, unused here
	// [2] agent_id of sender
	// [3] sender name
	// [4] message
	strings.push_back("-1");
	strings.push_back("-1");
	std::string buffer;
	gAgent.getID().toString(buffer);
	strings.push_back(buffer);
	std::string name;
	LLAgentUI::buildFullname(name);
	strings.push_back(strings_t::value_type(name));
	strings.push_back(strings_t::value_type(text));
	LLUUID invoice(LLFloaterRegionInfo::getLastInvoice());
	sendEstateOwnerMessage(gMessageSystem, "simulatormessage", invoice, strings);
	return false;
}

// setregioninfo
// strings[0] = 'Y' - block terraform, 'N' - not
// strings[1] = 'Y' - block fly, 'N' - not
// strings[2] = 'Y' - allow damage, 'N' - not
// strings[3] = 'Y' - allow land sale, 'N' - not
// strings[4] = agent limit
// strings[5] = object bonus
// strings[6] = sim access (0 = unknown, 13 = PG, 21 = Mature, 42 = Adult)
// strings[7] = restrict pushobject
// strings[8] = 'Y' - allow parcel subdivide, 'N' - not
// strings[9] = 'Y' - block parcel search, 'N' - allow
BOOL LLPanelRegionGeneralInfo::sendUpdate()
{
	llinfos << "LLPanelRegionGeneralInfo::sendUpdate()" << llendl;

	// First try using a Cap.  If that fails use the old method.
	LLSD body;
	std::string url = gAgent.getRegion()->getCapability("DispatchRegionInfo");
	if (!url.empty())
	{
		body["block_terraform"] = getChild<LLUICtrl>("block_terraform_check")->getValue();
		body["block_fly"] = getChild<LLUICtrl>("block_fly_check")->getValue();
		body["allow_damage"] = getChild<LLUICtrl>("allow_damage_check")->getValue();
		body["allow_land_resell"] = getChild<LLUICtrl>("allow_land_resell_check")->getValue();
		body["agent_limit"] = getChild<LLUICtrl>("agent_limit_spin")->getValue();
		body["prim_bonus"] = getChild<LLUICtrl>("object_bonus_spin")->getValue();
		body["sim_access"] = getChild<LLUICtrl>("access_combo")->getValue();
		body["restrict_pushobject"] = getChild<LLUICtrl>("restrict_pushobject")->getValue();
		body["allow_parcel_changes"] = getChild<LLUICtrl>("allow_parcel_changes_check")->getValue();
		body["block_parcel_search"] = getChild<LLUICtrl>("block_parcel_search_check")->getValue();

		LLHTTPClient::post(url, body, new LLHTTPClient::ResponderIgnore);
	}
	else
	{
		strings_t strings;
		std::string buffer;

		buffer = llformat("%s", (getChild<LLUICtrl>("block_terraform_check")->getValue().asBoolean() ? "Y" : "N"));
		strings.push_back(strings_t::value_type(buffer));

		buffer = llformat("%s", (getChild<LLUICtrl>("block_fly_check")->getValue().asBoolean() ? "Y" : "N"));
		strings.push_back(strings_t::value_type(buffer));

		buffer = llformat("%s", (getChild<LLUICtrl>("allow_damage_check")->getValue().asBoolean() ? "Y" : "N"));
		strings.push_back(strings_t::value_type(buffer));

		buffer = llformat("%s", (getChild<LLUICtrl>("allow_land_resell_check")->getValue().asBoolean() ? "Y" : "N"));
		strings.push_back(strings_t::value_type(buffer));

		F32 value = (F32)getChild<LLUICtrl>("agent_limit_spin")->getValue().asReal();
		buffer = llformat("%f", value);
		strings.push_back(strings_t::value_type(buffer));

		value = (F32)getChild<LLUICtrl>("object_bonus_spin")->getValue().asReal();
		buffer = llformat("%f", value);
		strings.push_back(strings_t::value_type(buffer));

		buffer = llformat("%d", getChild<LLUICtrl>("access_combo")->getValue().asInteger());
		strings.push_back(strings_t::value_type(buffer));

		buffer = llformat("%s", (getChild<LLUICtrl>("restrict_pushobject")->getValue().asBoolean() ? "Y" : "N"));
		strings.push_back(strings_t::value_type(buffer));

		buffer = llformat("%s", (getChild<LLUICtrl>("allow_parcel_changes_check")->getValue().asBoolean() ? "Y" : "N"));
		strings.push_back(strings_t::value_type(buffer));

		LLUUID invoice(LLFloaterRegionInfo::getLastInvoice());
		sendEstateOwnerMessage(gMessageSystem, "setregioninfo", invoice, strings);
	}

	// Send the Legacy Region Environment
	LLRegionInfoModel& region_info = LLRegionInfoModel::instance();
	region_info.mUseEstateSun = getChild<LLUICtrl>("use_estate_sun_check")->getValue().asBoolean();
	region_info.setUseFixedSun(getChild<LLUICtrl>("fixed_sun_check")->getValue().asBoolean());
	region_info.mSunHour = get_sun_hour(getChild<LLUICtrl>("sun_hour_slider"));
	region_info.sendRegionTerrain(LLFloaterRegionInfo::getLastInvoice());

	// if we changed access levels, tell user about it
	LLViewerRegion* region = gAgent.getRegion();
	if (region && (getChild<LLUICtrl>("access_combo")->getValue().asInteger() != region->getSimAccess()) )
	{
		LLNotificationsUtil::add("RegionMaturityChange");
	}	

	return TRUE;
}

/////////////////////////////////////////////////////////////////////////////
// LLPanelRegionDebugInfo
/////////////////////////////////////////////////////////////////////////////
BOOL LLPanelRegionDebugInfo::postBuild()
{
	LLPanelRegionInfo::postBuild();
	initCtrl("disable_scripts_check");
	initCtrl("disable_collisions_check");
	initCtrl("disable_physics_check");

	initHelpBtn("disable_scripts_help",		"HelpRegionDisableScripts");
	initHelpBtn("disable_collisions_help",	"HelpRegionDisableCollisions");
	initHelpBtn("disable_physics_help",		"HelpRegionDisablePhysics");
	initHelpBtn("top_colliders_help",		"HelpRegionTopColliders");
	initHelpBtn("top_scripts_help",			"HelpRegionTopScripts");
	initHelpBtn("restart_help",				"HelpRegionRestart");

	childSetAction("choose_avatar_btn", boost::bind(&LLPanelRegionDebugInfo::onClickChooseAvatar, this));
	childSetAction("return_btn", onClickReturn, this);
	childSetAction("top_colliders_btn", onClickTopColliders, this);
	childSetAction("top_scripts_btn", onClickTopScripts, this);
	childSetAction("restart_btn", onClickRestart, this);
	childSetAction("cancel_restart_btn", onClickCancelRestart, this);

	return TRUE;
}

// virtual
bool LLPanelRegionDebugInfo::refreshFromRegion(LLViewerRegion* region)
{
	BOOL allow_modify = gAgent.isGodlike() || (region && region->canManageEstate());
	setCtrlsEnabled(allow_modify);
	getChildView("apply_btn")->setEnabled(FALSE);
	getChildView("target_avatar_name")->setEnabled(FALSE);
	
	getChildView("choose_avatar_btn")->setEnabled(allow_modify);
	getChildView("return_scripts")->setEnabled(allow_modify && !mTargetAvatar.isNull());
	getChildView("return_other_land")->setEnabled(allow_modify && !mTargetAvatar.isNull());
	getChildView("return_estate_wide")->setEnabled(allow_modify && !mTargetAvatar.isNull());
	getChildView("return_btn")->setEnabled(allow_modify && !mTargetAvatar.isNull());
	getChildView("top_colliders_btn")->setEnabled(allow_modify);
	getChildView("top_scripts_btn")->setEnabled(allow_modify);
	getChildView("restart_btn")->setEnabled(allow_modify);
	getChildView("cancel_restart_btn")->setEnabled(allow_modify);

	return LLPanelRegionInfo::refreshFromRegion(region);
}

// virtual
BOOL LLPanelRegionDebugInfo::sendUpdate()
{
	llinfos << "LLPanelRegionDebugInfo::sendUpdate" << llendl;
	strings_t strings;
	std::string buffer;

	buffer = llformat("%s", (getChild<LLUICtrl>("disable_scripts_check")->getValue().asBoolean() ? "Y" : "N"));
	strings.push_back(buffer);

	buffer = llformat("%s", (getChild<LLUICtrl>("disable_collisions_check")->getValue().asBoolean() ? "Y" : "N"));
	strings.push_back(buffer);

	buffer = llformat("%s", (getChild<LLUICtrl>("disable_physics_check")->getValue().asBoolean() ? "Y" : "N"));
	strings.push_back(buffer);

	LLUUID invoice(LLFloaterRegionInfo::getLastInvoice());
	sendEstateOwnerMessage(gMessageSystem, "setregiondebug", invoice, strings);
	return TRUE;
}

void LLPanelRegionDebugInfo::onClickChooseAvatar()
{
	LLFloaterAvatarPicker::show(boost::bind(&LLPanelRegionDebugInfo::callbackAvatarID, this, _1, _2), FALSE, TRUE);
}


void LLPanelRegionDebugInfo::callbackAvatarID(const uuid_vec_t& ids, const std::vector<LLAvatarName>& names)
{
	if (ids.empty() || names.empty()) return;
	mTargetAvatar = ids[0];
	getChild<LLUICtrl>("target_avatar_name")->setValue(LLSD(names[0].getCompleteName()));
	refreshFromRegion( gAgent.getRegion() );
}

// static
void LLPanelRegionDebugInfo::onClickReturn(void* data)
{
	LLPanelRegionDebugInfo* panelp = (LLPanelRegionDebugInfo*) data;
	if (panelp->mTargetAvatar.isNull()) return;

	LLSD args;
	args["USER_NAME"] = panelp->getChild<LLUICtrl>("target_avatar_name")->getValue().asString();
	LLSD payload;
	payload["avatar_id"] = panelp->mTargetAvatar;
	
	U32 flags = SWD_ALWAYS_RETURN_OBJECTS;

	if (panelp->getChild<LLUICtrl>("return_scripts")->getValue().asBoolean())
	{
		flags |= SWD_SCRIPTED_ONLY;
	}
	
	if (panelp->getChild<LLUICtrl>("return_other_land")->getValue().asBoolean())
	{
		flags |= SWD_OTHERS_LAND_ONLY;
	}
	payload["flags"] = int(flags);
	payload["return_estate_wide"] = panelp->getChild<LLUICtrl>("return_estate_wide")->getValue().asBoolean();
	LLNotificationsUtil::add("EstateObjectReturn", args, payload, 
									boost::bind(&LLPanelRegionDebugInfo::callbackReturn, panelp, _1, _2));
}

bool LLPanelRegionDebugInfo::callbackReturn(const LLSD& notification, const LLSD& response)
{
	S32 option = LLNotificationsUtil::getSelectedOption(notification, response);
	if (option != 0) return false;

	LLUUID target_avatar = notification["payload"]["avatar_id"].asUUID();
	if (!target_avatar.isNull())
	{
		U32 flags = notification["payload"]["flags"].asInteger();
		bool return_estate_wide = notification["payload"]["return_estate_wide"];
		if (return_estate_wide)
		{
			// send as estate message - routed by spaceserver to all regions in estate
			strings_t strings;
			strings.push_back(llformat("%d", flags));
			strings.push_back(target_avatar.asString());

			LLUUID invoice(LLFloaterRegionInfo::getLastInvoice());
		
			sendEstateOwnerMessage(gMessageSystem, "estateobjectreturn", invoice, strings);
		}
		else
		{
			// send to this simulator only
  			send_sim_wide_deletes(target_avatar, flags);
  		}
	}
	return false;
}


// static
void LLPanelRegionDebugInfo::onClickTopColliders(void* data)
{
	LLPanelRegionDebugInfo* self = (LLPanelRegionDebugInfo*)data;
	strings_t strings;
	strings.push_back("1");	// one physics step
	LLUUID invoice(LLFloaterRegionInfo::getLastInvoice());
	LLFloaterTopObjects* instance = LLFloaterTopObjects::getInstance();
	if(!instance) return;
	instance->open();
	instance->clearList();
	self->sendEstateOwnerMessage(gMessageSystem, "colliders", invoice, strings);
}

// static
void LLPanelRegionDebugInfo::onClickTopScripts(void* data)
{
	LLPanelRegionDebugInfo* self = (LLPanelRegionDebugInfo*)data;
	strings_t strings;
	strings.push_back("6");	// top 5 scripts
	LLUUID invoice(LLFloaterRegionInfo::getLastInvoice());
	LLFloaterTopObjects* instance = LLFloaterTopObjects::getInstance();
	if(!instance) return;
	instance->open();
	instance->clearList();
	self->sendEstateOwnerMessage(gMessageSystem, "scripts", invoice, strings);
}

// static
void LLPanelRegionDebugInfo::onClickRestart(void* data)
{
	LLNotificationsUtil::add("ConfirmRestart", LLSD(), LLSD(), 
		boost::bind(&LLPanelRegionDebugInfo::callbackRestart, (LLPanelRegionDebugInfo*)data, _1, _2));
}

bool LLPanelRegionDebugInfo::callbackRestart(const LLSD& notification, const LLSD& response)
{
	S32 option = LLNotificationsUtil::getSelectedOption(notification, response);
	if (option != 0) return false;

	strings_t strings;
	strings.push_back(llformat("%d", getChild<LLSpinCtrl>("rcount")->getValue().asInteger()));
	LLUUID invoice(LLFloaterRegionInfo::getLastInvoice());
	sendEstateOwnerMessage(gMessageSystem, "restart", invoice, strings);
	return false;
}

// static
void LLPanelRegionDebugInfo::onClickCancelRestart(void* data)
{
	LLPanelRegionDebugInfo* self = (LLPanelRegionDebugInfo*)data;
	strings_t strings;
	strings.push_back("-1");
	LLUUID invoice(LLFloaterRegionInfo::getLastInvoice());
	self->sendEstateOwnerMessage(gMessageSystem, "restart", invoice, strings);
}


<<<<<<< HEAD
BOOL LLPanelRegionTerrainInfo::validateTextureSizes()
=======
/////////////////////////////////////////////////////////////////////////////
// LLPanelRegionTextureInfo
//
LLPanelRegionTextureInfo::LLPanelRegionTextureInfo() : LLPanelRegionInfo()
{
	// nothing.
}

bool LLPanelRegionTextureInfo::refreshFromRegion(LLViewerRegion* region)
{
	BOOL allow_modify = gAgent.isGodlike() || (region && region->canManageEstate());
	setCtrlsEnabled(allow_modify);
	childDisable("apply_btn");

	if (region)
	{
		childSetValue("region_text", LLSD(region->getName()));
	}
	else
	{
		childSetValue("region_text", LLSD(""));
	}

	if (!region) return LLPanelRegionInfo::refreshFromRegion(region);

	LLVLComposition* compp = region->getComposition();
	LLTextureCtrl* texture_ctrl;
	std::string buffer;
	for(S32 i = 0; i < TERRAIN_TEXTURE_COUNT; ++i)
	{
		buffer = llformat("texture_detail_%d", i);
		texture_ctrl = getChild<LLTextureCtrl>(buffer);
		if(texture_ctrl)
		{
			lldebugs << "Detail Texture " << i << ": "
					 << compp->getDetailTextureID(i) << llendl;
			LLUUID tmp_id(compp->getDetailTextureID(i));
			texture_ctrl->setImageAssetID(tmp_id);
		}
	}

	for(S32 i = 0; i < CORNER_COUNT; ++i)
    {
		buffer = llformat("height_start_spin_%d", i);
		childSetValue(buffer, LLSD(compp->getStartHeight(i)));
		buffer = llformat("height_range_spin_%d", i);
		childSetValue(buffer, LLSD(compp->getHeightRange(i)));
	}

	// Call the parent for common book-keeping
	return LLPanelRegionInfo::refreshFromRegion(region);
}


BOOL LLPanelRegionTextureInfo::postBuild()
{
	LLPanelRegionInfo::postBuild();
	std::string buffer;
	for(S32 i = 0; i < TERRAIN_TEXTURE_COUNT; ++i)
	{
		buffer = llformat("texture_detail_%d", i);
		initCtrl(buffer);
	}

	for(S32 i = 0; i < CORNER_COUNT; ++i)
	{
		buffer = llformat("height_start_spin_%d", i);
		initCtrl(buffer);
		buffer = llformat("height_range_spin_%d", i);
		initCtrl(buffer);
	}

//	LLButton* btn = new LLButton("dump", LLRect(0, 20, 100, 0), "", onClickDump, this);
//	btn->setFollows(FOLLOWS_TOP|FOLLOWS_LEFT);
//	addChild(btn);

	return LLPanelRegionInfo::postBuild();
}

BOOL LLPanelRegionTextureInfo::sendUpdate()
{
	llinfos << "LLPanelRegionTextureInfo::sendUpdate()" << llendl;

	// Make sure user hasn't chosen wacky textures on sl grids.
	if (gHippoGridManager->getConnectedGrid()->isSecondLife() && !validateTextureSizes())
	{
		return FALSE;
	}

	LLTextureCtrl* texture_ctrl;
	std::string buffer;
	std::string id_str;
	LLMessageSystem* msg = gMessageSystem;
	strings_t strings;

	LLUUID invoice(LLFloaterRegionInfo::getLastInvoice());
	
	for(S32 i = 0; i < TERRAIN_TEXTURE_COUNT; ++i)
	{
		buffer = llformat("texture_detail_%d", i);
		texture_ctrl = getChild<LLTextureCtrl>(buffer);
		if(texture_ctrl)
		{
			LLUUID tmp_id(texture_ctrl->getImageAssetID());
			tmp_id.toString(id_str);
			buffer = llformat("%d %s", i, id_str.c_str());
			strings.push_back(buffer);
		}
	}
	sendEstateOwnerMessage(msg, "texturedetail", invoice, strings);
	strings.clear();
	for(S32 i = 0; i < CORNER_COUNT; ++i)
	{
		buffer = llformat("height_start_spin_%d", i);
		std::string buffer2 = llformat("height_range_spin_%d", i);
		std::string buffer3 = llformat("%d %f %f", i, (F32)childGetValue(buffer).asReal(), (F32)childGetValue(buffer2).asReal());
		strings.push_back(buffer3);
	}
	sendEstateOwnerMessage(msg, "textureheights", invoice, strings);
	strings.clear();
	sendEstateOwnerMessage(msg, "texturecommit", invoice, strings);
	return TRUE;
}

BOOL LLPanelRegionTextureInfo::validateTextureSizes()
>>>>>>> 36e6946c
{
	for(S32 i = 0; i < TERRAIN_TEXTURE_COUNT; ++i)
	{
		std::string buffer;
		buffer = llformat("texture_detail_%d", i);
		LLTextureCtrl* texture_ctrl = getChild<LLTextureCtrl>(buffer);
		if (!texture_ctrl) continue;

		LLUUID image_asset_id = texture_ctrl->getImageAssetID();
		LLViewerTexture* img = LLViewerTextureManager::getFetchedTexture(image_asset_id);
		S32 components = img->getComponents();
		// Must ask for highest resolution version's width. JC
		S32 width = img->getFullWidth();
		S32 height = img->getFullHeight();

		//llinfos << "texture detail " << i << " is " << width << "x" << height << "x" << components << llendl;

		if (components != 3)
		{
			LLSD args;
			args["TEXTURE_NUM"] = i+1;
			args["TEXTURE_BIT_DEPTH"] = llformat("%d",components * 8);
			LLNotificationsUtil::add("InvalidTerrainBitDepth", args);
			return FALSE;
		}

		if (width > 1024 || height > 1024)
		{

			LLSD args;
			args["TEXTURE_NUM"] = i+1;
			args["TEXTURE_SIZE_X"] = width;
			args["TEXTURE_SIZE_Y"] = height;
			LLNotificationsUtil::add("InvalidTerrainSize", args);
			return FALSE;
			
		}
	}

	return TRUE;
}

/////////////////////////////////////////////////////////////////////////////
// LLPanelRegionTerrainInfo
/////////////////////////////////////////////////////////////////////////////
// Initialize statics

BOOL LLPanelRegionTerrainInfo::postBuild()
{
	LLPanelRegionInfo::postBuild();

	initHelpBtn("water_height_help",	"HelpRegionWaterHeight");
	initHelpBtn("terrain_raise_help",	"HelpRegionTerrainRaise");
	initHelpBtn("terrain_lower_help",	"HelpRegionTerrainLower");
	initHelpBtn("upload_raw_help",		"HelpRegionUploadRaw");
	initHelpBtn("download_raw_help",	"HelpRegionDownloadRaw");
	initHelpBtn("bake_terrain_help",	"HelpRegionBakeTerrain");

	initCtrl("water_height_spin");
	initCtrl("terrain_raise_spin");
	initCtrl("terrain_lower_spin");

	std::string buffer;
	for(S32 i = 0; i < TERRAIN_TEXTURE_COUNT; ++i)
	{
		buffer = llformat("texture_detail_%d", i);
		initCtrl(buffer);
	}

	for(S32 i = 0; i < CORNER_COUNT; ++i)
	{
		buffer = llformat("height_start_spin_%d", i);
		initCtrl(buffer);
		buffer = llformat("height_range_spin_%d", i);
		initCtrl(buffer);
	}

	childSetAction("download_raw_btn", onClickDownloadRaw, this);
	childSetAction("upload_raw_btn", onClickUploadRaw, this);
	childSetAction("bake_terrain_btn", onClickBakeTerrain, this);

	return LLPanelRegionInfo::postBuild();
}

// virtual
bool LLPanelRegionTerrainInfo::refreshFromRegion(LLViewerRegion* region)
{
	BOOL owner_or_god = gAgent.isGodlike() 
						|| (region && (region->getOwner() == gAgent.getID()));
	BOOL owner_or_god_or_manager = owner_or_god
						|| (region && region->isEstateManager());
	setCtrlsEnabled(owner_or_god_or_manager);

	getChildView("apply_btn")->setEnabled(FALSE);

	if (region)
	{
		getChild<LLUICtrl>("region_text")->setValue(LLSD(region->getName()));

		LLVLComposition* compp = region->getComposition();
		LLTextureCtrl* texture_ctrl;
		std::string buffer;
		for(S32 i = 0; i < TERRAIN_TEXTURE_COUNT; ++i)
		{
			buffer = llformat("texture_detail_%d", i);
			texture_ctrl = getChild<LLTextureCtrl>(buffer);
			if(texture_ctrl)
			{
				lldebugs << "Detail Texture " << i << ": "
						 << compp->getDetailTextureID(i) << llendl;
				LLUUID tmp_id(compp->getDetailTextureID(i));
				texture_ctrl->setImageAssetID(tmp_id);
			}
		}

		for(S32 i = 0; i < CORNER_COUNT; ++i)
		{
			buffer = llformat("height_start_spin_%d", i);
			getChild<LLUICtrl>(buffer)->setValue(LLSD(compp->getStartHeight(i)));
			buffer = llformat("height_range_spin_%d", i);
			getChild<LLUICtrl>(buffer)->setValue(LLSD(compp->getHeightRange(i)));
		}
	}
	else
	{
		lldebugs << "no region set" << llendl;
		getChild<LLUICtrl>("region_text")->setValue(LLSD(""));
	}

	getChildView("download_raw_btn")->setEnabled(owner_or_god);
	getChildView("upload_raw_btn")->setEnabled(owner_or_god);
	getChildView("bake_terrain_btn")->setEnabled(owner_or_god);

	return LLPanelRegionInfo::refreshFromRegion(region);
}


// virtual
BOOL LLPanelRegionTerrainInfo::sendUpdate()
{
	llinfos << "LLPanelRegionTerrainInfo::sendUpdate" << llendl;
	std::string buffer;
	strings_t strings;
	LLUUID invoice(LLFloaterRegionInfo::getLastInvoice());

	// update the model
	LLRegionInfoModel& region_info = LLRegionInfoModel::instance();
	region_info.mWaterHeight = (F32) getChild<LLUICtrl>("water_height_spin")->getValue().asReal();
	region_info.mTerrainRaiseLimit = (F32) getChild<LLUICtrl>("terrain_raise_spin")->getValue().asReal();
	region_info.mTerrainLowerLimit = (F32) getChild<LLUICtrl>("terrain_lower_spin")->getValue().asReal();

	// and sync the region with it
	region_info.sendRegionTerrain(invoice);

	// =======================================
	// Assemble and send texturedetail message

	// Make sure user hasn't chosen wacky textures.
	if (!validateTextureSizes())
	{
		return FALSE;
	}

	LLTextureCtrl* texture_ctrl;
	std::string id_str;
	LLMessageSystem* msg = gMessageSystem;

	for(S32 i = 0; i < TERRAIN_TEXTURE_COUNT; ++i)
	{
		buffer = llformat("texture_detail_%d", i);
		texture_ctrl = getChild<LLTextureCtrl>(buffer);
		if(texture_ctrl)
		{
			LLUUID tmp_id(texture_ctrl->getImageAssetID());
			tmp_id.toString(id_str);
			buffer = llformat("%d %s", i, id_str.c_str());
			strings.push_back(buffer);
		}
	}
	sendEstateOwnerMessage(msg, "texturedetail", invoice, strings);
	strings.clear();

	// ========================================
	// Assemble and send textureheights message

	for(S32 i = 0; i < CORNER_COUNT; ++i)
	{
		buffer = llformat("height_start_spin_%d", i);
		std::string buffer2 = llformat("height_range_spin_%d", i);
		std::string buffer3 = llformat("%d %f %f", i, (F32)getChild<LLUICtrl>(buffer)->getValue().asReal(), (F32)getChild<LLUICtrl>(buffer2)->getValue().asReal());
		strings.push_back(buffer3);
	}
	sendEstateOwnerMessage(msg, "textureheights", invoice, strings);
	strings.clear();

	// ========================================
	// Send texturecommit message

	sendEstateOwnerMessage(msg, "texturecommit", invoice, strings);

	return TRUE;
}

// static
void LLPanelRegionTerrainInfo::onClickDownloadRaw(void* data)
{
	LLPanelRegionTerrainInfo* self = (LLPanelRegionTerrainInfo*)data;
	AIFilePicker* filepicker = AIFilePicker::create();
	filepicker->open("terrain.raw", FFSAVE_RAW);
	filepicker->run(boost::bind(&LLPanelRegionTerrainInfo::onClickDownloadRaw_continued, self, filepicker));
}

void LLPanelRegionTerrainInfo::onClickDownloadRaw_continued(AIFilePicker* filepicker)
{
	if (!filepicker->hasFilename())
	{
		return;
	}
	std::string filepath = filepicker->getFilename();
	gXferManager->expectFileForRequest(filepath);

	strings_t strings;
	strings.push_back("download filename");
	strings.push_back(filepath);
	LLUUID invoice(LLFloaterRegionInfo::getLastInvoice());
	sendEstateOwnerMessage(gMessageSystem, "terrain", invoice, strings);
}

// static
void LLPanelRegionTerrainInfo::onClickUploadRaw(void* data)
{
	LLPanelRegionTerrainInfo* self = (LLPanelRegionTerrainInfo*)data;
	AIFilePicker* filepicker = AIFilePicker::create();
	filepicker->open(FFLOAD_RAW);
	filepicker->run(boost::bind(&LLPanelRegionTerrainInfo::onClickUploadRaw_continued, self, filepicker));
}

void LLPanelRegionTerrainInfo::onClickUploadRaw_continued(AIFilePicker* filepicker)
{
	if (!filepicker->hasFilename())
		return;

	std::string filepath = filepicker->getFilename();
	gXferManager->expectFileForTransfer(filepath);

	strings_t strings;
	strings.push_back("upload filename");
	strings.push_back(filepath);
	LLUUID invoice(LLFloaterRegionInfo::getLastInvoice());
	sendEstateOwnerMessage(gMessageSystem, "terrain", invoice, strings);

	LLNotificationsUtil::add("RawUploadStarted");
}

// static
void LLPanelRegionTerrainInfo::onClickBakeTerrain(void* data)
{
	LLNotificationsUtil::add("ConfirmBakeTerrain", LLSD(), LLSD(), boost::bind(&LLPanelRegionTerrainInfo::callbackBakeTerrain, (LLPanelRegionTerrainInfo*)data, _1, _2));
}

bool LLPanelRegionTerrainInfo::callbackBakeTerrain(const LLSD& notification, const LLSD& response)
{
	S32 option = LLNotificationsUtil::getSelectedOption(notification, response);
	if (option != 0) return false;

	strings_t strings;
	strings.push_back("bake");
	LLUUID invoice(LLFloaterRegionInfo::getLastInvoice());
	sendEstateOwnerMessage(gMessageSystem, "terrain", invoice, strings);

	return false;
}

/////////////////////////////////////////////////////////////////////////////
// LLPanelEstateInfo
//

LLPanelEstateInfo::LLPanelEstateInfo() 
:	LLPanelRegionInfo(),
	mEstateID(0)	// invalid
{
	LLEstateInfoModel& estate_info = LLEstateInfoModel::instance();
	estate_info.setCommitCallback(boost::bind(&LLPanelEstateInfo::refreshFromEstate, this));
	estate_info.setUpdateCallback(boost::bind(&LLPanelEstateInfo::refreshFromEstate, this));
}

// static
void LLPanelEstateInfo::initDispatch(LLDispatcher& dispatch)
{
	std::string name;

//	name.assign("setowner");
//	static LLDispatchSetEstateOwner set_owner;
//	dispatch.addHandler(name, &set_owner);

	name.assign("estateupdateinfo");
	static LLDispatchEstateUpdateInfo estate_update_info;
	dispatch.addHandler(name, &estate_update_info);

	name.assign("setaccess");
	static LLDispatchSetEstateAccess set_access;
	dispatch.addHandler(name, &set_access);

	estate_dispatch_initialized = true;
}

//---------------------------------------------------------------------------
// Add/Remove estate access button callbacks
//---------------------------------------------------------------------------
void LLPanelEstateInfo::onClickAddAllowedAgent()
{
	LLCtrlListInterface *list = childGetListInterface("allowed_avatar_name_list");
	if (!list) return;
	if (list->getItemCount() >= ESTATE_MAX_ACCESS_IDS)
	{
		//args

		LLSD args;
		args["MAX_AGENTS"] = llformat("%d",ESTATE_MAX_ACCESS_IDS);
		LLNotificationsUtil::add("MaxAllowedAgentOnRegion", args);
		return;
	}
	accessAddCore(ESTATE_ACCESS_ALLOWED_AGENT_ADD, "EstateAllowedAgentAdd");
}

void LLPanelEstateInfo::onClickRemoveAllowedAgent()
{
	accessRemoveCore(ESTATE_ACCESS_ALLOWED_AGENT_REMOVE, "EstateAllowedAgentRemove", "allowed_avatar_name_list");
}

void LLPanelEstateInfo::onClickAddAllowedGroup()
{
	LLCtrlListInterface *list = childGetListInterface("allowed_group_name_list");
	if (!list) return;
	if (list->getItemCount() >= ESTATE_MAX_ACCESS_IDS)
	{
		LLSD args;
		args["MAX_GROUPS"] = llformat("%d",ESTATE_MAX_ACCESS_IDS);
		LLNotificationsUtil::add("MaxAllowedGroupsOnRegion", args);
		return;
	}

	LLNotification::Params params("ChangeLindenAccess");
	params.functor(boost::bind(&LLPanelEstateInfo::addAllowedGroup, this, _1, _2));
	if (isLindenEstate())
	{
		LLNotifications::instance().add(params);
	}
	else
	{
		LLNotifications::instance().forceResponse(params, 0);
	}
}

bool LLPanelEstateInfo::addAllowedGroup(const LLSD& notification, const LLSD& response)
{
	S32 option = LLNotificationsUtil::getSelectedOption(notification, response);
	if (option != 0) return false;

	LLFloater* parent_floater = gFloaterView->getParentFloater(this);

	LLFloaterGroupPicker* widget = LLFloaterGroupPicker::showInstance(LLSD(gAgent.getID()));
	if (widget)
	{
		widget->removeNoneOption();
		widget->setSelectGroupCallback(boost::bind(&LLPanelEstateInfo::addAllowedGroup2, this, _1));
		if (parent_floater)
		{
			LLRect new_rect = gFloaterView->findNeighboringPosition(parent_floater, widget);
			widget->setOrigin(new_rect.mLeft, new_rect.mBottom);
			parent_floater->addDependentFloater(widget);
		}
	}

	return false;
}

void LLPanelEstateInfo::onClickRemoveAllowedGroup()
{
	accessRemoveCore(ESTATE_ACCESS_ALLOWED_GROUP_REMOVE, "EstateAllowedGroupRemove", "allowed_group_name_list");
}

void LLPanelEstateInfo::onClickAddBannedAgent()
{
	LLCtrlListInterface *list = childGetListInterface("banned_avatar_name_list");
	if (!list) return;
	if (list->getItemCount() >= ESTATE_MAX_ACCESS_IDS)
	{
		LLSD args;
		args["MAX_BANNED"] = llformat("%d",ESTATE_MAX_ACCESS_IDS);
		LLNotificationsUtil::add("MaxBannedAgentsOnRegion", args);
		return;
	}
	accessAddCore(ESTATE_ACCESS_BANNED_AGENT_ADD, "EstateBannedAgentAdd");
}

void LLPanelEstateInfo::onClickRemoveBannedAgent()
{
	accessRemoveCore(ESTATE_ACCESS_BANNED_AGENT_REMOVE, "EstateBannedAgentRemove", "banned_avatar_name_list");
}

// static
void LLPanelEstateInfo::onClickAddEstateManager()
{
	LLCtrlListInterface *list = childGetListInterface("estate_manager_name_list");
	if (!list) return;
	if (list->getItemCount() >= ESTATE_MAX_MANAGERS)
	{	// Tell user they can't add more managers
		LLSD args;
		args["MAX_MANAGER"] = llformat("%d",ESTATE_MAX_MANAGERS);
		LLNotificationsUtil::add("MaxManagersOnRegion", args);
	}
	else
	{	// Go pick managers to add
		accessAddCore(ESTATE_ACCESS_MANAGER_ADD, "EstateManagerAdd");
	}
}

// static
void LLPanelEstateInfo::onClickRemoveEstateManager()
{
	accessRemoveCore(ESTATE_ACCESS_MANAGER_REMOVE, "EstateManagerRemove", "estate_manager_name_list");
}

//---------------------------------------------------------------------------
// Kick from estate methods
//---------------------------------------------------------------------------

void LLPanelEstateInfo::onClickKickUser()
{
	// this depends on the grandparent view being a floater
	// in order to set up floater dependency
	LLFloater* parent_floater = gFloaterView->getParentFloater(this);
	LLFloater* child_floater = LLFloaterAvatarPicker::show(boost::bind(&LLPanelEstateInfo::onKickUserCommit, this, _1, _2), FALSE, TRUE);
	if (child_floater)
	{
		parent_floater->addDependentFloater(child_floater);
	}
}

void LLPanelEstateInfo::onKickUserCommit(const uuid_vec_t& ids, const std::vector<LLAvatarName>& names)
{
	if (names.empty() || ids.empty()) return;
	
	//check to make sure there is one valid user and id
	if( ids[0].isNull() )
	{
		return;
	}

	//Bring up a confirmation dialog
	LLSD args;
	args["EVIL_USER"] = names[0].getCompleteName();
	LLSD payload;
	payload["agent_id"] = ids[0];
	LLNotificationsUtil::add("EstateKickUser", args, payload, boost::bind(&LLPanelEstateInfo::kickUserConfirm, this, _1, _2));

}

bool LLPanelEstateInfo::kickUserConfirm(const LLSD& notification, const LLSD& response)
{
	S32 option = LLNotificationsUtil::getSelectedOption(notification, response);
	switch(option)
	{
	case 0:
		{
			//Kick User
			strings_t strings;
			strings.push_back(notification["payload"]["agent_id"].asString());

			sendEstateOwnerMessage(gMessageSystem, "kickestate", LLFloaterRegionInfo::getLastInvoice(), strings);
			break;
		}
	default:
		break;
	}
	return false;
}

//---------------------------------------------------------------------------
// Core Add/Remove estate access methods
// TODO: INTERNATIONAL: don't build message text here;
// instead, create multiple translatable messages and choose
// one based on the status.
//---------------------------------------------------------------------------
std::string all_estates_text()
{
	LLPanelEstateInfo* panel = LLFloaterRegionInfo::getPanelEstate();
	if (!panel) return "(" + LLTrans::getString("RegionInfoError") + ")";

	LLStringUtil::format_map_t args;
	std::string owner = panel->getOwnerName();

	LLViewerRegion* region = gAgent.getRegion();
	if (gAgent.isGodlike())
	{
		args["[OWNER]"] = owner.c_str();
		return LLTrans::getString("RegionInfoAllEstatesOwnedBy", args);
	}
	else if (region && region->getOwner() == gAgent.getID())
	{
		return LLTrans::getString("RegionInfoAllEstatesYouOwn");
	}
	else if (region && region->isEstateManager())
	{
		args["[OWNER]"] = owner.c_str();
		return LLTrans::getString("RegionInfoAllEstatesYouManage", args);
	}
	else
	{
		return "(" + LLTrans::getString("RegionInfoError") + ")";
	}
}

// static
bool LLPanelEstateInfo::isLindenEstate()
{
	U32 estate_id = LLEstateInfoModel::instance().getID();
	return (estate_id <= ESTATE_LAST_LINDEN);
}

struct LLEstateAccessChangeInfo
{
	LLEstateAccessChangeInfo(const LLSD& sd)
	{
		mDialogName = sd["dialog_name"].asString();
		mOperationFlag = (U32)sd["operation"].asInteger();
		LLSD::array_const_iterator end_it = sd["allowed_ids"].endArray();
		for (LLSD::array_const_iterator id_it = sd["allowed_ids"].beginArray();
			id_it != end_it;
			++id_it)
		{
			mAgentOrGroupIDs.push_back(id_it->asUUID());
		}
	}

	const LLSD asLLSD() const
	{
		LLSD sd;
		sd["name"] = mDialogName;
		sd["operation"] = (S32)mOperationFlag;
		for (uuid_vec_t::const_iterator it = mAgentOrGroupIDs.begin();
			it != mAgentOrGroupIDs.end();
			++it)
		{
			sd["allowed_ids"].append(*it);
		}
		return sd;
	}

	U32 mOperationFlag;	// ESTATE_ACCESS_BANNED_AGENT_ADD, _REMOVE, etc.
	std::string mDialogName;
	uuid_vec_t mAgentOrGroupIDs; // List of agent IDs to apply to this change
};

// Special case callback for groups, since it has different callback format than names
void LLPanelEstateInfo::addAllowedGroup2(LLUUID id)
{
	LLSD payload;
	payload["operation"] = (S32)ESTATE_ACCESS_ALLOWED_GROUP_ADD;
	payload["dialog_name"] = "EstateAllowedGroupAdd";
	payload["allowed_ids"].append(id);

	LLSD args;
	args["ALL_ESTATES"] = all_estates_text();

	LLNotification::Params params("EstateAllowedGroupAdd");
	params.payload(payload)
		.substitutions(args)
		.functor(accessCoreConfirm);
	if (isLindenEstate())
	{
		LLNotifications::instance().forceResponse(params, 0);
	}
	else
	{
		LLNotifications::instance().add(params);
	}
}

// static
void LLPanelEstateInfo::accessAddCore(U32 operation_flag, const std::string& dialog_name)
{
	LLSD payload;
	payload["operation"] = (S32)operation_flag;
	payload["dialog_name"] = dialog_name;
	// agent id filled in after avatar picker

	LLNotification::Params params("ChangeLindenAccess");
	params.payload(payload)
		.functor(accessAddCore2);

	if (isLindenEstate())
	{
		LLNotifications::instance().add(params);
	}
	else
	{
		// same as clicking "OK"
		LLNotifications::instance().forceResponse(params, 0);
	}
}

// static
bool LLPanelEstateInfo::accessAddCore2(const LLSD& notification, const LLSD& response)
{
	S32 option = LLNotificationsUtil::getSelectedOption(notification, response);
	if (option != 0)
	{
		// abort change
		return false;
	}

	LLEstateAccessChangeInfo* change_info = new LLEstateAccessChangeInfo(notification["payload"]);
	// avatar picker yes multi-select, yes close-on-select
	LLFloaterAvatarPicker::show(boost::bind(&LLPanelEstateInfo::accessAddCore3, _1, change_info), TRUE, TRUE);
	return false;
}

// static
void LLPanelEstateInfo::accessAddCore3(const uuid_vec_t& ids, LLEstateAccessChangeInfo* change_info)
{
	if (!change_info) return;
	if (ids.empty()) 
	{
		// User didn't select a name.
		delete change_info;
		change_info = NULL;
		return;
	}
	// User did select a name.
	change_info->mAgentOrGroupIDs = ids;
	// Can't put estate owner on ban list
	LLPanelEstateInfo* panel = LLFloaterRegionInfo::getPanelEstate();
	if (!panel) return;
	LLViewerRegion* region = gAgent.getRegion();
	if (!region) return;
	
	if (change_info->mOperationFlag & ESTATE_ACCESS_ALLOWED_AGENT_ADD)
	{
		LLCtrlListInterface *list = panel->childGetListInterface("allowed_avatar_name_list");
		int currentCount = (list ? list->getItemCount() : 0);
		if (ids.size() + currentCount > ESTATE_MAX_ACCESS_IDS)
		{
			LLSD args;
			args["NUM_ADDED"] = llformat("%d",ids.size());
			args["MAX_AGENTS"] = llformat("%d",ESTATE_MAX_ACCESS_IDS);
			args["LIST_TYPE"] = "Allowed Residents";
			args["NUM_EXCESS"] = llformat("%d",(ids.size()+currentCount)-ESTATE_MAX_ACCESS_IDS);
			LLNotificationsUtil::add("MaxAgentOnRegionBatch", args);
			delete change_info;
			return;
		}
	}
	if (change_info->mOperationFlag & ESTATE_ACCESS_BANNED_AGENT_ADD)
	{
		LLCtrlListInterface *list = panel->childGetListInterface("banned_avatar_name_list");
		int currentCount = (list ? list->getItemCount() : 0);
		if (ids.size() + currentCount > ESTATE_MAX_ACCESS_IDS)
		{
			LLSD args;
			args["NUM_ADDED"] = llformat("%d",ids.size());
			args["MAX_AGENTS"] = llformat("%d",ESTATE_MAX_ACCESS_IDS);
			args["LIST_TYPE"] = "Banned Residents";
			args["NUM_EXCESS"] = llformat("%d",(ids.size()+currentCount)-ESTATE_MAX_ACCESS_IDS);
			LLNotificationsUtil::add("MaxAgentOnRegionBatch", args);
			delete change_info;
			return;
		}
	}

	LLSD args;
	args["ALL_ESTATES"] = all_estates_text();

	LLNotification::Params params(change_info->mDialogName);
	params.substitutions(args)
		.payload(change_info->asLLSD())
		.functor(accessCoreConfirm);

	if (isLindenEstate())
	{
		// just apply to this estate
		LLNotifications::instance().forceResponse(params, 0);
	}
	else
	{
		// ask if this estate or all estates with this owner
		LLNotifications::instance().add(params);
	}
}

// static
void LLPanelEstateInfo::accessRemoveCore(U32 operation_flag, const std::string& dialog_name, const std::string& list_ctrl_name)
{
	LLPanelEstateInfo* panel = LLFloaterRegionInfo::getPanelEstate();
	if (!panel) return;
	LLNameListCtrl* name_list = panel->getChild<LLNameListCtrl>(list_ctrl_name);
	if (!name_list) return;

	std::vector<LLScrollListItem*> list_vector = name_list->getAllSelected();
	if (list_vector.size() == 0)
		return;

	LLSD payload;
	payload["operation"] = (S32)operation_flag;
	payload["dialog_name"] = dialog_name;
	
	for (std::vector<LLScrollListItem*>::const_iterator iter = list_vector.begin();
	     iter != list_vector.end();
	     iter++)
	{
		LLScrollListItem *item = (*iter);
		payload["allowed_ids"].append(item->getUUID());
	}
	
	LLNotification::Params params("ChangeLindenAccess");
	params.payload(payload)
		.functor(accessRemoveCore2);

	if (isLindenEstate())
	{
		// warn on change linden estate
		LLNotifications::instance().add(params);
	}
	else
	{
		// just proceed, as if clicking OK
		LLNotifications::instance().forceResponse(params, 0);
	}
}

// static
bool LLPanelEstateInfo::accessRemoveCore2(const LLSD& notification, const LLSD& response)
{
	S32 option = LLNotificationsUtil::getSelectedOption(notification, response);
	if (option != 0)
	{
		// abort
		return false;
	}

	// If Linden estate, can only apply to "this" estate, not all estates
	// owned by NULL.
	if (isLindenEstate())
	{
		accessCoreConfirm(notification, response);
	}
	else
	{
		LLSD args;
		args["ALL_ESTATES"] = all_estates_text();
		LLNotificationsUtil::add(notification["payload"]["dialog_name"], 
										args,
										notification["payload"],
										accessCoreConfirm);
	}
	return false;
}

// Used for both access add and remove operations, depending on the mOperationFlag
// passed in (ESTATE_ACCESS_BANNED_AGENT_ADD, ESTATE_ACCESS_ALLOWED_AGENT_REMOVE, etc.)
// static
bool LLPanelEstateInfo::accessCoreConfirm(const LLSD& notification, const LLSD& response)
{
	S32 option = LLNotificationsUtil::getSelectedOption(notification, response);
	const U32 originalFlags = (U32)notification["payload"]["operation"].asInteger();

	LLViewerRegion* region = gAgent.getRegion();
	
	LLSD::array_const_iterator end_it = notification["payload"]["allowed_ids"].endArray();

	for (LLSD::array_const_iterator iter = notification["payload"]["allowed_ids"].beginArray();
		iter != end_it;
	     iter++)
	{
		U32 flags = originalFlags;
		if (iter + 1 != end_it)
			flags |= ESTATE_ACCESS_NO_REPLY;

		const LLUUID id = iter->asUUID();
		if (((U32)notification["payload"]["operation"].asInteger() & ESTATE_ACCESS_BANNED_AGENT_ADD)
		    && region && (region->getOwner() == id))
		{
			LLNotificationsUtil::add("OwnerCanNotBeDenied");
			break;
		}
		switch(option)
		{
			case 0:
			    // This estate
			    sendEstateAccessDelta(flags, id);
			    break;
			case 1:
			{
				// All estates, either than I own or manage for this owner.  
				// This will be verified on simulator. JC
				if (!region) break;
				if (region->getOwner() == gAgent.getID()
				    || gAgent.isGodlike())
				{
					flags |= ESTATE_ACCESS_APPLY_TO_ALL_ESTATES;
					sendEstateAccessDelta(flags, id);
				}
				else if (region->isEstateManager())
				{
					flags |= ESTATE_ACCESS_APPLY_TO_MANAGED_ESTATES;
					sendEstateAccessDelta(flags, id);
				}
				break;
			}
			case 2:
			default:
			    break;
		}
	}
	return false;
}

// key = "estateaccessdelta"
// str(estate_id) will be added to front of list by forward_EstateOwnerRequest_to_dataserver
// str[0] = str(agent_id) requesting the change
// str[1] = str(flags) (ESTATE_ACCESS_DELTA_*)
// str[2] = str(agent_id) to add or remove
// static
void LLPanelEstateInfo::sendEstateAccessDelta(U32 flags, const LLUUID& agent_or_group_id)
{
	LLMessageSystem* msg = gMessageSystem;
	msg->newMessage("EstateOwnerMessage");
	msg->nextBlockFast(_PREHASH_AgentData);
	msg->addUUIDFast(_PREHASH_AgentID, gAgent.getID());
	msg->addUUIDFast(_PREHASH_SessionID, gAgent.getSessionID());
	msg->addUUIDFast(_PREHASH_TransactionID, LLUUID::null); //not used

	msg->nextBlock("MethodData");
	msg->addString("Method", "estateaccessdelta");
	msg->addUUID("Invoice", LLFloaterRegionInfo::getLastInvoice());

	std::string buf;
	gAgent.getID().toString(buf);
	msg->nextBlock("ParamList");
	msg->addString("Parameter", buf);

	buf = llformat("%u", flags);
	msg->nextBlock("ParamList");
	msg->addString("Parameter", buf);

	agent_or_group_id.toString(buf);
	msg->nextBlock("ParamList");
	msg->addString("Parameter", buf);


	LLPanelEstateInfo* panel = LLFloaterRegionInfo::getPanelEstate();

	if (flags & (ESTATE_ACCESS_ALLOWED_AGENT_ADD | ESTATE_ACCESS_ALLOWED_AGENT_REMOVE |
		         ESTATE_ACCESS_BANNED_AGENT_ADD | ESTATE_ACCESS_BANNED_AGENT_REMOVE))
	{
		
		panel->clearAccessLists();
	}

	gAgent.sendReliableMessage();
}

// static
void LLPanelEstateInfo::updateEstateOwnerName(const std::string& name)
{
	LLPanelEstateInfo* panelp = LLFloaterRegionInfo::getPanelEstate();
	if (panelp)
	{
		panelp->setOwnerName(name);
	}
}

// static
void LLPanelEstateInfo::updateEstateName(const std::string& name)
{
	LLPanelEstateInfo* panelp = LLFloaterRegionInfo::getPanelEstate();
	if (panelp)
	{
		panelp->getChildRef<LLTextBox>("estate_name").setText(name);
	}
}

void LLPanelEstateInfo::updateControls(LLViewerRegion* region)
{
	BOOL god = gAgent.isGodlike();
	BOOL owner = (region && (region->getOwner() == gAgent.getID()));
	BOOL manager = (region && region->isEstateManager());
	setCtrlsEnabled(god || owner || manager);

	BOOL has_allowed_avatar = getChild<LLNameListCtrl>("allowed_avatar_name_list")->getFirstSelected() ?  TRUE : FALSE;
	BOOL has_allowed_group = getChild<LLNameListCtrl>("allowed_group_name_list")->getFirstSelected() ?  TRUE : FALSE;
	BOOL has_banned_agent = getChild<LLNameListCtrl>("banned_avatar_name_list")->getFirstSelected() ?  TRUE : FALSE;
	BOOL has_estate_manager = getChild<LLNameListCtrl>("estate_manager_name_list")->getFirstSelected() ?  TRUE : FALSE;

	getChildView("add_allowed_avatar_btn")->setEnabled(god || owner || manager);
	getChildView("remove_allowed_avatar_btn")->setEnabled(has_allowed_avatar && (god || owner || manager));
	getChildView("allowed_avatar_name_list")->setEnabled(god || owner || manager);

	getChildView("add_allowed_group_btn")->setEnabled(god || owner || manager);
	getChildView("remove_allowed_group_btn")->setEnabled(has_allowed_group && (god || owner || manager) );
	getChildView("allowed_group_name_list")->setEnabled(god || owner || manager);

	// Can't ban people from mainland, orientation islands, etc. because this
	// creates much network traffic and server load.
	// Disable their accounts in CSR tool instead.
	bool linden_estate = isLindenEstate();
	bool enable_ban = (god || owner || manager) && !linden_estate;
	getChildView("add_banned_avatar_btn")->setEnabled(enable_ban);
	getChildView("remove_banned_avatar_btn")->setEnabled(has_banned_agent && enable_ban);
	getChildView("banned_avatar_name_list")->setEnabled(god || owner || manager);

	getChildView("message_estate_btn")->setEnabled(god || owner || manager);
	getChildView("kick_user_from_estate_btn")->setEnabled(god || owner || manager);

	// estate managers can't add estate managers
	getChildView("add_estate_manager_btn")->setEnabled(god || owner);
	getChildView("remove_estate_manager_btn")->setEnabled(has_estate_manager && (god || owner));
	getChildView("estate_manager_name_list")->setEnabled(god || owner);

	refresh();
}

bool LLPanelEstateInfo::refreshFromRegion(LLViewerRegion* region)
{
	updateControls(region);
	
	// let the parent class handle the general data collection. 
	bool rv = LLPanelRegionInfo::refreshFromRegion(region);

	// We want estate info. To make sure it works across region
	// boundaries and multiple packets, we add a serial number to the
	// integers and track against that on update.
	strings_t strings;
	//integers_t integers;
	//LLFloaterRegionInfo::incrementSerial();
	LLFloaterRegionInfo::nextInvoice();
	LLUUID invoice(LLFloaterRegionInfo::getLastInvoice());
	//integers.push_back(LLFloaterRegionInfo::());::getPanelEstate();

	
	LLPanelEstateInfo* panel = LLFloaterRegionInfo::getPanelEstate();
	panel->clearAccessLists();
	

	sendEstateOwnerMessage(gMessageSystem, "getinfo", invoice, strings);

	refresh();

	return rv;
}

void LLPanelEstateInfo::updateChild(LLUICtrl* child_ctrl)
{
	// Ensure appropriate state of the management ui.
	updateControls(gAgent.getRegion());
}

bool LLPanelEstateInfo::estateUpdate(LLMessageSystem* msg)
{
	llinfos << "LLPanelEstateInfo::estateUpdate()" << llendl;
	return false;
}


BOOL LLPanelEstateInfo::postBuild()
{
	// set up the callbacks for the generic controls
	initCtrl("externally_visible_check");
	initCtrl("use_global_time_check");
	initCtrl("fixed_sun_check");
	initCtrl("sun_hour_slider");
	initCtrl("allow_direct_teleport");
	initCtrl("limit_payment");
	initCtrl("limit_age_verified");
	initCtrl("voice_chat_check");
	initHelpBtn("estate_manager_help",			"HelpEstateEstateManager");
	initHelpBtn("use_global_time_help",			"HelpEstateUseGlobalTime");
	initHelpBtn("fixed_sun_help",				"HelpEstateFixedSun");
	initHelpBtn("externally_visible_help",		"HelpEstateExternallyVisible");
	initHelpBtn("allow_direct_teleport_help",	"HelpEstateAllowDirectTeleport");
	initHelpBtn("allow_resident_help",			"HelpEstateAllowResident");
	initHelpBtn("allow_group_help",				"HelpEstateAllowGroup");
	initHelpBtn("ban_resident_help",			"HelpEstateBanResident");
	initHelpBtn("voice_chat_help",                  "HelpEstateVoiceChat");

	// Set up the Legacy Estate Environment checkboxes
	{
		LLUICtrl* global_time = getChild<LLUICtrl>("use_global_time_check");
		LLUICtrl* fixed_sun = getChild<LLUICtrl>("fixed_sun_check");
		LLUICtrl* hour_slider = getChild<LLUICtrl>("sun_hour_slider");
		global_time->setCommitCallback(boost::bind(on_change_use_other_sun, _2, fixed_sun, hour_slider));
		fixed_sun->setCommitCallback(boost::bind(on_change_fixed_sun, _2, global_time, hour_slider));
	}

	getChild<LLUICtrl>("allowed_avatar_name_list")->setCommitCallback(boost::bind(&LLPanelEstateInfo::onChangeChildCtrl, this, _1));
	LLNameListCtrl *avatar_name_list = getChild<LLNameListCtrl>("allowed_avatar_name_list");
	if (avatar_name_list)
	{
		avatar_name_list->setCommitOnSelectionChange(TRUE);
		avatar_name_list->setMaxItemCount(ESTATE_MAX_ACCESS_IDS);
	}

	childSetAction("add_allowed_avatar_btn", boost::bind(&LLPanelEstateInfo::onClickAddAllowedAgent, this));
	childSetAction("remove_allowed_avatar_btn", boost::bind(&LLPanelEstateInfo::onClickRemoveAllowedAgent, this));

	getChild<LLUICtrl>("allowed_group_name_list")->setCommitCallback(boost::bind(&LLPanelEstateInfo::onChangeChildCtrl, this, _1));
	LLNameListCtrl* group_name_list = getChild<LLNameListCtrl>("allowed_group_name_list");
	if (group_name_list)
	{
		group_name_list->setCommitOnSelectionChange(TRUE);
		group_name_list->setMaxItemCount(ESTATE_MAX_ACCESS_IDS);
	}

	getChild<LLUICtrl>("add_allowed_group_btn")->setCommitCallback(boost::bind(&LLPanelEstateInfo::onClickAddAllowedGroup, this));
	childSetAction("remove_allowed_group_btn", boost::bind(&LLPanelEstateInfo::onClickRemoveAllowedGroup, this));

	getChild<LLUICtrl>("banned_avatar_name_list")->setCommitCallback(boost::bind(&LLPanelEstateInfo::onChangeChildCtrl, this, _1));
	LLNameListCtrl* banned_name_list = getChild<LLNameListCtrl>("banned_avatar_name_list");
	if (banned_name_list)
	{
		banned_name_list->setCommitOnSelectionChange(TRUE);
		banned_name_list->setMaxItemCount(ESTATE_MAX_ACCESS_IDS);
	}

	childSetAction("add_banned_avatar_btn", boost::bind(&LLPanelEstateInfo::onClickAddBannedAgent, this));
	childSetAction("remove_banned_avatar_btn", boost::bind(&LLPanelEstateInfo::onClickRemoveBannedAgent, this));

	getChild<LLUICtrl>("estate_manager_name_list")->setCommitCallback(boost::bind(&LLPanelEstateInfo::onChangeChildCtrl, this, _1));
	LLNameListCtrl* manager_name_list = getChild<LLNameListCtrl>("estate_manager_name_list");
	if (manager_name_list)
	{
		manager_name_list->setCommitOnSelectionChange(TRUE);
		manager_name_list->setMaxItemCount(ESTATE_MAX_MANAGERS * 4);	// Allow extras for dupe issue
	}

	childSetAction("add_estate_manager_btn", boost::bind(&LLPanelEstateInfo::onClickAddEstateManager, this));
	childSetAction("remove_estate_manager_btn", boost::bind(&LLPanelEstateInfo::onClickRemoveEstateManager, this));
	childSetAction("message_estate_btn", boost::bind(&LLPanelEstateInfo::onClickMessageEstate, this));
	childSetAction("kick_user_from_estate_btn", boost::bind(&LLPanelEstateInfo::onClickKickUser, this));

	return LLPanelRegionInfo::postBuild();
}

void LLPanelEstateInfo::refresh()
{
	// Disable access restriction controls if they make no sense.
	bool public_access = getChild<LLUICtrl>("externally_visible_check")->getValue().asBoolean();

	getChildView("Only Allow")->setEnabled(public_access);
	getChildView("limit_payment")->setEnabled(public_access);
	getChildView("limit_age_verified")->setEnabled(public_access);

	// if this is set to false, then the limit fields are meaningless and should be turned off
	if (public_access == false)
	{
		getChild<LLUICtrl>("limit_payment")->setValue(false);
		getChild<LLUICtrl>("limit_age_verified")->setValue(false);
	}
}

void LLPanelEstateInfo::refreshFromEstate()
{
	const LLEstateInfoModel& estate_info = LLEstateInfoModel::instance();

	getChild<LLUICtrl>("estate_name")->setValue(estate_info.getName());
	LLAvatarNameCache::get(estate_info.getOwnerID(), boost::bind(&LLPanelEstateInfo::setOwnerPNSName, this, _1, _2));

	getChild<LLUICtrl>("externally_visible_check")->setValue(estate_info.getIsExternallyVisible());
	getChild<LLUICtrl>("voice_chat_check")->setValue(estate_info.getAllowVoiceChat());
	getChild<LLUICtrl>("allow_direct_teleport")->setValue(estate_info.getAllowDirectTeleport());
	getChild<LLUICtrl>("limit_payment")->setValue(estate_info.getDenyAnonymous());
	getChild<LLUICtrl>("limit_age_verified")->setValue(estate_info.getDenyAgeUnverified());

	// Ensure appropriate state of the management UI
	updateControls(gAgent.getRegion());
	// Support Legacy Estate Environment
	{
		const LLEstateInfoModel& estate_info = LLEstateInfoModel::instance();
		bool global_time = estate_info.getGlobalTime();
		getChild<LLUICtrl>("use_global_time_check")->setValue(global_time);
		getChild<LLUICtrl>("fixed_sun_check")->setEnabled(!global_time);
		getChild<LLUICtrl>("sun_hour_slider")->setEnabled(!global_time);
		if (global_time)
		{
			getChild<LLUICtrl>("use_global_time_check")->setEnabled(true);
			getChild<LLUICtrl>("fixed_sun_check")->setValue(false);
		}
		else
		{
			bool fixed_sun = estate_info.getUseFixedSun();
			getChild<LLUICtrl>("use_global_time_check")->setEnabled(!fixed_sun);
			getChild<LLUICtrl>("fixed_sun_check")->setValue(fixed_sun);
			F32 sun_hour = estate_info.getSunHour();
			if (sun_hour < 6.0f) sun_hour += 24.0f;
			getChild<LLUICtrl>("sun_hour_slider")->setValue(sun_hour);
		}
	}
	refresh();
}

BOOL LLPanelEstateInfo::sendUpdate()
{
	llinfos << "LLPanelEstateInfo::sendUpdate()" << llendl;

	LLNotification::Params params("ChangeLindenEstate");
	params.functor(boost::bind(&LLPanelEstateInfo::callbackChangeLindenEstate, this, _1, _2));

	if (isLindenEstate())
	{
		// trying to change reserved estate, warn
		LLNotifications::instance().add(params);
	}
	else
	{
		// for normal estates, just make the change
		LLNotifications::instance().forceResponse(params, 0);
	}
	return TRUE;
}

bool LLPanelEstateInfo::callbackChangeLindenEstate(const LLSD& notification, const LLSD& response)
{
	S32 option = LLNotificationsUtil::getSelectedOption(notification, response);
	switch(option)
	{
	case 0:
		{
			LLEstateInfoModel& estate_info = LLEstateInfoModel::instance();

			// update model
			estate_info.setIsExternallyVisible(getChild<LLUICtrl>("externally_visible_check")->getValue().asBoolean());
			estate_info.setUseFixedSun(getChild<LLUICtrl>("fixed_sun_check")->getValue().asBoolean());
			estate_info.setSunHour(get_sun_hour(getChild<LLUICtrl>("sun_hour_slider")));
			estate_info.setAllowDirectTeleport(getChild<LLUICtrl>("allow_direct_teleport")->getValue().asBoolean());
			estate_info.setDenyAnonymous(getChild<LLUICtrl>("limit_payment")->getValue().asBoolean());
			estate_info.setDenyAgeUnverified(getChild<LLUICtrl>("limit_age_verified")->getValue().asBoolean());
			estate_info.setAllowVoiceChat(getChild<LLUICtrl>("voice_chat_check")->getValue().asBoolean());

			// send the update to sim
			estate_info.sendEstateInfo();
		}

		// we don't want to do this because we'll get it automatically from the sim
		// after the spaceserver processes it
//		else
//		{
//			// caps method does not automatically send this info
//			LLFloaterRegionInfo::requestRegionInfo();
//		}
		break;
	case 1:
	default:
		// do nothing
		break;
	}
	return false;
}


/*
// Request = "getowner"
// SParam[0] = "" (empty string)
// IParam[0] = serial
void LLPanelEstateInfo::getEstateOwner()
{
	// TODO -- disable the panel
	// and call this function whenever we cross a region boundary
	// re-enable when owner matches, and get new estate info
	LLMessageSystem* msg = gMessageSystem;
	msg->newMessageFast(_PREHASH_EstateOwnerRequest);
	msg->nextBlockFast(_PREHASH_AgentData);
	msg->addUUIDFast(_PREHASH_AgentID, gAgent.getID());

	msg->nextBlockFast(_PREHASH_RequestData);
	msg->addStringFast(_PREHASH_Request, "getowner");

	// we send an empty string so that the variable block is not empty
	msg->nextBlockFast(_PREHASH_StringData);
	msg->addStringFast(_PREHASH_SParam, "");

	msg->nextBlockFast(_PREHASH_IntegerData);
	msg->addS32Fast(_PREHASH_IParam, LLFloaterRegionInfo::getSerial());

	gAgent.sendMessage();
}
*/

class LLEstateChangeInfoResponder : public LLHTTPClient::ResponderWithResult
{
public:
	LLEstateChangeInfoResponder(LLPanelEstateInfo* panel)
	{
		mpPanel = panel->getHandle();
	}
	
	// if we get a normal response, handle it here
	/*virtual*/ void result(const LLSD& content)
	{
		LL_INFOS("Windlight") << "Successfully committed estate info" << llendl;

	    // refresh the panel from the database
		LLPanelEstateInfo* panel = dynamic_cast<LLPanelEstateInfo*>(mpPanel.get());
		if (panel)
			panel->refresh();
	}
	
	// if we get an error response
	/*virtual*/ void error(U32 status, const std::string& reason)
	{
		llinfos << "LLEstateChangeInfoResponder::error [status:"
			<< status << "]: " << reason << llendl;
	}

	/*virtual*/ AIHTTPTimeoutPolicy const& getHTTPTimeoutPolicy(void) const { return estateChangeInfoResponder_timeout; }
	/*virtual*/ char const* getName(void) const { return "LLEstateChangeInfoResponder"; }

private:
	LLHandle<LLPanel> mpPanel;
};

const std::string LLPanelEstateInfo::getOwnerName() const
{
	return getChild<LLUICtrl>("estate_owner")->getValue().asString();
}

void LLPanelEstateInfo::setOwnerName(const std::string& name)
{
	getChild<LLUICtrl>("estate_owner")->setValue(LLSD(name));
}

void LLPanelEstateInfo::setOwnerPNSName(const LLUUID& agent_id, const LLAvatarName& av_name)
{
	std::string name;
	LLAvatarNameCache::getPNSName(av_name, name);
	setOwnerName(name);
}

void LLPanelEstateInfo::clearAccessLists() 
{
	LLNameListCtrl* name_list = getChild<LLNameListCtrl>("allowed_avatar_name_list");
	if (name_list)
	{
		name_list->deleteAllItems();
	}

	name_list = getChild<LLNameListCtrl>("banned_avatar_name_list");
	if (name_list)
	{
		name_list->deleteAllItems();
	}
	updateControls(gAgent.getRegion());
}

// static
void LLPanelEstateInfo::onClickMessageEstate(void* userdata)
{
	llinfos << "LLPanelEstateInfo::onClickMessageEstate" << llendl;
	LLNotificationsUtil::add("MessageEstate", LLSD(), LLSD(), boost::bind(&LLPanelEstateInfo::onMessageCommit, (LLPanelEstateInfo*)userdata, _1, _2));
}

bool LLPanelEstateInfo::onMessageCommit(const LLSD& notification, const LLSD& response)
{
	S32 option = LLNotificationsUtil::getSelectedOption(notification, response);
	std::string text = response["message"].asString();
	if(option != 0) return false;
	if(text.empty()) return false;
	llinfos << "Message to everyone: " << text << llendl;
	strings_t strings;
	//integers_t integers;
	std::string name;
	LLAgentUI::buildFullname(name);
	strings.push_back(strings_t::value_type(name));
	strings.push_back(strings_t::value_type(text));
	LLUUID invoice(LLFloaterRegionInfo::getLastInvoice());
	sendEstateOwnerMessage(gMessageSystem, "instantmessage", invoice, strings);
	return false;
}

LLPanelEstateCovenant::LLPanelEstateCovenant()
	:
	mCovenantID(LLUUID::null)
{
}

// virtual 
bool LLPanelEstateCovenant::refreshFromRegion(LLViewerRegion* region)
{
	LLTextBox* region_name = getChild<LLTextBox>("region_name_text");
	if (region_name)
	{
		region_name->setText(region->getName());
	}

	LLTextBox* resellable_clause = getChild<LLTextBox>("resellable_clause");
	if (resellable_clause)
	{
		if (region->getRegionFlag(REGION_FLAGS_BLOCK_LAND_RESELL))
		{
			resellable_clause->setText(getString("can_not_resell"));
		}
		else
		{
			resellable_clause->setText(getString("can_resell"));
		}
	}
	
	LLTextBox* changeable_clause = getChild<LLTextBox>("changeable_clause");
	if (changeable_clause)
	{
		if (region->getRegionFlag(REGION_FLAGS_ALLOW_PARCEL_CHANGES))
		{
			changeable_clause->setText(getString("can_change"));
		}
		else
		{
			changeable_clause->setText(getString("can_not_change"));
		}
	}

	LLTextBox* region_maturity = getChild<LLTextBox>("region_maturity_text");
	if (region_maturity)
	{
		region_maturity->setText(region->getSimAccessString());
	}
	
	LLTextBox* region_landtype = getChild<LLTextBox>("region_landtype_text");
	region_landtype->setText(region->getLocalizedSimProductName());
	
	// let the parent class handle the general data collection. 
	bool rv = LLPanelRegionInfo::refreshFromRegion(region);
	LLMessageSystem *msg = gMessageSystem;
	msg->newMessage("EstateCovenantRequest");
	msg->nextBlockFast(_PREHASH_AgentData);
	msg->addUUIDFast(_PREHASH_AgentID,	gAgent.getID());
	msg->addUUIDFast(_PREHASH_SessionID,gAgent.getSessionID());
	msg->sendReliable(region->getHost());
	return rv;
}

// virtual 
bool LLPanelEstateCovenant::estateUpdate(LLMessageSystem* msg)
{
	llinfos << "LLPanelEstateCovenant::estateUpdate()" << llendl;
	return true;
}
	
// virtual 
BOOL LLPanelEstateCovenant::postBuild()
{
	initHelpBtn("covenant_help",		"HelpEstateCovenant");
	mEstateNameText = getChild<LLTextBox>("estate_name_text");
	mEstateOwnerText = getChild<LLTextBox>("estate_owner_text");
	mLastModifiedText = getChild<LLTextBox>("covenant_timestamp_text");
	mEditor = getChild<LLViewerTextEditor>("covenant_editor");
	if (mEditor) mEditor->setHandleEditKeysDirectly(TRUE);
	LLButton* reset_button = getChild<LLButton>("reset_covenant");
	reset_button->setEnabled(gAgent.canManageEstate());
	reset_button->setClickedCallback(LLPanelEstateCovenant::resetCovenantID, NULL);

	return LLPanelRegionInfo::postBuild();
}

// virtual 
void LLPanelEstateCovenant::updateChild(LLUICtrl* child_ctrl)
{
}

// virtual
BOOL LLPanelEstateCovenant::handleDragAndDrop(S32 x, S32 y, MASK mask, BOOL drop,
								  EDragAndDropType cargo_type,
								  void* cargo_data,
								  EAcceptance* accept,
								  std::string& tooltip_msg)
{
	LLInventoryItem* item = (LLInventoryItem*)cargo_data;

	if (!gAgent.canManageEstate())
	{
		*accept = ACCEPT_NO;
		return TRUE;
	}

	switch(cargo_type)
	{
	case DAD_NOTECARD:
		*accept = ACCEPT_YES_COPY_SINGLE;
		if (item && drop)
		{
			LLSD payload;
			payload["item_id"] = item->getUUID();
			LLNotificationsUtil::add("EstateChangeCovenant", LLSD(), payload,
									LLPanelEstateCovenant::confirmChangeCovenantCallback);
		}
		break;
	default:
		*accept = ACCEPT_NO;
		break;
	}

	return TRUE;
} 

// static 
bool LLPanelEstateCovenant::confirmChangeCovenantCallback(const LLSD& notification, const LLSD& response)
{
	S32 option = LLNotificationsUtil::getSelectedOption(notification, response);
	LLInventoryItem* item = gInventory.getItem(notification["payload"]["item_id"].asUUID());
	LLPanelEstateCovenant* self = LLFloaterRegionInfo::getPanelCovenant();

	if (!item || !self) return false;

	switch(option)
	{
	case 0:
		self->loadInvItem(item);
		break;
	default:
		break;
	}
	return false;
}

// static
void LLPanelEstateCovenant::resetCovenantID(void* userdata)
{
	LLNotificationsUtil::add("EstateChangeCovenant", LLSD(), LLSD(), confirmResetCovenantCallback);
}

// static
bool LLPanelEstateCovenant::confirmResetCovenantCallback(const LLSD& notification, const LLSD& response)
{
	LLPanelEstateCovenant* self = LLFloaterRegionInfo::getPanelCovenant();
	if (!self) return false;

	S32 option = LLNotificationsUtil::getSelectedOption(notification, response);
	switch(option)
	{
	case 0:		
		self->loadInvItem(NULL);
		break;
	default:
		break;
	}
	return false;
}

void LLPanelEstateCovenant::loadInvItem(LLInventoryItem *itemp)
{
	const BOOL high_priority = TRUE;	
	if (itemp)
	{
		gAssetStorage->getInvItemAsset(gAgent.getRegionHost(),
									gAgent.getID(),
									gAgent.getSessionID(),
									itemp->getPermissions().getOwner(),
									LLUUID::null,
									itemp->getUUID(),
									itemp->getAssetUUID(),
									itemp->getType(),
                                    onLoadComplete,
									(void*)this,
									high_priority);
		mAssetStatus = ASSET_LOADING;
	}
	else
	{
		mAssetStatus = ASSET_LOADED;
		setCovenantTextEditor(LLTrans::getString("RegionNoCovenant"));
		sendChangeCovenantID(LLUUID::null);
	}
}

// static
void LLPanelEstateCovenant::onLoadComplete(LLVFS *vfs,
									   const LLUUID& asset_uuid,
									   LLAssetType::EType type,
									   void* user_data, S32 status, LLExtStat ext_status)
{
	llinfos << "LLPanelEstateCovenant::onLoadComplete()" << llendl;
	LLPanelEstateCovenant* panelp = (LLPanelEstateCovenant*)user_data;
	if( panelp )
	{
		if(0 == status)
		{
			LLVFile file(vfs, asset_uuid, type, LLVFile::READ);

			S32 file_length = file.getSize();

			std::vector<char> buffer(file_length+1);
			file.read((U8*)&buffer[0], file_length);
			// put a EOS at the end
			buffer[file_length] = 0;

			if( (file_length > 19) && !strncmp( &buffer[0], "Linden text version", 19 ) )
			{
				if( !panelp->mEditor->importBuffer( &buffer[0], file_length+1 ) )
				{
					llwarns << "Problem importing estate covenant." << llendl;
					LLNotificationsUtil::add("ProblemImportingEstateCovenant");
				}
				else
				{
					panelp->sendChangeCovenantID(asset_uuid);	
				}
			}
			else
			{
				// Version 0 (just text, doesn't include version number)
				panelp->sendChangeCovenantID(asset_uuid);
			}
		}
		else
		{
			LLViewerStats::getInstance()->incStat( LLViewerStats::ST_DOWNLOAD_FAILED );

			if( LL_ERR_ASSET_REQUEST_NOT_IN_DATABASE == status ||
				LL_ERR_FILE_EMPTY == status)
			{
				LLNotificationsUtil::add("MissingNotecardAssetID");
			}
			else if (LL_ERR_INSUFFICIENT_PERMISSIONS == status)
			{
				LLNotificationsUtil::add("NotAllowedToViewNotecard");
			}
			else
			{
				LLNotificationsUtil::add("UnableToLoadNotecardAsset");
			}

			llwarns << "Problem loading notecard: " << status << llendl;
		}
		panelp->mAssetStatus = ASSET_LOADED;
		panelp->setCovenantID(asset_uuid);
	}
}

// key = "estatechangecovenantid"
// strings[0] = str(estate_id) (added by simulator before relay - not here)
// strings[1] = str(covenant_id)
void LLPanelEstateCovenant::sendChangeCovenantID(const LLUUID &asset_id)
{
	if (asset_id != getCovenantID())
	{
        setCovenantID(asset_id);

		LLMessageSystem* msg = gMessageSystem;
		msg->newMessage("EstateOwnerMessage");
		msg->nextBlockFast(_PREHASH_AgentData);
		msg->addUUIDFast(_PREHASH_AgentID, gAgent.getID());
		msg->addUUIDFast(_PREHASH_SessionID, gAgent.getSessionID());
		msg->addUUIDFast(_PREHASH_TransactionID, LLUUID::null); //not used

		msg->nextBlock("MethodData");
		msg->addString("Method", "estatechangecovenantid");
		msg->addUUID("Invoice", LLFloaterRegionInfo::getLastInvoice());

		msg->nextBlock("ParamList");
		msg->addString("Parameter", getCovenantID().asString());
		gAgent.sendReliableMessage();
	}
}

// virtual 
BOOL LLPanelEstateCovenant::sendUpdate()
{
	return TRUE;
}

std::string LLPanelEstateCovenant::getEstateName() const
{
	return mEstateNameText->getText();
}

void LLPanelEstateCovenant::setEstateName(const std::string& name)
{
	mEstateNameText->setText(name);
}

// static
void LLPanelEstateCovenant::updateCovenantText(const std::string& string, const LLUUID& asset_id)
{
	LLPanelEstateCovenant* panelp = LLFloaterRegionInfo::getPanelCovenant();
	if( panelp )
	{
		panelp->mEditor->setText(string);
		panelp->setCovenantID(asset_id);
	}
}

// static
void LLPanelEstateCovenant::updateEstateName(const std::string& name)
{
	LLPanelEstateCovenant* panelp = LLFloaterRegionInfo::getPanelCovenant();
	if( panelp )
	{
		panelp->mEstateNameText->setText(name);
	}
}

// static
void LLPanelEstateCovenant::updateLastModified(const std::string& text)
{
	LLPanelEstateCovenant* panelp = LLFloaterRegionInfo::getPanelCovenant();
	if( panelp )
	{
		panelp->mLastModifiedText->setText(text);
	}
}

// static
void LLPanelEstateCovenant::updateEstateOwnerName(const std::string& name)
{
	LLPanelEstateCovenant* panelp = LLFloaterRegionInfo::getPanelCovenant();
	if( panelp )
	{
		panelp->mEstateOwnerText->setText(name);
	}
}

std::string LLPanelEstateCovenant::getOwnerName() const
{
	return mEstateOwnerText->getText();
}

void LLPanelEstateCovenant::setOwnerName(const std::string& name)
{
	mEstateOwnerText->setText(name);
}

void LLPanelEstateCovenant::setCovenantTextEditor(const std::string& text)
{
	mEditor->setText(text);
}

// key = "estateupdateinfo"
// strings[0] = estate name
// strings[1] = str(owner_id)
// strings[2] = str(estate_id)
// strings[3] = str(estate_flags)
// strings[4] = str((S32)(sun_hour * 1024))
// strings[5] = str(parent_estate_id)
// strings[6] = str(covenant_id)
// strings[7] = str(covenant_timestamp)
// strings[8] = str(send_to_agent_only)
// strings[9] = str(abuse_email_addr)
bool LLDispatchEstateUpdateInfo::operator()(
		const LLDispatcher* dispatcher,
		const std::string& key,
		const LLUUID& invoice,
		const sparam_t& strings)
{
	lldebugs << "Received estate update" << llendl;

	// Update estate info model.
	// This will call LLPanelEstateInfo::refreshFromEstate().
	// *TODO: Move estate message handling stuff to llestateinfomodel.cpp.
	LLEstateInfoModel::instance().update(strings);

	return true;
}


// key = "setaccess"
// strings[0] = str(estate_id)
// strings[1] = str(packed_access_lists)
// strings[2] = str(num allowed agent ids)
// strings[3] = str(num allowed group ids)
// strings[4] = str(num banned agent ids)
// strings[5] = str(num estate manager agent ids)
// strings[6] = bin(uuid)
// strings[7] = bin(uuid)
// strings[8] = bin(uuid)
// ...
bool LLDispatchSetEstateAccess::operator()(
		const LLDispatcher* dispatcher,
		const std::string& key,
		const LLUUID& invoice,
		const sparam_t& strings)
{
	LLPanelEstateInfo* panel = LLFloaterRegionInfo::getPanelEstate();
	if (!panel) return true;

	S32 index = 1;	// skip estate_id
	U32 access_flags = strtoul(strings[index++].c_str(), NULL,10);
	S32 num_allowed_agents = strtol(strings[index++].c_str(), NULL, 10);
	S32 num_allowed_groups = strtol(strings[index++].c_str(), NULL, 10);
	S32 num_banned_agents = strtol(strings[index++].c_str(), NULL, 10);
	S32 num_estate_managers = strtol(strings[index++].c_str(), NULL, 10);

	// sanity ckecks
	if (num_allowed_agents > 0
		&& !(access_flags & ESTATE_ACCESS_ALLOWED_AGENTS))
	{
		llwarns << "non-zero count for allowed agents, but no corresponding flag" << llendl;
	}
	if (num_allowed_groups > 0
		&& !(access_flags & ESTATE_ACCESS_ALLOWED_GROUPS))
	{
		llwarns << "non-zero count for allowed groups, but no corresponding flag" << llendl;
	}
	if (num_banned_agents > 0
		&& !(access_flags & ESTATE_ACCESS_BANNED_AGENTS))
	{
		llwarns << "non-zero count for banned agents, but no corresponding flag" << llendl;
	}
	if (num_estate_managers > 0
		&& !(access_flags & ESTATE_ACCESS_MANAGERS))
	{
		llwarns << "non-zero count for managers, but no corresponding flag" << llendl;
	}

	// grab the UUID's out of the string fields
	if (access_flags & ESTATE_ACCESS_ALLOWED_AGENTS)
	{
		LLNameListCtrl* allowed_agent_name_list;
		allowed_agent_name_list = panel->getChild<LLNameListCtrl>("allowed_avatar_name_list");

		int totalAllowedAgents = num_allowed_agents;
		
		if (allowed_agent_name_list) 
		{
			totalAllowedAgents += allowed_agent_name_list->getItemCount();
		}

		LLStringUtil::format_map_t args;
		args["[ALLOWEDAGENTS]"] = llformat ("%d", totalAllowedAgents);
		args["[MAXACCESS]"] = llformat ("%d", ESTATE_MAX_ACCESS_IDS);
		std::string msg = LLTrans::getString("RegionInfoAllowedResidents", args);
		panel->getChild<LLUICtrl>("allow_resident_label")->setValue(LLSD(msg));

		if (allowed_agent_name_list)
		{
			// Don't sort these as we add them, sort them when we are done.
			allowed_agent_name_list->clearSortOrder();
			for (S32 i = 0; i < num_allowed_agents && i < ESTATE_MAX_ACCESS_IDS; i++)
			{
				LLUUID id;
				memcpy(id.mData, strings[index++].data(), UUID_BYTES);		/* Flawfinder: ignore */
				allowed_agent_name_list->addNameItem(id);
			}
			allowed_agent_name_list->sortByName(TRUE);
		}
	}

	if (access_flags & ESTATE_ACCESS_ALLOWED_GROUPS)
	{
		LLNameListCtrl* allowed_group_name_list;
		allowed_group_name_list = panel->getChild<LLNameListCtrl>("allowed_group_name_list");

		LLStringUtil::format_map_t args;
		args["[ALLOWEDGROUPS]"] = llformat ("%d", num_allowed_groups);
		args["[MAXACCESS]"] = llformat ("%d", ESTATE_MAX_GROUP_IDS);
		std::string msg = LLTrans::getString("RegionInfoAllowedGroups", args);
		panel->getChild<LLUICtrl>("allow_group_label")->setValue(LLSD(msg));

		if (allowed_group_name_list)
		{
			// Don't sort these as we add them, sort them when we are done.
			allowed_group_name_list->clearSortOrder();
			allowed_group_name_list->deleteAllItems();
			for (S32 i = 0; i < num_allowed_groups && i < ESTATE_MAX_GROUP_IDS; i++)
			{
				LLUUID id;
				memcpy(id.mData, strings[index++].data(), UUID_BYTES);		/* Flawfinder: ignore */
				allowed_group_name_list->addGroupNameItem(id);
			}
			allowed_group_name_list->sortByName(TRUE);
		}
	}

	if (access_flags & ESTATE_ACCESS_BANNED_AGENTS)
	{
		LLNameListCtrl* banned_agent_name_list;
		banned_agent_name_list = panel->getChild<LLNameListCtrl>("banned_avatar_name_list");

		int totalBannedAgents = num_banned_agents;
		
		if (banned_agent_name_list) 
		{
			totalBannedAgents += banned_agent_name_list->getItemCount();
		}


		std::string msg = llformat("Banned residents: (%d, max %d)",
									totalBannedAgents,
									ESTATE_MAX_ACCESS_IDS);
		panel->getChild<LLUICtrl>("ban_resident_label")->setValue(LLSD(msg));

		if (banned_agent_name_list)
		{
			// Don't sort these as we add them, sort them when we are done.
			banned_agent_name_list->clearSortOrder();

			for (S32 i = 0; i < num_banned_agents && i < ESTATE_MAX_ACCESS_IDS; i++)
			{
				LLUUID id;
				memcpy(id.mData, strings[index++].data(), UUID_BYTES);		/* Flawfinder: ignore */
				banned_agent_name_list->addNameItem(id);
			}
			banned_agent_name_list->sortByName(TRUE);
		}
	}

	if (access_flags & ESTATE_ACCESS_MANAGERS)
	{
		std::string msg = llformat("Estate Managers: (%d, max %d)",
									num_estate_managers,
									ESTATE_MAX_MANAGERS);
		panel->getChild<LLUICtrl>("estate_manager_label")->setValue(LLSD(msg));

		LLNameListCtrl* estate_manager_name_list =
			panel->getChild<LLNameListCtrl>("estate_manager_name_list");
		if (estate_manager_name_list)
		{	
			// Don't sort these as we add them, sort them when we are done.
			estate_manager_name_list->clearSortOrder();

			estate_manager_name_list->deleteAllItems();		// Clear existing entries

			// There should be only ESTATE_MAX_MANAGERS people in the list, but if the database gets more (SL-46107) don't 
			// truncate the list unless it's really big.  Go ahead and show the extras so the user doesn't get confused, 
			// and they can still remove them.
			for (S32 i = 0; i < num_estate_managers && i < (ESTATE_MAX_MANAGERS * 4); i++)
			{
				LLUUID id;
				memcpy(id.mData, strings[index++].data(), UUID_BYTES);		/* Flawfinder: ignore */
				estate_manager_name_list->addNameItem(id);
			}
			estate_manager_name_list->sortByName(TRUE);
		}
	}

	// Update the buttons which may change based on the list contents but also needs to account for general access features.
	panel->updateControls(gAgent.getRegion());

	return true;
}

LLPanelEnvironmentInfo::LLPanelEnvironmentInfo()
:	mEnableEditing(false),
	mRegionSettingsRadioGroup(NULL),
	mDayCycleSettingsRadioGroup(NULL),
	mWaterPresetCombo(NULL),
	mSkyPresetCombo(NULL),
	mDayCyclePresetCombo(NULL)
{
}

// virtual
BOOL LLPanelEnvironmentInfo::postBuild()
{
	mRegionSettingsRadioGroup = getChild<LLRadioGroup>("region_settings_radio_group");
	mRegionSettingsRadioGroup->setCommitCallback(boost::bind(&LLPanelEnvironmentInfo::onSwitchRegionSettings, this));

	mDayCycleSettingsRadioGroup = getChild<LLRadioGroup>("sky_dayc_settings_radio_group");
	mDayCycleSettingsRadioGroup->setCommitCallback(boost::bind(&LLPanelEnvironmentInfo::onSwitchDayCycle, this));

	mWaterPresetCombo = getChild<LLComboBox>("water_settings_preset_combo");
	mWaterPresetCombo->setCommitCallback(boost::bind(&LLPanelEnvironmentInfo::onSelectWaterPreset, this));

	mSkyPresetCombo = getChild<LLComboBox>("sky_settings_preset_combo");
	mSkyPresetCombo->setCommitCallback(boost::bind(&LLPanelEnvironmentInfo::onSelectSkyPreset, this));

	mDayCyclePresetCombo = getChild<LLComboBox>("dayc_settings_preset_combo");
	mDayCyclePresetCombo->setCommitCallback(boost::bind(&LLPanelEnvironmentInfo::onSelectDayCycle, this));

	getChild<LLButton>("apply_btn")->setCommitCallback(boost::bind(&LLPanelEnvironmentInfo::onBtnApply, this));
	//getChild<LLButton>("apply_btn")->setRightMouseDownCallback(boost::bind(&LLEnvManagerNew::dumpUserPrefs, LLEnvManagerNew::getInstance()));
	getChild<LLButton>("cancel_btn")->setCommitCallback(boost::bind(&LLPanelEnvironmentInfo::onBtnCancel, this));
	//getChild<LLButton>("cancel_btn")->setRightMouseDownCallback(boost::bind(&LLEnvManagerNew::dumpPresets, LLEnvManagerNew::getInstance()));

	LLEnvManagerNew::instance().setRegionSettingsChangeCallback(boost::bind(&LLPanelEnvironmentInfo::onRegionSettingschange, this));
	LLEnvManagerNew::instance().setRegionSettingsAppliedCallback(boost::bind(&LLPanelEnvironmentInfo::onRegionSettingsApplied, this, _1));

	LLDayCycleManager::instance().setModifyCallback(boost::bind(&LLPanelEnvironmentInfo::populateDayCyclesList, this));
	LLWLParamManager::instance().setPresetListChangeCallback(boost::bind(&LLPanelEnvironmentInfo::populateSkyPresetsList, this));
	LLWaterParamManager::instance().setPresetListChangeCallback(boost::bind(&LLPanelEnvironmentInfo::populateWaterPresetsList, this));

	return TRUE;
}

// virtual
void LLPanelEnvironmentInfo::onOpen(const LLSD& key)
{
	LL_DEBUGS("Windlight") << "Panel opened, refreshing" << LL_ENDL;
	refresh();
}

// virtual
void LLPanelEnvironmentInfo::handleVisibilityChange(BOOL new_visibility)
{
	// If hiding (user switched to another tab or closed the floater),
	// display user's preferred environment.
	if (!new_visibility)
	{
		LLEnvManagerNew::instance().usePrefs();
	}
}

// virtual
bool LLPanelEnvironmentInfo::refreshFromRegion(LLViewerRegion* region)
{
	LL_DEBUGS("Windlight") << "Region updated, enabling/disabling controls" << LL_ENDL;
	BOOL owner_or_god = gAgent.isGodlike() || (region && (region->getOwner() == gAgent.getID()));
	BOOL owner_or_god_or_manager = owner_or_god || (region && region->isEstateManager());

	// Don't refresh from region settings to avoid flicker after applying new region settings.
	mEnableEditing = owner_or_god_or_manager;
	setControlsEnabled(mEnableEditing);

	return LLPanelRegionInfo::refreshFromRegion(region);
}

void LLPanelEnvironmentInfo::refresh()
{
	populateWaterPresetsList();
	populateSkyPresetsList();
	populateDayCyclesList();

	// Init radio groups.
	const LLEnvironmentSettings& settings = LLEnvManagerNew::instance().getRegionSettings();
	const LLSD& dc = settings.getWLDayCycle();
	LLSD::Real first_frame_time = dc.size() > 0 ? dc[0][0].asReal() : 0.0f;
	const bool use_fixed_sky = dc.size() == 1 && first_frame_time < 0;
	mRegionSettingsRadioGroup->setSelectedIndex(settings.getSkyMap().size() == 0 ? 0 : 1);
	mDayCycleSettingsRadioGroup->setSelectedIndex(use_fixed_sky ? 0 : 1);

	setControlsEnabled(mEnableEditing);

	setDirty(false);
}

void LLPanelEnvironmentInfo::setControlsEnabled(bool enabled)
{
	mRegionSettingsRadioGroup->setEnabled(enabled);
	mDayCycleSettingsRadioGroup->setEnabled(enabled);

	mWaterPresetCombo->setEnabled(enabled);
	mSkyPresetCombo->setEnabled(enabled);
	mDayCyclePresetCombo->setEnabled(enabled);

	getChildView("apply_btn")->setEnabled(enabled);
	getChildView("cancel_btn")->setEnabled(enabled);

	if (enabled)
	{
		// Enable/disable some controls based on currently selected radio buttons.
		bool use_defaults = mRegionSettingsRadioGroup->getSelectedIndex() == 0;
		getChild<LLView>("user_environment_settings")->setEnabled(!use_defaults);

		bool is_fixed_sky = mDayCycleSettingsRadioGroup->getSelectedIndex() == 0;
		mSkyPresetCombo->setEnabled(is_fixed_sky);
		mDayCyclePresetCombo->setEnabled(!is_fixed_sky);
	}
}

void LLPanelEnvironmentInfo::setApplyProgress(bool started)
{
	LLTextBox* indicator = getChild<LLTextBox>("progress_indicator");

	indicator->setVisible(started);

/* Singu TODO: LLLoadingIndicator
	if (started)
	{
		indicator->start();
	}
	else
	{
		indicator->stop();
	}
*/
}

void LLPanelEnvironmentInfo::setDirty(bool dirty)
{
	getChildView("apply_btn")->setEnabled(dirty);
	getChildView("cancel_btn")->setEnabled(dirty);
}

void LLPanelEnvironmentInfo::sendRegionSunUpdate()
{
	LLRegionInfoModel& region_info = LLRegionInfoModel::instance();

	// If the region is being switched to fixed sky,
	// change the region's sun hour according to the (fixed) sun position.
	// This is needed for llGetSunDirection() LSL function to work properly (STORM-1330).
	const LLSD& sky_map = mNewRegionSettings.getSkyMap();
	bool region_use_fixed_sky = sky_map.size() == 1;
	if (region_use_fixed_sky)
	{
		LLWLParamSet param_set;
		llassert(sky_map.isMap());
		param_set.setAll(sky_map.beginMap()->second);
		F32 sun_angle = param_set.getSunAngle();

		LL_DEBUGS("Windlight Sync") << "Old sun hour: " << region_info.mSunHour << LL_ENDL;
		// convert value range from 0..2pi to 6..30
		region_info.mSunHour = fmodf((sun_angle / F_TWO_PI) * 24.f, 24.f) + 6.f;
	}

	region_info.setUseFixedSun(region_use_fixed_sky);
	region_info.mUseEstateSun = !region_use_fixed_sky;
	LL_DEBUGS("Windlight Sync") << "Sun hour: " << region_info.mSunHour << LL_ENDL;

	region_info.sendRegionTerrain(LLFloaterRegionInfo::getLastInvoice());
}

void LLPanelEnvironmentInfo::fixEstateSun()
{
	// We don't support fixed sun estates anymore and need to fix
	// such estates for region day cycle to take effect.
	// *NOTE: Assuming that current estate settings have arrived already.
	LLEstateInfoModel& estate_info = LLEstateInfoModel::instance();
	if (estate_info.getUseFixedSun())
	{
		llinfos << "Switching estate to global sun" << llendl;
		estate_info.setUseFixedSun(false);
		estate_info.sendEstateInfo();
	}
}

void LLPanelEnvironmentInfo::populateWaterPresetsList()
{
	mWaterPresetCombo->removeall();

	// If the region already has water params, add them to the list.
	const LLEnvironmentSettings& region_settings = LLEnvManagerNew::instance().getRegionSettings();
	if (region_settings.getWaterParams().size() != 0)
	{
		const std::string& region_name = gAgent.getRegion()->getName();
		mWaterPresetCombo->add(region_name, LLWLParamKey(region_name, LLEnvKey::SCOPE_REGION).toLLSD());
		mWaterPresetCombo->addSeparator();
	}

	std::list<std::string> user_presets, system_presets;
	LLWaterParamManager::instance().getPresetNames(user_presets, system_presets);

	// Add local user presets first.
	for (std::list<std::string>::const_iterator it = user_presets.begin(); it != user_presets.end(); ++it)
	{
		mWaterPresetCombo->add(*it, LLWLParamKey(*it, LLEnvKey::SCOPE_LOCAL).toLLSD());
	}

	if (user_presets.size() > 0)
	{
		mWaterPresetCombo->addSeparator();
	}

	// Add local system presets.
	for (std::list<std::string>::const_iterator it = system_presets.begin(); it != system_presets.end(); ++it)
	{
		mWaterPresetCombo->add(*it, LLWLParamKey(*it, LLEnvKey::SCOPE_LOCAL).toLLSD());
	}

	// There's no way to select current preset because its name is not stored on server.
}

void LLPanelEnvironmentInfo::populateSkyPresetsList()
{
	mSkyPresetCombo->removeall();

	LLWLParamManager::preset_name_list_t region_presets;
	LLWLParamManager::preset_name_list_t user_presets, sys_presets;
	LLWLParamManager::instance().getPresetNames(region_presets, user_presets, sys_presets);

	// Add region presets.
	std::string region_name = gAgent.getRegion() ? gAgent.getRegion()->getName() : LLTrans::getString("Unknown");
	for (LLWLParamManager::preset_name_list_t::const_iterator it = region_presets.begin(); it != region_presets.end(); ++it)
	{
		std::string preset_name = *it;
		std::string item_title = preset_name + " (" + region_name + ")";
		mSkyPresetCombo->add(item_title, LLWLParamKey(preset_name, LLEnvKey::SCOPE_REGION).toStringVal());
	}

	if (!region_presets.empty())
	{
		mSkyPresetCombo->addSeparator();
	}

	// Add user presets.
	for (LLWLParamManager::preset_name_list_t::const_iterator it = user_presets.begin(); it != user_presets.end(); ++it)
	{
		mSkyPresetCombo->add(*it, LLWLParamKey(*it, LLEnvKey::SCOPE_LOCAL).toStringVal());
	}

	if (!user_presets.empty())
	{
		mSkyPresetCombo->addSeparator();
	}

	// Add system presets.
	for (LLWLParamManager::preset_name_list_t::const_iterator it = sys_presets.begin(); it != sys_presets.end(); ++it)
	{
		mSkyPresetCombo->add(*it, LLWLParamKey(*it, LLEnvKey::SCOPE_LOCAL).toStringVal());
	}

	// Select current preset.
	LLSD sky_map = LLEnvManagerNew::instance().getRegionSettings().getSkyMap();
	if (sky_map.size() == 1) // if the region is set to fixed sky
	{
		std::string preset_name = sky_map.beginMap()->first;
		mSkyPresetCombo->selectByValue(LLWLParamKey(preset_name, LLEnvKey::SCOPE_REGION).toStringVal());
	}
}

void LLPanelEnvironmentInfo::populateDayCyclesList()
{
	mDayCyclePresetCombo->removeall();

	// If the region already has env. settings, add its day cycle to the list.
	const LLSD& cur_region_dc = LLEnvManagerNew::instance().getRegionSettings().getWLDayCycle();
	if (cur_region_dc.size() != 0)
	{
		LLViewerRegion* region = gAgent.getRegion();
		llassert(region != NULL);

		LLWLParamKey key(region->getName(), LLEnvKey::SCOPE_REGION);
		mDayCyclePresetCombo->add(region->getName(), key.toStringVal());
		mDayCyclePresetCombo->addSeparator();
	}

	// Add local user day cycles.
	LLDayCycleManager::preset_name_list_t user_days, sys_days;
	LLDayCycleManager::instance().getPresetNames(user_days, sys_days);
	for (LLDayCycleManager::preset_name_list_t::const_iterator it = user_days.begin(); it != user_days.end(); ++it)
	{
		mDayCyclePresetCombo->add(*it, LLWLParamKey(*it, LLEnvKey::SCOPE_LOCAL).toStringVal());
	}

	if (user_days.size() > 0)
	{
		mDayCyclePresetCombo->addSeparator();
	}

	// Add local system day cycles.
	for (LLDayCycleManager::preset_name_list_t::const_iterator it = sys_days.begin(); it != sys_days.end(); ++it)
	{
		mDayCyclePresetCombo->add(*it, LLWLParamKey(*it, LLEnvKey::SCOPE_LOCAL).toStringVal());
	}

	// Current day cycle is already selected.
}

bool LLPanelEnvironmentInfo::getSelectedWaterParams(LLSD& water_params)
{
	LLWLParamKey water_key(mWaterPresetCombo->getSelectedValue());

	if (water_key.scope == LLEnvKey::SCOPE_REGION)
	{
		water_params = LLEnvManagerNew::instance().getRegionSettings().getWaterParams();
	}
	else
	{
		LLWaterParamSet param_set;
		if (!LLWaterParamManager::instance().getParamSet(water_key.name, param_set))
		{
			llwarns << "Error getting water preset: " << water_key.name << llendl;
			return false;
		}

		water_params = param_set.getAll();
	}

	return true;
}

bool LLPanelEnvironmentInfo::getSelectedSkyParams(LLSD& sky_params, std::string& preset_name)
{
	std::string preset_key(mSkyPresetCombo->getValue().asString());
	LLWLParamKey preset(preset_key);

	// Get the preset sky params.
	LLWLParamSet param_set;
	if (!LLWLParamManager::instance().getParamSet(preset, param_set))
	{
		llwarns << "Error getting sky params: " << preset.toLLSD() << llendl;
		return false;
	}

	sky_params = param_set.getAll();
	preset_name = preset.name;
	return true;
}

bool LLPanelEnvironmentInfo::getSelectedDayCycleParams(LLSD& day_cycle, LLSD& sky_map, short& scope)
{
	std::string preset_key(mDayCyclePresetCombo->getValue().asString());
	LLWLParamKey dc(preset_key);
	LL_DEBUGS("Windlight") << "Use day cycle: " << dc.toLLSD() << LL_ENDL;

	if (dc.scope == LLEnvKey::SCOPE_REGION) // current region day cycle
	{
		const LLEnvironmentSettings& cur_region_settings = LLEnvManagerNew::instance().getRegionSettings();
		day_cycle = cur_region_settings.getWLDayCycle();
		sky_map = cur_region_settings.getSkyMap();
	}
	else // a local day cycle
	{
		if (!LLDayCycleManager::instance().getPreset(dc.name, day_cycle))
		{
			llwarns << "Error getting day cycle " << dc.name << llendl;
			return false;
		}

		// Create sky map from the day cycle.
		{
			LLWLDayCycle tmp_day;
			tmp_day.loadDayCycle(day_cycle, dc.scope);
			tmp_day.getSkyMap(sky_map);
		}
	}

	scope = dc.scope;

	return true;
}
void LLPanelEnvironmentInfo::onSwitchRegionSettings()
{
	bool use_defaults = mRegionSettingsRadioGroup->getSelectedIndex() == 0;
	getChild<LLView>("user_environment_settings")->setEnabled(!use_defaults);

	if (use_defaults)
	{
		LLEnvManagerNew::instance().useDefaults();
	}
	else
	{
		onSelectWaterPreset();
		onSwitchDayCycle();
	}

	setDirty(true);
}

void LLPanelEnvironmentInfo::onSwitchDayCycle()
{
	bool is_fixed_sky = mDayCycleSettingsRadioGroup->getSelectedIndex() == 0;

	mSkyPresetCombo->setEnabled(is_fixed_sky);
	mDayCyclePresetCombo->setEnabled(!is_fixed_sky);

	if (is_fixed_sky)
	{
		onSelectSkyPreset();
	}
	else
	{
		onSelectDayCycle();
	}

	setDirty(true);
}

void LLPanelEnvironmentInfo::onSelectWaterPreset()
{
	LLSD water_params;

	if (getSelectedWaterParams(water_params))
	{
		LLEnvManagerNew::instance().useWaterParams(water_params);
	}

	setDirty(true);
}

void LLPanelEnvironmentInfo::onSelectSkyPreset()
{
	LLSD params;
	std::string dummy;

	if (getSelectedSkyParams(params, dummy))
	{
		LLEnvManagerNew::instance().useSkyParams(params);
	}

	setDirty(true);
}

void LLPanelEnvironmentInfo::onSelectDayCycle()
{
	LLSD day_cycle;
	LLSD sky_map; // unused
	short scope;

	if (getSelectedDayCycleParams(day_cycle, sky_map, scope))
	{
		LLEnvManagerNew::instance().useDayCycleParams(day_cycle, (LLEnvKey::EScope) scope);
	}

	setDirty(true);
}

void LLPanelEnvironmentInfo::onBtnApply()
{
	const bool use_defaults = mRegionSettingsRadioGroup->getSelectedIndex() == 0;
	const bool use_fixed_sky = mDayCycleSettingsRadioGroup->getSelectedIndex() == 0;

	LLSD day_cycle;
	LLSD sky_map;
	LLSD water_params;

	if (use_defaults)
	{
		// settings will be empty
		LL_DEBUGS("Windlight") << "Defaults" << LL_ENDL;
	}
	else // use custom region settings
	{
		if (use_fixed_sky)
		{
			LL_DEBUGS("Windlight") << "Use fixed sky" << LL_ENDL;

			// Get selected sky params.
			LLSD params;
			std::string preset_name;
			if (!getSelectedSkyParams(params, preset_name))
			{
				return;
			}

			// Create a day cycle consisting of a single sky preset.
			LLSD key(LLSD::emptyArray());
			key.append(-1.0f); // indicate that user preference is actually fixed sky, not a day cycle
			key.append(preset_name);
			day_cycle.append(key);

			// Create a sky map consisting of only the sky preset.
			std::map<LLWLParamKey, LLWLParamSet> refs;
			LLWLParamSet param_set;
			param_set.setAll(params);
			refs[LLWLParamKey(preset_name, LLEnvKey::SCOPE_LOCAL)] = param_set; // scope doesn't matter here
			sky_map = LLWLParamManager::createSkyMap(refs);
		}
		else // use day cycle
		{
			LL_DEBUGS("Windlight") << "Use day cycle" << LL_ENDL;

			short scope; // unused
			if (!getSelectedDayCycleParams(day_cycle, sky_map, scope))
			{
				return;
			}

			// If it's a special single-preset day cycle meaning using a fixed sky,
			// reset the frame time to a non-negative value,
			// so that the region setting is displayed in the floater as
			// a day cycle, not a preset. (STORM-1289)
			if (day_cycle.size() == 1 && day_cycle[0][0].asReal() < 0.0f)
			{
				LL_DEBUGS("Windlight") << "Fixing negative time" << LL_ENDL;
				day_cycle[0][0] = 0.0f;
			}
		}

		// Get water params.
		if (!getSelectedWaterParams(water_params))
		{
			// *TODO: show a notification?
			return;
		}
	}

	// Send settings apply request.
	LLEnvironmentSettings new_region_settings;
	new_region_settings.saveParams(day_cycle, sky_map, water_params, 0.0f);
	if (!LLEnvManagerNew::instance().sendRegionSettings(new_region_settings))
	{
		llwarns << "Error applying region environment settings" << llendl;
		return;
	}

	// When the settings get applied, we'll also send the region sun position update.
	// To determine the sun angle we're going to need the new settings.
	mNewRegionSettings = new_region_settings;

	// Start spinning the progress indicator.
	setApplyProgress(true);
}

void LLPanelEnvironmentInfo::onBtnCancel()
{
	// Reload last saved region settings.
	refresh();

	// Apply them.
	LLEnvManagerNew& env_mgr = LLEnvManagerNew::instance();
	const LLEnvironmentSettings& cur_settings = env_mgr.getRegionSettings();
	const LLSD& region_day_cycle = cur_settings.getWLDayCycle();
	const LLSD& region_water = cur_settings.getWaterParams();
	env_mgr.useWaterParams(region_water);
	env_mgr.useDayCycleParams(region_day_cycle, LLEnvKey::SCOPE_REGION);
}

void LLPanelEnvironmentInfo::onRegionSettingschange()
{
	LL_DEBUGS("Windlight") << "Region settings changed, refreshing" << LL_ENDL;
	refresh();

	// Stop applying progress indicator (it may be running if it's us who initiated settings update).
	setApplyProgress(false);
}

void LLPanelEnvironmentInfo::onRegionSettingsApplied(bool ok)
{
	// If applying new settings has failed, stop the indicator right away.
	// Otherwise it will be stopped when we receive the updated settings from server.
	if (ok)
	{
		// Set the region sun phase/flags according to the chosen new preferences.
		//
		// If we do this earlier we may get jerky transition from fixed sky to a day cycle (STORM-1481).
		// That is caused by the simulator re-sending the region info, which in turn makes us
		// re-request and display old region environment settings while the new ones haven't been applied yet.
		sendRegionSunUpdate();

		// Switch estate to not using fixed sun for the region day cycle to work properly (STORM-1506).
		fixEstateSun();
	}
	else
	{
		setApplyProgress(false);

		// We need to re-request environment setting here,
		// otherwise our subsequent attempts to change region settings will fail with the following error:
		// "Unable to update environment settings because the last update your viewer saw was not the same
		// as the last update sent from the simulator.  Try sending your update again, and if this
		// does not work, try leaving and returning to the region."
		LLEnvManagerNew::instance().requestRegionSettings();
	}
}

// [RLVa:KB] - Checked: 2009-07-04 (RLVa-1.0.0a)
void LLFloaterRegionInfo::open()
{
	// We'll allow access to the estate tools for estate managers (and for the sim owner)
	if (gRlvHandler.hasBehaviour(RLV_BHVR_SHOWLOC))
	{
		LLViewerRegion* pRegion = gAgent.getRegion();
		if (!pRegion)
			return;

		// Should be able to call LLRegion::canManageEstate() but then we can fake god like
		if ( (!pRegion->isEstateManager()) && (pRegion->getOwner() != gAgent.getID()) )
			return;
	}

	LLFloater::open();
}
// [/RLVa:KB]<|MERGE_RESOLUTION|>--- conflicted
+++ resolved
@@ -1143,135 +1143,7 @@
 }
 
 
-<<<<<<< HEAD
 BOOL LLPanelRegionTerrainInfo::validateTextureSizes()
-=======
-/////////////////////////////////////////////////////////////////////////////
-// LLPanelRegionTextureInfo
-//
-LLPanelRegionTextureInfo::LLPanelRegionTextureInfo() : LLPanelRegionInfo()
-{
-	// nothing.
-}
-
-bool LLPanelRegionTextureInfo::refreshFromRegion(LLViewerRegion* region)
-{
-	BOOL allow_modify = gAgent.isGodlike() || (region && region->canManageEstate());
-	setCtrlsEnabled(allow_modify);
-	childDisable("apply_btn");
-
-	if (region)
-	{
-		childSetValue("region_text", LLSD(region->getName()));
-	}
-	else
-	{
-		childSetValue("region_text", LLSD(""));
-	}
-
-	if (!region) return LLPanelRegionInfo::refreshFromRegion(region);
-
-	LLVLComposition* compp = region->getComposition();
-	LLTextureCtrl* texture_ctrl;
-	std::string buffer;
-	for(S32 i = 0; i < TERRAIN_TEXTURE_COUNT; ++i)
-	{
-		buffer = llformat("texture_detail_%d", i);
-		texture_ctrl = getChild<LLTextureCtrl>(buffer);
-		if(texture_ctrl)
-		{
-			lldebugs << "Detail Texture " << i << ": "
-					 << compp->getDetailTextureID(i) << llendl;
-			LLUUID tmp_id(compp->getDetailTextureID(i));
-			texture_ctrl->setImageAssetID(tmp_id);
-		}
-	}
-
-	for(S32 i = 0; i < CORNER_COUNT; ++i)
-    {
-		buffer = llformat("height_start_spin_%d", i);
-		childSetValue(buffer, LLSD(compp->getStartHeight(i)));
-		buffer = llformat("height_range_spin_%d", i);
-		childSetValue(buffer, LLSD(compp->getHeightRange(i)));
-	}
-
-	// Call the parent for common book-keeping
-	return LLPanelRegionInfo::refreshFromRegion(region);
-}
-
-
-BOOL LLPanelRegionTextureInfo::postBuild()
-{
-	LLPanelRegionInfo::postBuild();
-	std::string buffer;
-	for(S32 i = 0; i < TERRAIN_TEXTURE_COUNT; ++i)
-	{
-		buffer = llformat("texture_detail_%d", i);
-		initCtrl(buffer);
-	}
-
-	for(S32 i = 0; i < CORNER_COUNT; ++i)
-	{
-		buffer = llformat("height_start_spin_%d", i);
-		initCtrl(buffer);
-		buffer = llformat("height_range_spin_%d", i);
-		initCtrl(buffer);
-	}
-
-//	LLButton* btn = new LLButton("dump", LLRect(0, 20, 100, 0), "", onClickDump, this);
-//	btn->setFollows(FOLLOWS_TOP|FOLLOWS_LEFT);
-//	addChild(btn);
-
-	return LLPanelRegionInfo::postBuild();
-}
-
-BOOL LLPanelRegionTextureInfo::sendUpdate()
-{
-	llinfos << "LLPanelRegionTextureInfo::sendUpdate()" << llendl;
-
-	// Make sure user hasn't chosen wacky textures on sl grids.
-	if (gHippoGridManager->getConnectedGrid()->isSecondLife() && !validateTextureSizes())
-	{
-		return FALSE;
-	}
-
-	LLTextureCtrl* texture_ctrl;
-	std::string buffer;
-	std::string id_str;
-	LLMessageSystem* msg = gMessageSystem;
-	strings_t strings;
-
-	LLUUID invoice(LLFloaterRegionInfo::getLastInvoice());
-	
-	for(S32 i = 0; i < TERRAIN_TEXTURE_COUNT; ++i)
-	{
-		buffer = llformat("texture_detail_%d", i);
-		texture_ctrl = getChild<LLTextureCtrl>(buffer);
-		if(texture_ctrl)
-		{
-			LLUUID tmp_id(texture_ctrl->getImageAssetID());
-			tmp_id.toString(id_str);
-			buffer = llformat("%d %s", i, id_str.c_str());
-			strings.push_back(buffer);
-		}
-	}
-	sendEstateOwnerMessage(msg, "texturedetail", invoice, strings);
-	strings.clear();
-	for(S32 i = 0; i < CORNER_COUNT; ++i)
-	{
-		buffer = llformat("height_start_spin_%d", i);
-		std::string buffer2 = llformat("height_range_spin_%d", i);
-		std::string buffer3 = llformat("%d %f %f", i, (F32)childGetValue(buffer).asReal(), (F32)childGetValue(buffer2).asReal());
-		strings.push_back(buffer3);
-	}
-	sendEstateOwnerMessage(msg, "textureheights", invoice, strings);
-	strings.clear();
-	sendEstateOwnerMessage(msg, "texturecommit", invoice, strings);
-	return TRUE;
-}
-
-BOOL LLPanelRegionTextureInfo::validateTextureSizes()
->>>>>>> 36e6946c
 {
 	for(S32 i = 0; i < TERRAIN_TEXTURE_COUNT; ++i)
 	{
@@ -1429,8 +1301,8 @@
 	// =======================================
 	// Assemble and send texturedetail message
 
-	// Make sure user hasn't chosen wacky textures.
-	if (!validateTextureSizes())
+	// Make sure user hasn't chosen wacky textures on sl grids.
+	if (gHippoGridManager->getConnectedGrid()->isSecondLife() && !validateTextureSizes())
 	{
 		return FALSE;
 	}
