--- conflicted
+++ resolved
@@ -63,7 +63,6 @@
 	virtual void result(const LLSD& content)
 	{
 		std::string msg = "Crash report successfully sent";
-
 		if (content.has("message"))
 		{
 			msg += ": " + content["message"].asString();
@@ -72,14 +71,9 @@
 
 		if (content.has("report_id"))
 		{
-<<<<<<< HEAD
-			LLCrashLogger::sReportID = content["report_id"].asInteger();
-		}
-=======
 			gSavedSettings.setS32("CrashReportID", content["report_id"].asInteger());
 		}
 
->>>>>>> 340286f9
 	}
 
 	virtual AIHTTPTimeoutPolicy const& getHTTPTimeoutPolicy(void) const 
@@ -104,8 +98,6 @@
 {
 
 }
-
-/*static*/ S32 LLCrashLogger::sReportID = 0;
 
 // TRIM_SIZE must remain larger than LINE_SEARCH_SIZE.
 const int TRIM_SIZE = 128000;
