/** 
 * @file llviewerregion.cpp
 * @brief Implementation of the LLViewerRegion class.
 *
 * $LicenseInfo:firstyear=2000&license=viewergpl$
 * 
 * Copyright (c) 2000-2009, Linden Research, Inc.
 * 
 * Second Life Viewer Source Code
 * The source code in this file ("Source Code") is provided by Linden Lab
 * to you under the terms of the GNU General Public License, version 2.0
 * ("GPL"), unless you have obtained a separate licensing agreement
 * ("Other License"), formally executed by you and Linden Lab.  Terms of
 * the GPL can be found in doc/GPL-license.txt in this distribution, or
 * online at http://secondlifegrid.net/programs/open_source/licensing/gplv2
 * 
 * There are special exceptions to the terms and conditions of the GPL as
 * it is applied to this Source Code. View the full text of the exception
 * in the file doc/FLOSS-exception.txt in this software distribution, or
 * online at
 * http://secondlifegrid.net/programs/open_source/licensing/flossexception
 * 
 * By copying, modifying or distributing this software, you acknowledge
 * that you have read and understood your obligations described above,
 * and agree to abide by those obligations.
 * 
 * ALL LINDEN LAB SOURCE CODE IS PROVIDED "AS IS." LINDEN LAB MAKES NO
 * WARRANTIES, EXPRESS, IMPLIED OR OTHERWISE, REGARDING ITS ACCURACY,
 * COMPLETENESS OR PERFORMANCE.
 * $/LicenseInfo$
 */

#include "llviewerprecompiledheaders.h"

#include "llviewerregion.h"

// linden libraries
#include "indra_constants.h"
#include "llavatarnamecache.h"		// name lookup cap url
//#include "llfloaterreg.h"
#include "llmath.h"
#include "llhttpclient.h"
#include "llregionflags.h"
#include "llregionhandle.h"
#include "llsurface.h"
#include "message.h"
//#include "vmath.h"
#include "v3math.h"
#include "v4math.h"

#include "llagent.h"
#include "llagentcamera.h"
#include "llcallingcard.h"
#include "llcaphttpsender.h"
#include "llcapabilitylistener.h"
#include "llcommandhandler.h"
#include "lldir.h"
#include "lleventpoll.h"
#include "llfloatergodtools.h"
#include "llfloaterreporter.h"
#include "llfloaterregioninfo.h"
#include "llhttpnode.h"
#include "llregioninfomodel.h"
#include "llsdutil.h"
#include "llstartup.h"
#include "lltrans.h"
#include "llurldispatcher.h"
#include "llviewerobjectlist.h"
#include "llviewerparcelmgr.h"
#include "llviewerparceloverlay.h"
#include "llviewerstatsrecorder.h"
#include "llvlmanager.h"
#include "llvlcomposition.h"
#include "llvocache.h"
#include "llvoclouds.h"
#include "llworld.h"
#include "llspatialpartition.h"
#include "stringize.h"
#include "llviewercontrol.h"
#include "llsdserialize.h"

#include "llviewerparcelmgr.h"	//Aurora Sim
#ifdef LL_WINDOWS
	#pragma warning(disable:4355)
#endif

class AIHTTPTimeoutPolicy;
extern AIHTTPTimeoutPolicy baseCapabilitiesComplete_timeout;
extern AIHTTPTimeoutPolicy gamingDataReceived_timeout;
extern AIHTTPTimeoutPolicy simulatorFeaturesReceived_timeout;

const F32 WATER_TEXTURE_SCALE = 8.f;			//  Number of times to repeat the water texture across a region
const S16 MAX_MAP_DIST = 10;
// The server only keeps our pending agent info for 60 seconds.
// We want to allow for seed cap retry, but its not useful after that 60 seconds.
// Give it 3 chances, each at 18 seconds to give ourselves a few seconds to connect anyways if we give up.
const S32 MAX_SEED_CAP_ATTEMPTS_BEFORE_LOGIN = 3;
// Even though we gave up on login, keep trying for caps after we are logged in:
const S32 MAX_CAP_REQUEST_ATTEMPTS = 30;

typedef std::map<std::string, std::string> CapabilityMap;

class LLViewerRegionImpl {
public:
	LLViewerRegionImpl(LLViewerRegion * region, LLHost const & host)
		:	mHost(host),
			mCompositionp(NULL),
			mEventPoll(NULL),
			mSeedCapMaxAttempts(MAX_CAP_REQUEST_ATTEMPTS),
			mSeedCapMaxAttemptsBeforeLogin(MAX_SEED_CAP_ATTEMPTS_BEFORE_LOGIN),
			mSeedCapAttempts(0),
			mHttpResponderID(0),
		    // I'd prefer to set the LLCapabilityListener name to match the region
		    // name -- it's disappointing that's not available at construction time.
		    // We could instead store an LLCapabilityListener*, making
		    // setRegionNameAndZone() replace the instance. Would that pose
		    // consistency problems? Can we even request a capability before calling
		    // setRegionNameAndZone()?
		    // For testability -- the new Michael Feathers paradigm --
		    // LLCapabilityListener binds all the globals it expects to need at
		    // construction time.
		    mCapabilityListener(host.getString(), gMessageSystem, *region,
		                        gAgent.getID(), gAgent.getSessionID())
	{
	}

	void buildCapabilityNames(LLSD& capabilityNames);

	// The surfaces and other layers
	LLSurface*	mLandp;

	// Region geometry data
	LLVector3d	mOriginGlobal;	// Location of southwest corner of region (meters)
	LLVector3d	mCenterGlobal;	// Location of center in world space (meters)
	LLHost		mHost;

	// The unique ID for this region.
	LLUUID mRegionID;

	// region/estate owner - usually null.
	LLUUID mOwnerID;

	// Network statistics for the region's circuit...
	LLTimer mLastNetUpdate;

	// Misc
	LLVLComposition *mCompositionp;		// Composition layer for the surface

	LLVOCacheEntry::vocache_entry_map_t		mCacheMap;
	// time?
	// LRU info?

	// Cache ID is unique per-region, across renames, moving locations,
	// etc.
	LLUUID mCacheID;

	CapabilityMap mCapabilities;
	
	LLEventPoll* mEventPoll;

	S32 mSeedCapMaxAttempts;
	S32 mSeedCapMaxAttemptsBeforeLogin;
	S32 mSeedCapAttempts;

	S32 mHttpResponderID;

	/// Post an event to this LLCapabilityListener to invoke a capability message on
	/// this LLViewerRegion's server
	/// (https://wiki.lindenlab.com/wiki/Viewer:Messaging/Messaging_Notes#Capabilities)
	LLCapabilityListener mCapabilityListener;

	//spatial partitions for objects in this region
	std::vector<LLSpatialPartition*> mObjectPartition;
};

// support for secondlife:///app/region/{REGION} SLapps
// N.B. this is defined to work exactly like the classic secondlife://{REGION}
// However, the later syntax cannot support spaces in the region name because
// spaces (and %20 chars) are illegal in the hostname of an http URL. Some
// browsers let you get away with this, but some do not (such as Qt's Webkit).
// Hence we introduced the newer secondlife:///app/region alternative.
class LLRegionHandler : public LLCommandHandler
{
public:
	// requests will be throttled from a non-trusted browser
	LLRegionHandler() : LLCommandHandler("region", UNTRUSTED_THROTTLE) {}

	bool handle(const LLSD& params, const LLSD& query_map, LLMediaCtrl* web)
	{
		// make sure that we at least have a region name
		int num_params = params.size();
		if (num_params < 1)
		{
			return false;
		}

		// build a secondlife://{PLACE} SLurl from this SLapp
		std::string url = "secondlife://";
		for (int i = 0; i < num_params; i++)
		{
			if (i > 0)
			{
				url += "/";
			}
			url += params[i].asString();
		}

		// Process the SLapp as if it was a secondlife://{PLACE} SLurl
		LLURLDispatcher::dispatch(url, "clicked", web, true);
		return true;
	}
};
LLRegionHandler gRegionHandler;

class BaseCapabilitiesComplete : public LLHTTPClient::ResponderWithResult
{
	LOG_CLASS(BaseCapabilitiesComplete);
public:
    BaseCapabilitiesComplete(U64 region_handle, S32 id)
		: mRegionHandle(region_handle), mID(id)
    { }
	virtual ~BaseCapabilitiesComplete()
	{ }

    /*virtual*/ void error(U32 statusNum, const std::string& reason)
    {
		LL_WARNS2("AppInit", "Capabilities") << statusNum << ": " << reason << LL_ENDL;
		LLViewerRegion *regionp = LLWorld::getInstance()->getRegionFromHandle(mRegionHandle);
		if (regionp)
		{
			regionp->failedSeedCapability();
		}
    }

    /*virtual*/ void result(const LLSD& content)
    {
		LLViewerRegion *regionp = LLWorld::getInstance()->getRegionFromHandle(mRegionHandle);
		if(!regionp) //region was removed
		{
			LL_WARNS2("AppInit", "Capabilities") << "Received results for region that no longer exists!" << LL_ENDL;
			return ;
		}
		if( mID != regionp->getHttpResponderID() ) // region is no longer referring to this responder
		{
			LL_WARNS2("AppInit", "Capabilities") << "Received results for a stale http responder!" << LL_ENDL;
			return ;
		}

		LLSD::map_const_iterator iter;
		for(iter = content.beginMap(); iter != content.endMap(); ++iter)
		{
			regionp->setCapability(iter->first, iter->second);
			LL_DEBUGS2("AppInit", "Capabilities") << "got capability for " 
				<< iter->first << LL_ENDL;

			/* HACK we're waiting for the ServerReleaseNotes */
			if (iter->first == "ServerReleaseNotes" && regionp->getReleaseNotesRequested())
			{
				regionp->showReleaseNotes();
			}
		}

		regionp->setCapabilitiesReceived(true);

		if (STATE_SEED_GRANTED_WAIT == LLStartUp::getStartupState())
		{
			LLStartUp::setStartupState( STATE_SEED_CAP_GRANTED );
		}
	}

	/*virtual*/ AIHTTPTimeoutPolicy const& getHTTPTimeoutPolicy(void) const { return baseCapabilitiesComplete_timeout; }
	/*virtual*/ char const* getName(void) const { return "BaseCapabilitiesComplete"; }

    static boost::intrusive_ptr<BaseCapabilitiesComplete> build( U64 region_handle, S32 id )
    {
		return boost::intrusive_ptr<BaseCapabilitiesComplete>( 
				new BaseCapabilitiesComplete(region_handle, id) );
    }

private:
	U64 mRegionHandle;
	S32 mID;
};


LLViewerRegion::LLViewerRegion(const U64 &handle,
							   const LLHost &host,
							   const U32 grids_per_region_edge, 
							   const U32 grids_per_patch_edge, 
							   const F32 region_width_meters)
:	mImpl(new LLViewerRegionImpl(this, host)),
	mHandle(handle),
	mTimeDilation(1.0f),
	mName(""),
	mZoning(""),
	mIsEstateManager(FALSE),
	mRegionFlags( REGION_FLAGS_DEFAULT ),
	mRegionProtocols( 0 ),
	mSimAccess( SIM_ACCESS_MIN ),
	mBillableFactor(1.0),
	mMaxTasks(DEFAULT_MAX_REGION_WIDE_PRIM_COUNT),
	mCentralBakeVersion(0),
	mClassID(0),
	mCPURatio(0),
	mColoName("unknown"),
	mProductSKU("unknown"),
	mProductName("unknown"),
	mHttpUrl(""),
	mCacheLoaded(FALSE),
	mCacheDirty(FALSE),
	mReleaseNotesRequested(FALSE),
	mCapabilitiesReceived(false),
<<<<<<< HEAD
	mFeaturesReceived(false),
	mGamingFlags(0),
// <FS:CR> Aurora Sim
	mWidth(region_width_meters)
{
	// Moved this up... -> mWidth = region_width_meters;
// </FS:CR>
=======
	mWidth(region_width_meters)
{
>>>>>>> 36e6946c
	mImpl->mOriginGlobal = from_region_handle(handle); 
	updateRenderMatrix();

	mImpl->mLandp = new LLSurface('l', NULL);

	// Create the composition layer for the surface
	mImpl->mCompositionp =
		new LLVLComposition(mImpl->mLandp,
							grids_per_region_edge,
<<<<<<< HEAD
// <FS:CR> Aurora Sim
							//region_width_meters / grids_per_region_edge);
							mWidth / grids_per_region_edge);
// </FS:CR> Aurora Sim
=======
							mWidth / grids_per_region_edge);
>>>>>>> 36e6946c
	mImpl->mCompositionp->setSurface(mImpl->mLandp);

	// Create the surfaces
	mImpl->mLandp->setRegion(this);
	mImpl->mLandp->create(grids_per_region_edge,
					grids_per_patch_edge,
					mImpl->mOriginGlobal,
					mWidth);

<<<<<<< HEAD
// <FS:CR> Aurora Sim
	//mParcelOverlay = new LLViewerParcelOverlay(this, region_width_meters);
	mParcelOverlay = new LLViewerParcelOverlay(this, mWidth);
	LLViewerParcelMgr::getInstance()->init(mWidth);
// </FS:CR> Aurora Sim
=======
	mParcelOverlay = new LLViewerParcelOverlay(this, mWidth);
	LLViewerParcelMgr::getInstance()->widthUpdate(mWidth);
>>>>>>> 36e6946c

	setOriginGlobal(from_region_handle(handle));
	calculateCenterGlobal();

	// Create the object lists
	initStats();
	initPartitions();
}

void LLViewerRegion::initPartitions()
{
	//create object partitions
	//MUST MATCH declaration of eObjectPartitions
	mImpl->mObjectPartition.push_back(new LLHUDPartition());		//PARTITION_HUD
	mImpl->mObjectPartition.push_back(new LLTerrainPartition());	//PARTITION_TERRAIN
	mImpl->mObjectPartition.push_back(new LLVoidWaterPartition());	//PARTITION_VOIDWATER
	mImpl->mObjectPartition.push_back(new LLWaterPartition());		//PARTITION_WATER
	mImpl->mObjectPartition.push_back(new LLTreePartition());		//PARTITION_TREE
	mImpl->mObjectPartition.push_back(new LLParticlePartition());	//PARTITION_PARTICLE
#if ENABLE_CLASSIC_CLOUDS
	mImpl->mObjectPartition.push_back(new LLCloudPartition());		//PARTITION_CLOUD
#endif
	mImpl->mObjectPartition.push_back(new LLGrassPartition());		//PARTITION_GRASS
	mImpl->mObjectPartition.push_back(new LLVolumePartition());	//PARTITION_VOLUME
	mImpl->mObjectPartition.push_back(new LLBridgePartition());	//PARTITION_BRIDGE
	mImpl->mObjectPartition.push_back(new LLHUDParticlePartition());//PARTITION_HUD_PARTICLE
	mImpl->mObjectPartition.push_back(NULL);						//PARTITION_NONE
}

void LLViewerRegion::reInitPartitions()
{
	std::for_each(mImpl->mObjectPartition.begin(), mImpl->mObjectPartition.end(), DeletePointer());
	mImpl->mObjectPartition.clear();
	initPartitions();
}

void LLViewerRegion::initStats()
{
	mImpl->mLastNetUpdate.reset();
	mPacketsIn = 0;
	mBitsIn = 0;
	mLastBitsIn = 0;
	mLastPacketsIn = 0;
	mPacketsOut = 0;
	mLastPacketsOut = 0;
	mPacketsLost = 0;
	mLastPacketsLost = 0;
	mPingDelay = 0;
	mAlive = false;					// can become false if circuit disconnects
}

LLViewerRegion::~LLViewerRegion() 
{
	gVLManager.cleanupData(this);
	// Can't do this on destruction, because the neighbor pointers might be invalid.
	// This should be reference counted...
	disconnectAllNeighbors();
#if ENABLE_CLASSIC_CLOUDS
	mCloudLayer.destroy();
#endif
	LLViewerPartSim::getInstance()->cleanupRegion(this);

	gObjectList.killObjects(this);

	delete mImpl->mCompositionp;
	delete mParcelOverlay;
	delete mImpl->mLandp;
	delete mImpl->mEventPoll;
	LLHTTPSender::clearSender(mImpl->mHost);
	
	saveObjectCache();

	std::for_each(mImpl->mObjectPartition.begin(), mImpl->mObjectPartition.end(), DeletePointer());

	delete mImpl;
	mImpl = NULL;
}

LLEventPump& LLViewerRegion::getCapAPI() const
{
	return mImpl->mCapabilityListener.getCapAPI();
}

/*virtual*/ 
const LLHost&	LLViewerRegion::getHost() const				
{ 
	return mImpl->mHost; 
}

LLSurface & LLViewerRegion::getLand() const
{
	return *mImpl->mLandp;
}

const LLUUID& LLViewerRegion::getRegionID() const
{
	return mImpl->mRegionID;
}

void LLViewerRegion::setRegionID(const LLUUID& region_id)
{
	mImpl->mRegionID = region_id;
}

void LLViewerRegion::loadObjectCache()
{
	if (mCacheLoaded)
	{
		return;
	}

	// Presume success.  If it fails, we don't want to try again.
	mCacheLoaded = TRUE;

	if(LLVOCache::hasInstance())
	{
		LLVOCache::getInstance()->readFromCache(mHandle, mImpl->mCacheID, mImpl->mCacheMap) ;
	}
}


void LLViewerRegion::saveObjectCache()
{
	if (!mCacheLoaded)
	{
		return;
	}

	if (mImpl->mCacheMap.empty())
	{
		return;
	}

	if(LLVOCache::hasInstance())
	{
		LLVOCache::getInstance()->writeToCache(mHandle, mImpl->mCacheID, mImpl->mCacheMap, mCacheDirty) ;
		mCacheDirty = FALSE;
	}

	for(LLVOCacheEntry::vocache_entry_map_t::iterator iter = mImpl->mCacheMap.begin(); iter != mImpl->mCacheMap.end(); ++iter)
	{
		delete iter->second;
	}
	mImpl->mCacheMap.clear();
}

void LLViewerRegion::sendMessage()
{
	gMessageSystem->sendMessage(mImpl->mHost);
}

void LLViewerRegion::sendReliableMessage()
{
	gMessageSystem->sendReliable(mImpl->mHost);
}

void LLViewerRegion::setWaterHeight(F32 water_level)
{
	mImpl->mLandp->setWaterHeight(water_level);
}

// <FS:CR> Aurora Sim
void LLViewerRegion::rebuildWater()
{
	mImpl->mLandp->rebuildWater();
}
// <FS:CR> Aurora Sim

F32 LLViewerRegion::getWaterHeight() const
{
	return mImpl->mLandp->getWaterHeight();
}

BOOL LLViewerRegion::isVoiceEnabled() const
{
	return getRegionFlag(REGION_FLAGS_ALLOW_VOICE);
}

void LLViewerRegion::setRegionFlags(U64 flags)
{
	mRegionFlags = flags;
}


void LLViewerRegion::setOriginGlobal(const LLVector3d &origin_global) 
{ 
	mImpl->mOriginGlobal = origin_global; 
	updateRenderMatrix();
	mImpl->mLandp->setOriginGlobal(origin_global);
	mWind.setOriginGlobal(origin_global);
#if ENABLE_CLASSIC_CLOUDS
	mCloudLayer.setOriginGlobal(origin_global);
#endif
	calculateCenterGlobal();
}

void LLViewerRegion::updateRenderMatrix()
{
	mRenderMatrix.setTranslation(getOriginAgent());
}

void LLViewerRegion::setTimeDilation(F32 time_dilation)
{
	mTimeDilation = time_dilation;
}

const LLVector3d & LLViewerRegion::getOriginGlobal() const
{
	return mImpl->mOriginGlobal;
}

LLVector3 LLViewerRegion::getOriginAgent() const
{
	return gAgent.getPosAgentFromGlobal(mImpl->mOriginGlobal);
}

const LLVector3d & LLViewerRegion::getCenterGlobal() const
{
	return mImpl->mCenterGlobal;
}

LLVector3 LLViewerRegion::getCenterAgent() const
{
	return gAgent.getPosAgentFromGlobal(mImpl->mCenterGlobal);
}

void LLViewerRegion::setOwner(const LLUUID& owner_id)
{
	mImpl->mOwnerID = owner_id;
}

const LLUUID& LLViewerRegion::getOwner() const
{
	return mImpl->mOwnerID;
}

void LLViewerRegion::setRegionNameAndZone	(const std::string& name_zone)
{
	std::string::size_type pipe_pos = name_zone.find('|');
	S32 length   = name_zone.size();
	if (pipe_pos != std::string::npos)
	{
		mName   = name_zone.substr(0, pipe_pos);
		mZoning = name_zone.substr(pipe_pos+1, length-(pipe_pos+1));
	}
	else
	{
		mName   = name_zone;
		mZoning = "";
	}

	LLStringUtil::stripNonprintable(mName);
	LLStringUtil::stripNonprintable(mZoning);
}

BOOL LLViewerRegion::canManageEstate() const
{
	return gAgent.isGodlike()
		|| isEstateManager()
		|| gAgent.getID() == getOwner();
}

const std::string LLViewerRegion::getSimAccessString() const
{
	return accessToString(mSimAccess);
}

std::string LLViewerRegion::getLocalizedSimProductName() const
{
	std::string localized_spn;
	return LLTrans::findString(localized_spn, mProductName) ? localized_spn : mProductName;
}

// static
std::string LLViewerRegion::regionFlagsToString(U64 flags)
{
	std::string result;

	if (flags & REGION_FLAGS_SANDBOX)
	{
		result += "Sandbox";
	}

	if (flags & REGION_FLAGS_ALLOW_DAMAGE)
	{
		if(!result.empty()) result += ", ";
		result += "Not Safe";
	}
	// <edit>
	//These dont seem to have value anymore.
	/*if (!(flags & REGION_FLAGS_PUBLIC_ALLOWED))
	{
		if(!result.empty()) result += ", ";
		result += "Private";
	}

	if (!(flags & REGION_FLAGS_ALLOW_VOICE))
	{
		if(!result.empty()) result += ", ";
		result += "Voice Disabled";
	}*/
	if (flags & REGION_FLAGS_ALLOW_LANDMARK)
	{
		if(!result.empty()) result += ", ";
		result += "Create Landmarks";
	}

	if (flags & REGION_FLAGS_ALLOW_DIRECT_TELEPORT)
	{
		if(!result.empty()) result += ", ";
		result += "Direct Teleport";
	}
	
	if (flags & REGION_FLAGS_DENY_ANONYMOUS)
	{
		if(!result.empty()) result += ", ";
		result += "Payment Info needed";
	}
	
	if (flags & REGION_FLAGS_DENY_AGEUNVERIFIED)
	{
		if(!result.empty()) result += ", ";
		result += "Age Verified";
	}

	if (flags & REGION_FLAGS_BLOCK_FLY)
	{
		if(!result.empty()) result += ", ";
		result += "No Fly";
	}

	// </edit>

	return result;
}

// static
std::string LLViewerRegion::accessToString(U8 sim_access)
{
	switch(sim_access)
	{
	case SIM_ACCESS_PG:
		return LLTrans::getString("SIM_ACCESS_PG");

	case SIM_ACCESS_MATURE:
		return LLTrans::getString("SIM_ACCESS_MATURE");

	case SIM_ACCESS_ADULT:
		return LLTrans::getString("SIM_ACCESS_ADULT");

	case SIM_ACCESS_DOWN:
		return LLTrans::getString("SIM_ACCESS_DOWN");

	case SIM_ACCESS_MIN:
	default:
		return LLTrans::getString("SIM_ACCESS_MIN");
	}
}

// static
std::string LLViewerRegion::getAccessIcon(U8 sim_access)
{
	switch(sim_access)
	{
	case SIM_ACCESS_MATURE:
		return "Parcel_M_Dark";

	case SIM_ACCESS_ADULT:
		return "Parcel_R_Light";

	case SIM_ACCESS_PG:
		return "Parcel_PG_Light";

	case SIM_ACCESS_MIN:
	default:
		return "";
	}
}

// static
std::string LLViewerRegion::accessToShortString(U8 sim_access)
{
	switch(sim_access)		/* Flawfinder: ignore */
	{
	case SIM_ACCESS_PG:
		return "PG";

	case SIM_ACCESS_MATURE:
		return "M";

	case SIM_ACCESS_ADULT:
		return "A";

	case SIM_ACCESS_MIN:
	default:
		return "U";
	}
}

// static
U8 LLViewerRegion::shortStringToAccess(const std::string &sim_access)
{
	U8 accessValue;

	if (LLStringUtil::compareStrings(sim_access, "PG") == 0)
	{
		accessValue = SIM_ACCESS_PG;
	}
	else if (LLStringUtil::compareStrings(sim_access, "M") == 0)
	{
		accessValue = SIM_ACCESS_MATURE;
	}
	else if (LLStringUtil::compareStrings(sim_access, "A") == 0)
	{
		accessValue = SIM_ACCESS_ADULT;
	}
	else
	{
		accessValue = SIM_ACCESS_MIN;
	}

	return accessValue;
}

// static
void LLViewerRegion::processRegionInfo(LLMessageSystem* msg, void**)
{
	// send it to 'observers'
	// *TODO: switch the floaters to using LLRegionInfoModel
	llinfos << "Processing region info" << llendl;
	LLRegionInfoModel::instance().update(msg);
	LLFloaterGodTools::processRegionInfo(msg);
	LLFloaterRegionInfo::processRegionInfo(msg);
	LLFloaterReporter::processRegionInfo(msg);
}

void LLViewerRegion::setCacheID(const LLUUID& id)
{
	mImpl->mCacheID = id;
}

S32 LLViewerRegion::renderPropertyLines()
{
	if (mParcelOverlay)
	{
		return mParcelOverlay->renderPropertyLines();
	}
	else
	{
		return 0;
	}
}

// This gets called when the height field changes.
void LLViewerRegion::dirtyHeights()
{
	// Property lines need to be reconstructed when the land changes.
	if (mParcelOverlay)
	{
		mParcelOverlay->setDirty();
	}
}

BOOL LLViewerRegion::idleUpdate(F32 max_update_time)
{
	// did_update returns TRUE if we did at least one significant update
	BOOL did_update = mImpl->mLandp->idleUpdate(max_update_time);
	
	if (mParcelOverlay)
	{
		// Hopefully not a significant time sink...
		mParcelOverlay->idleUpdate();
	}

	return did_update;
}


// As above, but forcibly do the update.
void LLViewerRegion::forceUpdate()
{
	mImpl->mLandp->idleUpdate(0.f);

	if (mParcelOverlay)
	{
		mParcelOverlay->idleUpdate(true);
	}
}

void LLViewerRegion::connectNeighbor(LLViewerRegion *neighborp, U32 direction)
{
	mImpl->mLandp->connectNeighbor(neighborp->mImpl->mLandp, direction);
#if ENABLE_CLASSIC_CLOUDS
	mCloudLayer.connectNeighbor(&(neighborp->mCloudLayer), direction);
#endif
}


void LLViewerRegion::disconnectAllNeighbors()
{
	mImpl->mLandp->disconnectAllNeighbors();
#if ENABLE_CLASSIC_CLOUDS
	mCloudLayer.disconnectAllNeighbors();
#endif
}

LLVLComposition * LLViewerRegion::getComposition() const
{
	return mImpl->mCompositionp;
}

F32 LLViewerRegion::getCompositionXY(const S32 x, const S32 y) const
{
<<<<<<< HEAD
// <FS:CR> Aurora Sim
	//if (x >= 256)
	if (x >= mWidth)
// </FS:CR> Aurora Sim
	{
// <FS:CR> Aurora Sim
		//if (y >= 256)
		if (y >= mWidth)
// </FS:CR> Aurora Sim
		{
// <FS:CR> Aurora Sim
			//LLVector3d center = getCenterGlobal() + LLVector3d(256.f, 256.f, 0.f);
			LLVector3d center = getCenterGlobal() + LLVector3d(mWidth, mWidth, 0.f);
// </FS:CR> Aurora Sim
=======
	if (x >= mWidth)
	{
		if (y >= mWidth)
		{
			LLVector3d center = getCenterGlobal() + LLVector3d(mWidth, mWidth, 0.f);
>>>>>>> 36e6946c
			LLViewerRegion *regionp = LLWorld::getInstance()->getRegionFromPosGlobal(center);
			if (regionp)
			{
				// OK, we need to do some hackery here - different simulators no longer use
				// the same composition values, necessarily.
				// If we're attempting to blend, then we want to make the fractional part of
				// this region match the fractional of the adjacent.  For now, just minimize
				// the delta.
<<<<<<< HEAD
// <FS:CR> Aurora Sim
				//F32 our_comp = getComposition()->getValueScaled(255, 255);
				//F32 adj_comp = regionp->getComposition()->getValueScaled(x - 256.f, y - 256.f);
				F32 our_comp = getComposition()->getValueScaled(mWidth-1.f, mWidth-1.f);
				F32 adj_comp = regionp->getComposition()->getValueScaled(x - regionp->getWidth(), y - regionp->getWidth());
// </FS:CR> Aurora Sim
=======
				F32 our_comp = getComposition()->getValueScaled(mWidth-1.f, mWidth-1.f);
				F32 adj_comp = regionp->getComposition()->getValueScaled(x - regionp->getWidth(), y - regionp->getWidth());
>>>>>>> 36e6946c
				while (llabs(our_comp - adj_comp) >= 1.f)
				{
					if (our_comp > adj_comp)
					{
						adj_comp += 1.f;
					}
					else
					{
						adj_comp -= 1.f;
					}
				}
				return adj_comp;
			}
		}
		else
		{
<<<<<<< HEAD
// <FS:CR> Aurora Sim
			//LLVector3d center = getCenterGlobal() + LLVector3d(256.f, 0, 0.f);
			LLVector3d center = getCenterGlobal() + LLVector3d(mWidth, 0.f, 0.f);
// </FS:CR> Aurora Sim
=======
			LLVector3d center = getCenterGlobal() + LLVector3d(mWidth, 0.f, 0.f);
>>>>>>> 36e6946c
			LLViewerRegion *regionp = LLWorld::getInstance()->getRegionFromPosGlobal(center);
			if (regionp)
			{
				// OK, we need to do some hackery here - different simulators no longer use
				// the same composition values, necessarily.
				// If we're attempting to blend, then we want to make the fractional part of
				// this region match the fractional of the adjacent.  For now, just minimize
				// the delta.
<<<<<<< HEAD
// <FS:CR> Aurora Sim
				//F32 our_comp = getComposition()->getValueScaled(255.f, (F32)y);
				//F32 adj_comp = regionp->getComposition()->getValueScaled(x - 256.f, (F32)y);
				F32 our_comp = getComposition()->getValueScaled(mWidth-1.f, (F32)y);
				F32 adj_comp = regionp->getComposition()->getValueScaled(x - regionp->getWidth(), (F32)y);
// </FS:CR> Aurora Sim
=======
				F32 our_comp = getComposition()->getValueScaled(mWidth-1.f, (F32)y);
				F32 adj_comp = regionp->getComposition()->getValueScaled(x - regionp->getWidth(), (F32)y);
>>>>>>> 36e6946c
				while (llabs(our_comp - adj_comp) >= 1.f)
				{
					if (our_comp > adj_comp)
					{
						adj_comp += 1.f;
					}
					else
					{
						adj_comp -= 1.f;
					}
				}
				return adj_comp;
			}
		}
	}
<<<<<<< HEAD
// <FS:CR> Aurora Sim
	//else if (y >= 256)
	else if (y >= mWidth)
// </FS:CR> Aurora Sim
	{
// <FS:CR> Aurora Sim
		//LLVector3d center = getCenterGlobal() + LLVector3d(0.f, 256.f, 0.f);
		LLVector3d center = getCenterGlobal() + LLVector3d(0.f, mWidth, 0.f);
// </FS:CR> Aurora Sim
=======
	else if (y >= mWidth)
	{
		LLVector3d center = getCenterGlobal() + LLVector3d(0.f, mWidth, 0.f);
>>>>>>> 36e6946c
		LLViewerRegion *regionp = LLWorld::getInstance()->getRegionFromPosGlobal(center);
		if (regionp)
		{
			// OK, we need to do some hackery here - different simulators no longer use
			// the same composition values, necessarily.
			// If we're attempting to blend, then we want to make the fractional part of
			// this region match the fractional of the adjacent.  For now, just minimize
			// the delta.
<<<<<<< HEAD
// <FS:CR> Aurora Sim
			//F32 our_comp = getComposition()->getValueScaled((F32)x, 255.f);
			//F32 adj_comp = regionp->getComposition()->getValueScaled((F32)x, y - 256.f);
			F32 our_comp = getComposition()->getValueScaled((F32)x, mWidth-1.f);
			F32 adj_comp = regionp->getComposition()->getValueScaled((F32)x, y - regionp->getWidth());
// <FS:CR> Aurora Sim
=======
			F32 our_comp = getComposition()->getValueScaled((F32)x, mWidth-1.f);
			F32 adj_comp = regionp->getComposition()->getValueScaled((F32)x, y - regionp->getWidth());
>>>>>>> 36e6946c
			while (llabs(our_comp - adj_comp) >= 1.f)
			{
				if (our_comp > adj_comp)
				{
					adj_comp += 1.f;
				}
				else
				{
					adj_comp -= 1.f;
				}
			}
			return adj_comp;
		}
	}

	return getComposition()->getValueScaled((F32)x, (F32)y);
}

void LLViewerRegion::calculateCenterGlobal() 
{
	mImpl->mCenterGlobal = mImpl->mOriginGlobal;
	mImpl->mCenterGlobal.mdV[VX] += 0.5 * mWidth;
	mImpl->mCenterGlobal.mdV[VY] += 0.5 * mWidth;
	mImpl->mCenterGlobal.mdV[VZ] = 0.5 * mImpl->mLandp->getMinZ() + mImpl->mLandp->getMaxZ();
}

void LLViewerRegion::calculateCameraDistance()
{
	mCameraDistanceSquared = (F32)(gAgentCamera.getCameraPositionGlobal() - getCenterGlobal()).magVecSquared();
}

std::ostream& operator<<(std::ostream &s, const LLViewerRegion &region)
{
	s << "{ ";
	s << region.mImpl->mHost;
	s << " mOriginGlobal = " << region.getOriginGlobal()<< "\n";
    std::string name(region.getName()), zone(region.getZoning());
    if (! name.empty())
    {
        s << " mName         = " << name << '\n';
    }
    if (! zone.empty())
    {
        s << " mZoning       = " << zone << '\n';
    }
	s << "}";
	return s;
}


// ---------------- Protected Member Functions ----------------

void LLViewerRegion::updateNetStats()
{
	F32 dt = mImpl->mLastNetUpdate.getElapsedTimeAndResetF32();

	LLCircuitData *cdp = gMessageSystem->mCircuitInfo.findCircuit(mImpl->mHost);
	if (!cdp)
	{
		mAlive = false;
		return;
	}

	mAlive = true;
	mDeltaTime = dt;

	mLastPacketsIn =	mPacketsIn;
	mLastBitsIn =		mBitsIn;
	mLastPacketsOut =	mPacketsOut;
	mLastPacketsLost =	mPacketsLost;

	mPacketsIn =				cdp->getPacketsIn();
	mBitsIn =					8 * cdp->getBytesIn();
	mPacketsOut =				cdp->getPacketsOut();
	mPacketsLost =				cdp->getPacketsLost();
	mPingDelay =				cdp->getPingDelay();

	mBitStat.addValue(mBitsIn - mLastBitsIn);
	mPacketsStat.addValue(mPacketsIn - mLastPacketsIn);
	mPacketsLostStat.addValue(mPacketsLost);
}


U32 LLViewerRegion::getPacketsLost() const
{
	LLCircuitData *cdp = gMessageSystem->mCircuitInfo.findCircuit(mImpl->mHost);
	if (!cdp)
	{
		llinfos << "LLViewerRegion::getPacketsLost couldn't find circuit for " << mImpl->mHost << llendl;
		return 0;
	}
	else
	{
		return cdp->getPacketsLost();
	}
}

S32 LLViewerRegion::getHttpResponderID() const
{
	return mImpl->mHttpResponderID;
}

BOOL LLViewerRegion::pointInRegionGlobal(const LLVector3d &point_global) const
{
	LLVector3 pos_region = getPosRegionFromGlobal(point_global);

	if (pos_region.mV[VX] < 0)
	{
		return FALSE;
	}
	if (pos_region.mV[VX] >= mWidth)
	{
		return FALSE;
	}
	if (pos_region.mV[VY] < 0)
	{
		return FALSE;
	}
	if (pos_region.mV[VY] >= mWidth)
	{
		return FALSE;
	}
	return TRUE;
}

LLVector3 LLViewerRegion::getPosRegionFromGlobal(const LLVector3d &point_global) const
{
	LLVector3 pos_region;
	pos_region.setVec(point_global - mImpl->mOriginGlobal);
	return pos_region;
}

LLVector3d LLViewerRegion::getPosGlobalFromRegion(const LLVector3 &pos_region) const
{
	LLVector3d pos_region_d;
	pos_region_d.setVec(pos_region);
	return pos_region_d + mImpl->mOriginGlobal;
}

LLVector3 LLViewerRegion::getPosAgentFromRegion(const LLVector3 &pos_region) const
{
	LLVector3d pos_global = getPosGlobalFromRegion(pos_region);

	return gAgent.getPosAgentFromGlobal(pos_global);
}

LLVector3 LLViewerRegion::getPosRegionFromAgent(const LLVector3 &pos_agent) const
{
	return pos_agent - getOriginAgent();
}

F32 LLViewerRegion::getLandHeightRegion(const LLVector3& region_pos)
{
	return mImpl->mLandp->resolveHeightRegion( region_pos );
}

bool LLViewerRegion::isAlive()
{
	return mAlive;
}

BOOL LLViewerRegion::isOwnedSelf(const LLVector3& pos)
{
	if (mParcelOverlay)
	{
		return mParcelOverlay->isOwnedSelf(pos);
	} else {
		return FALSE;
	}
}

// Owned by a group you belong to?  (officer or member)
BOOL LLViewerRegion::isOwnedGroup(const LLVector3& pos)
{
	if (mParcelOverlay)
	{
		return mParcelOverlay->isOwnedGroup(pos);
	} else {
		return FALSE;
	}
}

// the new TCP coarse location handler node
class CoarseLocationUpdate : public LLHTTPNode
{
public:
	virtual void post(
		ResponsePtr responder,
		const LLSD& context,
		const LLSD& input) const
	{
		LLHost host(input["sender"].asString());
		LLViewerRegion* region = LLWorld::getInstance()->getRegion(host);
		if( !region )
		{
			return;
		}

		S32 target_index = input["body"]["Index"][0]["Prey"].asInteger();
		S32 you_index    = input["body"]["Index"][0]["You" ].asInteger();

		LLDynamicArray<U32>* avatar_locs = &region->mMapAvatars;
		LLDynamicArray<LLUUID>* avatar_ids = &region->mMapAvatarIDs;
		avatar_locs->reset();
		avatar_ids->reset();

		//llinfos << "coarse locations agent[0] " << input["body"]["AgentData"][0]["AgentID"].asUUID() << llendl;
		//llinfos << "my agent id = " << gAgent.getID() << llendl;
		//llinfos << ll_pretty_print_sd(input) << llendl;

		LLSD 
			locs   = input["body"]["Location"],
			agents = input["body"]["AgentData"];
		LLSD::array_iterator 
			locs_it = locs.beginArray(), 
			agents_it = agents.beginArray();
		BOOL has_agent_data = input["body"].has("AgentData");

		for(int i=0; 
			locs_it != locs.endArray(); 
			i++, locs_it++)
		{
			U8 
				x = locs_it->get("X").asInteger(),
				y = locs_it->get("Y").asInteger(),
				z = locs_it->get("Z").asInteger();
			// treat the target specially for the map, and don't add you or the target
			if(i == target_index)
			{
				LLVector3d global_pos(region->getOriginGlobal());
				global_pos.mdV[VX] += (F64)x;
				global_pos.mdV[VY] += (F64)y;
				global_pos.mdV[VZ] += (F64)z * 4.0;
				LLAvatarTracker::instance().setTrackedCoarseLocation(global_pos);
			}
			else if( i != you_index)
			{
				//U32 loc = x << 16 | y << 8 | z; //Unused variable, why did this exist?
				U32 pos = 0x0;
				pos |= x;
				pos <<= 8;
				pos |= y;
				pos <<= 8;
				pos |= z;
				avatar_locs->put(pos);
				//llinfos << "next pos: " << x << "," << y << "," << z << ": " << pos << llendl;
				if(has_agent_data) // for backwards compatibility with old message format
				{
					LLUUID agent_id(agents_it->get("AgentID").asUUID());
					//llinfos << "next agent: " << agent_id.asString() << llendl;
					avatar_ids->put(agent_id);
				}
			}
			if (has_agent_data)
			{
				agents_it++;
			}
		}
	}
};

// build the coarse location HTTP node under the "/message" URL
LLHTTPRegistration<CoarseLocationUpdate>
   gHTTPRegistrationCoarseLocationUpdate(
	   "/message/CoarseLocationUpdate");


// the deprecated coarse location handler
void LLViewerRegion::updateCoarseLocations(LLMessageSystem* msg)
{
	//llinfos << "CoarseLocationUpdate" << llendl;
	mMapAvatars.reset();
	mMapAvatarIDs.reset(); // only matters in a rare case but it's good to be safe.

	U8 x_pos = 0;
	U8 y_pos = 0;
	U8 z_pos = 0;

	U32 pos = 0x0;

	S16 agent_index;
	S16 target_index;
	msg->getS16Fast(_PREHASH_Index, _PREHASH_You, agent_index);
	msg->getS16Fast(_PREHASH_Index, _PREHASH_Prey, target_index);

	BOOL has_agent_data = msg->has(_PREHASH_AgentData);
	S32 count = msg->getNumberOfBlocksFast(_PREHASH_Location);
	for(S32 i = 0; i < count; i++)
	{
		msg->getU8Fast(_PREHASH_Location, _PREHASH_X, x_pos, i);
		msg->getU8Fast(_PREHASH_Location, _PREHASH_Y, y_pos, i);
		msg->getU8Fast(_PREHASH_Location, _PREHASH_Z, z_pos, i);
		LLUUID agent_id = LLUUID::null;
		if(has_agent_data)
		{
			msg->getUUIDFast(_PREHASH_AgentData, _PREHASH_AgentID, agent_id, i);
		}

		//llinfos << "  object X: " << (S32)x_pos << " Y: " << (S32)y_pos
		//		<< " Z: " << (S32)(z_pos * 4)
		//		<< llendl;

		// treat the target specially for the map
		if(i == target_index)
		{
			LLVector3d global_pos(mImpl->mOriginGlobal);
			global_pos.mdV[VX] += (F64)(x_pos);
			global_pos.mdV[VY] += (F64)(y_pos);
			global_pos.mdV[VZ] += (F64)(z_pos) * 4.0;
			LLAvatarTracker::instance().setTrackedCoarseLocation(global_pos);
		}
		
		//don't add you
		if( i != agent_index)
		{
			pos = 0x0;
			pos |= x_pos;
			pos <<= 8;
			pos |= y_pos;
			pos <<= 8;
			pos |= z_pos;
			mMapAvatars.put(pos);
			if(has_agent_data)
			{
				mMapAvatarIDs.put(agent_id);
			}
		}
	}
}

void LLViewerRegion::getInfo(LLSD& info)
{
	info["Region"]["Host"] = getHost().getIPandPort();
	info["Region"]["Name"] = getName();
	U32 x, y;
	from_region_handle(getHandle(), &x, &y);
	info["Region"]["Handle"]["x"] = (LLSD::Integer)x;
	info["Region"]["Handle"]["y"] = (LLSD::Integer)y;
}

void LLViewerRegion::getSimulatorFeatures(LLSD& sim_features)
{
	sim_features = mSimulatorFeatures;
}

void LLViewerRegion::setSimulatorFeatures(const LLSD& sim_features)
{
	std::stringstream str;
	
	LLSDSerialize::toPrettyXML(sim_features, str);
	llinfos << str.str() << llendl;
	mSimulatorFeatures = sim_features;

	mFeaturesReceived = true;
	mFeaturesReceivedSignal(getRegionID());
	mFeaturesReceivedSignal.disconnect_all_slots();
}

void LLViewerRegion::setGamingData(const LLSD& gaming_data)
{
	mGamingFlags = 0;

	if (!gaming_data.has("display"))
		llerrs << "GamingData Capability requires \"display\"" << llendl;
	if (gaming_data["display"].asBoolean())
		mGamingFlags |= REGION_GAMING_PRESENT;
	if (gaming_data.has("hide_parcel") && gaming_data["hide_parcel"].asBoolean())
		mGamingFlags |= REGION_GAMING_HIDE_PARCEL;
	if (gaming_data.has("hide_find_all") && gaming_data["hide_find_all"].asBoolean())
		mGamingFlags |= REGION_GAMING_HIDE_FIND_ALL;
	if (gaming_data.has("hide_find_classifieds") && gaming_data["hide_find_classifieds"].asBoolean())
		mGamingFlags |= REGION_GAMING_HIDE_FIND_CLASSIFIEDS;
	if (gaming_data.has("hide_find_events") && gaming_data["hide_find_events"].asBoolean())
		mGamingFlags |= REGION_GAMING_HIDE_FIND_EVENTS;
	if (gaming_data.has("hide_find_land") && gaming_data["hide_find_land"].asBoolean())
		mGamingFlags |= REGION_GAMING_HIDE_FIND_LAND;
	if (gaming_data.has("hide_find_sims") && gaming_data["hide_find_sims"].asBoolean())
		mGamingFlags |= REGION_GAMING_HIDE_FIND_SIMS;
	if (gaming_data.has("hide_find_groups") && gaming_data["hide_find_groups"].asBoolean())
		mGamingFlags |= REGION_GAMING_HIDE_FIND_GROUPS;
	if (gaming_data.has("hide_find_all_classic") && gaming_data["hide_find_all_classic"].asBoolean())
		mGamingFlags |= REGION_GAMING_HIDE_FIND_ALL_CLASSIC;
	if (gaming_data.has("hide_god_floater") && gaming_data["hide_god_floater"].asBoolean())
		mGamingFlags |= REGION_GAMING_HIDE_GOD_FLOATER;

	llinfos << "Gaming flags are " << mGamingFlags << llendl;
}

LLViewerRegion::eCacheUpdateResult LLViewerRegion::cacheFullUpdate(LLViewerObject* objectp, LLDataPackerBinaryBuffer &dp)
{
	U32 local_id = objectp->getLocalID();
	U32 crc = objectp->getCRC();

	LLVOCacheEntry* entry = get_if_there(mImpl->mCacheMap, local_id, (LLVOCacheEntry*)NULL);

	if (entry)
	{
		// we've seen this object before
		if (entry->getCRC() == crc)
		{
			// Record a hit
			entry->recordDupe();
			return CACHE_UPDATE_DUPE;
		}

		// Update the cache entry
		mImpl->mCacheMap.erase(local_id);
		delete entry;
		entry = new LLVOCacheEntry(local_id, crc, dp);
		mImpl->mCacheMap[local_id] = entry;
		return CACHE_UPDATE_CHANGED;
	}

	// we haven't seen this object before

	// Create new entry and add to map
	eCacheUpdateResult result = CACHE_UPDATE_ADDED;
	if (mImpl->mCacheMap.size() > MAX_OBJECT_CACHE_ENTRIES)
	{
		delete mImpl->mCacheMap.begin()->second ;
		mImpl->mCacheMap.erase(mImpl->mCacheMap.begin());
		result = CACHE_UPDATE_REPLACED;
		
	}
	entry = new LLVOCacheEntry(local_id, crc, dp);

	mImpl->mCacheMap[local_id] = entry;
	return result;
}

// Get data packer for this object, if we have cached data
// AND the CRC matches. JC
LLDataPacker *LLViewerRegion::getDP(U32 local_id, U32 crc, U8 &cache_miss_type)
{
	//llassert(mCacheLoaded);  This assert failes often, changing to early-out -- davep, 2010/10/18

	LLVOCacheEntry* entry = get_if_there(mImpl->mCacheMap, local_id, (LLVOCacheEntry*)NULL);

	if (entry)
	{
		// we've seen this object before
		if (entry->getCRC() == crc)
		{
			// Record a hit
			entry->recordHit();
		cache_miss_type = CACHE_MISS_TYPE_NONE;
			return entry->getDP(crc);
		}
		else
		{
			// llinfos << "CRC miss for " << local_id << llendl;
		cache_miss_type = CACHE_MISS_TYPE_CRC;
			mCacheMissCRC.put(local_id);
		}
	}
	else
	{
		// llinfos << "Cache miss for " << local_id << llendl;
	cache_miss_type = CACHE_MISS_TYPE_FULL;
		mCacheMissFull.put(local_id);
	}

	return NULL;
}

void LLViewerRegion::addCacheMissFull(const U32 local_id)
{
	mCacheMissFull.put(local_id);
}

void LLViewerRegion::requestCacheMisses()
{
	S32 full_count = mCacheMissFull.count();
	S32 crc_count = mCacheMissCRC.count();
	if (full_count == 0 && crc_count == 0) return;

	LLMessageSystem* msg = gMessageSystem;
	BOOL start_new_message = TRUE;
	S32 blocks = 0;
	S32 i;

	// Send full cache miss updates.  For these, we KNOW we don't
	// have a viewer object.
	for (i = 0; i < full_count; i++)
	{
		if (start_new_message)
		{
			msg->newMessageFast(_PREHASH_RequestMultipleObjects);
			msg->nextBlockFast(_PREHASH_AgentData);
			msg->addUUIDFast(_PREHASH_AgentID, gAgent.getID());
			msg->addUUIDFast(_PREHASH_SessionID, gAgent.getSessionID());
			start_new_message = FALSE;
		}

		msg->nextBlockFast(_PREHASH_ObjectData);
		msg->addU8Fast(_PREHASH_CacheMissType, CACHE_MISS_TYPE_FULL);
		msg->addU32Fast(_PREHASH_ID, mCacheMissFull[i]);
		blocks++;

		if (blocks >= 255)
		{
			sendReliableMessage();
			start_new_message = TRUE;
			blocks = 0;
		}
	}

	// Send CRC miss updates.  For these, we _might_ have a viewer object,
	// but probably not.
	for (i = 0; i < crc_count; i++)
	{
		if (start_new_message)
		{
			msg->newMessageFast(_PREHASH_RequestMultipleObjects);
			msg->nextBlockFast(_PREHASH_AgentData);
			msg->addUUIDFast(_PREHASH_AgentID, gAgent.getID());
			msg->addUUIDFast(_PREHASH_SessionID, gAgent.getSessionID());
			start_new_message = FALSE;
		}

		msg->nextBlockFast(_PREHASH_ObjectData);
		msg->addU8Fast(_PREHASH_CacheMissType, CACHE_MISS_TYPE_CRC);
		msg->addU32Fast(_PREHASH_ID, mCacheMissCRC[i]);
		blocks++;

		if (blocks >= 255)
		{
			sendReliableMessage();
			start_new_message = TRUE;
			blocks = 0;
		}
	}

	// finish any pending message
	if (!start_new_message)
	{
		sendReliableMessage();
	}
	mCacheMissFull.reset();
	mCacheMissCRC.reset();

	mCacheDirty = TRUE ;
	// llinfos << "KILLDEBUG Sent cache miss full " << full_count << " crc " << crc_count << llendl;
	LLViewerStatsRecorder::instance().requestCacheMissesEvent(full_count + crc_count);
	LLViewerStatsRecorder::instance().log(0.2f);
}

void LLViewerRegion::dumpCache()
{
	const S32 BINS = 4;
	S32 hit_bin[BINS];
	S32 change_bin[BINS];

	S32 i;
	for (i = 0; i < BINS; ++i)
	{
		hit_bin[i] = 0;
		change_bin[i] = 0;
	}

	LLVOCacheEntry *entry;
	for(LLVOCacheEntry::vocache_entry_map_t::iterator iter = mImpl->mCacheMap.begin(); iter != mImpl->mCacheMap.end(); ++iter)
	{
		entry = iter->second ;

		S32 hits = entry->getHitCount();
		S32 changes = entry->getCRCChangeCount();

		hits = llclamp(hits, 0, BINS-1);
		changes = llclamp(changes, 0, BINS-1);

		hit_bin[hits]++;
		change_bin[changes]++;
	}

	llinfos << "Count " << mImpl->mCacheMap.size() << llendl;
	for (i = 0; i < BINS; i++)
	{
		llinfos << "Hits " << i << " " << hit_bin[i] << llendl;
	}
	for (i = 0; i < BINS; i++)
	{
		llinfos << "Changes " << i << " " << change_bin[i] << llendl;
	}
}

void LLViewerRegion::unpackRegionHandshake()
{
	LLMessageSystem *msg = gMessageSystem;

	U64 region_flags = 0;
	U64 region_protocols = 0;
	U8 sim_access;
	std::string sim_name;
	LLUUID sim_owner;
	BOOL is_estate_manager;
	F32 water_height;
	F32 billable_factor;
	LLUUID cache_id;

	msg->getU8		("RegionInfo", "SimAccess", sim_access);
	msg->getString	("RegionInfo", "SimName", sim_name);
	msg->getUUID	("RegionInfo", "SimOwner", sim_owner);
	msg->getBOOL	("RegionInfo", "IsEstateManager", is_estate_manager);
	msg->getF32		("RegionInfo", "WaterHeight", water_height);
	msg->getF32		("RegionInfo", "BillableFactor", billable_factor);
	msg->getUUID	("RegionInfo", "CacheID", cache_id );

	if (msg->has(_PREHASH_RegionInfo4))
	{
		msg->getU64Fast(_PREHASH_RegionInfo4, _PREHASH_RegionFlagsExtended, region_flags);
		msg->getU64Fast(_PREHASH_RegionInfo4, _PREHASH_RegionProtocols, region_protocols);
	}
	else
	{
		U32 flags = 0;
		msg->getU32Fast(_PREHASH_RegionInfo, _PREHASH_RegionFlags, flags);
		region_flags = flags;
	}

	setRegionFlags(region_flags);
	setRegionProtocols(region_protocols);
	setSimAccess(sim_access);
	setRegionNameAndZone(sim_name);
	setOwner(sim_owner);
	setIsEstateManager(is_estate_manager);
	setWaterHeight(water_height);
	setBillableFactor(billable_factor);
	setCacheID(cache_id);

	LLUUID region_id;
	msg->getUUID("RegionInfo2", "RegionID", region_id);
	setRegionID(region_id);
	
	// Retrieve the CR-53 (Homestead/Land SKU) information
	S32 classID = 0;
	S32 cpuRatio = 0;
	std::string coloName;
	std::string productSKU;
	std::string productName;

	// the only reasonable way to decide if we actually have any data is to
	// check to see if any of these fields have positive sizes
	if (msg->getSize("RegionInfo3", "ColoName") > 0 ||
	    msg->getSize("RegionInfo3", "ProductSKU") > 0 ||
	    msg->getSize("RegionInfo3", "ProductName") > 0)
	{
		msg->getS32     ("RegionInfo3", "CPUClassID",  classID);
		msg->getS32     ("RegionInfo3", "CPURatio",    cpuRatio);
		msg->getString  ("RegionInfo3", "ColoName",    coloName);
		msg->getString  ("RegionInfo3", "ProductSKU",  productSKU);
		msg->getString  ("RegionInfo3", "ProductName", productName);
		
		mClassID = classID;
		mCPURatio = cpuRatio;
		mColoName = coloName;
		mProductSKU = productSKU;
		mProductName = productName;
	}


	mCentralBakeVersion = region_protocols & 1; // was (S32)gSavedSettings.getBOOL("UseServerTextureBaking");
	LLVLComposition *compp = getComposition();
	if (compp)
	{
		LLUUID tmp_id;

		msg->getUUID("RegionInfo", "TerrainDetail0", tmp_id);
		compp->setDetailTextureID(0, tmp_id);
		msg->getUUID("RegionInfo", "TerrainDetail1", tmp_id);
		compp->setDetailTextureID(1, tmp_id);
		msg->getUUID("RegionInfo", "TerrainDetail2", tmp_id);
		compp->setDetailTextureID(2, tmp_id);
		msg->getUUID("RegionInfo", "TerrainDetail3", tmp_id);
		compp->setDetailTextureID(3, tmp_id);

		F32 tmp_f32;
		msg->getF32("RegionInfo", "TerrainStartHeight00", tmp_f32);
		compp->setStartHeight(0, tmp_f32);
		msg->getF32("RegionInfo", "TerrainStartHeight01", tmp_f32);
		compp->setStartHeight(1, tmp_f32);
		msg->getF32("RegionInfo", "TerrainStartHeight10", tmp_f32);
		compp->setStartHeight(2, tmp_f32);
		msg->getF32("RegionInfo", "TerrainStartHeight11", tmp_f32);
		compp->setStartHeight(3, tmp_f32);

		msg->getF32("RegionInfo", "TerrainHeightRange00", tmp_f32);
		compp->setHeightRange(0, tmp_f32);
		msg->getF32("RegionInfo", "TerrainHeightRange01", tmp_f32);
		compp->setHeightRange(1, tmp_f32);
		msg->getF32("RegionInfo", "TerrainHeightRange10", tmp_f32);
		compp->setHeightRange(2, tmp_f32);
		msg->getF32("RegionInfo", "TerrainHeightRange11", tmp_f32);
		compp->setHeightRange(3, tmp_f32);

		// If this is an UPDATE (params already ready, we need to regenerate
		// all of our terrain stuff, by
		if (compp->getParamsReady())
		{
			// The following line was commented out in http://hg.secondlife.com/viewer-development/commits/448b02f5b56f9e608952c810df5454f83051a992
			// by davep. However, this is needed to see changes in region/estate texture elevation ranges, and to update the terrain textures after terraforming.
			getLand().dirtyAllPatches();
		}
		else
		{
			compp->setParamsReady();
		}
	}


	// Now that we have the name, we can load the cache file
	// off disk.
	loadObjectCache();

	// After loading cache, signal that simulator can start
	// sending data.
	// TODO: Send all upstream viewer->sim handshake info here.
	LLHost host = msg->getSender();
	msg->newMessage("RegionHandshakeReply");
	msg->nextBlock("AgentData");
	msg->addUUID("AgentID", gAgent.getID());
	msg->addUUID("SessionID", gAgent.getSessionID());
	msg->nextBlock("RegionInfo");

	U32 flags = 0;
	flags |= REGION_HANDSHAKE_SUPPORTS_SELF_APPEARANCE;

	msg->addU32("Flags", flags );
	msg->sendReliable(host);
}

void LLViewerRegionImpl::buildCapabilityNames(LLSD& capabilityNames)
{
	capabilityNames.append("AgentState");
	capabilityNames.append("AttachmentResources");
	//capabilityNames.append("AvatarPickerSearch"); //Display name/SLID lookup (llfloateravatarpicker.cpp)
	capabilityNames.append("CharacterProperties");
	capabilityNames.append("ChatSessionRequest");
	capabilityNames.append("CopyInventoryFromNotecard");
	capabilityNames.append("CreateInventoryCategory");
	capabilityNames.append("CustomMenuAction");
	capabilityNames.append("DispatchRegionInfo");
	capabilityNames.append("EnvironmentSettings");
// <FS:CR> Aurora Sim
	capabilityNames.append("DispatchOpenRegionSettings");
// </FS:CR> Aurora Sim
	capabilityNames.append("EstateChangeInfo");
	capabilityNames.append("EventQueueGet");
	capabilityNames.append("FetchLib2");
	capabilityNames.append("FetchLibDescendents2");
	capabilityNames.append("FetchInventory2");
	capabilityNames.append("FetchInventoryDescendents2");
	capabilityNames.append("GamingData"); //Used by certain grids.
	capabilityNames.append("GetDisplayNames");
	capabilityNames.append("GetMesh");
	capabilityNames.append("GetObjectCost");
	capabilityNames.append("GetObjectPhysicsData");
	capabilityNames.append("GetTexture");
	capabilityNames.append("GroupMemberData");
	capabilityNames.append("GroupProposalBallot");
	capabilityNames.append("HomeLocation");
	capabilityNames.append("LandResources");
	capabilityNames.append("MapLayer");
	capabilityNames.append("MapLayerGod");
	capabilityNames.append("MeshUploadFlag");
	capabilityNames.append("NavMeshGenerationStatus");
	capabilityNames.append("NewFileAgentInventory");
	capabilityNames.append("ObjectMedia");
	capabilityNames.append("ObjectMediaNavigate");
	capabilityNames.append("ObjectNavMeshProperties");
	capabilityNames.append("ParcelNavigateMedia"); //Singu Note: Removed by Baker, do we need this?
	capabilityNames.append("ParcelPropertiesUpdate");
	capabilityNames.append("ParcelVoiceInfoRequest");
	capabilityNames.append("ProductInfoRequest");
	capabilityNames.append("ProvisionVoiceAccountRequest");
	capabilityNames.append("RemoteParcelRequest");
	capabilityNames.append("RenderMaterials");
	capabilityNames.append("RequestTextureDownload");
	//capabilityNames.append("ResourceCostSelected"); //Object weights (llfloaterobjectweights.cpp)
	capabilityNames.append("RetrieveNavMeshSrc");
	capabilityNames.append("SearchStatRequest");
	capabilityNames.append("SearchStatTracking");
	capabilityNames.append("SendPostcard");
	capabilityNames.append("SendUserReport");
	capabilityNames.append("SendUserReportWithScreenshot");
	capabilityNames.append("ServerReleaseNotes");
	capabilityNames.append("SetDisplayName");
	capabilityNames.append("SimConsole"); //Singu Note: Removed by Baker, sim console won't work without this.
	capabilityNames.append("SimConsoleAsync");
	capabilityNames.append("SimulatorFeatures");
	capabilityNames.append("StartGroupProposal");
	capabilityNames.append("TerrainNavMeshProperties");
	capabilityNames.append("TextureStats");
	capabilityNames.append("UntrustedSimulatorMessage");
	capabilityNames.append("UpdateAgentInformation");
	capabilityNames.append("UpdateAgentLanguage");
	capabilityNames.append("UpdateAvatarAppearance");
	capabilityNames.append("UpdateGestureAgentInventory");
	capabilityNames.append("UpdateGestureTaskInventory");
	capabilityNames.append("UpdateNotecardAgentInventory");
	capabilityNames.append("UpdateNotecardTaskInventory");
	capabilityNames.append("UpdateScriptAgent");
	capabilityNames.append("UpdateScriptTask");
	capabilityNames.append("UploadBakedTexture");
	capabilityNames.append("ViewerMetrics");
	capabilityNames.append("ViewerStartAuction");
	capabilityNames.append("ViewerStats");
	capabilityNames.append("WearablesLoaded");
	
	// Please add new capabilities alphabetically to reduce
	// merge conflicts.
}

void LLViewerRegion::setSeedCapability(const std::string& url)
{
	if (getCapability("Seed") == url)
    {
		// llwarns << "Ignoring duplicate seed capability" << llendl;
		return;
    }
	
	delete mImpl->mEventPoll;
	mImpl->mEventPoll = NULL;
	
	mImpl->mCapabilities.clear();
	setCapability("Seed", url);

	LLSD capabilityNames = LLSD::emptyArray();
	mImpl->buildCapabilityNames(capabilityNames);

	llinfos << "posting to seed " << url << llendl;

	S32 id = ++mImpl->mHttpResponderID;
	LLHTTPClient::post(url, capabilityNames, 
						BaseCapabilitiesComplete::build(getHandle(), id));
}

S32 LLViewerRegion::getNumSeedCapRetries()
{
	return mImpl->mSeedCapAttempts;
}

void LLViewerRegion::failedSeedCapability()
{
	// Should we retry asking for caps?
	mImpl->mSeedCapAttempts++;
	std::string url = getCapability("Seed");
	if ( url.empty() )
	{
		LL_WARNS2("AppInit", "Capabilities") << "Failed to get seed capabilities, and can not determine url for retries!" << LL_ENDL;
		return;
	}
	// After a few attempts, continue login.  We will keep trying once in-world:
	if ( mImpl->mSeedCapAttempts >= mImpl->mSeedCapMaxAttemptsBeforeLogin &&
		 STATE_SEED_GRANTED_WAIT == LLStartUp::getStartupState() )
	{
		LLStartUp::setStartupState( STATE_SEED_CAP_GRANTED );
	}

	if ( mImpl->mSeedCapAttempts < mImpl->mSeedCapMaxAttempts)
	{
		LLSD capabilityNames = LLSD::emptyArray();
		mImpl->buildCapabilityNames(capabilityNames);

		llinfos << "posting to seed " << url << " (retry " 
				<< mImpl->mSeedCapAttempts << ")" << llendl;

		S32 id = ++mImpl->mHttpResponderID;
		LLHTTPClient::post(url, capabilityNames, 
						BaseCapabilitiesComplete::build(getHandle(), id));
	}
	else
	{
		// *TODO: Give a user pop-up about this error?
		LL_WARNS2("AppInit", "Capabilities") << "Failed to get seed capabilities from '" << url << "' after " << mImpl->mSeedCapAttempts << " attempts.  Giving up!" << LL_ENDL;
	}
}

class SimulatorFeaturesReceived : public LLHTTPClient::ResponderWithResult
{
	LOG_CLASS(SimulatorFeaturesReceived);
public:
    SimulatorFeaturesReceived(const std::string& retry_url, U64 region_handle, 
			S32 attempt = 0, S32 max_attempts = MAX_CAP_REQUEST_ATTEMPTS)
	: mRetryURL(retry_url), mRegionHandle(region_handle), mAttempt(attempt), mMaxAttempts(max_attempts)
    { }
	
	
    /*virtual*/ void error(U32 statusNum, const std::string& reason)
    {
		LL_WARNS2("AppInit", "SimulatorFeatures") << statusNum << ": " << reason << LL_ENDL;
		retry();
    }

    /*virtual*/ void result(const LLSD& content)
    {
		LLViewerRegion *regionp = LLWorld::getInstance()->getRegionFromHandle(mRegionHandle);
		if(!regionp) //region is removed or responder is not created.
		{
			LL_WARNS2("AppInit", "SimulatorFeatures") << "Received results for region that no longer exists!" << LL_ENDL;
			return ;
		}
		
		regionp->setSimulatorFeatures(content);
	}

	/*virtual*/ AIHTTPTimeoutPolicy const& getHTTPTimeoutPolicy(void) const { return simulatorFeaturesReceived_timeout; }
	/*virtual*/ char const* getName(void) const { return "SimulatorFeaturesReceived"; }

private:
	void retry()
	{
		if (mAttempt < mMaxAttempts)
		{
			mAttempt++;
			LL_WARNS2("AppInit", "SimulatorFeatures") << "Re-trying '" << mRetryURL << "'.  Retry #" << mAttempt << LL_ENDL;
			LLHTTPClient::get(mRetryURL, new SimulatorFeaturesReceived(*this));
		}
	}
	
	std::string mRetryURL;
	U64 mRegionHandle;
	S32 mAttempt;
	S32 mMaxAttempts;
};

class GamingDataReceived : public LLHTTPClient::ResponderWithResult
{
	LOG_CLASS(GamingDataReceived);
public:
	GamingDataReceived(const std::string& retry_url, U64 region_handle, S32 attempt = 0, S32 max_attempts = MAX_CAP_REQUEST_ATTEMPTS)
	: mRetryURL(retry_url), mRegionHandle(region_handle), mAttempt(attempt), mMaxAttempts(max_attempts)
	{}

	/*virtual*/ void error(U32 statusNum, const std::string& reason)
	{
		LL_WARNS2("AppInit", "GamingData") << statusNum << ": " << reason << LL_ENDL;
		retry();
	}

	/*virtual*/ void result(const LLSD& content)
	{
		LLViewerRegion *regionp = LLWorld::getInstance()->getRegionFromHandle(mRegionHandle);
		if(regionp) regionp->setGamingData(content);
	}

	/*virtual*/ AIHTTPTimeoutPolicy const& getHTTPTimeoutPolicy(void) const { return gamingDataReceived_timeout; }
	/*virtual*/ char const* getName(void) const { return "GamingDataReceived"; }

private:
	void retry()
	{
		if (mAttempt < mMaxAttempts)
		{
			mAttempt++;
			LL_WARNS2("AppInit", "GamingData") << "Retrying '" << mRetryURL << "'.  Retry #" << mAttempt << LL_ENDL;
			LLHTTPClient::get(mRetryURL, new GamingDataReceived(*this));
		}
	}

	std::string mRetryURL;
	U64 mRegionHandle;
	S32 mAttempt;
	S32 mMaxAttempts;
};


void LLViewerRegion::setCapability(const std::string& name, const std::string& url)
{
	if(name == "EventQueueGet")
	{
		delete mImpl->mEventPoll;
		mImpl->mEventPoll = NULL;
		mImpl->mEventPoll = new LLEventPoll(url, getHost());
	}
	else if(name == "UntrustedSimulatorMessage")
	{
		LLHTTPSender::setSender(mImpl->mHost, new LLCapHTTPSender(url));
	}
	else if (name == "SimulatorFeatures")
	{
		// although this is not needed later, add it so we can check if the sim supports it at all later
		mImpl->mCapabilities[name] = url;

		// kick off a request for simulator features
		LLHTTPClient::get(url, new SimulatorFeaturesReceived(url, getHandle()));
	}
	else if (name == "GamingData")
	{
		LLSD gamingRequest = LLSD::emptyMap();
		// request settings from simulator
		LLHTTPClient::post(url, gamingRequest, new GamingDataReceived(url, getHandle()));
	}
	else
	{
		mImpl->mCapabilities[name] = url;
		if(name == "GetTexture")
		{
			mHttpUrl = url ;
		}
	}
}

bool LLViewerRegion::isSpecialCapabilityName(const std::string &name)
{
	return name == "EventQueueGet" || name == "UntrustedSimulatorMessage";
}

std::string LLViewerRegion::getCapability(const std::string& name) const
{
	if (!capabilitiesReceived() && (name!=std::string("Seed")) && (name!=std::string("ObjectMedia")))
	{
		llwarns << "getCapability("<<name<<") called before caps received" << llendl;
	}
	
	CapabilityMap::const_iterator iter = mImpl->mCapabilities.find(name);
	if(iter == mImpl->mCapabilities.end())
	{
		return "";
	}

	return iter->second;
}

bool LLViewerRegion::capabilitiesReceived() const
{
	return mCapabilitiesReceived;
}

void LLViewerRegion::setCapabilitiesReceived(bool received)
{
	mCapabilitiesReceived = received;

	// Tell interested parties that we've received capabilities,
	// so that they can safely use getCapability().
	if (received)
	{
		mCapabilitiesReceivedSignal(getRegionID());

		// This is a single-shot signal. Forget callbacks to save resources.
		mCapabilitiesReceivedSignal.disconnect_all_slots();

		// If we don't have this cap, send the changed signal to simplify code
		// in consumers by allowing them to expect this signal, regardless.
		if (getCapability("SimulatorFeatures").empty())
		{
			mFeaturesReceived = true;
			mFeaturesReceivedSignal(getRegionID());
			mFeaturesReceivedSignal.disconnect_all_slots();
		}
	}
}

boost::signals2::connection LLViewerRegion::setCapabilitiesReceivedCallback(const caps_received_signal_t::slot_type& cb)
{
	return mCapabilitiesReceivedSignal.connect(cb);
}

void LLViewerRegion::logActiveCapabilities() const
{
	int count = 0;
	CapabilityMap::const_iterator iter;
	for (iter = mImpl->mCapabilities.begin(); iter != mImpl->mCapabilities.end(); ++iter, ++count)
	{
		if (!iter->second.empty())
		{
			llinfos << iter->first << " URL is " << iter->second << llendl;
		}
	}
	llinfos << "Dumped " << count << " entries." << llendl;
}

LLSpatialPartition* LLViewerRegion::getSpatialPartition(U32 type)
{
	if (type < mImpl->mObjectPartition.size())
	{
		return mImpl->mObjectPartition[type];
	}
	return NULL;
}

// the viewer can not yet distinquish between normal- and estate-owned objects
// so we collapse these two bits and enable the UI if either are set
const U64 ALLOW_RETURN_ENCROACHING_OBJECT = REGION_FLAGS_ALLOW_RETURN_ENCROACHING_OBJECT
											| REGION_FLAGS_ALLOW_RETURN_ENCROACHING_ESTATE_OBJECT;

bool LLViewerRegion::objectIsReturnable(const LLVector3& pos, const std::vector<LLBBox>& boxes) const
{
	return (mParcelOverlay != NULL)
		&& (mParcelOverlay->isOwnedSelf(pos)
			|| mParcelOverlay->isOwnedGroup(pos)
			|| (getRegionFlag(ALLOW_RETURN_ENCROACHING_OBJECT)
				&& mParcelOverlay->encroachesOwned(boxes)) );
}

bool LLViewerRegion::childrenObjectReturnable( const std::vector<LLBBox>& boxes ) const
{
	bool result = false;
	result = ( mParcelOverlay && mParcelOverlay->encroachesOnUnowned( boxes ) ) ? 1 : 0;
	return result;
}

bool LLViewerRegion::objectsCrossParcel(const std::vector<LLBBox>& boxes) const
{
	return mParcelOverlay && mParcelOverlay->encroachesOnNearbyParcel(boxes);
}

void LLViewerRegion::getNeighboringRegions( std::vector<LLViewerRegion*>& uniqueRegions )
{
	mImpl->mLandp->getNeighboringRegions( uniqueRegions );
}
void LLViewerRegion::getNeighboringRegionsStatus( std::vector<S32>& regions )
{
	mImpl->mLandp->getNeighboringRegionsStatus( regions );
}
void LLViewerRegion::showReleaseNotes()
{
	std::string url = this->getCapability("ServerReleaseNotes");

	if (url.empty()) {
		// HACK haven't received the capability yet, we'll wait until
		// it arives.
		mReleaseNotesRequested = TRUE;
		return;
	}

	LLWeb::loadURL(url);
	mReleaseNotesRequested = FALSE;
}

std::string LLViewerRegion::getDescription() const
{
    return stringize(*this);
}

bool LLViewerRegion::meshUploadEnabled() const
{
	if (getCapability("SimulatorFeatures").empty())
	{
		return !getCapability("MeshUploadFlag").empty();
	}
	else
	{
		return (mSimulatorFeatures.has("MeshUploadEnabled") &&
				mSimulatorFeatures["MeshUploadEnabled"].asBoolean());
	}
}

bool LLViewerRegion::meshRezEnabled() const
{
	if (getCapability("SimulatorFeatures").empty())
	{
		return !getCapability("GetMesh").empty();
	}
	else
	{
		return (mSimulatorFeatures.has("MeshRezEnabled") &&
				mSimulatorFeatures["MeshRezEnabled"].asBoolean());
	}
}

bool LLViewerRegion::dynamicPathfindingEnabled() const
{
	return ( mSimulatorFeatures.has("DynamicPathfindingEnabled") &&
			 mSimulatorFeatures["DynamicPathfindingEnabled"].asBoolean());
}

boost::signals2::connection LLViewerRegion::setFeaturesReceivedCallback(const features_received_signal_t::slot_type& cb)
{
	return mFeaturesReceivedSignal.connect(cb);
}
<|MERGE_RESOLUTION|>--- conflicted
+++ resolved
@@ -310,7 +310,6 @@
 	mCacheDirty(FALSE),
 	mReleaseNotesRequested(FALSE),
 	mCapabilitiesReceived(false),
-<<<<<<< HEAD
 	mFeaturesReceived(false),
 	mGamingFlags(0),
 // <FS:CR> Aurora Sim
@@ -318,10 +317,6 @@
 {
 	// Moved this up... -> mWidth = region_width_meters;
 // </FS:CR>
-=======
-	mWidth(region_width_meters)
-{
->>>>>>> 36e6946c
 	mImpl->mOriginGlobal = from_region_handle(handle); 
 	updateRenderMatrix();
 
@@ -331,14 +326,10 @@
 	mImpl->mCompositionp =
 		new LLVLComposition(mImpl->mLandp,
 							grids_per_region_edge,
-<<<<<<< HEAD
 // <FS:CR> Aurora Sim
 							//region_width_meters / grids_per_region_edge);
 							mWidth / grids_per_region_edge);
 // </FS:CR> Aurora Sim
-=======
-							mWidth / grids_per_region_edge);
->>>>>>> 36e6946c
 	mImpl->mCompositionp->setSurface(mImpl->mLandp);
 
 	// Create the surfaces
@@ -348,16 +339,11 @@
 					mImpl->mOriginGlobal,
 					mWidth);
 
-<<<<<<< HEAD
 // <FS:CR> Aurora Sim
 	//mParcelOverlay = new LLViewerParcelOverlay(this, region_width_meters);
 	mParcelOverlay = new LLViewerParcelOverlay(this, mWidth);
 	LLViewerParcelMgr::getInstance()->init(mWidth);
 // </FS:CR> Aurora Sim
-=======
-	mParcelOverlay = new LLViewerParcelOverlay(this, mWidth);
-	LLViewerParcelMgr::getInstance()->widthUpdate(mWidth);
->>>>>>> 36e6946c
 
 	setOriginGlobal(from_region_handle(handle));
 	calculateCenterGlobal();
@@ -519,13 +505,6 @@
 	mImpl->mLandp->setWaterHeight(water_level);
 }
 
-// <FS:CR> Aurora Sim
-void LLViewerRegion::rebuildWater()
-{
-	mImpl->mLandp->rebuildWater();
-}
-// <FS:CR> Aurora Sim
-
 F32 LLViewerRegion::getWaterHeight() const
 {
 	return mImpl->mLandp->getWaterHeight();
@@ -871,28 +850,13 @@
 
 F32 LLViewerRegion::getCompositionXY(const S32 x, const S32 y) const
 {
-<<<<<<< HEAD
+// Singu Note: The Aurora Sim patches here were too many to read the code itself, mWidth and getWidth() (-1) replace 256 (255) in this function, only the first and last tags remain
 // <FS:CR> Aurora Sim
-	//if (x >= 256)
 	if (x >= mWidth)
-// </FS:CR> Aurora Sim
-	{
-// <FS:CR> Aurora Sim
-		//if (y >= 256)
+	{
 		if (y >= mWidth)
-// </FS:CR> Aurora Sim
-		{
-// <FS:CR> Aurora Sim
-			//LLVector3d center = getCenterGlobal() + LLVector3d(256.f, 256.f, 0.f);
+		{
 			LLVector3d center = getCenterGlobal() + LLVector3d(mWidth, mWidth, 0.f);
-// </FS:CR> Aurora Sim
-=======
-	if (x >= mWidth)
-	{
-		if (y >= mWidth)
-		{
-			LLVector3d center = getCenterGlobal() + LLVector3d(mWidth, mWidth, 0.f);
->>>>>>> 36e6946c
 			LLViewerRegion *regionp = LLWorld::getInstance()->getRegionFromPosGlobal(center);
 			if (regionp)
 			{
@@ -901,17 +865,8 @@
 				// If we're attempting to blend, then we want to make the fractional part of
 				// this region match the fractional of the adjacent.  For now, just minimize
 				// the delta.
-<<<<<<< HEAD
-// <FS:CR> Aurora Sim
-				//F32 our_comp = getComposition()->getValueScaled(255, 255);
-				//F32 adj_comp = regionp->getComposition()->getValueScaled(x - 256.f, y - 256.f);
 				F32 our_comp = getComposition()->getValueScaled(mWidth-1.f, mWidth-1.f);
 				F32 adj_comp = regionp->getComposition()->getValueScaled(x - regionp->getWidth(), y - regionp->getWidth());
-// </FS:CR> Aurora Sim
-=======
-				F32 our_comp = getComposition()->getValueScaled(mWidth-1.f, mWidth-1.f);
-				F32 adj_comp = regionp->getComposition()->getValueScaled(x - regionp->getWidth(), y - regionp->getWidth());
->>>>>>> 36e6946c
 				while (llabs(our_comp - adj_comp) >= 1.f)
 				{
 					if (our_comp > adj_comp)
@@ -928,14 +883,7 @@
 		}
 		else
 		{
-<<<<<<< HEAD
-// <FS:CR> Aurora Sim
-			//LLVector3d center = getCenterGlobal() + LLVector3d(256.f, 0, 0.f);
 			LLVector3d center = getCenterGlobal() + LLVector3d(mWidth, 0.f, 0.f);
-// </FS:CR> Aurora Sim
-=======
-			LLVector3d center = getCenterGlobal() + LLVector3d(mWidth, 0.f, 0.f);
->>>>>>> 36e6946c
 			LLViewerRegion *regionp = LLWorld::getInstance()->getRegionFromPosGlobal(center);
 			if (regionp)
 			{
@@ -944,17 +892,8 @@
 				// If we're attempting to blend, then we want to make the fractional part of
 				// this region match the fractional of the adjacent.  For now, just minimize
 				// the delta.
-<<<<<<< HEAD
-// <FS:CR> Aurora Sim
-				//F32 our_comp = getComposition()->getValueScaled(255.f, (F32)y);
-				//F32 adj_comp = regionp->getComposition()->getValueScaled(x - 256.f, (F32)y);
 				F32 our_comp = getComposition()->getValueScaled(mWidth-1.f, (F32)y);
 				F32 adj_comp = regionp->getComposition()->getValueScaled(x - regionp->getWidth(), (F32)y);
-// </FS:CR> Aurora Sim
-=======
-				F32 our_comp = getComposition()->getValueScaled(mWidth-1.f, (F32)y);
-				F32 adj_comp = regionp->getComposition()->getValueScaled(x - regionp->getWidth(), (F32)y);
->>>>>>> 36e6946c
 				while (llabs(our_comp - adj_comp) >= 1.f)
 				{
 					if (our_comp > adj_comp)
@@ -970,21 +909,9 @@
 			}
 		}
 	}
-<<<<<<< HEAD
-// <FS:CR> Aurora Sim
-	//else if (y >= 256)
 	else if (y >= mWidth)
-// </FS:CR> Aurora Sim
-	{
-// <FS:CR> Aurora Sim
-		//LLVector3d center = getCenterGlobal() + LLVector3d(0.f, 256.f, 0.f);
+	{
 		LLVector3d center = getCenterGlobal() + LLVector3d(0.f, mWidth, 0.f);
-// </FS:CR> Aurora Sim
-=======
-	else if (y >= mWidth)
-	{
-		LLVector3d center = getCenterGlobal() + LLVector3d(0.f, mWidth, 0.f);
->>>>>>> 36e6946c
 		LLViewerRegion *regionp = LLWorld::getInstance()->getRegionFromPosGlobal(center);
 		if (regionp)
 		{
@@ -993,17 +920,9 @@
 			// If we're attempting to blend, then we want to make the fractional part of
 			// this region match the fractional of the adjacent.  For now, just minimize
 			// the delta.
-<<<<<<< HEAD
-// <FS:CR> Aurora Sim
-			//F32 our_comp = getComposition()->getValueScaled((F32)x, 255.f);
-			//F32 adj_comp = regionp->getComposition()->getValueScaled((F32)x, y - 256.f);
 			F32 our_comp = getComposition()->getValueScaled((F32)x, mWidth-1.f);
 			F32 adj_comp = regionp->getComposition()->getValueScaled((F32)x, y - regionp->getWidth());
 // <FS:CR> Aurora Sim
-=======
-			F32 our_comp = getComposition()->getValueScaled((F32)x, mWidth-1.f);
-			F32 adj_comp = regionp->getComposition()->getValueScaled((F32)x, y - regionp->getWidth());
->>>>>>> 36e6946c
 			while (llabs(our_comp - adj_comp) >= 1.f)
 			{
 				if (our_comp > adj_comp)
@@ -1747,9 +1666,6 @@
 	capabilityNames.append("CustomMenuAction");
 	capabilityNames.append("DispatchRegionInfo");
 	capabilityNames.append("EnvironmentSettings");
-// <FS:CR> Aurora Sim
-	capabilityNames.append("DispatchOpenRegionSettings");
-// </FS:CR> Aurora Sim
 	capabilityNames.append("EstateChangeInfo");
 	capabilityNames.append("EventQueueGet");
 	capabilityNames.append("FetchLib2");
