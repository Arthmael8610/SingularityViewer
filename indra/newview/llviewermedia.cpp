/**
 * @file llviewermedia.cpp
 * @brief Client interface to the media engine
 *
 * $LicenseInfo:firstyear=2007&license=viewergpl$
 * 
 * Copyright (c) 2007-2009, Linden Research, Inc.
 * 
 * Second Life Viewer Source Code
 * The source code in this file ("Source Code") is provided by Linden Lab
 * to you under the terms of the GNU General Public License, version 2.0
 * ("GPL"), unless you have obtained a separate licensing agreement
 * ("Other License"), formally executed by you and Linden Lab.  Terms of
 * the GPL can be found in doc/GPL-license.txt in this distribution, or
 * online at http://secondlifegrid.net/programs/open_source/licensing/gplv2
 * 
 * There are special exceptions to the terms and conditions of the GPL as
 * it is applied to this Source Code. View the full text of the exception
 * in the file doc/FLOSS-exception.txt in this software distribution, or
 * online at
 * http://secondlifegrid.net/programs/open_source/licensing/flossexception
 * 
 * By copying, modifying or distributing this software, you acknowledge
 * that you have read and understood your obligations described above,
 * and agree to abide by those obligations.
 * 
 * ALL LINDEN LAB SOURCE CODE IS PROVIDED "AS IS." LINDEN LAB MAKES NO
 * WARRANTIES, EXPRESS, IMPLIED OR OTHERWISE, REGARDING ITS ACCURACY,
 * COMPLETENESS OR PERFORMANCE.
 * $/LicenseInfo$
 */

#include "llviewerprecompiledheaders.h"

#include "llviewermedia.h"

#include "llappviewer.h"
#include "lldir.h"
#include "lldiriterator.h"
#include "llevent.h"		// LLSimpleListener
#include "llhoverview.h"
#include "llkeyboard.h"
#include "llmimetypes.h"
#include "llnotifications.h"
#include "llnotificationsutil.h"
#include "llpluginclassmedia.h"
#include "llplugincookiestore.h"
#include "llurldispatcher.h"
#include "lluuid.h"
#include "llviewermediafocus.h"
#include "llviewercontrol.h"
#include "llviewertexture.h"
#include "llviewertexturelist.h"
#include "llviewerwindow.h"
#include "llwindow.h"
#include "llvieweraudio.h"
#include "llweb.h"

#include "llfloateravatarinfo.h"	// for getProfileURL() function
//#include "viewerversion.h"

// Merov: Temporary definitions while porting the new viewer media code to Snowglobe
const int LEFT_BUTTON  = 0;
const int RIGHT_BUTTON = 1;

///////////////////////////////////////////////////////////////////////////////
// Helper class that tries to download a URL from a web site and calls a method
// on the Panel Land Media and to discover the MIME type
class LLMimeDiscoveryResponder : public LLHTTPClient::Responder
{
LOG_CLASS(LLMimeDiscoveryResponder);
public:
	LLMimeDiscoveryResponder( viewer_media_t media_impl)
		: mMediaImpl(media_impl),
		  mInitialized(false)
	{}



	virtual void completedHeader(U32 status, const std::string& reason, const LLSD& content)
	{
		std::string media_type = content["content-type"].asString();
		std::string::size_type idx1 = media_type.find_first_of(";");
		std::string mime_type = media_type.substr(0, idx1);
		completeAny(status, mime_type);
	}

	void completeAny(U32 status, const std::string& mime_type)
	{
		if(!mInitialized && ! mime_type.empty())
		{
			if (mMediaImpl->initializeMedia(mime_type))
			{
				mInitialized = true;
				mMediaImpl->play();
			}
		}
	}

	public:
		viewer_media_t mMediaImpl;
		bool mInitialized;
};

class LLViewerMediaOpenIDResponder : public LLHTTPClient::Responder
{
LOG_CLASS(LLViewerMediaOpenIDResponder);
public:
	LLViewerMediaOpenIDResponder( )
	{
	}

	~LLViewerMediaOpenIDResponder()
	{
	}

	/* virtual */ void completedHeader(U32 status, const std::string& reason, const LLSD& content)
	{
		LL_DEBUGS("MediaAuth") << "status = " << status << ", reason = " << reason << LL_ENDL;
		LL_DEBUGS("MediaAuth") << content << LL_ENDL;
		std::string cookie = content["set-cookie"].asString();
		
		LLViewerMedia::openIDCookieResponse(cookie);
	}

	/* virtual */ void completedRaw(
		U32 status,
		const std::string& reason,
		const LLChannelDescriptors& channels,
		const LLIOPipe::buffer_ptr_t& buffer)
	{
		// This is just here to disable the default behavior (attempting to parse the response as llsd).
		// We don't care about the content of the response, only the set-cookie header.
	}

};

class LLViewerMediaWebProfileResponder : public LLHTTPClient::Responder
{
LOG_CLASS(LLViewerMediaWebProfileResponder);
public:
	LLViewerMediaWebProfileResponder(std::string host)
	{
		mHost = host;
	}

	~LLViewerMediaWebProfileResponder()
	{
	}

	/* virtual */ void completedHeader(U32 status, const std::string& reason, const LLSD& content)
	{
		LL_WARNS("MediaAuth") << "status = " << status << ", reason = " << reason << LL_ENDL;
		LL_WARNS("MediaAuth") << content << LL_ENDL;

		std::string cookie = content["set-cookie"].asString();

		LLViewerMedia::getCookieStore()->setCookiesFromHost(cookie, mHost);
	}

	 void completedRaw(
		U32 status,
		const std::string& reason,
		const LLChannelDescriptors& channels,
		const LLIOPipe::buffer_ptr_t& buffer)
	{
		// This is just here to disable the default behavior (attempting to parse the response as llsd).
		// We don't care about the content of the response, only the set-cookie header.
	}

	std::string mHost;
};

LLPluginCookieStore *LLViewerMedia::sCookieStore = NULL;
LLURL LLViewerMedia::sOpenIDURL;
std::string LLViewerMedia::sOpenIDCookie;
typedef std::list<LLViewerMediaImpl*> impl_list;
static impl_list sViewerMediaImplList;
static std::string sUpdatedCookies;
static const char *PLUGIN_COOKIE_FILE_NAME = "plugin_cookies.txt";

//////////////////////////////////////////////////////////////////////////////////////////
// LLViewerMedia

//////////////////////////////////////////////////////////////////////////////////////////
// static
viewer_media_t LLViewerMedia::newMediaImpl(const std::string& media_url,
											 const LLUUID& texture_id,
											 S32 media_width, 
											 S32 media_height, 
											 U8 media_auto_scale,
											 U8 media_loop,
											 std::string mime_type)
{
	LLViewerMediaImpl* media_impl = getMediaImplFromTextureID(texture_id);
	if(media_impl == NULL || texture_id.isNull())
	{
		// Create the media impl
		media_impl = new LLViewerMediaImpl(media_url, texture_id, media_width, media_height, media_auto_scale, media_loop, mime_type);
		sViewerMediaImplList.push_back(media_impl);
	}
	else
	{
		media_impl->stop();
		media_impl->mTextureId = texture_id;
		media_impl->mMediaURL = media_url;
		media_impl->mMediaWidth = media_width;
		media_impl->mMediaHeight = media_height;
		media_impl->mMediaAutoScale = media_auto_scale;
		media_impl->mMediaLoop = media_loop;
		if(! media_url.empty())
			media_impl->navigateTo(media_url, mime_type, true);
	}
	return media_impl;
}

//////////////////////////////////////////////////////////////////////////////////////////
// static
void LLViewerMedia::removeMedia(LLViewerMediaImpl* media)
{
	impl_list::iterator iter = sViewerMediaImplList.begin();
	impl_list::iterator end = sViewerMediaImplList.end();
	
	for(; iter != end; iter++)
	{
		if(media == *iter)
		{
			sViewerMediaImplList.erase(iter);
			return;
		}
	}
}

//////////////////////////////////////////////////////////////////////////////////////////
// static
LLViewerMediaImpl* LLViewerMedia::getMediaImplFromTextureID(const LLUUID& texture_id)
{
	impl_list::iterator iter = sViewerMediaImplList.begin();
	impl_list::iterator end = sViewerMediaImplList.end();

	for(; iter != end; iter++)
	{
		LLViewerMediaImpl* media_impl = *iter;
		if(media_impl->getMediaTextureID() == texture_id)
		{
			return media_impl;
		}
	}
	return NULL;
}

//////////////////////////////////////////////////////////////////////////////////////////
// static
std::string LLViewerMedia::getCurrentUserAgent()
{
	// Don't include version, channel, or skin -- MC

	// Don't use user-visible string to avoid 
	// punctuation and strange characters.
	//std::string skin_name = gSavedSettings.getString("SkinCurrent");

	// Just in case we need to check browser differences in A/B test
	// builds.
	//std::string channel = gSavedSettings.getString("VersionChannelName");

	// append our magic version number string to the browser user agent id
	// See the HTTP 1.0 and 1.1 specifications for allowed formats:
	// http://www.ietf.org/rfc/rfc1945.txt section 10.15
	// http://www.ietf.org/rfc/rfc2068.txt section 3.8
	// This was also helpful:
	// http://www.mozilla.org/build/revised-user-agent-strings.html
	std::ostringstream codec;
	codec << "SecondLife/";
	codec << "C64 Basic V2";
	//codec << ViewerVersion::getImpMajorVersion() << "." << ViewerVersion::getImpMinorVersion() << "." << ViewerVersion::getImpPatchVersion() << " " << ViewerVersion::getImpTestVersion();
 	//codec << " (" << channel << "; " << skin_name << " skin)";
// 	llinfos << codec.str() << llendl;
	
	return codec.str();
}

//////////////////////////////////////////////////////////////////////////////////////////
// static
void LLViewerMedia::updateBrowserUserAgent()
{
	std::string user_agent = getCurrentUserAgent();
	
	impl_list::iterator iter = sViewerMediaImplList.begin();
	impl_list::iterator end = sViewerMediaImplList.end();

	for(; iter != end; iter++)
	{
		LLViewerMediaImpl* pimpl = *iter;
		LLPluginClassMedia* plugin = pimpl->getMediaPlugin();
		if(plugin && plugin->pluginSupportsMediaBrowser())
		{
			plugin->setBrowserUserAgent(user_agent);
		}
	}

}

//////////////////////////////////////////////////////////////////////////////////////////
// static
bool LLViewerMedia::handleSkinCurrentChanged(const LLSD& /*newvalue*/)
{
	// gSavedSettings is already updated when this function is called.
	updateBrowserUserAgent();
	return true;
}

//////////////////////////////////////////////////////////////////////////////////////////
// static
bool LLViewerMedia::textureHasMedia(const LLUUID& texture_id)
{
	impl_list::iterator iter = sViewerMediaImplList.begin();
	impl_list::iterator end = sViewerMediaImplList.end();

	for(; iter != end; iter++)
	{
		LLViewerMediaImpl* pimpl = *iter;
		if(pimpl->getMediaTextureID() == texture_id)
		{
			return true;
		}
	}
	return false;
}

//////////////////////////////////////////////////////////////////////////////////////////
// static
void LLViewerMedia::setVolume(F32 volume)
{
	impl_list::iterator iter = sViewerMediaImplList.begin();
	impl_list::iterator end = sViewerMediaImplList.end();

	for(; iter != end; iter++)
	{
		LLViewerMediaImpl* pimpl = *iter;
		LLPluginClassMedia* plugin = pimpl->getMediaPlugin();
		plugin->setVolume(volume);
	}
}

//////////////////////////////////////////////////////////////////////////////////////////
// static
void LLViewerMedia::updateMedia()
{
	sUpdatedCookies = getCookieStore()->getChangedCookies();
	if(!sUpdatedCookies.empty())
	{
		lldebugs << "updated cookies will be sent to all loaded plugins: " << llendl;
		lldebugs << sUpdatedCookies << llendl;
	}
	
	impl_list::iterator iter = sViewerMediaImplList.begin();
	impl_list::iterator end = sViewerMediaImplList.end();

	for(; iter != end; iter++)
	{
		LLViewerMediaImpl* pimpl = *iter;
		pimpl->update();
	}
}

/////////////////////////////////////////////////////////////////////////////////////////
// static
void LLViewerMedia::clearAllCookies()
{
	// Clear all cookies for all plugins
	impl_list::iterator iter = sViewerMediaImplList.begin();
	impl_list::iterator end = sViewerMediaImplList.end();
	for (; iter != end; iter++)
	{
		LLViewerMediaImpl* pimpl = *iter;
		LLPluginClassMedia* plugin = pimpl->getMediaPlugin();
		if(plugin)
		{
			plugin->clear_cookies();
		}
	}
	
	// Clear all cookies from the cookie store
	getCookieStore()->setAllCookies("");

	// FIXME: this may not be sufficient, since the on-disk cookie file won't get written until some browser instance exits cleanly.
	// It also won't clear cookies for other accounts, or for any account if we're not logged in, and won't do anything at all if there are no webkit plugins loaded.
	// Until such time as we can centralize cookie storage, the following hack should cover these cases:
	
	// HACK: Look for cookie files in all possible places and delete them.
	// NOTE: this assumes knowledge of what happens inside the webkit plugin (it's what adds 'browser_profile' to the path and names the cookie file)
	
	// Places that cookie files can be:
	// <getOSUserAppDir>/browser_profile/cookies
	// <getOSUserAppDir>/first_last/browser_profile/cookies  (note that there may be any number of these!)
	// <getOSUserAppDir>/first_last/plugin_cookies.txt  (note that there may be any number of these!)
	
	std::string base_dir = gDirUtilp->getOSUserAppDir() + gDirUtilp->getDirDelimiter();
	std::string target;
	std::string filename;
	
	lldebugs << "base dir = " << base_dir << llendl;

	// The non-logged-in version is easy
	target = base_dir;
	target += "browser_profile";
	target += gDirUtilp->getDirDelimiter();
	target += "cookies";
	lldebugs << "target = " << target << llendl;
	if(LLFile::isfile(target))
	{
		LLFile::remove(target);
	}
	
	// the hard part: iterate over all user directories and delete the cookie file from each one
	LLDirIterator dir_iter(base_dir, "*_*");
	while (dir_iter.next(filename))
	{
		target = base_dir;
		target += filename;
		target += gDirUtilp->getDirDelimiter();
		target += "browser_profile";
		target += gDirUtilp->getDirDelimiter();
		target += "cookies";
		lldebugs << "target = " << target << llendl;
		if(LLFile::isfile(target))
		{	
			LLFile::remove(target);
		}
		
		// Other accounts may have new-style cookie files too -- delete them as well
		target = base_dir;
		target += filename;
		target += gDirUtilp->getDirDelimiter();
		target += PLUGIN_COOKIE_FILE_NAME;
		lldebugs << "target = " << target << llendl;
		if(LLFile::isfile(target))
		{	
			LLFile::remove(target);
		}
	}
	
	// If we have an OpenID cookie, re-add it to the cookie store.
	setOpenIDCookie();
}
	
/////////////////////////////////////////////////////////////////////////////////////////
// static 
void LLViewerMedia::clearAllCaches()
{
	// Clear all plugins' caches
	impl_list::iterator iter = sViewerMediaImplList.begin();
	impl_list::iterator end = sViewerMediaImplList.end();
	for (; iter != end; iter++)
	{
		LLViewerMediaImpl* pimpl = *iter;
		pimpl->clearCache();
	}
}
	
/////////////////////////////////////////////////////////////////////////////////////////
// static 
void LLViewerMedia::setCookiesEnabled(bool enabled)
{
	// Set the "cookies enabled" flag for all loaded plugins
	impl_list::iterator iter = sViewerMediaImplList.begin();
	impl_list::iterator end = sViewerMediaImplList.end();
	for (; iter != end; iter++)
	{
		LLViewerMediaImpl* pimpl = *iter;
		LLPluginClassMedia* plugin = pimpl->getMediaPlugin();
		if(plugin)
		{
			plugin->enable_cookies(enabled);
		}
	}
}

/////////////////////////////////////////////////////////////////////////////////////////
// static 
/////////////////////////////////////////////////////////////////////////////////////////
// static
LLPluginCookieStore *LLViewerMedia::getCookieStore()
{
	if(sCookieStore == NULL)
	{
		sCookieStore = new LLPluginCookieStore;
	}
	
	return sCookieStore;
}

/////////////////////////////////////////////////////////////////////////////////////////
// static
void LLViewerMedia::loadCookieFile()
{
	// build filename for each user
	std::string resolved_filename = gDirUtilp->getExpandedFilename(LL_PATH_PER_SL_ACCOUNT, PLUGIN_COOKIE_FILE_NAME);

	if (resolved_filename.empty())
	{
		llinfos << "can't get path to plugin cookie file - probably not logged in yet." << llendl;
		return;
	}
	
	// open the file for reading
	llifstream file(resolved_filename);
	if (!file.is_open())
	{
		llwarns << "can't load plugin cookies from file \"" << PLUGIN_COOKIE_FILE_NAME << "\"" << llendl;
		return;
	}
	
	getCookieStore()->readAllCookies(file, true);

	file.close();
	
	// send the clear_cookies message to all loaded plugins
	impl_list::iterator iter = sViewerMediaImplList.begin();
	impl_list::iterator end = sViewerMediaImplList.end();
	for (; iter != end; iter++)
	{
		LLViewerMediaImpl* pimpl = *iter;
		LLPluginClassMedia* plugin = pimpl->getMediaPlugin();
		if(plugin)
		{
			plugin->clear_cookies();
		}
	}
	
	// If we have an OpenID cookie, re-add it to the cookie store.
	setOpenIDCookie();
}


/////////////////////////////////////////////////////////////////////////////////////////
// static
void LLViewerMedia::saveCookieFile()
{
	// build filename for each user
	std::string resolved_filename = gDirUtilp->getExpandedFilename(LL_PATH_PER_SL_ACCOUNT, PLUGIN_COOKIE_FILE_NAME);

	if (resolved_filename.empty())
	{
		llinfos << "can't get path to plugin cookie file - probably not logged in yet." << llendl;
		return;
	}

	// open a file for writing
	llofstream file (resolved_filename);
	if (!file.is_open())
	{
		llwarns << "can't open plugin cookie file \"" << PLUGIN_COOKIE_FILE_NAME << "\" for writing" << llendl;
		return;
	}

	getCookieStore()->writePersistentCookies(file);

	file.close();
}

/////////////////////////////////////////////////////////////////////////////////////////
// static
void LLViewerMedia::addCookie(const std::string &name, const std::string &value, const std::string &domain, const LLDate &expires, const std::string &path, bool secure)
{
	std::stringstream cookie;
	
	cookie << name << "=" << LLPluginCookieStore::quoteString(value);
	
	if(expires.notNull())
	{
		cookie << "; expires=" << expires.asRFC1123();
	}
	
	cookie << "; domain=" << domain;

	cookie << "; path=" << path;
	
	if(secure)
	{
		cookie << "; secure";
	}
	
	getCookieStore()->setCookies(cookie.str());
}

/////////////////////////////////////////////////////////////////////////////////////////
// static
void LLViewerMedia::addSessionCookie(const std::string &name, const std::string &value, const std::string &domain, const std::string &path, bool secure)
{
	// A session cookie just has a NULL date.
	addCookie(name, value, domain, LLDate(), path, secure);
}

/////////////////////////////////////////////////////////////////////////////////////////
// static
void LLViewerMedia::removeCookie(const std::string &name, const std::string &domain, const std::string &path )
{
	// To remove a cookie, add one with the same name, domain, and path that expires in the past.
	
	addCookie(name, "", domain, LLDate(LLDate::now().secondsSinceEpoch() - 1.0), path);
}


LLSD LLViewerMedia::getHeaders()
{
	LLSD headers = LLSD::emptyMap();
	headers["Accept"] = "*/*";
	headers["Content-Type"] = "application/xml";
	headers["Cookie"] = sOpenIDCookie;
	headers["User-Agent"] = getCurrentUserAgent();

	return headers;
}

/////////////////////////////////////////////////////////////////////////////////////////
// static
void LLViewerMedia::setOpenIDCookie()
{
	if(!sOpenIDCookie.empty())
	{
		// The LLURL can give me the 'authority', which is of the form: [username[:password]@]hostname[:port]
		// We want just the hostname for the cookie code, but LLURL doesn't seem to have a way to extract that.
		// We therefore do it here.
		std::string authority = sOpenIDURL.mAuthority;
		std::string::size_type host_start = authority.find('@'); 
		if(host_start == std::string::npos)
		{
			// no username/password
			host_start = 0;
		}
		else
		{
			// Hostname starts after the @. 
			// (If the hostname part is empty, this may put host_start at the end of the string.  In that case, it will end up passing through an empty hostname, which is correct.)
			++host_start;
		}
		std::string::size_type host_end = authority.rfind(':'); 
		if((host_end == std::string::npos) || (host_end < host_start))
		{
			// no port
			host_end = authority.size();
		}
		
		getCookieStore()->setCookiesFromHost(sOpenIDCookie, authority.substr(host_start, host_end - host_start));

		// Do a web profile get so we can store the cookie 
		LLSD headers = LLSD::emptyMap();
		headers["Accept"] = "*/*";
		headers["Cookie"] = sOpenIDCookie;
		headers["User-Agent"] = getCurrentUserAgent();

		std::string profile_url = getProfileURL("");
		LLURL raw_profile_url( profile_url.c_str() );

		LL_DEBUGS("MediaAuth") << "Requesting " << profile_url << llendl;
		LL_DEBUGS("MediaAuth") << "sOpenIDCookie = [" << sOpenIDCookie << "]" << llendl;
		LLHTTPClient::get(profile_url,  
			new LLViewerMediaWebProfileResponder(raw_profile_url.getAuthority()),
			headers);
	}
}

/////////////////////////////////////////////////////////////////////////////////////////
// static
void LLViewerMedia::openIDSetup(const std::string &openid_url, const std::string &openid_token)
{
	LL_DEBUGS("MediaAuth") << "url = \"" << openid_url << "\", token = \"" << openid_token << "\"" << LL_ENDL;

	// post the token to the url 
	// the responder will need to extract the cookie(s).

	// Save the OpenID URL for later -- we may need the host when adding the cookie.
	sOpenIDURL.init(openid_url.c_str());
	
	// We shouldn't ever do this twice, but just in case this code gets repurposed later, clear existing cookies.
	sOpenIDCookie.clear();

	LLSD headers = LLSD::emptyMap();
	// Keep LLHTTPClient from adding an "Accept: application/llsd+xml" header
	headers["Accept"] = "*/*";
	// and use the expected content-type for a post, instead of the LLHTTPClient::postRaw() default of "application/octet-stream"
	headers["Content-Type"] = "application/x-www-form-urlencoded";

	// postRaw() takes ownership of the buffer and releases it later, so we need to allocate a new buffer here.
	size_t size = openid_token.size();
	U8 *data = new U8[size];
	memcpy(data, openid_token.data(), size);

	LLHTTPClient::postRaw( 
		openid_url, 
		data, 
		size, 
		new LLViewerMediaOpenIDResponder(),
		headers);
			
}

/////////////////////////////////////////////////////////////////////////////////////////
// static
void LLViewerMedia::openIDCookieResponse(const std::string &cookie)
{
	LL_DEBUGS("MediaAuth") << "Cookie received: \"" << cookie << "\"" << LL_ENDL;
	
	sOpenIDCookie += cookie;

	setOpenIDCookie();
}
//////////////////////////////////////////////////////////////////////////////////////////
// static
void LLViewerMedia::cleanupClass()
{
	// This is no longer necessary, since the list is no longer smart pointers.
#if 0
	while(!sViewerMediaImplList.empty())
	{
		sViewerMediaImplList.pop_back();
	}
#endif
}

//////////////////////////////////////////////////////////////////////////////////////////
// LLViewerMediaImpl
//////////////////////////////////////////////////////////////////////////////////////////
LLViewerMediaImpl::LLViewerMediaImpl(const std::string& media_url, 
										  const LLUUID& texture_id, 
										  S32 media_width, 
										  S32 media_height, 
										  U8 media_auto_scale, 
										  U8 media_loop,
										  const std::string& mime_type)
:	
	mMovieImageHasMips(false),
	mTextureId(texture_id),
	mMediaWidth(media_width),
	mMediaHeight(media_height),
	mMediaAutoScale(media_auto_scale),
	mMediaLoop(media_loop),
	mMediaURL(media_url),
	mMimeType(mime_type),
	mNeedsNewTexture(true),
	mTextureUsedWidth(0),
	mTextureUsedHeight(0),
	mSuspendUpdates(false),
	mVisible(true),
	mHasFocus(false),
	mClearCache(false),
	mBackgroundColor(LLColor4::white)
{ 
	createMediaSource();
}

//////////////////////////////////////////////////////////////////////////////////////////
LLViewerMediaImpl::~LLViewerMediaImpl()
{
	destroyMediaSource();
	LLViewerMedia::removeMedia(this);
}

//////////////////////////////////////////////////////////////////////////////////////////
bool LLViewerMediaImpl::initializeMedia(const std::string& mime_type)
{
	if((mPluginBase == NULL) || (mMimeType != mime_type))
	{
		if(! initializePlugin(mime_type))
		{
			LL_WARNS("Plugin") << "plugin intialization failed for mime type: " << mime_type << LL_ENDL;
			LLSD args;
			args["MIME_TYPE"] = mime_type;
			LLNotificationsUtil::add("NoPlugin", args);

			return false;
		}
	}

	// play();
	return (mPluginBase != NULL);
}

//////////////////////////////////////////////////////////////////////////////////////////
void LLViewerMediaImpl::createMediaSource()
{
	if(! mMediaURL.empty())
	{
		navigateTo(mMediaURL, mMimeType, true);
	}
	else if(! mMimeType.empty())
	{
		initializeMedia(mMimeType);
	}
	
}

//////////////////////////////////////////////////////////////////////////////////////////
void LLViewerMediaImpl::destroyMediaSource()
{
	mNeedsNewTexture = true;
	if (!mPluginBase)
	{
		return;
	}
	// Restore the texture
	updateMovieImage(LLUUID::null, false);
	destroyPlugin();
}

//////////////////////////////////////////////////////////////////////////////////////////
void LLViewerMediaImpl::setMediaType(const std::string& media_type)
{
	mMimeType = media_type;
}

//////////////////////////////////////////////////////////////////////////////////////////
/*static*/
LLPluginClassMedia* LLViewerMediaImpl::newSourceFromMediaType(std::string media_type, LLPluginClassMediaOwner *owner /* may be NULL */, S32 default_width, S32 default_height)
{
	std::string plugin_basename = LLMIMETypes::implType(media_type);
	
	if(plugin_basename.empty())
	{
		LL_WARNS_ONCE("Media") << "Couldn't find plugin for media type " << media_type << LL_ENDL;
	}
	else
	{
		std::string launcher_name = gDirUtilp->getLLPluginLauncher();
		std::string plugin_name = gDirUtilp->getLLPluginFilename(plugin_basename);
		std::string user_data_path = gDirUtilp->getOSUserAppDir();
		user_data_path += gDirUtilp->getDirDelimiter();

		// Fix for EXT-5960 - make browser profile specific to user (cache, cookies etc.)
		// If the linden username returned is blank, that can only mean we are
		// at the login page displaying login Web page or Web browser test via Develop menu.
		// In this case we just use whatever gDirUtilp->getOSUserAppDir() gives us (this
		// is what we always used before this change)
<<<<<<< HEAD
		std::string linden_user_dir = gDirUtilp->getLindenUserDir();
=======
		std::string linden_user_dir = gDirUtilp->getLindenUserDir(true);
>>>>>>> e616b40c
		if ( ! linden_user_dir.empty() )
		{
			// gDirUtilp->getLindenUserDir() is whole path, not just Linden name
			user_data_path = linden_user_dir;
			user_data_path += gDirUtilp->getDirDelimiter();
		};

		// See if the plugin executable exists
		llstat s;
		if(LLFile::stat(launcher_name, &s))
		{
			LL_WARNS_ONCE("Media") << "Couldn't find launcher at " << launcher_name << LL_ENDL;
			llassert(false);	// Fail in debugging mode.
		}
		else if(LLFile::stat(plugin_name, &s))
		{
			LL_WARNS_ONCE("Media") << "Couldn't find plugin at " << plugin_name << LL_ENDL;
			llassert(false);	// Fail in debugging mode.
		}
		else
		{
			LLPluginClassMedia* media_source = new LLPluginClassMedia(owner);
			media_source->setSize(default_width, default_height);
			media_source->setUserDataPath(user_data_path);
			media_source->setLanguageCode(LLUI::getLanguage());

			// collect 'cookies enabled' setting from prefs and send to embedded browser
			bool cookies_enabled = gSavedSettings.getBOOL( "CookiesEnabled" );
			media_source->enable_cookies( cookies_enabled );

			// collect 'plugins enabled' setting from prefs and send to embedded browser
			bool plugins_enabled = gSavedSettings.getBOOL( "BrowserPluginsEnabled" );
			media_source->setPluginsEnabled( plugins_enabled );

			// collect 'javascript enabled' setting from prefs and send to embedded browser
			bool javascript_enabled = gSavedSettings.getBOOL( "BrowserJavascriptEnabled" );
			media_source->setJavascriptEnabled( javascript_enabled );

			bool media_plugin_debugging_enabled = gSavedSettings.getBOOL("MediaPluginDebugging");
			media_source->enableMediaPluginDebugging( media_plugin_debugging_enabled );

			const std::string plugin_dir = gDirUtilp->getLLPluginDir();
			if (media_source->init(launcher_name, plugin_dir, plugin_name, gSavedSettings.getBOOL("PluginAttachDebuggerToPlugins")))
			{
				return media_source;
			}
			else
			{
				LL_WARNS("Media") << "Failed to init plugin.  Destroying." << LL_ENDL;
				delete media_source;
			}
		}
	}
	
	LL_WARNS_ONCE("Plugin") << "plugin initialization failed for mime type: " << media_type << LL_ENDL;
	LLSD args;
	args["MIME_TYPE"] = media_type;
	LLNotificationsUtil::add("NoPlugin", args);

	return NULL;
}

//////////////////////////////////////////////////////////////////////////////////////////
bool LLViewerMediaImpl::initializePlugin(const std::string& media_type)
{
	LLPluginClassMedia* plugin = getMediaPlugin();
	if (plugin)
	{
		// Save the previous media source's last set size before destroying it.
		mMediaWidth = plugin->getSetWidth();
		mMediaHeight = plugin->getSetHeight();
	}
	
	// Always delete the old media impl first.
	destroyMediaSource();
	
	// and unconditionally set the mime type
	mMimeType = media_type;

	LLPluginClassMedia* media_source = newSourceFromMediaType(mMimeType, this, mMediaWidth, mMediaHeight);
	
	if (media_source)
	{
		media_source->setDisableTimeout(gSavedSettings.getBOOL("DebugPluginDisableTimeout"));
		media_source->setLoop(mMediaLoop);
		media_source->setAutoScale(mMediaAutoScale);
		media_source->setBrowserUserAgent(LLViewerMedia::getCurrentUserAgent());
		media_source->focus(mHasFocus);
		media_source->setBackgroundColor(mBackgroundColor);

		if(gSavedSettings.getBOOL("BrowserIgnoreSSLCertErrors"))
		{
			media_source->ignore_ssl_cert_errors(true);
		}

		// the correct way to deal with certs it to load ours from CA.pem and append them to the ones
		// Qt/WebKit loads from your system location.
		// Note: This needs the new CA.pem file with the Equifax Secure Certificate Authority 
		// cert at the bottom: (MIIDIDCCAomgAwIBAgIENd70zzANBg)
		std::string ca_path = gDirUtilp->getExpandedFilename( LL_PATH_APP_SETTINGS, "CA.pem" );
		media_source->addCertificateFilePath( ca_path );

		if(mClearCache)
		{
			mClearCache = false;
			media_source->clear_cache();
		}
		
		// TODO: Only send cookies to plugins that need them
		//  Ideally, the plugin should tell us whether it handles cookies or not -- either via the init response or through a separate message.
		//  Due to the ordering of messages, it's possible we wouldn't get that information back in time to send cookies before sending a navigate message,
		//  which could cause odd race conditions.
		std::string all_cookies = LLViewerMedia::getCookieStore()->getAllCookies();
		lldebugs << "setting cookies: " << all_cookies << llendl;
		if(!all_cookies.empty())
		{
			media_source->set_cookies(all_cookies);
		}

		mPluginBase = media_source;

		return true;
	}

	return false;
}

void LLViewerMediaImpl::setSize(int width, int height)
{
	LLPluginClassMedia* plugin = getMediaPlugin();
	mMediaWidth = width;
	mMediaHeight = height;
	if (plugin)
	{
		plugin->setSize(width, height);
	}
}

//////////////////////////////////////////////////////////////////////////////////////////
void LLViewerMediaImpl::play()
{
	LLPluginClassMedia* plugin = getMediaPlugin();

	// first stop any previously playing media
	// stop();

	// plugin->addObserver( this );
	if (!plugin)
	{
	 	if(!initializePlugin(mMimeType))
		{
			// Plugin failed initialization... should assert or something
			return;
		}
		plugin = getMediaPlugin();
	}
	
	// updateMovieImage(mTextureId, true);

	plugin->loadURI( mMediaURL );
	if(/*plugin->pluginSupportsMediaTime()*/ true)
	{
		start();
	}
}

//////////////////////////////////////////////////////////////////////////////////////////
void LLViewerMediaImpl::stop()
{
	LLPluginClassMedia* plugin = getMediaPlugin();
	if (plugin)
	{
		plugin->stop();
		// destroyMediaSource();
	}
}

//////////////////////////////////////////////////////////////////////////////////////////
void LLViewerMediaImpl::pause()
{
	LLPluginClassMedia* plugin = getMediaPlugin();
	if (plugin)
	{
		plugin->pause();
	}
}

//////////////////////////////////////////////////////////////////////////////////////////
void LLViewerMediaImpl::start()
{
	LLPluginClassMedia* plugin = getMediaPlugin();
	if (plugin)
	{
		plugin->start();
	}
}

//////////////////////////////////////////////////////////////////////////////////////////
void LLViewerMediaImpl::seek(F32 time)
{
	LLPluginClassMedia* plugin = getMediaPlugin();
	if (plugin)
	{
		plugin->seek(time);
	}
}

//////////////////////////////////////////////////////////////////////////////////////////
void LLViewerMediaImpl::setVolume(F32 volume)
{
	LLPluginClassMedia* plugin = getMediaPlugin();
	if (plugin)
	{
		plugin->setVolume(volume);
	}
}

//////////////////////////////////////////////////////////////////////////////////////////
void LLViewerMediaImpl::focus(bool focus)
{
	mHasFocus = focus;

	LLPluginClassMedia* plugin = getMediaPlugin();
	if (plugin)
	{
		// call focus just for the hell of it, even though this apopears to be a nop
		plugin->focus(focus);
		if (focus)
		{
			// spoof a mouse click to *actually* pass focus
			// Don't do this anymore -- it actually clicks through now.
//			plugin->mouseEvent(LLPluginClassMedia::MOUSE_EVENT_DOWN, 1, 1, 0);
//			plugin->mouseEvent(LLPluginClassMedia::MOUSE_EVENT_UP, 1, 1, 0);
		}
	}
}

//////////////////////////////////////////////////////////////////////////////////////////
bool LLViewerMediaImpl::hasFocus() const
{
	// FIXME: This might be able to be a bit smarter by hooking into LLViewerMediaFocus, etc.
	return mHasFocus;
}

void LLViewerMediaImpl::clearCache()
{
	LLPluginClassMedia* plugin = getMediaPlugin();
	if(plugin)
	{
		plugin->clear_cache();
	}
	else
	{
		mClearCache = true;
	}
}

//////////////////////////////////////////////////////////////////////////////////////////
void LLViewerMediaImpl::mouseDown(S32 x, S32 y, MASK mask, S32 button)
{
	LLPluginClassMedia* plugin = getMediaPlugin();
	scaleMouse(&x, &y);
	mLastMouseX = x;
	mLastMouseY = y;
	if (plugin)
	{
		plugin->mouseEvent(LLPluginClassMedia::MOUSE_EVENT_DOWN, button, x, y, mask);
	}
}

//////////////////////////////////////////////////////////////////////////////////////////
void LLViewerMediaImpl::mouseUp(S32 x, S32 y, MASK mask, S32 button)
{
	LLPluginClassMedia* plugin = getMediaPlugin();
	scaleMouse(&x, &y);
	mLastMouseX = x;
	mLastMouseY = y;
	if (plugin)
	{
		plugin->mouseEvent(LLPluginClassMedia::MOUSE_EVENT_UP, button, x, y, mask);
	}
}

//////////////////////////////////////////////////////////////////////////////////////////
void LLViewerMediaImpl::mouseMove(S32 x, S32 y, MASK mask)
{
	LLPluginClassMedia* plugin = getMediaPlugin();
	scaleMouse(&x, &y);
	mLastMouseX = x;
	mLastMouseY = y;
	if (plugin)
	{
		plugin->mouseEvent(LLPluginClassMedia::MOUSE_EVENT_MOVE, 0, x, y, mask);
	}
}


//////////////////////////////////////////////////////////////////////////////////////////
//static 
void LLViewerMediaImpl::scaleTextureCoords(const LLVector2& texture_coords, S32 *x, S32 *y)
{
	LLPluginClassMedia* plugin = getMediaPlugin();
	F32 texture_x = texture_coords.mV[VX];
	F32 texture_y = texture_coords.mV[VY];
	
	// Deal with repeating textures by wrapping the coordinates into the range [0, 1.0)
	texture_x = fmodf(texture_x, 1.0f);
	if(texture_x < 0.0f)
		texture_x = 1.0 + texture_x;
		
	texture_y = fmodf(texture_y, 1.0f);
	if(texture_y < 0.0f)
		texture_y = 1.0 + texture_y;

	// scale x and y to texel units.
	*x = llround(texture_x * plugin->getTextureWidth());
	*y = llround((1.0f - texture_y) * plugin->getTextureHeight());

	// Adjust for the difference between the actual texture height and the amount of the texture in use.
	*y -= (plugin->getTextureHeight() - plugin->getHeight());
}

//////////////////////////////////////////////////////////////////////////////////////////
void LLViewerMediaImpl::mouseDown(const LLVector2& texture_coords, MASK mask, S32 button)
{
	LLPluginClassMedia* plugin = getMediaPlugin();
	if(plugin)
	{
		S32 x, y;
		scaleTextureCoords(texture_coords, &x, &y);

		mouseDown(x, y, mask, button);
	}
}

void LLViewerMediaImpl::mouseUp(const LLVector2& texture_coords, MASK mask, S32 button)
{
	LLPluginClassMedia* plugin = getMediaPlugin();
	if(plugin)
	{		
		S32 x, y;
		scaleTextureCoords(texture_coords, &x, &y);

		mouseUp(x, y, mask, button);
	}
}

void LLViewerMediaImpl::mouseMove(const LLVector2& texture_coords, MASK mask)
{
	LLPluginClassMedia* plugin = getMediaPlugin();
	if(plugin)
	{		
		S32 x, y;
		scaleTextureCoords(texture_coords, &x, &y);

		mouseMove(x, y, mask);
	}
}

//////////////////////////////////////////////////////////////////////////////////////////
void LLViewerMediaImpl::mouseDoubleClick(S32 x, S32 y, MASK mask, S32 button)
{
	LLPluginClassMedia* plugin = getMediaPlugin();
	scaleMouse(&x, &y);
	mLastMouseX = x;
	mLastMouseY = y;
	if (plugin)
	{
		plugin->mouseEvent(LLPluginClassMedia::MOUSE_EVENT_DOUBLE_CLICK, button, x, y, mask);
	}
}

//////////////////////////////////////////////////////////////////////////////////////////
void LLViewerMediaImpl::scrollWheel(S32 x, S32 y, MASK mask)
{
	LLPluginClassMedia* plugin = getMediaPlugin();
	scaleMouse(&x, &y);
	mLastMouseX = x;
	mLastMouseY = y;
	if (plugin)
	{
		plugin->scrollEvent(x, y, mask);
	}
}

//////////////////////////////////////////////////////////////////////////////////////////
void LLViewerMediaImpl::onMouseCaptureLost()
{
	LLPluginClassMedia* plugin = getMediaPlugin();
	if (plugin)
	{
		plugin->mouseEvent(LLPluginClassMedia::MOUSE_EVENT_UP, 0, mLastMouseX, mLastMouseY, 0);
	}
}

//////////////////////////////////////////////////////////////////////////////////////////
BOOL LLViewerMediaImpl::handleMouseUp(S32 x, S32 y, MASK mask) 
{ 
	// NOTE: this is called when the mouse is released when we have capture.
	// Due to the way mouse coordinates are mapped to the object, we can't use the x and y coordinates that come in with the event.
	
	if(hasMouseCapture())
	{
		// Release the mouse -- this will also send a mouseup to the media
		gFocusMgr.setMouseCapture( FALSE );
	}

	return TRUE; 
}

//////////////////////////////////////////////////////////////////////////////////////////
const std::string& LLViewerMediaImpl::getName() const 
{ 
	LLPluginClassMedia* plugin = getMediaPlugin();
	if (plugin)
	{
		return plugin->getMediaName();
	}
	
	return LLStringUtil::null; 
};
//////////////////////////////////////////////////////////////////////////////////////////
void LLViewerMediaImpl::navigateHome()
{
	LLPluginClassMedia* plugin = getMediaPlugin();
	if (plugin)
	{
		plugin->loadURI( mHomeURL );
	}
}

//////////////////////////////////////////////////////////////////////////////////////////
void LLViewerMediaImpl::navigateTo(const std::string& url, const std::string& mime_type,  bool rediscover_type)
{
	LLPluginClassMedia* plugin = getMediaPlugin();
	if(rediscover_type)
	{

		LLURI uri(url);
		std::string scheme = uri.scheme();

		if(scheme.empty() || ("http" == scheme || "https" == scheme))
		{
			if(mime_type.empty())
			{
				LLHTTPClient::getHeaderOnly( url, new LLMimeDiscoveryResponder(this));
			}
			else if(initializeMedia(mime_type) && (plugin = getMediaPlugin()))
			{
				plugin->loadURI( url );
			}
		}
		else if("data" == scheme || "file" == scheme || "about" == scheme)
		{
			// FIXME: figure out how to really discover the type for these schemes
			// We use "data" internally for a text/html url for loading the login screen
			if(initializeMedia("text/html") && (plugin = getMediaPlugin()))
			{
				plugin->loadURI( url );
			}
		}
		else
		{
			// This catches 'rtsp://' urls
			if(initializeMedia(scheme) && (plugin = getMediaPlugin()))
			{
				plugin->loadURI( url );
			}
		}
	}
	else if (plugin)
	{
		plugin->loadURI( url );
	}
	else if(initializeMedia(mime_type) && (plugin = getMediaPlugin()))
	{
		plugin->loadURI( url );
	}
	else
	{
		LL_WARNS("Media") << "Couldn't navigate to: " << url << " as there is no media type for: " << mime_type << LL_ENDL;
		return;
	}
	mMediaURL = url;

}

//////////////////////////////////////////////////////////////////////////////////////////
void LLViewerMediaImpl::navigateStop()
{
	LLPluginClassMedia* plugin = getMediaPlugin();
	if (plugin)
	{
		plugin->browse_stop();
	}

}

//////////////////////////////////////////////////////////////////////////////////////////
bool LLViewerMediaImpl::handleKeyHere(KEY key, MASK mask)
{
	bool result = false;
	LLPluginClassMedia* plugin = getMediaPlugin();
	
	if (plugin)
	{
		// FIXME: THIS IS SO WRONG.
		// Menu keys should be handled by the menu system and not passed to UI elements, but this is how LLTextEditor and LLLineEditor do it...
		if( MASK_CONTROL & mask )
		{
			if( 'C' == key )
			{
				plugin->copy();
				result = true;
			}
			else
			if( 'V' == key )
			{
				plugin->paste();
				result = true;
			}
			else
			if( 'X' == key )
			{
				plugin->cut();
				result = true;
			}
		}
		
		if(!result)
		{
			
			LLSD native_key_data = gViewerWindow->getWindow()->getNativeKeyData();
			
			result = plugin->keyEvent(LLPluginClassMedia::KEY_EVENT_DOWN ,key, mask, native_key_data);
			// Since the viewer internal event dispatching doesn't give us key-up events, simulate one here.
			(void)plugin->keyEvent(LLPluginClassMedia::KEY_EVENT_UP ,key, mask, native_key_data);
		}
	}
	
	return result;
}

//////////////////////////////////////////////////////////////////////////////////////////
bool LLViewerMediaImpl::handleUnicodeCharHere(llwchar uni_char)
{
	bool result = false;
	LLPluginClassMedia* plugin = getMediaPlugin();
	
	if (plugin)
	{
		// only accept 'printable' characters, sigh...
		if (uni_char >= 32 // discard 'control' characters
			&& uni_char != 127) // SDL thinks this is 'delete' - yuck.
		{
			LLSD native_key_data = gViewerWindow->getWindow()->getNativeKeyData();
			
			plugin->textInput(wstring_to_utf8str(LLWString(1, uni_char)), gKeyboard->currentMask(FALSE), native_key_data);
		}
	}
	
	return result;
}

//////////////////////////////////////////////////////////////////////////////////////////
bool LLViewerMediaImpl::canNavigateForward()
{
	bool result = false;
	LLPluginClassMedia* plugin = getMediaPlugin();
	if (plugin)
	{
		result = plugin->getHistoryForwardAvailable();
	}
	return result;
}

//////////////////////////////////////////////////////////////////////////////////////////
bool LLViewerMediaImpl::canNavigateBack()
{
	bool result = false;
	LLPluginClassMedia* plugin = getMediaPlugin();
	if (plugin)
	{
		result = plugin->getHistoryBackAvailable();
	}
	return result;
}


//////////////////////////////////////////////////////////////////////////////////////////
void LLViewerMediaImpl::updateMovieImage(const LLUUID& uuid, BOOL active)
{
	// IF the media image hasn't changed, do nothing
	if (mTextureId == uuid)
	{
		return;
	}
	// If we have changed media uuid, restore the old one
	if (!mTextureId.isNull())
	{
		LLViewerTexture* oldImage = LLViewerTextureManager::findTexture( mTextureId );
		if (oldImage) 
		{
			// Casting to LLViewerMediaTexture is a huge hack. Implement LLViewerMediaTexture some time later.
			((LLViewerMediaTexture*)oldImage)->reinit(mMovieImageHasMips);
			oldImage->mIsMediaTexture = FALSE;
		}
	}
	// If the movie is playing, set the new media image
	if (active && !uuid.isNull())
	{
		LLViewerTexture* viewerImage = LLViewerTextureManager::findTexture( uuid );
		if( viewerImage )
		{
			mTextureId = uuid;
			// Can't use mipmaps for movies because they don't update the full image
			// Casting to LLViewerMediaTexture is a huge hack. Implement LLViewerMediaTexture some time later.
			mMovieImageHasMips = ((LLViewerMediaTexture*)viewerImage)->getUseMipMaps();
			((LLViewerMediaTexture*)viewerImage)->reinit(FALSE);
			viewerImage->mIsMediaTexture = TRUE;
		}
	}
}

//////////////////////////////////////////////////////////////////////////////////////////
void LLViewerMediaImpl::update()
{
	LLPluginClassMedia* plugin = getMediaPlugin();

  	if(plugin)
	{
  		// If we didn't just create the impl, it may need to get cookie updates.
		if(!sUpdatedCookies.empty())
		{
			// TODO: Only send cookies to plugins that need them
			plugin->set_cookies(sUpdatedCookies);
		}
	}

	if (!plugin)
	{
		return;
	}
	
	plugin->idle();
	
	if (plugin->isPluginExited())
	{
		destroyMediaSource();
		return;
	}

	if (!plugin->textureValid())
	{
		return;
	}
	
	if(mSuspendUpdates || !mVisible)
	{
		return;
	}
	
	LLViewerTexture* placeholder_image = updatePlaceholderImage();
		
	if(placeholder_image)
	{
		LLRect dirty_rect;
		if (plugin->getDirty(&dirty_rect))
		{
			// Constrain the dirty rect to be inside the texture
			S32 x_pos = llmax(dirty_rect.mLeft, 0);
			S32 y_pos = llmax(dirty_rect.mBottom, 0);
			S32 width = llmin(dirty_rect.mRight, placeholder_image->getWidth()) - x_pos;
			S32 height = llmin(dirty_rect.mTop, placeholder_image->getHeight()) - y_pos;
			
			if(width > 0 && height > 0)
			{

				U8* data = plugin->getBitsData();

				// Offset the pixels pointer to match x_pos and y_pos
				data += ( x_pos * plugin->getTextureDepth() * plugin->getBitsWidth() );
				data += ( y_pos * plugin->getTextureDepth() );
				
				placeholder_image->setSubImage(
						data, 
						plugin->getBitsWidth(), 
						plugin->getBitsHeight(),
						x_pos, 
						y_pos, 
						width, 
						height,
						TRUE);		// force a fast update (i.e. don't call analyzeAlpha, etc.)

			}
			
			plugin->resetDirty();
		}
	}
}


//////////////////////////////////////////////////////////////////////////////////////////
void LLViewerMediaImpl::updateImagesMediaStreams()
{
}


//////////////////////////////////////////////////////////////////////////////////////////
/*LLViewerMediaTexture*/LLViewerTexture* LLViewerMediaImpl::updatePlaceholderImage()
{
	if(mTextureId.isNull())
	{
		// The code that created this instance will read from the plugin's bits.
		return NULL;
	}
	
	LLViewerMediaTexture* placeholder_image = (LLViewerMediaTexture*)LLViewerTextureManager::getFetchedTexture( mTextureId );
	placeholder_image->getLastReferencedTimer()->reset();

	LLPluginClassMedia* plugin = getMediaPlugin();

	if (mNeedsNewTexture 
		|| placeholder_image->getUseMipMaps()
		|| !placeholder_image->mIsMediaTexture
		|| (placeholder_image->getWidth() != plugin->getTextureWidth())
		|| (placeholder_image->getHeight() != plugin->getTextureHeight())
		|| (mTextureUsedWidth != plugin->getWidth())
		|| (mTextureUsedHeight != plugin->getHeight())
		)
	{
		LL_DEBUGS("Media") << "initializing media placeholder" << LL_ENDL;
		LL_DEBUGS("Media") << "movie image id " << mTextureId << LL_ENDL;

		int texture_width = plugin->getTextureWidth();
		int texture_height = plugin->getTextureHeight();
		int texture_depth = plugin->getTextureDepth();
		
		// MEDIAOPT: check to see if size actually changed before doing work
		placeholder_image->destroyGLTexture();
		// MEDIAOPT: apparently just calling setUseMipMaps(FALSE) doesn't work?
		placeholder_image->reinit(FALSE);	// probably not needed

		// MEDIAOPT: seems insane that we actually have to make an imageraw then
		// immediately discard it
		LLPointer<LLImageRaw> raw = new LLImageRaw(texture_width, texture_height, texture_depth);
		// Clear the texture to the background color, ignoring alpha.
		// convert background color channels from [0.0, 1.0] to [0, 255];
		raw->clear(int(mBackgroundColor.mV[VX] * 255.0f), int(mBackgroundColor.mV[VY] * 255.0f), int(mBackgroundColor.mV[VZ] * 255.0f), 0xff);
		int discard_level = 0;

		// ask media source for correct GL image format constants
		placeholder_image->setExplicitFormat(plugin->getTextureFormatInternal(),
											 plugin->getTextureFormatPrimary(),
											 plugin->getTextureFormatType(),
											 plugin->getTextureFormatSwapBytes());

		placeholder_image->createGLTexture(discard_level, raw);

		// placeholder_image->setExplicitFormat()
		placeholder_image->setUseMipMaps(FALSE);

		// MEDIAOPT: set this dynamically on play/stop
		placeholder_image->mIsMediaTexture = true;
		mNeedsNewTexture = false;
				
		// If the amount of the texture being drawn by the media goes down in either width or height, 
		// recreate the texture to avoid leaving parts of the old image behind.
		mTextureUsedWidth = plugin->getWidth();
		mTextureUsedHeight = plugin->getHeight();
	}
	
	return placeholder_image;
}


//////////////////////////////////////////////////////////////////////////////////////////
LLUUID LLViewerMediaImpl::getMediaTextureID()
{
	return mTextureId;
}

//////////////////////////////////////////////////////////////////////////////////////////
void LLViewerMediaImpl::setVisible(bool visible)
{
	LLPluginClassMedia* plugin = getMediaPlugin();
	mVisible = visible;
	
	if(mVisible)
	{
		if(plugin && plugin->isPluginExited())
		{
			destroyMediaSource();
		}
		
		if(!plugin)
		{
			createMediaSource();
		}
	}
	
	if(plugin)
	{
		plugin->setPriority(mVisible?LLPluginClassBasic::PRIORITY_NORMAL:LLPluginClassBasic::PRIORITY_SLEEP);
	}
}

//////////////////////////////////////////////////////////////////////////////////////////
void LLViewerMediaImpl::mouseCapture()
{
	gFocusMgr.setMouseCapture(this);
}

//////////////////////////////////////////////////////////////////////////////////////////
void LLViewerMediaImpl::getTextureSize(S32 *texture_width, S32 *texture_height)
{
	LLPluginClassMedia* plugin = getMediaPlugin();
	if(plugin && plugin->textureValid())
	{
		S32 real_texture_width = plugin->getBitsWidth();
		S32 real_texture_height = plugin->getBitsHeight();

		{
			// The "texture width" coming back from the plugin may not be a power of two (thanks to webkit).
			// It will be the correct "data width" to pass to setSubImage
			int i;
			
			for(i = 1; i < real_texture_width; i <<= 1)
				;
			*texture_width = i;

			for(i = 1; i < real_texture_height; i <<= 1)
				;
			*texture_height = i;
		}
			
	}
	else
	{
		*texture_width = 0;
		*texture_height = 0;
	}
}
//////////////////////////////////////////////////////////////////////////////////////////
void LLViewerMediaImpl::scaleMouse(S32 *mouse_x, S32 *mouse_y)
{
#if 0
	S32 media_width, media_height;
	S32 texture_width, texture_height;
	getMediaSize( &media_width, &media_height );
	getTextureSize( &texture_width, &texture_height );
	S32 y_delta = texture_height - media_height;

	*mouse_y -= y_delta;
#endif
}

//////////////////////////////////////////////////////////////////////////////////////////
bool LLViewerMediaImpl::isMediaPlaying()
{
	bool result = false;
	LLPluginClassMedia* plugin = getMediaPlugin();
	
	if(plugin)
	{
		EMediaStatus status = plugin->getStatus();
		if(status == MEDIA_PLAYING || status == MEDIA_LOADING)
			result = true;
	}
	
	return result;
}
//////////////////////////////////////////////////////////////////////////////////////////
bool LLViewerMediaImpl::isMediaPaused()
{
	bool result = false;
	LLPluginClassMedia* plugin = getMediaPlugin();

	if(plugin)
	{
		if(plugin->getStatus() == MEDIA_PAUSED)
			result = true;
	}
	
	return result;
}

//////////////////////////////////////////////////////////////////////////////////////////
//
bool LLViewerMediaImpl::hasMedia()
{
	return mPluginBase != NULL;
}

//////////////////////////////////////////////////////////////////////////////////////////
void LLViewerMediaImpl::handleMediaEvent(LLPluginClassMedia* self, LLPluginClassMediaOwner::EMediaEvent event)
{
	switch(event)
	{
		case MEDIA_EVENT_PLUGIN_FAILED:
		{
			LLSD args;
			args["PLUGIN"] = LLMIMETypes::implType(mMimeType);
			LLNotificationsUtil::add("MediaPluginFailed", args);
		}
		break;
		default:
		break;
	}
	// Just chain the event to observers.
	emitEvent(self, event);
}
////////////////////////////////////////////////////////////////////////////////
// virtual
void LLViewerMediaImpl::handleCookieSet(LLPluginClassMedia* self, const std::string &cookie)
{
	LLViewerMedia::getCookieStore()->setCookies(cookie);
}

////////////////////////////////////////////////////////////////////////////////
// virtual
void
LLViewerMediaImpl::cut()
{
	LLPluginClassMedia* plugin = getMediaPlugin();
	if (plugin)
		plugin->cut();
}

////////////////////////////////////////////////////////////////////////////////
// virtual
BOOL
LLViewerMediaImpl::canCut() const
{
	LLPluginClassMedia* plugin = getMediaPlugin();
	if (plugin)
		return plugin->canCut();
	else
		return FALSE;
}

////////////////////////////////////////////////////////////////////////////////
// virtual
void
LLViewerMediaImpl::copy()
{
	LLPluginClassMedia* plugin = getMediaPlugin();
	if (plugin)
		plugin->copy();
}

////////////////////////////////////////////////////////////////////////////////
// virtual
BOOL
LLViewerMediaImpl::canCopy() const
{
	LLPluginClassMedia* plugin = getMediaPlugin();
	if (plugin)
		return plugin->canCopy();
	else
		return FALSE;
}

////////////////////////////////////////////////////////////////////////////////
// virtual
void
LLViewerMediaImpl::paste()
{
	LLPluginClassMedia* plugin = getMediaPlugin();
	if (plugin)
		plugin->paste();
}

////////////////////////////////////////////////////////////////////////////////
// virtual
BOOL
LLViewerMediaImpl::canPaste() const
{
	LLPluginClassMedia* plugin = getMediaPlugin();
	if (plugin)
		return plugin->canPaste();
	else
		return FALSE;
}

void LLViewerMediaImpl::setBackgroundColor(LLColor4 color)
{
	mBackgroundColor = color; 

	LLPluginClassMedia* plugin = getMediaPlugin();
	if(plugin)
	{
		plugin->setBackgroundColor(mBackgroundColor);
	}
};<|MERGE_RESOLUTION|>--- conflicted
+++ resolved
@@ -832,11 +832,7 @@
 		// at the login page displaying login Web page or Web browser test via Develop menu.
 		// In this case we just use whatever gDirUtilp->getOSUserAppDir() gives us (this
 		// is what we always used before this change)
-<<<<<<< HEAD
-		std::string linden_user_dir = gDirUtilp->getLindenUserDir();
-=======
 		std::string linden_user_dir = gDirUtilp->getLindenUserDir(true);
->>>>>>> e616b40c
 		if ( ! linden_user_dir.empty() )
 		{
 			// gDirUtilp->getLindenUserDir() is whole path, not just Linden name
