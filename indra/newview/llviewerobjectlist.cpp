/** 
 * @file llviewerobjectlist.cpp
 * @brief Implementation of LLViewerObjectList class.
 *
 * $LicenseInfo:firstyear=2001&license=viewergpl$
 * 
 * Copyright (c) 2001-2009, Linden Research, Inc.
 * 
 * Second Life Viewer Source Code
 * The source code in this file ("Source Code") is provided by Linden Lab
 * to you under the terms of the GNU General Public License, version 2.0
 * ("GPL"), unless you have obtained a separate licensing agreement
 * ("Other License"), formally executed by you and Linden Lab.  Terms of
 * the GPL can be found in doc/GPL-license.txt in this distribution, or
 * online at http://secondlifegrid.net/programs/open_source/licensing/gplv2
 * 
 * There are special exceptions to the terms and conditions of the GPL as
 * it is applied to this Source Code. View the full text of the exception
 * in the file doc/FLOSS-exception.txt in this software distribution, or
 * online at
 * http://secondlifegrid.net/programs/open_source/licensing/flossexception
 * 
 * By copying, modifying or distributing this software, you acknowledge
 * that you have read and understood your obligations described above,
 * and agree to abide by those obligations.
 * 
 * ALL LINDEN LAB SOURCE CODE IS PROVIDED "AS IS." LINDEN LAB MAKES NO
 * WARRANTIES, EXPRESS, IMPLIED OR OTHERWISE, REGARDING ITS ACCURACY,
 * COMPLETENESS OR PERFORMANCE.
 * $/LicenseInfo$
 */

#include "llviewerprecompiledheaders.h"

#include "llviewerobjectlist.h"

#include "message.h"
#include "timing.h"
#include "llfasttimer.h"
#include "llrender.h"

#include "llviewercontrol.h"
#include "llface.h"
#include "llvoavatar.h"
#include "llviewerobject.h"
#include "llviewerwindow.h"
#include "llnetmap.h"
#include "llagent.h"
#include "pipeline.h"
#include "llspatialpartition.h"
#include "llhoverview.h"
#include "llworld.h"
#include "llstring.h"
#include "llhudtext.h"
#include "lldrawable.h"
#include "xform.h"
#include "llsky.h"
#include "llviewercamera.h"
#include "llselectmgr.h"
#include "llresmgr.h"
#include "llviewerregion.h"
#include "llviewerstats.h"
#include "lltoolmgr.h"
#include "lltoolpie.h"
#include "llkeyboard.h"
#include "u64.h"
#include "llviewerimagelist.h"
#include "lldatapacker.h"
#ifdef LL_STANDALONE
#include <zlib.h>
#else
#include "zlib/zlib.h"
#endif
#include "object_flags.h"

#include "llappviewer.h"

// <edit>
#include "llimportobject.h"
// </edit>

extern F32 gMinObjectDistance;
extern BOOL gAnimateTextures;

void dialog_refresh_all();

#define CULL_VIS
//#define ORPHAN_SPAM
//#define IGNORE_DEAD

// Global lists of objects - should go away soon.
LLViewerObjectList gObjectList;

extern LLPipeline	gPipeline;

// Statics for object lookup tables.
U32						LLViewerObjectList::sSimulatorMachineIndex = 1; // Not zero deliberately, to speed up index check.
LLMap<U64, U32>			LLViewerObjectList::sIPAndPortToIndex;
std::map<U64, LLUUID>	LLViewerObjectList::sIndexAndLocalIDToUUID;

LLViewerObjectList::LLViewerObjectList()
{
	mNumVisCulled = 0;
	mNumSizeCulled = 0;
	mCurLazyUpdateIndex = 0;
	mCurBin = 0;
	mNumDeadObjects = 0;
	mNumOrphans = 0;
	mNumNewObjects = 0;
	mWasPaused = FALSE;
	mNumDeadObjectUpdates = 0;
	mNumUnknownKills = 0;
	mNumUnknownUpdates = 0;
}

LLViewerObjectList::~LLViewerObjectList()
{
	destroy();
}

void LLViewerObjectList::destroy()
{
	killAllObjects();

	resetObjectBeacons();
	mActiveObjects.clear();
	mDeadObjects.clear();
	mMapObjects.clear();
	mUUIDObjectMap.clear();
	mUUIDAvatarMap.clear();
}


void LLViewerObjectList::getUUIDFromLocal(LLUUID &id,
										  const U32 local_id,
										  const U32 ip,
										  const U32 port)
{
	U64 ipport = (((U64)ip) << 32) | (U64)port;

	U32 index = sIPAndPortToIndex[ipport];

	if (!index)
	{
		index = sSimulatorMachineIndex++;
		sIPAndPortToIndex[ipport] = index;
	}

	U64	indexid = (((U64)index) << 32) | (U64)local_id;

	id = get_if_there(sIndexAndLocalIDToUUID, indexid, LLUUID::null);
}

U64 LLViewerObjectList::getIndex(const U32 local_id,
								 const U32 ip,
								 const U32 port)
{
	U64 ipport = (((U64)ip) << 32) | (U64)port;

	U32 index = sIPAndPortToIndex[ipport];

	if (!index)
	{
		return 0;
	}

	return (((U64)index) << 32) | (U64)local_id;
}

BOOL LLViewerObjectList::removeFromLocalIDTable(const LLViewerObject &object)
{
	if(object.getRegion())
	{
		U32 local_id = object.mLocalID;
		LLHost region_host = object.getRegion()->getHost();
		U32 ip = region_host.getAddress();
		U32 port = region_host.getPort();
		U64 ipport = (((U64)ip) << 32) | (U64)port;
		U32 index = sIPAndPortToIndex[ipport];
		
		// llinfos << "Removing object from table, local ID " << local_id << ", ip " << ip << ":" << port << llendl;
		
		U64	indexid = (((U64)index) << 32) | (U64)local_id;
		
		std::map<U64, LLUUID>::iterator iter = sIndexAndLocalIDToUUID.find(indexid);
		if (iter == sIndexAndLocalIDToUUID.end())
		{
			return FALSE;
		}
		
		// Found existing entry
		if (iter->second == object.getID())
		{   // Full UUIDs match, so remove the entry
			sIndexAndLocalIDToUUID.erase(iter);
			return TRUE;
		}
		// UUIDs did not match - this would zap a valid entry, so don't erase it
		//llinfos << "Tried to erase entry where id in table (" 
		//		<< iter->second	<< ") did not match object " << object.getID() << llendl;
	}
	
	return FALSE ;
}

void LLViewerObjectList::setUUIDAndLocal(const LLUUID &id,
										  const U32 local_id,
										  const U32 ip,
										  const U32 port)
{
	U64 ipport = (((U64)ip) << 32) | (U64)port;

	U32 index = sIPAndPortToIndex[ipport];

	if (!index)
	{
		index = sSimulatorMachineIndex++;
		sIPAndPortToIndex[ipport] = index;
	}

	U64	indexid = (((U64)index) << 32) | (U64)local_id;

	sIndexAndLocalIDToUUID[indexid] = id;
	
	//llinfos << "Adding object to table, full ID " << id
	//	<< ", local ID " << local_id << ", ip " << ip << ":" << port << llendl;
}

S32 gFullObjectUpdates = 0;
S32 gTerseObjectUpdates = 0;

void LLViewerObjectList::processUpdateCore(LLViewerObject* objectp, 
										   void** user_data, 
										   U32 i, 
										   const EObjectUpdateType update_type, 
										   LLDataPacker* dpp, 
										   BOOL just_created)
{
	LLMessageSystem* msg = gMessageSystem;

	// ignore returned flags
	objectp->processUpdateMessage(msg, user_data, i, update_type, dpp);
		
	if (objectp->isDead())
	{
		// The update failed
		return;
	}

	updateActive(objectp);

	if (just_created) 
	{
		gPipeline.addObject(objectp);
	}

	// Also sets the approx. pixel area
	objectp->setPixelAreaAndAngle(gAgent);

	// RN: this must be called after we have a drawable 
	// (from gPipeline.addObject)
	// so that the drawable parent is set properly
	findOrphans(objectp, msg->getSenderIP(), msg->getSenderPort());
	
	// If we're just wandering around, don't create new objects selected.
	if (just_created 
		&& update_type != OUT_TERSE_IMPROVED 
		&& objectp->mCreateSelected)
	{
		if ( LLToolMgr::getInstance()->getCurrentTool() != LLToolPie::getInstance() )
		{
			// llinfos << "DEBUG selecting " << objectp->mID << " " 
			// << objectp->mLocalID << llendl;
			LLSelectMgr::getInstance()->selectObjectAndFamily(objectp);
			dialog_refresh_all();
		}

		objectp->mCreateSelected = false;
		gViewerWindow->getWindow()->decBusyCount();
		gViewerWindow->getWindow()->setCursor( UI_CURSOR_ARROW );
	}
}

void LLViewerObjectList::processObjectUpdate(LLMessageSystem *mesgsys,
											 void **user_data,
											 const EObjectUpdateType update_type,
											 bool cached, bool compressed)
{
	LLFastTimer t(LLFastTimer::FTM_PROCESS_OBJECTS);	
	
	LLVector3d camera_global = gAgent.getCameraPositionGlobal();
	LLViewerObject *objectp;
	S32			num_objects;
	U32			local_id;
	LLPCode		pcode = 0;
	LLUUID		fullid;
	S32			i;

	// figure out which simulator these are from and get it's index
	// Coordinates in simulators are region-local
	// Until we get region-locality working on viewer we
	// have to transform to absolute coordinates.
	num_objects = mesgsys->getNumberOfBlocksFast(_PREHASH_ObjectData);

	if (!cached && !compressed && update_type != OUT_FULL)
	{
		gTerseObjectUpdates += num_objects;
		S32 size;
		if (mesgsys->getReceiveCompressedSize())
		{
			size = mesgsys->getReceiveCompressedSize();
		}
		else
		{
			size = mesgsys->getReceiveSize();
		}
		// llinfos << "Received terse " << num_objects << " in " << size << " byte (" << size/num_objects << ")" << llendl;
	}
	else
	{
		S32 size;
		if (mesgsys->getReceiveCompressedSize())
		{
			size = mesgsys->getReceiveCompressedSize();
		}
		else
		{
			size = mesgsys->getReceiveSize();
		}

		// llinfos << "Received " << num_objects << " in " << size << " byte (" << size/num_objects << ")" << llendl;
		gFullObjectUpdates += num_objects;
	}

	U64 region_handle;
	mesgsys->getU64Fast(_PREHASH_RegionData, _PREHASH_RegionHandle, region_handle);
	LLViewerRegion *regionp = LLWorld::getInstance()->getRegionFromHandle(region_handle);

	if (!regionp)
	{
		llwarns << "Object update from unknown region! " << region_handle << llendl;
		return;
	}

	U8 compressed_dpbuffer[2048];
	LLDataPackerBinaryBuffer compressed_dp(compressed_dpbuffer, 2048);
	LLDataPacker *cached_dpp = NULL;
	
	for (i = 0; i < num_objects; i++)
	{
		LLTimer update_timer;
		BOOL justCreated = FALSE;

		if (cached)
		{
			U32 id;
			U32 crc;
			mesgsys->getU32Fast(_PREHASH_ObjectData, _PREHASH_ID, id, i);
			mesgsys->getU32Fast(_PREHASH_ObjectData, _PREHASH_CRC, crc, i);
		
			// Lookup data packer and add this id to cache miss lists if necessary.
			cached_dpp = regionp->getDP(id, crc);
			if (cached_dpp)
			{
				cached_dpp->reset();
				cached_dpp->unpackUUID(fullid, "ID");
				cached_dpp->unpackU32(local_id, "LocalID");
				cached_dpp->unpackU8(pcode, "PCode");
			}
			else
			{
				continue; // no data packer, skip this object
			}
		}
		else if (compressed)
		{
			U8							compbuffer[2048];
			S32							uncompressed_length = 2048;
			S32							compressed_length;
			compressed_dp.reset();

			U32 flags = 0;
			if (update_type != OUT_TERSE_IMPROVED)
			{
				mesgsys->getU32Fast(_PREHASH_ObjectData, _PREHASH_UpdateFlags, flags, i);
			}
			
			if (flags & FLAGS_ZLIB_COMPRESSED)
			{
				compressed_length = mesgsys->getSizeFast(_PREHASH_ObjectData, i, _PREHASH_Data);
				mesgsys->getBinaryDataFast(_PREHASH_ObjectData, _PREHASH_Data, compbuffer, 0, i);
				uncompressed_length = 2048;
				uncompress(compressed_dpbuffer, (unsigned long *)&uncompressed_length,
						   compbuffer, compressed_length);
				compressed_dp.assignBuffer(compressed_dpbuffer, uncompressed_length);
			}
			else
			{
				uncompressed_length = mesgsys->getSizeFast(_PREHASH_ObjectData, i, _PREHASH_Data);
				mesgsys->getBinaryDataFast(_PREHASH_ObjectData, _PREHASH_Data, compressed_dpbuffer, 0, i);
				compressed_dp.assignBuffer(compressed_dpbuffer, uncompressed_length);
			}


			if (update_type != OUT_TERSE_IMPROVED)
			{
				compressed_dp.unpackUUID(fullid, "ID");
				compressed_dp.unpackU32(local_id, "LocalID");
				compressed_dp.unpackU8(pcode, "PCode");
			}
			else
			{
				compressed_dp.unpackU32(local_id, "LocalID");
				getUUIDFromLocal(fullid,
								 local_id,
								 gMessageSystem->getSenderIP(),
								 gMessageSystem->getSenderPort());
				if (fullid.isNull())
				{
					// llwarns << "update for unknown localid " << local_id << " host " << gMessageSystem->getSender() << ":" << gMessageSystem->getSenderPort() << llendl;
					mNumUnknownUpdates++;
				}
			}
		}
		else if (update_type != OUT_FULL)
		{
			mesgsys->getU32Fast(_PREHASH_ObjectData, _PREHASH_ID, local_id, i);
			getUUIDFromLocal(fullid,
							local_id,
							gMessageSystem->getSenderIP(),
							gMessageSystem->getSenderPort());
			if (fullid.isNull())
			{
				// llwarns << "update for unknown localid " << local_id << " host " << gMessageSystem->getSender() << llendl;
				mNumUnknownUpdates++;
			}
		}
		else
		{
			mesgsys->getUUIDFast(_PREHASH_ObjectData, _PREHASH_FullID, fullid, i);
			mesgsys->getU32Fast(_PREHASH_ObjectData, _PREHASH_ID, local_id, i);
			// llinfos << "Full Update, obj " << local_id << ", global ID" << fullid << "from " << mesgsys->getSender() << llendl;
		}
		objectp = findObject(fullid);

		// This looks like it will break if the local_id of the object doesn't change
		// upon boundary crossing, but we check for region id matching later...
		// Reset object local id and region pointer if things have changed
		if (objectp && 
			((objectp->mLocalID != local_id) ||
			 (objectp->getRegion() != regionp)))
		{
			//if (objectp->getRegion())
			//{
			//	llinfos << "Local ID change: Removing object from table, local ID " << objectp->mLocalID 
			//			<< ", id from message " << local_id << ", from " 
			//			<< LLHost(objectp->getRegion()->getHost().getAddress(), objectp->getRegion()->getHost().getPort())
			//			<< ", full id " << fullid 
			//			<< ", objects id " << objectp->getID()
			//			<< ", regionp " << (U32) regionp << ", object region " << (U32) objectp->getRegion()
			//			<< llendl;
			//}
			removeFromLocalIDTable(*objectp);
			setUUIDAndLocal(fullid,
							local_id,
							gMessageSystem->getSenderIP(),
							gMessageSystem->getSenderPort());
			
			if (objectp->mLocalID != local_id)
			{    // Update local ID in object with the one sent from the region
				objectp->mLocalID = local_id;
			}
			
			if (objectp->getRegion() != regionp)
			{    // Object changed region, so update it
				objectp->setRegion(regionp);
				objectp->updateRegion(regionp); // for LLVOAvatar
			}
		}

		if (!objectp)
		{
			if (compressed)
			{
				if (update_type == OUT_TERSE_IMPROVED)
				{
					// llinfos << "terse update for an unknown object:" << fullid << llendl;
					continue;
				}
			}
			else if (cached)
			{
			}
			else
			{
				if (update_type != OUT_FULL)
				{
					// llinfos << "terse update for an unknown object:" << fullid << llendl;
					continue;
				}

				mesgsys->getU8Fast(_PREHASH_ObjectData, _PREHASH_PCode, pcode, i);
			}
#ifdef IGNORE_DEAD
			if (mDeadObjects.find(fullid) != mDeadObjects.end())
			{
				mNumDeadObjectUpdates++;
				// llinfos << "update for a dead object:" << fullid << llendl;
				continue;
			}
#endif

			objectp = createObject(pcode, regionp, fullid, local_id, gMessageSystem->getSender());
			if (!objectp)
			{
				continue;
			}
			justCreated = TRUE;
			mNumNewObjects++;
		}


		if (objectp->isDead())
		{
			llwarns << "Dead object " << objectp->mID << " in UUID map 1!" << llendl;
		}

		if (compressed)
		{
			if (update_type != OUT_TERSE_IMPROVED)
			{
				objectp->mLocalID = local_id;
			}
			processUpdateCore(objectp, user_data, i, update_type, &compressed_dp, justCreated);
			if (update_type != OUT_TERSE_IMPROVED)
			{
				objectp->mRegionp->cacheFullUpdate(objectp, compressed_dp);
			}
		}
		else if (cached)
		{
			objectp->mLocalID = local_id;
			processUpdateCore(objectp, user_data, i, update_type, cached_dpp, justCreated);
		}
		else
		{
			if (update_type == OUT_FULL)
			{
				objectp->mLocalID = local_id;
			}
			processUpdateCore(objectp, user_data, i, update_type, NULL, justCreated);
		}
		// <edit>
		if(justCreated && LLXmlImport::sImportInProgress)
		{
			if(objectp)
			{
				LLViewerObject* parent = (LLViewerObject*)objectp->getParent();
				if(parent)
				{
					if(parent->getID() == gAgent.getID())
					{
						LLXmlImport::onNewAttachment(objectp);
					}
				}
				else if( objectp->permYouOwner()
					&& (objectp->getPCode() == LLXmlImport::sSupplyParams->getPCode())
					&& (objectp->getScale() == LLXmlImport::sSupplyParams->getScale()))
				{
					LLXmlImport::onNewPrim(objectp);
				}
			}
		}
		// </edit>
	}

	LLVOAvatar::cullAvatarsByPixelArea();
}

void LLViewerObjectList::processCompressedObjectUpdate(LLMessageSystem *mesgsys,
											 void **user_data,
											 const EObjectUpdateType update_type)
{
	processObjectUpdate(mesgsys, user_data, update_type, false, true);
}

void LLViewerObjectList::processCachedObjectUpdate(LLMessageSystem *mesgsys,
											 void **user_data,
											 const EObjectUpdateType update_type)
{
	processObjectUpdate(mesgsys, user_data, update_type, true, false);
}	

void LLViewerObjectList::dirtyAllObjectInventory()
{
	S32 count = mObjects.count();
	for(S32 i = 0; i < count; ++i)
	{
		mObjects[i]->dirtyInventory();
	}
}

void LLViewerObjectList::updateApparentAngles(LLAgent &agent)
{
	S32 i;
	S32 num_objects = 0;
	LLViewerObject *objectp;

	S32 num_updates, max_value;
	if (NUM_BINS - 1 == mCurBin)
	{
		num_updates = mObjects.count() - mCurLazyUpdateIndex;
		max_value = mObjects.count();
		gImageList.setUpdateStats(TRUE);
	}
	else
	{
		num_updates = (mObjects.count() / NUM_BINS) + 1;
		max_value = llmin(mObjects.count(), mCurLazyUpdateIndex + num_updates);
	}


	if (!gNoRender)
	{
		// Slam priorities for textures that we care about (hovered, selected, and focused)
		// Hovered
		// Assumes only one level deep of parenting
		objectp = gHoverView->getLastHoverObject();
		if (objectp)
		{
			objectp->boostTexturePriority();
		}
	}

	// Focused
	objectp = gAgent.getFocusObject();
	if (objectp)
	{
		objectp->boostTexturePriority();
	}

	// Selected
	struct f : public LLSelectedObjectFunctor
	{
		virtual bool apply(LLViewerObject* objectp)
		{
			objectp->boostTexturePriority();
			return true;
		}
	} func;
	LLSelectMgr::getInstance()->getSelection()->applyToRootObjects(&func);

	// Iterate through some of the objects and lazy update their texture priorities
	for (i = mCurLazyUpdateIndex; i < max_value; i++)
	{
		objectp = mObjects[i];
		if (!objectp->isDead())
		{
			num_objects++;

			//  Update distance & gpw 
			objectp->setPixelAreaAndAngle(agent); // Also sets the approx. pixel area
			objectp->updateTextures();	// Update the image levels of textures for this object.
		}
	}

	mCurLazyUpdateIndex = max_value;
	if (mCurLazyUpdateIndex == mObjects.count())
	{
		mCurLazyUpdateIndex = 0;
	}

	mCurBin = (mCurBin + 1) % NUM_BINS;

	LLVOAvatar::cullAvatarsByPixelArea();
}


void LLViewerObjectList::update(LLAgent &agent, LLWorld &world)
{
	LLMemType mt(LLMemType::MTYPE_OBJECT);
	// Update globals
	gVelocityInterpolate = gSavedSettings.getBOOL("VelocityInterpolate");
	gPingInterpolate = gSavedSettings.getBOOL("PingInterpolate");
	gAnimateTextures = gSavedSettings.getBOOL("AnimateTextures");

	// update global timer
	F32 last_time = gFrameTimeSeconds;
	U64 time = totalTime();                 // this will become the new gFrameTime when the update is done
	// Time _can_ go backwards, for example if the user changes the system clock.
	// It doesn't cause any fatal problems (just some oddness with stats), so we shouldn't assert here.
//	llassert(time > gFrameTime);
	F64 time_diff = U64_to_F64(time - gFrameTime)/(F64)SEC_TO_MICROSEC;
	gFrameTime    = time;
	F64 time_since_start = U64_to_F64(gFrameTime - gStartTime)/(F64)SEC_TO_MICROSEC;
	gFrameTimeSeconds = (F32)time_since_start;

	gFrameIntervalSeconds = gFrameTimeSeconds - last_time;
	if (gFrameIntervalSeconds < 0.f)
	{
		gFrameIntervalSeconds = 0.f;
	}

	//clear avatar LOD change counter
	LLVOAvatar::sNumLODChangesThisFrame = 0;

	const F64 frame_time = LLFrameTimer::getElapsedSeconds();
	
	std::vector<LLViewerObject*> kill_list;
	S32 num_active_objects = 0;
	LLViewerObject *objectp = NULL;	
	
	// Make a copy of the list in case something in idleUpdate() messes with it
	std::vector<LLViewerObject*> idle_list;
	idle_list.reserve( mActiveObjects.size() );

 	for (std::set<LLPointer<LLViewerObject> >::iterator active_iter = mActiveObjects.begin();
		active_iter != mActiveObjects.end(); active_iter++)
	{
		objectp = *active_iter;
		if (objectp)
		{
			idle_list.push_back( objectp );
		}
		else
		{	// There shouldn't be any NULL pointers in the list, but they have caused
			// crashes before.  This may be idleUpdate() messing with the list.
			llwarns << "LLViewerObjectList::update has a NULL objectp" << llendl;
		}
	}

<<<<<<< HEAD
	static LLCachedControl<bool> freeze_time("FreezeTime",0);
=======
	static const LLCachedControl<bool> freeze_time("FreezeTime",0);
>>>>>>> f3578422
	if (freeze_time)
	{
		for (std::vector<LLViewerObject*>::iterator iter = idle_list.begin();
			iter != idle_list.end(); iter++)
		{
			objectp = *iter;
			if (objectp->getPCode() == LLViewerObject::LL_VO_CLOUDS ||
				objectp->isAvatar())
			{
				objectp->idleUpdate(agent, world, frame_time);
			}
		}
	}
	else
	{
		for (std::vector<LLViewerObject*>::iterator idle_iter = idle_list.begin();
			idle_iter != idle_list.end(); idle_iter++)
		{
			objectp = *idle_iter;
			if (!objectp->idleUpdate(agent, world, frame_time))
			{
				//  If Idle Update returns false, kill object!
				kill_list.push_back(objectp);
			}
			else
			{
				num_active_objects++;
			}
		}
		for (std::vector<LLViewerObject*>::iterator kill_iter = kill_list.begin();
			kill_iter != kill_list.end(); kill_iter++)
		{
			objectp = *kill_iter;
			killObject(objectp);
		}
	}

	mNumSizeCulled = 0;
	mNumVisCulled = 0;

	// compute all sorts of time-based stats
	// don't factor frames that were paused into the stats
	if (! mWasPaused)
	{
		LLViewerStats::getInstance()->updateFrameStats(time_diff);
	}

	/*
	// Debugging code for viewing orphans, and orphaned parents
	LLUUID id;
	for (i = 0; i < mOrphanParents.count(); i++)
	{
		id = sIndexAndLocalIDToUUID[mOrphanParents[i]];
		LLViewerObject *objectp = findObject(id);
		if (objectp)
		{
			std::string id_str;
			objectp->mID.toString(id_str);
			std::string tmpstr = std::string("Par:    ") + id_str;
			addDebugBeacon(objectp->getPositionAgent(),
							tmpstr,
							LLColor4(1.f,0.f,0.f,1.f),
							LLColor4(1.f,1.f,1.f,1.f));
		}
	}

	LLColor4 text_color;
	for (i = 0; i < mOrphanChildren.count(); i++)
	{
		OrphanInfo oi = mOrphanChildren[i];
		LLViewerObject *objectp = findObject(oi.mChildInfo);
		if (objectp)
		{
			std::string id_str;
			objectp->mID.toString(id_str);
			std::string tmpstr;
			if (objectp->getParent())
			{
				tmpstr = std::string("ChP:    ") + id_str;
				text_color = LLColor4(0.f, 1.f, 0.f, 1.f);
			}
			else
			{
				tmpstr = std::string("ChNoP:    ") + id_str;
				text_color = LLColor4(1.f, 0.f, 0.f, 1.f);
			}
			id = sIndexAndLocalIDToUUID[oi.mParentInfo];
			addDebugBeacon(objectp->getPositionAgent() + LLVector3(0.f, 0.f, -0.25f),
							tmpstr,
							LLColor4(0.25f,0.25f,0.25f,1.f),
							text_color);
		}
		i++;
	}
	*/

	mNumObjectsStat.addValue(mObjects.count());
	mNumActiveObjectsStat.addValue(num_active_objects);
	mNumSizeCulledStat.addValue(mNumSizeCulled);
	mNumVisCulledStat.addValue(mNumVisCulled);
}

void LLViewerObjectList::clearDebugText()
{
	for (S32 i = 0; i < mObjects.count(); i++)
	{
		mObjects[i]->setDebugText("");
	}
}


void LLViewerObjectList::cleanupReferences(LLViewerObject *objectp)
{
	LLMemType mt(LLMemType::MTYPE_OBJECT);
	if (mDeadObjects.count(objectp->mID))
	{
		llinfos << "Object " << objectp->mID << " already on dead list, ignoring cleanup!" << llendl;	
		return;
	}

	mDeadObjects.insert(std::pair<LLUUID, LLPointer<LLViewerObject> >(objectp->mID, objectp));

	// Cleanup any references we have to this object
	// Remove from object map so noone can look it up.

	mUUIDObjectMap.erase(objectp->mID);
	mUUIDAvatarMap.erase(objectp->mID);//No need to be careful here.
	
	//if (objectp->getRegion())
	//{
	//	llinfos << "cleanupReferences removing object from table, local ID " << objectp->mLocalID << ", ip " 
	//				<< objectp->getRegion()->getHost().getAddress() << ":" 
	//				<< objectp->getRegion()->getHost().getPort() << llendl;
	//}	
	
	removeFromLocalIDTable(*objectp);

	if (objectp->onActiveList())
	{
		//llinfos << "Removing " << objectp->mID << " " << objectp->getPCodeString() << " from active list in cleanupReferences." << llendl;
		objectp->setOnActiveList(FALSE);
		mActiveObjects.erase(objectp);
	}

	if (objectp->isOnMap())
	{
		mMapObjects.removeObj(objectp);
	}

	// Don't clean up mObject references, these will be cleaned up more efficiently later!
	// Also, not cleaned up
	removeDrawable(objectp->mDrawable);

	mNumDeadObjects++;
}

void LLViewerObjectList::removeDrawable(LLDrawable* drawablep)
{
	if (!drawablep)
	{
		return;
	}

	for (S32 i = 0; i < drawablep->getNumFaces(); i++)
	{
		LLFace* facep = drawablep->getFace(i) ;
		if(facep)
		{
			   LLViewerObject* objectp = facep->getViewerObject();
			   if(objectp)
			   {
					   mSelectPickList.erase(objectp);
			   }
		}
	}
}

BOOL LLViewerObjectList::killObject(LLViewerObject *objectp)
{
	// When we're killing objects, all we do is mark them as dead.
	// We clean up the dead objects later.

	if (objectp)
	{
		if (objectp->isDead())
		{
			// This object is already dead.  Don't need to do more.
			return TRUE;
		}
		else
		{
			objectp->markDead();
		}

		return TRUE;
	}
	return FALSE;
}

void LLViewerObjectList::killObjects(LLViewerRegion *regionp)
{
	LLViewerObject *objectp;

	S32 i;
	for (i = 0; i < mObjects.count(); i++)
	{
		objectp = mObjects[i];
		
		if (objectp->mRegionp == regionp)
		{
			killObject(objectp);
		}
	}

	// Have to clean right away because the region is becoming invalid.
	cleanDeadObjects(FALSE);
}

void LLViewerObjectList::killAllObjects()
{
	// Used only on global destruction.
	LLViewerObject *objectp;

	for (S32 i = 0; i < mObjects.count(); i++)
	{
		objectp = mObjects[i];
		
		killObject(objectp);
		llassert(objectp->isDead());
	}

	cleanDeadObjects(FALSE);

	if(!mObjects.empty())
	{
		llwarns << "LLViewerObjectList::killAllObjects still has entries in mObjects: " << mObjects.count() << llendl;
		mObjects.clear();
	}

	if (!mActiveObjects.empty())
	{
		llwarns << "Some objects still on active object list!" << llendl;
		mActiveObjects.clear();
	}

	if (!mMapObjects.empty())
	{
		llwarns << "Some objects still on map object list!" << llendl;
		mMapObjects.clear();
	}
}

void LLViewerObjectList::cleanDeadObjects(BOOL use_timer)
{
	if (!mNumDeadObjects)
	{
		// No dead objects, don't need to scan object list.
		return;
	}

	S32 i = 0;
	S32 num_removed = 0;
	LLViewerObject *objectp;
	while (i < mObjects.count())
	{
		// Scan for all of the dead objects and remove any "global" references to them.
		objectp = mObjects[i];
		if (objectp->isDead())
		{
			mObjects.remove(i);
			num_removed++;

			if (num_removed == mNumDeadObjects)
			{
				// We've cleaned up all of the dead objects.
				break;
			}
		}
		else
		{
			// iterate, this isn't a dead object.
			i++;
		}
	}

	// We've cleaned the global object list, now let's do some paranoia testing on objects
	// before blowing away the dead list.
	mDeadObjects.clear();
	mNumDeadObjects = 0;
}

void LLViewerObjectList::updateActive(LLViewerObject *objectp)
{
	LLMemType mt(LLMemType::MTYPE_OBJECT);
	if (objectp->isDead())
	{
		return; // We don't update dead objects!
	}

	BOOL active = objectp->isActive();
	if (active != objectp->onActiveList())
	{
		if (active)
		{
			//llinfos << "Adding " << objectp->mID << " " << objectp->getPCodeString() << " to active list." << llendl;
			mActiveObjects.insert(objectp);
			objectp->setOnActiveList(TRUE);
		}
		else
		{
			//llinfos << "Removing " << objectp->mID << " " << objectp->getPCodeString() << " from active list." << llendl;
			mActiveObjects.erase(objectp);
			objectp->setOnActiveList(FALSE);
		}
	}
}



void LLViewerObjectList::shiftObjects(const LLVector3 &offset)
{
	// This is called when we shift our origin when we cross region boundaries...
	// We need to update many object caches, I'll document this more as I dig through the code
	// cleaning things out...

	if (gNoRender || 0 == offset.magVecSquared())
	{
		return;
	}

	LLViewerObject *objectp;
	S32 i;
	for (i = 0; i < mObjects.count(); i++)
	{
		objectp = getObject(i);
		// There could be dead objects on the object list, so don't update stuff if the object is dead.
		if (objectp)
		{
			objectp->updatePositionCaches();

			if (objectp->mDrawable.notNull() && !objectp->mDrawable->isDead())
			{
				gPipeline.markShift(objectp->mDrawable);
			}
		}
	}

	gPipeline.shiftObjects(offset);
	LLWorld::getInstance()->shiftRegions(offset);
}

void LLViewerObjectList::renderObjectsForMap(LLNetMap &netmap)
{
	LLColor4 above_water_color = gColors.getColor( "NetMapOtherOwnAboveWater" );
	LLColor4 below_water_color = gColors.getColor( "NetMapOtherOwnBelowWater" );
	LLColor4 you_own_above_water_color = 
						gColors.getColor( "NetMapYouOwnAboveWater" );
	LLColor4 you_own_below_water_color = 
						gColors.getColor( "NetMapYouOwnBelowWater" );
	LLColor4 group_own_above_water_color = 
						gColors.getColor( "NetMapGroupOwnAboveWater" );
	LLColor4 group_own_below_water_color = 
						gColors.getColor( "NetMapGroupOwnBelowWater" );

	F32 max_radius = gSavedSettings.getF32("MiniMapPrimMaxRadius");

	for (S32 i = 0; i < mMapObjects.count(); i++)
	{
		LLViewerObject* objectp = mMapObjects[i];
		if (!objectp->getRegion() || objectp->isOrphaned() || objectp->isAttachment())
		{
			continue;
		}
		const LLVector3& scale = objectp->getScale();
		const LLVector3d pos = objectp->getPositionGlobal();
		const F64 water_height = F64( objectp->getRegion()->getWaterHeight() );
		// LLWorld::getInstance()->getWaterHeight();

		F32 approx_radius = (scale.mV[VX] + scale.mV[VY]) * 0.5f * 0.5f * 1.3f;  // 1.3 is a fudge

		// Limit the size of megaprims so they don't blot out everything on the minimap.
		// Attempting to draw very large megaprims also causes client lag.
		// See DEV-17370 and SNOW-79 for details.
		approx_radius = llmin(approx_radius, max_radius);

		LLColor4U color = above_water_color;
		if( objectp->permYouOwner() )
		{
			const F32 MIN_RADIUS_FOR_OWNED_OBJECTS = 2.f;
			if( approx_radius < MIN_RADIUS_FOR_OWNED_OBJECTS )
			{
				approx_radius = MIN_RADIUS_FOR_OWNED_OBJECTS;
			}

			if( pos.mdV[VZ] >= water_height )
			{
				if ( objectp->permGroupOwner() )
				{
					color = group_own_above_water_color;
				}
				else
				{
				color = you_own_above_water_color;
			}
			}
			else
			{
				if ( objectp->permGroupOwner() )
				{
					color = group_own_below_water_color;
				}
			else
			{
				color = you_own_below_water_color;
			}
		}
		}
		else
		if( pos.mdV[VZ] < water_height )
		{
			color = below_water_color;
		}

		netmap.renderScaledPointGlobal( 
			pos, 
			color,
			approx_radius );
	}
}

void LLViewerObjectList::renderObjectBounds(const LLVector3 &center)
{
}

void LLViewerObjectList::renderObjectsForSelect(LLCamera &camera, const LLRect& screen_rect, BOOL pick_parcel_wall, BOOL render_transparent)
{
	generatePickList(camera);
	renderPickList(screen_rect, pick_parcel_wall, render_transparent);
}

void LLViewerObjectList::generatePickList(LLCamera &camera)
{
		LLViewerObject *objectp;
		S32 i;
		// Reset all of the GL names to zero.
		for (i = 0; i < mObjects.count(); i++)
		{
			objectp = mObjects[i];
			objectp->mGLName = 0;
		}

		mSelectPickList.clear();

		std::vector<LLDrawable*> pick_drawables;

		for (LLWorld::region_list_t::const_iterator iter = LLWorld::getInstance()->getRegionList().begin(); 
			iter != LLWorld::getInstance()->getRegionList().end(); ++iter)
		{
			LLViewerRegion* region = *iter;
			for (U32 i = 0; i < LLViewerRegion::NUM_PARTITIONS; i++)
			{
				LLSpatialPartition* part = region->getSpatialPartition(i);
				if (part)
				{	
					part->cull(camera, &pick_drawables, TRUE);
				}
			}
		}

		for (std::vector<LLDrawable*>::iterator iter = pick_drawables.begin();
			iter != pick_drawables.end(); iter++)
		{
			LLDrawable* drawablep = *iter;
			if( !drawablep )
				continue;

			LLViewerObject* last_objectp = NULL;
			for (S32 face_num = 0; face_num < drawablep->getNumFaces(); face_num++)
			{
				LLViewerObject* objectp = drawablep->getFace(face_num)->getViewerObject();

				if (objectp && objectp != last_objectp)
				{
					mSelectPickList.insert(objectp);
					last_objectp = objectp;
				}
			}
		}

		LLHUDText::addPickable(mSelectPickList);

		for (std::vector<LLCharacter*>::iterator iter = LLCharacter::sInstances.begin();
			iter != LLCharacter::sInstances.end(); ++iter)
		{
			objectp = (LLVOAvatar*) *iter;
			if (!objectp->isDead())
			{
				if (objectp->mDrawable.notNull() && objectp->mDrawable->isVisible())
				{
					mSelectPickList.insert(objectp);
				}
			}
		}

		// add all hud objects to pick list
		LLVOAvatar* avatarp = gAgent.getAvatarObject();
		if (avatarp)
		{
			for (LLVOAvatar::attachment_map_t::iterator iter = avatarp->mAttachmentPoints.begin(); 
				 iter != avatarp->mAttachmentPoints.end(); )
			{
				LLVOAvatar::attachment_map_t::iterator curiter = iter++;
				LLViewerJointAttachment* attachmentp = curiter->second;
				if (attachmentp->getIsHUDAttachment())
				{
					LLViewerObject* objectp = attachmentp->getObject();
					if (objectp)
					{
						mSelectPickList.insert(objectp);		
						LLViewerObject::const_child_list_t& child_list = objectp->getChildren();
						for (LLViewerObject::child_list_t::const_iterator iter = child_list.begin();
							 iter != child_list.end(); iter++)
						{
							LLViewerObject* childp = *iter;
							if (childp)
							{
								mSelectPickList.insert(childp);
							}
						}
					}
				}
			}
		}
		
		S32 num_pickables = (S32)mSelectPickList.size() + LLHUDIcon::getNumInstances();

		if (num_pickables != 0)
		{
			S32 step = (0x000fffff - GL_NAME_INDEX_OFFSET) / num_pickables;

			std::set<LLViewerObject*>::iterator pick_it;
			i = 0;
			for (pick_it = mSelectPickList.begin(); pick_it != mSelectPickList.end();)
			{
				LLViewerObject* objp = (*pick_it);
				if (!objp || objp->isDead() || !objp->mbCanSelect)
				{
					mSelectPickList.erase(pick_it++);
					continue;
				}
				
				objp->mGLName = (i * step) + GL_NAME_INDEX_OFFSET;
				i++;
				++pick_it;
			}

			LLHUDIcon::generatePickIDs(i * step, step);
	}
}

void LLViewerObjectList::renderPickList(const LLRect& screen_rect, BOOL pick_parcel_wall, BOOL render_transparent)
{
	gRenderForSelect = TRUE;
		
	gPipeline.renderForSelect(mSelectPickList, render_transparent, screen_rect);

	//
	// Render pass for selected objects
	//
	gGL.color4f(1,1,1,1);	
	gViewerWindow->renderSelections( TRUE, pick_parcel_wall, FALSE );

	//fix for DEV-19335.  Don't pick hud objects when customizing avatar (camera mode doesn't play nice with nametags).
	if (!gAgent.cameraCustomizeAvatar())
	{
		// render pickable ui elements, like names, etc.
		LLHUDObject::renderAllForSelect();
	}
	
	gGL.flush();
	LLVertexBuffer::unbind();

	gRenderForSelect = FALSE;

	//llinfos << "Rendered " << count << " for select" << llendl;
	//llinfos << "Took " << pick_timer.getElapsedTimeF32()*1000.f << "ms to pick" << llendl;
}

LLViewerObject *LLViewerObjectList::getSelectedObject(const U32 object_id)
{
	std::set<LLViewerObject*>::iterator pick_it;
	for (pick_it = mSelectPickList.begin(); pick_it != mSelectPickList.end(); ++pick_it)
	{
		if ((*pick_it)->mGLName == object_id)
		{
			return (*pick_it);
		}
	}
	return NULL;
}

void LLViewerObjectList::addDebugBeacon(const LLVector3 &pos_agent,
										const std::string &string,
										const LLColor4 &color,
										const LLColor4 &text_color,
										S32 line_width)
{
	LLDebugBeacon *beaconp = mDebugBeacons.reserve_block(1);
	beaconp->mPositionAgent = pos_agent;
	beaconp->mString = string;
	beaconp->mColor = color;
	beaconp->mTextColor = text_color;
	beaconp->mLineWidth = line_width;
}

void LLViewerObjectList::resetObjectBeacons()
{
	mDebugBeacons.reset();
}

LLViewerObject *LLViewerObjectList::createObjectViewer(const LLPCode pcode, LLViewerRegion *regionp)
{
	LLMemType mt(LLMemType::MTYPE_OBJECT);
	LLUUID fullid;
	fullid.generate();

	LLViewerObject *objectp = LLViewerObject::createObject(fullid, pcode, regionp);
	if (!objectp)
	{
// 		llwarns << "Couldn't create object of type " << LLPrimitive::pCodeToString(pcode) << llendl;
		return NULL;
	}

	mUUIDObjectMap[fullid] = objectp;
	if(objectp->isAvatar())
	{
		LLVOAvatar *pAvatar = dynamic_cast<LLVOAvatar*>(objectp);
		if(pAvatar)
			mUUIDAvatarMap[fullid] = pAvatar;
	}

	mObjects.put(objectp);

	updateActive(objectp);

	return objectp;
}



LLViewerObject *LLViewerObjectList::createObject(const LLPCode pcode, LLViewerRegion *regionp,
												 const LLUUID &uuid, const U32 local_id, const LLHost &sender)
{
	LLMemType mt(LLMemType::MTYPE_OBJECT);
	LLFastTimer t(LLFastTimer::FTM_CREATE_OBJECT);
	
	LLUUID fullid;
	if (uuid == LLUUID::null)
	{
		fullid.generate();
	}
	else
	{
		fullid = uuid;
	}

	LLViewerObject *objectp = LLViewerObject::createObject(fullid, pcode, regionp);
	if (!objectp)
	{
// 		llwarns << "Couldn't create object of type " << LLPrimitive::pCodeToString(pcode) << " id:" << fullid << llendl;
		return NULL;
	}

	mUUIDObjectMap[fullid] = objectp;
	if(objectp->isAvatar())
	{
		LLVOAvatar *pAvatar = dynamic_cast<LLVOAvatar*>(objectp);
		if(pAvatar)
			mUUIDAvatarMap[fullid] = pAvatar;
	}
	setUUIDAndLocal(fullid,
					local_id,
					gMessageSystem->getSenderIP(),
					gMessageSystem->getSenderPort());

	mObjects.put(objectp);

	updateActive(objectp);

	return objectp;
}

LLViewerObject *LLViewerObjectList::replaceObject(const LLUUID &id, const LLPCode pcode, LLViewerRegion *regionp)
{
	LLViewerObject *old_instance = findObject(id);
	if (old_instance)
	{
		cleanupReferences(old_instance);
		old_instance->markDead();
		
		return createObject(pcode, regionp, id, old_instance->getLocalID(), LLHost());
	}
	return NULL;
}

S32 LLViewerObjectList::findReferences(LLDrawable *drawablep) const
{
	LLViewerObject *objectp;
	S32 i;
	S32 num_refs = 0;
	for (i = 0; i < mObjects.count(); i++)
	{
		objectp = mObjects[i];
		if (objectp->mDrawable.notNull())
		{
			num_refs += objectp->mDrawable->findReferences(drawablep);
		}
	}
	return num_refs;
}


void LLViewerObjectList::orphanize(LLViewerObject *childp, U32 parent_id, U32 ip, U32 port)
{
	LLMemType mt(LLMemType::MTYPE_OBJECT);
#ifdef ORPHAN_SPAM
	llinfos << "Orphaning object " << childp->getID() << " with parent " << parent_id << llendl;
#endif

	// We're an orphan, flag things appropriately.
	childp->mOrphaned = TRUE;
	if (childp->mDrawable.notNull())
	{
		bool make_invisible = true;
		LLViewerObject *parentp = (LLViewerObject *)childp->getParent();
		if (parentp)
		{
			if (parentp->getRegion() != childp->getRegion())
			{
				// This is probably an object flying across a region boundary, the
				// object probably ISN'T being reparented, but just got an object
				// update out of order (child update before parent).
				make_invisible = false;
				//llinfos << "Don't make object handoffs invisible!" << llendl;
			}
		}

		if (make_invisible)
		{
			// Make sure that this object becomes invisible if it's an orphan
			childp->mDrawable->setState(LLDrawable::FORCE_INVISIBLE);
		}
	}

	// Unknown parent, add to orpaned child list
	U64 parent_info = getIndex(parent_id, ip, port);

	if (-1 == mOrphanParents.find(parent_info))
	{
		mOrphanParents.put(parent_info);
	}

	LLViewerObjectList::OrphanInfo oi(parent_info, childp->mID);
	if (-1 == mOrphanChildren.find(oi))
	{
		mOrphanChildren.put(oi);
		mNumOrphans++;
	}
}


void LLViewerObjectList::findOrphans(LLViewerObject* objectp, U32 ip, U32 port)
{
	if (gNoRender)
	{
		return;
	}

	if (objectp->isDead())
	{
		llwarns << "Trying to find orphans for dead obj " << objectp->mID 
			<< ":" << objectp->getPCodeString() << llendl;
		return;
	}

	// See if we are a parent of an orphan.
	// Note:  This code is fairly inefficient but it should happen very rarely.
	// It can be sped up if this is somehow a performance issue...
	if (0 == mOrphanParents.count())
	{
		// no known orphan parents
		return;
	}
	if (-1 == mOrphanParents.find(getIndex(objectp->mLocalID, ip, port)))
	{
		// did not find objectp in OrphanParent list
		return;
	}

	S32 i;
	U64 parent_info = getIndex(objectp->mLocalID, ip, port);
	BOOL orphans_found = FALSE;
	// Iterate through the orphan list, and set parents of matching children.
	for (i = 0; i < mOrphanChildren.count(); i++)
	{
		if (mOrphanChildren[i].mParentInfo != parent_info)
		{
			continue;
		}
		LLViewerObject *childp = findObject(mOrphanChildren[i].mChildInfo);
		if (childp)
		{
			if (childp == objectp)
			{
				llwarns << objectp->mID << " has self as parent, skipping!" 
					<< llendl;
				continue;
			}

#ifdef ORPHAN_SPAM
			llinfos << "Reunited parent " << objectp->mID 
				<< " with child " << childp->mID << llendl;
			llinfos << "Glob: " << objectp->getPositionGlobal() << llendl;
			llinfos << "Agent: " << objectp->getPositionAgent() << llendl;
			addDebugBeacon(objectp->getPositionAgent(),"");
#endif
            gPipeline.markMoved(objectp->mDrawable);                
            objectp->setChanged(LLXform::MOVED | LLXform::SILHOUETTE);

			// Flag the object as no longer orphaned
			childp->mOrphaned = FALSE;
			if (childp->mDrawable.notNull())
			{
				// Make the drawable visible again and set the drawable parent
 				childp->mDrawable->setState(LLDrawable::CLEAR_INVISIBLE);
				childp->setDrawableParent(objectp->mDrawable); // LLViewerObjectList::findOrphans()
			}

			// Make certain particles, icon and HUD aren't hidden
			childp->hideExtraDisplayItems( FALSE );

			objectp->addChild(childp);
			orphans_found = TRUE;
		}
		else
		{
			llinfos << "Missing orphan child, removing from list" << llendl;
			mOrphanChildren.remove(i);
			i--;
		}
	}

	// Remove orphan parent and children from lists now that they've been found
	mOrphanParents.remove(mOrphanParents.find(parent_info));

	i = 0;
	while (i < mOrphanChildren.count())
	{
		if (mOrphanChildren[i].mParentInfo == parent_info)
		{
			mOrphanChildren.remove(i);
			mNumOrphans--;
		}
		else
		{
			i++;
		}
	}

	if (orphans_found && objectp->isSelected())
	{
		LLSelectNode* nodep = LLSelectMgr::getInstance()->getSelection()->findNode(objectp);
		if (nodep && !nodep->mIndividualSelection)
		{
			// rebuild selection with orphans
			LLSelectMgr::getInstance()->deselectObjectAndFamily(objectp);
			LLSelectMgr::getInstance()->selectObjectAndFamily(objectp);
		}
	}
}

////////////////////////////////////////////////////////////////////////////

LLViewerObjectList::OrphanInfo::OrphanInfo()
	: mParentInfo(0)
{
}

LLViewerObjectList::OrphanInfo::OrphanInfo(const U64 parent_info, const LLUUID child_info)
	: mParentInfo(parent_info), mChildInfo(child_info)
{
}

bool LLViewerObjectList::OrphanInfo::operator==(const OrphanInfo &rhs) const
{
	return (mParentInfo == rhs.mParentInfo) && (mChildInfo == rhs.mChildInfo);
}

bool LLViewerObjectList::OrphanInfo::operator!=(const OrphanInfo &rhs) const
{
	return !operator==(rhs);
}

<|MERGE_RESOLUTION|>--- conflicted
+++ resolved
@@ -728,11 +728,7 @@
 		}
 	}
 
-<<<<<<< HEAD
-	static LLCachedControl<bool> freeze_time("FreezeTime",0);
-=======
 	static const LLCachedControl<bool> freeze_time("FreezeTime",0);
->>>>>>> f3578422
 	if (freeze_time)
 	{
 		for (std::vector<LLViewerObject*>::iterator iter = idle_list.begin();
