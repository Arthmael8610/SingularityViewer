/**
 * @file llfloaterfriends.cpp
 * @author Phoenix
 * @date 2005-01-13
 * @brief Implementation of the friends floater
 *
 * $LicenseInfo:firstyear=2005&license=viewergpl$
 * 
 * Copyright (c) 2005-2009, Linden Research, Inc.
 * 
 * Second Life Viewer Source Code
 * The source code in this file ("Source Code") is provided by Linden Lab
 * to you under the terms of the GNU General Public License, version 2.0
 * ("GPL"), unless you have obtained a separate licensing agreement
 * ("Other License"), formally executed by you and Linden Lab.  Terms of
 * the GPL can be found in doc/GPL-license.txt in this distribution, or
 * online at http://secondlifegrid.net/programs/open_source/licensing/gplv2
 * 
 * There are special exceptions to the terms and conditions of the GPL as
 * it is applied to this Source Code. View the full text of the exception
 * in the file doc/FLOSS-exception.txt in this software distribution, or
 * online at
 * http://secondlifegrid.net/programs/open_source/licensing/flossexception
 * 
 * By copying, modifying or distributing this software, you acknowledge
 * that you have read and understood your obligations described above,
 * and agree to abide by those obligations.
 * 
 * ALL LINDEN LAB SOURCE CODE IS PROVIDED "AS IS." LINDEN LAB MAKES NO
 * WARRANTIES, EXPRESS, IMPLIED OR OTHERWISE, REGARDING ITS ACCURACY,
 * COMPLETENESS OR PERFORMANCE.
 * $/LicenseInfo$
 */


#include "llviewerprecompiledheaders.h"

#include "llfloaterfriends.h"


#include "llagent.h"
#include "llavataractions.h"
#include "llavatarnamecache.h"
#include "llbutton.h"
#include "lldir.h"
#include "lleventtimer.h"
#include "llfiltereditor.h"
#include "llfloateravatarpicker.h"
#include "llnamelistctrl.h"
#include "llnotificationsutil.h"
#include "llsdserialize.h"
#include "lltextbox.h"
#include "lluictrlfactory.h"
#include "llviewerwindow.h"
#include "llvoiceclient.h"

#include "statemachine/aifilepicker.h"

#include "hippogridmanager.h"

// <dogmode> stuff for Contact groups
//#include "ascentfloatercontactgroups.h"
//#include "llchat.h"
//#include "llfloaterchat.h"

#define DEFAULT_PERIOD 5.0
#define RIGHTS_CHANGE_TIMEOUT 5.0
#define OBSERVER_TIMEOUT 0.5

#define ONLINE_SIP_ICON_NAME "slim_icon_16_viewer.tga"

// simple class to observe the calling cards.


class LLAvatarListUpdater : public LLEventTimer
{
public:
	LLAvatarListUpdater(F32 period)
	:	LLEventTimer(period)
	{
		mEventTimer.stop();
	}

	virtual BOOL tick() // from LLEventTimer
	{
		return FALSE;
	}
};

class LLLocalFriendsObserver : public LLAvatarListUpdater, public LLFriendObserver
{
	LOG_CLASS(LLLocalFriendsObserver);
public: 
	LLLocalFriendsObserver(LLPanelFriends* floater)
	:	mFloater(floater), LLAvatarListUpdater(OBSERVER_TIMEOUT)
	{
		LLAvatarTracker::instance().addObserver(this);
		// For notification when SIP online status changes.
		LLVoiceClient::getInstance()->addObserver(this);
	}
	/*virtual*/ ~LLLocalFriendsObserver()
	{
		LLVoiceClient::getInstance()->removeObserver(this);
		LLAvatarTracker::instance().removeObserver(this);
	}
	/*virtual*/ void changed(U32 mask)
	{
		// events can arrive quickly in bulk - we need not process EVERY one of them -
		// so we wait a short while to let others pile-in, and process them in aggregate.
		mEventTimer.start();

		// save-up all the mask-bits which have come-in
		mMask |= mask;
	}
	/*virtual*/ BOOL tick()
	{
		//mFloater->populateContactGroupSelect();
		mFloater->updateFriends(mMask);

		mEventTimer.stop();
		mMask = 0;

		return FALSE;
	}
	
protected:
	LLPanelFriends* mFloater;
	U32 mMask;
};

LLPanelFriends::LLPanelFriends() :
	LLPanel(),
	LLEventTimer(DEFAULT_PERIOD),
	mObserver(NULL),
	mShowMaxSelectWarning(TRUE),
	mAllowRightsChange(TRUE),
	mNumRightsChanged(0),
	mNumOnline(0)
{
	mEventTimer.stop();
	mObserver = new LLLocalFriendsObserver(this);
}

LLPanelFriends::~LLPanelFriends()
{
	delete mObserver;
}

BOOL LLPanelFriends::tick()
{
	mEventTimer.stop();
	mPeriod = DEFAULT_PERIOD;
	mAllowRightsChange = TRUE;
	updateFriends(LLFriendObserver::ADD);
	return FALSE;
}

void LLPanelFriends::updateFriends(U32 changed_mask)
{
	LLUUID selected_id;
	LLCtrlListInterface *friends_list = childGetListInterface("friend_list");
	if (!friends_list) return;
	LLCtrlScrollInterface *friends_scroll = childGetScrollInterface("friend_list");
	if (!friends_scroll) return;
	
	// We kill the selection warning, otherwise we'll spam with warning popups
	// if the maximum amount of friends are selected
	mShowMaxSelectWarning = false;

	const uuid_vec_t selected_friends = mFriendsList->getSelectedIDs();
	if(changed_mask & (LLFriendObserver::ADD | LLFriendObserver::REMOVE | LLFriendObserver::ONLINE))
	{
		refreshNames(changed_mask);
	}
	else if(changed_mask & LLFriendObserver::POWERS)
	{
		--mNumRightsChanged;
		if(mNumRightsChanged > 0)
		{
			mPeriod = RIGHTS_CHANGE_TIMEOUT;	
			mEventTimer.start();
			mAllowRightsChange = FALSE;
		}
		else
		{
			tick();
		}
	}
	if(!selected_friends.empty())
	{
		// only non-null if friends was already found. This may fail,
		// but we don't really care here, because refreshUI() will
		// clean up the interface.
		friends_list->setCurrentByID(selected_id);
		for(uuid_vec_t::const_iterator itr = selected_friends.begin(); itr != selected_friends.end(); ++itr)
		{
			friends_list->setSelectedByValue(*itr, true);
		}
	}

	refreshUI();
	mShowMaxSelectWarning = true;
}

// <dogmode>
// Contact search and group system.
// 09/05/2010 - Charley Levenque
std::string LLPanelFriends::cleanFileName(std::string filename)
{
	std::string invalidChars = "\"\'\\/?*:<>|";
	S32 position = filename.find_first_of(invalidChars);
	while (position != filename.npos)
	{
		filename[position] = '_';
		position = filename.find_first_of(invalidChars, position);
	}
	return filename;
}

/*void LLPanelFriends::populateContactGroupSelect()
{
	LLComboBox* combo = getChild<LLComboBox>("buddy_group_combobox");

	if (combo)
	{
		combo->removeall();
		combo->add("All", ADD_BOTTOM);

		LLSD groups = gSavedPerAccountSettings.getLLSD("AscentContactGroups");

		S32 count = groups["ASC_MASTER_GROUP_LIST"].size();
		S32 index;
		for (index = 0; index < count; index++)
		{
			combo->addSimpleElement(groups["ASC_MASTER_GROUP_LIST"][index].asString(), ADD_BOTTOM);
		}
	}
	else
	{
		LLChat msg("Null combo");
		LLFloaterChat::addChat(msg);
	}
}*/

/*void LLPanelFriends::setContactGroup(std::string contact_grp)
{
	LLChat msg("Group set to " + contact_grp);
	LLFloaterChat::addChat(msg);
	refreshNames(LLFriendObserver::ADD);
	refreshUI();
	categorizeContacts();
}*/

/*void LLPanelFriends::categorizeContacts()
{
	LLSD contact_groups = gSavedPerAccountSettings.getLLSD("AscentContactGroups");
	std::string group_name = "All";

	LLComboBox* combo = getChild<LLComboBox>("buddy_group_combobox");
	if (combo)
	{
		group_name = combo->getValue().asString();

		if (group_name != "All")
		{
			std::vector<LLScrollListItem*> vFriends = mFriendsList->getAllData(); // all of it.
			for (std::vector<LLScrollListItem*>::iterator itr = vFriends.begin(); itr != vFriends.end(); ++itr)
			{
				BOOL show_entry = false;//contact_groups[group_name].has((*itr)->getUUID().asString());

				S32 count = contact_groups[group_name].size();
				int i;
				for(i = 0; i < count; i++)
				{
					if (contact_groups[group_name][i].asString() == (*itr)->getUUID().asString())
					{
						show_entry = true;
						break;
					}
				}

				if (!show_entry)
				{
					LLChat msg("False: contact_groups['" + group_name + "'].has('" + (*itr)->getUUID().asString() + "');");
					LLFloaterChat::addChat(msg);
					mFriendsList->deleteItems((*itr)->getValue());
				}
				else
				{
					LLChat msg("True: contact_groups['" + group_name + "'].has('" + (*itr)->getUUID().asString() + "');");
					LLFloaterChat::addChat(msg);
				}
			}
		}
		else
		{
			LLChat msg("Group set to all.");
			LLFloaterChat::addChat(msg);
		}

		refreshUI();
	}
	else
	{
		LLChat msg("Null combo.");
		LLFloaterChat::addChat(msg);
	}
}*/

void LLPanelFriends::filterContacts(const std::string& search_name)
{
	std::string friend_name;

	if ((search_name != "" /*&& search_name != mLastContactSearch*/))
	{	
		if (search_name.find(mLastContactSearch) == std::string::npos)
		{
			refreshNames(LLFriendObserver::ADD);
		}

		//llinfos << "search_name = " << search_name <<llendl;

		std::vector<LLScrollListItem*> vFriends = mFriendsList->getAllData(); // all of it.
		for (std::vector<LLScrollListItem*>::iterator itr = vFriends.begin(); itr != vFriends.end(); ++itr)
		{
			friend_name = utf8str_tolower((*itr)->getColumn(LIST_FRIEND_NAME)->getValue().asString());
			BOOL show_entry = (friend_name.find(utf8str_tolower(search_name)) != std::string::npos);
			//llinfos << "friend_name = " << friend_name << (show_entry?" (shown)":"") <<llendl;
			if (!show_entry)
			{
				mFriendsList->deleteItems((*itr)->getValue());
			}
		}

		mFriendsList->updateLayout();
		refreshUI();
	}
	else if (search_name == "" && search_name != mLastContactSearch) refreshNames(LLFriendObserver::ADD);
	mLastContactSearch = search_name;
}

void LLPanelFriends::onContactFilterEdit(const std::string& search_string)
{
	filterContacts(search_string);
}

/*void LLPanelFriends::onChangeContactGroup(LLUICtrl* ctrl, void* user_data)
{
	LLPanelFriends* panelp = (LLPanelFriends*)user_data;

	if(panelp)
	{
		LLComboBox* combo = panelp->getChild<LLComboBox>("buddy_group_combobox");
		panelp->setContactGroup(combo->getValue().asString());
	}
}*/
// --

// virtual
BOOL LLPanelFriends::postBuild()
{
	mFriendsList = getChild<LLScrollListCtrl>("friend_list");
	mFriendsList->setCommitOnSelectionChange(TRUE);
	mFriendsList->setCommitCallback(onSelectName, this);
	//childSetCommitCallback("buddy_group_combobox", onChangeContactGroup, this);
	mFriendsList->setDoubleClickCallback(onClickIM, this);

	// <dogmode>
	// Contact search and group system.
	// 09/05/2010 - Charley Levenque
	LLFilterEditor* contact = getChild<LLFilterEditor>("buddy_search_lineedit");
	if (contact)
	{
		contact->setCommitCallback(boost::bind(&LLPanelFriends::onContactFilterEdit, this, _2));
	}

	getChild<LLTextBox>("s_num")->setValue("0");
	getChild<LLTextBox>("f_num")->setValue(llformat("%d", mFriendsList->getItemCount()));

	U32 changed_mask = LLFriendObserver::ADD | LLFriendObserver::REMOVE | LLFriendObserver::ONLINE;
	refreshNames(changed_mask);

	childSetAction("im_btn", onClickIM, this);
	//childSetAction("assign_btn", onClickAssign, this);
	childSetAction("expand_collapse_btn", onClickExpand, this);
	childSetAction("profile_btn", onClickProfile, this);
	getChild<LLUICtrl>("offer_teleport_btn")->setCommitCallback(boost::bind(static_cast<void(*)(const uuid_vec_t&)>(LLAvatarActions::offerTeleport), boost::bind(&LLScrollListCtrl::getSelectedIDs, mFriendsList)));
	childSetAction("pay_btn", onClickPay, this);
	childSetAction("add_btn", onClickAddFriend, this);
	getChild<LLUICtrl>("remove_btn")->setCommitCallback(boost::bind(LLAvatarActions::removeFriendsDialog, boost::bind(&LLScrollListCtrl::getSelectedIDs, mFriendsList)));
	//childSetAction("export_btn", onClickExport, this); Making Dummy View -HgB
	//childSetAction("import_btn", onClickImport, this); Making Dummy View -HgB

	setDefaultBtn("im_btn");

	updateFriends(LLFriendObserver::ADD);
	refreshUI();

	// primary sort = online status, secondary sort = name
	mFriendsList->sortByColumn(std::string("friend_name"), TRUE);
	mFriendsList->sortByColumn(std::string("icon_online_status"), FALSE);

	updateColumns(this);

	return TRUE;
}

BOOL LLPanelFriends::addFriend(const LLUUID& agent_id)
{
	LLAvatarTracker& at = LLAvatarTracker::instance();
	const LLRelationship* relationInfo = at.getBuddyInfo(agent_id);
	if(!relationInfo) return FALSE;

	bool isOnlineSIP = LLVoiceClient::getInstance()->isOnlineSIP(agent_id);
	bool isOnline = relationInfo->isOnline();

	std::string fullname;
	BOOL have_name = LLAvatarNameCache::getPNSName(agent_id, fullname);

	LLSD element;
	element["id"] = agent_id;
	LLSD& friend_column = element["columns"][LIST_FRIEND_NAME];
	friend_column["column"] = "friend_name";
	friend_column["value"] = fullname;
	friend_column["font"] = "SANSSERIF";
	friend_column["font-style"] = "NORMAL";	

	LLSD& online_status_column = element["columns"][LIST_ONLINE_STATUS];
	online_status_column["column"] = "icon_online_status";
	online_status_column["type"] = "icon";

	if (isOnline)
	{
		mNumOnline++;
		friend_column["font-style"] = "BOLD";	
		online_status_column["value"] = "icon_avatar_online.tga";
	}
	else if(isOnlineSIP)
	{
		mNumOnline++;
		friend_column["font-style"] = "BOLD";	
		online_status_column["value"] = ONLINE_SIP_ICON_NAME;
	}

	LLSD& online_column = element["columns"][LIST_VISIBLE_ONLINE];
	online_column["column"] = "icon_visible_online";
	online_column["type"] = "checkbox";
	online_column["value"] = relationInfo->isRightGrantedTo(LLRelationship::GRANT_ONLINE_STATUS);

	LLSD& visible_map_column = element["columns"][LIST_VISIBLE_MAP];
	visible_map_column["column"] = "icon_visible_map";
	visible_map_column["type"] = "checkbox";
	visible_map_column["value"] = relationInfo->isRightGrantedTo(LLRelationship::GRANT_MAP_LOCATION);

	LLSD& edit_my_object_column = element["columns"][LIST_EDIT_MINE];
	edit_my_object_column["column"] = "icon_edit_mine";
	edit_my_object_column["type"] = "checkbox";
	edit_my_object_column["value"] = relationInfo->isRightGrantedTo(LLRelationship::GRANT_MODIFY_OBJECTS);
	
	LLSD& see_online_them_column = element["columns"][LIST_VISIBLE_ONLINE_THEIRS];
	see_online_them_column["column"] = "icon_visible_online_theirs";
	see_online_them_column["type"] = "checkbox";
	see_online_them_column["enabled"] = "";
	see_online_them_column["value"] = relationInfo->isRightGrantedFrom(LLRelationship::GRANT_ONLINE_STATUS);



	LLSD& mapstalk_them_column = element["columns"][LIST_VISIBLE_MAP_THEIRS];
	mapstalk_them_column["column"] = "icon_visible_map_theirs";
	mapstalk_them_column["type"] = "checkbox";
	mapstalk_them_column["enabled"] = "";
	mapstalk_them_column["value"] = relationInfo->isRightGrantedFrom(LLRelationship::GRANT_MAP_LOCATION);

	LLSD& edit_their_object_column = element["columns"][LIST_EDIT_THEIRS];
	edit_their_object_column["column"] = "icon_edit_theirs";
	edit_their_object_column["type"] = "checkbox";
	edit_their_object_column["enabled"] = "";
	edit_their_object_column["value"] = relationInfo->isRightGrantedFrom(LLRelationship::GRANT_MODIFY_OBJECTS);

	LLSD& update_gen_column = element["columns"][LIST_FRIEND_UPDATE_GEN];
	update_gen_column["column"] = "friend_last_update_generation";
	update_gen_column["value"] = have_name ? relationInfo->getChangeSerialNum() : -1;

	mFriendsList->addElement(element, ADD_BOTTOM);
	return have_name;
}

// propagate actual relationship to UI.
// Does not resort the UI list because it can be called frequently. JC
BOOL LLPanelFriends::updateFriendItem(const LLUUID& agent_id, const LLRelationship* info)
{
	if (!info) return FALSE;
	LLScrollListItem* itemp = mFriendsList->getItem(agent_id);
	if (!itemp) return FALSE;
	
	bool isOnlineSIP = LLVoiceClient::getInstance()->isOnlineSIP(itemp->getUUID());
	bool isOnline = info->isOnline();

	std::string fullname;
	BOOL have_name = LLAvatarNameCache::getPNSName(agent_id, fullname);

	// Name of the status icon to use
	std::string statusIcon;
	
	if(isOnline)
	{
		mNumOnline++;
		statusIcon = "icon_avatar_online.tga";
	}
	else if(isOnlineSIP)
	{
		mNumOnline++;
		statusIcon = ONLINE_SIP_ICON_NAME;
	}
	else
	{
		mNumOnline--;
	}

	itemp->getColumn(LIST_ONLINE_STATUS)->setValue(statusIcon);
	
	itemp->getColumn(LIST_FRIEND_NAME)->setValue(fullname);
	// render name of online friends in bold text
	((LLScrollListText*)itemp->getColumn(LIST_FRIEND_NAME))->setFontStyle((isOnline || isOnlineSIP) ? LLFontGL::BOLD : LLFontGL::NORMAL);	
	itemp->getColumn(LIST_VISIBLE_ONLINE)->setValue(info->isRightGrantedTo(LLRelationship::GRANT_ONLINE_STATUS));
	itemp->getColumn(LIST_VISIBLE_MAP)->setValue(info->isRightGrantedTo(LLRelationship::GRANT_MAP_LOCATION));
	itemp->getColumn(LIST_EDIT_MINE)->setValue(info->isRightGrantedTo(LLRelationship::GRANT_MODIFY_OBJECTS));
	//Notes in the original code imply this may not always work. Good to know. -HgB
	itemp->getColumn(LIST_VISIBLE_ONLINE_THEIRS)->setValue(info->isRightGrantedFrom(LLRelationship::GRANT_ONLINE_STATUS));
	

	itemp->getColumn(LIST_VISIBLE_MAP_THEIRS)->setValue(info->isRightGrantedFrom(LLRelationship::GRANT_MAP_LOCATION));
	itemp->getColumn(LIST_EDIT_THEIRS)->setValue(info->isRightGrantedFrom(LLRelationship::GRANT_MODIFY_OBJECTS));

	S32 change_generation = have_name ? info->getChangeSerialNum() : -1;
	itemp->getColumn(LIST_FRIEND_UPDATE_GEN)->setValue(change_generation);

	// enable this item, in case it was disabled after user input
	itemp->setEnabled(TRUE);

	mFriendsList->setNeedsSort();

	// Do not resort, this function can be called frequently.
	return have_name;
}

void LLPanelFriends::refreshRightsChangeList()
{

	const uuid_vec_t friends = mFriendsList->getSelectedIDs();
	
	S32 num_selected = friends.size();
	bool can_offer_teleport = num_selected >= 1;
	bool selected_friends_online = true;

	/*LLTextBox* processing_label = getChild<LLTextBox>("process_rights_label");

	if(!mAllowRightsChange)
	{
		if(processing_label)
		{
			processing_label->setVisible(true);
			// ignore selection for now
			friends.clear();
			num_selected = 0;
		}
	}
	else if(processing_label)
	{
		processing_label->setVisible(false);
	} Making Dummy View -HgB */
	const LLRelationship* friend_status = NULL;
	for(uuid_vec_t::const_iterator itr = friends.begin(); itr != friends.end(); ++itr)
	{
		friend_status = LLAvatarTracker::instance().getBuddyInfo(*itr);
		if (friend_status)
		{
			if(!friend_status->isOnline())
			{
				can_offer_teleport = false;
				selected_friends_online = false;
			}
		}
		else // missing buddy info, don't allow any operations
		{
			can_offer_teleport = false;
		}
	}

	//Stuff for the online/total/select counts.
	
	getChild<LLTextBox>("s_num")->setValue(llformat("%d", num_selected));
	getChild<LLTextBox>("f_num")->setValue(llformat("%d / %d", mNumOnline, mFriendsList->getItemCount()));
	
	if (num_selected == 0)  // nothing selected
	{
		childSetEnabled("im_btn", FALSE);
		//childSetEnabled("assign_btn", FALSE);
		childSetEnabled("offer_teleport_btn", FALSE);
	}
	else // we have at least one friend selected...
	{
		// only allow IMs to groups when everyone in the group is online
		// to be consistent with context menus in inventory and because otherwise
		// offline friends would be silently dropped from the session
		childSetEnabled("im_btn", selected_friends_online || num_selected == 1);
		//childSetEnabled("assign_btn", num_selected == 1);
		childSetEnabled("offer_teleport_btn", can_offer_teleport);
	}
}

struct SortFriendsByID
{
	bool operator() (const LLScrollListItem* const a, const LLScrollListItem* const b) const
	{
		return a->getValue().asUUID() < b->getValue().asUUID();
	}
};

void LLPanelFriends::refreshNames(U32 changed_mask)
{
	const uuid_vec_t selected_ids = mFriendsList->getSelectedIDs();	
	S32 pos = mFriendsList->getScrollPos();	
	
	// get all buddies we know about
	LLAvatarTracker::buddy_map_t all_buddies;
	LLAvatarTracker::instance().copyBuddyList(all_buddies);

	BOOL have_names = TRUE;

	if(changed_mask & (LLFriendObserver::ADD | LLFriendObserver::REMOVE))
	{
		have_names &= refreshNamesSync(all_buddies);
	}

	if(changed_mask & LLFriendObserver::ONLINE)
	{
		have_names &= refreshNamesPresence(all_buddies);
	}

	if (!have_names)
	{
		mEventTimer.start();
	}
	// Changed item in place, need to request sort and update columns
	// because we might have changed data in a column on which the user
	// has already sorted. JC
	mFriendsList->updateSort();

	// re-select items
	mFriendsList->selectMultiple(selected_ids);
	mFriendsList->setScrollPos(pos);
}

BOOL LLPanelFriends::refreshNamesSync(const LLAvatarTracker::buddy_map_t & all_buddies)
{
	mNumOnline = 0;
	mFriendsList->deleteAllItems();

	BOOL have_names = TRUE;
	LLAvatarTracker::buddy_map_t::const_iterator buddy_it = all_buddies.begin();

	for(; buddy_it != all_buddies.end(); ++buddy_it)
	{
		have_names &= addFriend(buddy_it->first);
	}

	return have_names;
}

BOOL LLPanelFriends::refreshNamesPresence(const LLAvatarTracker::buddy_map_t & all_buddies)
{
	std::vector<LLScrollListItem*> items = mFriendsList->getAllData();
	std::sort(items.begin(), items.end(), SortFriendsByID());

	LLAvatarTracker::buddy_map_t::const_iterator buddy_it  = all_buddies.begin();
	std::vector<LLScrollListItem*>::const_iterator item_it = items.begin();
	BOOL have_names = TRUE;

	while(true)
	{
		if(item_it == items.end() || buddy_it == all_buddies.end())
		{
			break;
		}

		const LLUUID & buddy_uuid = buddy_it->first;
		const LLUUID & item_uuid  = (*item_it)->getValue().asUUID();
		if(item_uuid == buddy_uuid)
		{
			const LLRelationship* info = buddy_it->second;
			if (!info) 
			{	
				++item_it;
				continue;
			}
			
			S32 last_change_generation = (*item_it)->getColumn(LIST_FRIEND_UPDATE_GEN)->getValue().asInteger();
			if (last_change_generation < info->getChangeSerialNum())
			{
				// update existing item in UI
				have_names &= updateFriendItem(buddy_it->first, info);
			}

			++buddy_it;
			++item_it;
		}
		else if(item_uuid < buddy_uuid)
		{
			++item_it;
		}
		else //if(item_uuid > buddy_uuid)
		{
			++buddy_it;
		}
	}

	return have_names;
}
// meal disk
void LLPanelFriends::refreshUI()
{	
	BOOL single_selected = FALSE;
	BOOL multiple_selected = FALSE;
	int num_selected = mFriendsList->getAllSelected().size();
	if(num_selected > 0)
	{
		single_selected = TRUE;
		if(num_selected > 1)
		{
			multiple_selected = TRUE;		
		}
	}

	//Options that can only be performed with one friend selected
	childSetEnabled("profile_btn", single_selected && !multiple_selected);
	childSetEnabled("pay_btn", single_selected && !multiple_selected);
	//childSetEnabled("assign_btn", single_selected && !multiple_selected);

	//Options that can be performed with up to MAX_FRIEND_SELECT friends selected
	//(single_selected will always be true in this situations)
	childSetEnabled("remove_btn", single_selected);
	childSetEnabled("im_btn", single_selected);
	//childSetEnabled("friend_rights", single_selected); Making Dummy View -HgB

	refreshRightsChangeList();
}

// static 
void LLPanelFriends::onSelectName(LLUICtrl* ctrl, void* user_data)
{
	LLPanelFriends* panelp = (LLPanelFriends*)user_data;

	if(panelp)
	{
		panelp->refreshUI();
		// check to see if rights have changed
		panelp->applyRightsToFriends();
	}
}

// static
void LLPanelFriends::onClickProfile(void* user_data)
{
	LLPanelFriends* panelp = (LLPanelFriends*)user_data;

	//llinfos << "LLPanelFriends::onClickProfile()" << llendl;
	const uuid_vec_t ids = panelp->mFriendsList->getSelectedIDs();
	if(!ids.empty())
	{
		LLAvatarActions::showProfile(ids[0]);
	}
}

// static
/*void LLPanelFriends::onClickAssign(void* user_data)
{
	LLPanelFriends* panelp = (LLPanelFriends*)user_data;
	if (panelp)
	{
		const uuid_vec_t ids = panelp->mFriendsList->getSelectedIDs();
		ASFloaterContactGroups::show(ids);
	}
}*/

// static
void LLPanelFriends::onClickExpand(void* user_data)
{
	BOOL collapsed = gSavedSettings.getBOOL("ContactListCollapsed");
	gSavedSettings.setBOOL("ContactListCollapsed", !collapsed);
	updateColumns(user_data);
}

void LLPanelFriends::updateColumns(void* user_data)
{
	LLPanelFriends* panelp = (LLPanelFriends*)user_data;
	if (panelp)
	{
		LLButton* expand_button = panelp->getChild<LLButton>("expand_collapse_btn");
		LLScrollListCtrl* list = panelp->getChild<LLScrollListCtrl>("friend_list");
		//llinfos << "Refreshing UI" << llendl;
		S32 width = 22;
		std::string button = ">";
		if (gSavedSettings.getBOOL("ContactListCollapsed"))
		{
			width = 0;
			button = "<";
		}
		expand_button->setLabel(button);
		LLScrollListColumn* column = list->getColumn(5);
		list->updateStaticColumnWidth(column, width);
		column->setWidth(width);
		column = list->getColumn(6);
		list->updateStaticColumnWidth(column, width);
		column->setWidth(width);
		column = list->getColumn(7);
		list->updateStaticColumnWidth(column, width);
		column->setWidth(width);
		list->updateLayout();
		if (!gSavedSettings.getBOOL("ContactListCollapsed"))
		{
			panelp->updateFriends(LLFriendObserver::ADD);
		}
	}
}

void LLPanelFriends::onClickIM(void* user_data)
{
	LLPanelFriends* panelp = (LLPanelFriends*)user_data;

	//llinfos << "LLPanelFriends::onClickIM()" << llendl;
	const uuid_vec_t ids = panelp->mFriendsList->getSelectedIDs();
	if(!ids.empty())
	{
		if(ids.size() == 1)
		{
			LLAvatarActions::startIM(ids[0]);
		}
		else
		{
			LLAvatarActions::startConference(ids);
		}
	}
}

// static
void LLPanelFriends::onPickAvatar(  const uuid_vec_t& ids,
									const std::vector<LLAvatarName>& names )
{
	if (names.empty()) return;
	if (ids.empty()) return;
	LLAvatarActions::requestFriendshipDialog(ids[0], names[0].getCompleteName());
}

// static
void LLPanelFriends::onClickAddFriend(void* user_data)
{
	LLPanelFriends* panelp = (LLPanelFriends*)user_data;
	LLFloater* root_floater = gFloaterView->getParentFloater(panelp);
	LLFloaterAvatarPicker* picker = LLFloaterAvatarPicker::show(boost::bind(&LLPanelFriends::onPickAvatar, _1, _2), FALSE, TRUE);
	if (root_floater)
	{
		root_floater->addDependentFloater(picker);
	}
}

void LLPanelFriends::onClickExport(void* user_data)
{
	std::string agn;
	gAgent.getName(agn);
	AIFilePicker* filepicker = AIFilePicker::create();
	filepicker->open(agn + ".friendlist", FFSAVE_ALL);
	filepicker->run(boost::bind(&LLPanelFriends::onClickExport_continued, user_data, filepicker));
}

void LLPanelFriends::onClickExport_continued(void* user_data, AIFilePicker* filepicker)
{
	if(!filepicker->hasFilename())
	{
		// User canceled save.
		return;
	}
	std::string const filename = filepicker->getFilename();
	LLPanelFriends* panelp = (LLPanelFriends*)user_data;
	std::vector<LLScrollListItem*> selected = panelp->mFriendsList->getAllData();//->getAllSelected();

	LLSD llsd;
	//U32 count = 0;
	//std::string friendlist;
	for(std::vector<LLScrollListItem*>::iterator itr = selected.begin(); itr != selected.end(); ++itr)
	{
		LLSD fraind;
		std::string friend_name = (*itr)->getColumn(LIST_FRIEND_NAME)->getValue().asString();
		std::string friend_uuid = (*itr)->getUUID().asString();
		bool show_online_status = (*itr)->getColumn(LIST_VISIBLE_ONLINE)->getValue().asBoolean();
		bool show_map_location = (*itr)->getColumn(LIST_VISIBLE_MAP)->getValue().asBoolean();
		bool allow_modify_objects = (*itr)->getColumn(LIST_EDIT_MINE)->getValue().asBoolean();
		fraind["name"] = friend_name;
		fraind["see_online"] = show_online_status;
		fraind["can_map"] = show_map_location;
		fraind["can_mod"] = allow_modify_objects;
		//friendlist += friend_name+"|"+friend_uuid+"|"+show_online_status+"|"+show_map_location+"|"+allow_modify_objects+"\n";
		llsd[friend_uuid] = fraind;
		//count += 1;
	}

	std::string grid_uri = gHippoGridManager->getConnectedGrid()->getLoginUri();
	//LLStringUtil::toLower(uris[0]);
	llsd["GRID"] = grid_uri;

	llofstream export_file;
	export_file.open(filename);
	LLSDSerialize::toPrettyXML(llsd, export_file);
	export_file.close();
}


void LLPanelFriends::onClickImport(void* user_data)
{
	AIFilePicker* filepicker = AIFilePicker::create();
	filepicker->open();
	filepicker->run(boost::bind(&LLPanelFriends::onClickImport_filepicker_continued, filepicker));
}

//THIS CODE IS DESIGNED SO THAT EXP/IMP BETWEEN GRIDS WILL FAIL
//because assuming someone having the same name on another grid is the same person is generally a bad idea
//i might add the option to query the user as to intelligently detecting matching names on a alternative grid
// jcool410
void LLPanelFriends::onClickImport_filepicker_continued(AIFilePicker* filepicker)
{
	if (!filepicker->hasFilename())
		return;

	std::string filename = filepicker->getFilename();
	llifstream importer(filename);
	LLSD data;
	LLSDSerialize::fromXMLDocument(data, importer);
	if(data.has("GRID"))
	{
		std::string grid = gHippoGridManager->getConnectedGrid()->getLoginUri();
		if(grid != data["GRID"])return;
		data.erase("GRID");
	}

#if LL_WINDOWS
	std::string file = filename.substr(filename.find_last_of("\\")+1);
#else
	std::string file = filename.substr(filename.find_last_of("/")+1);
#endif

	std::string importstate = gDirUtilp->getExpandedFilename(LL_PATH_PER_SL_ACCOUNT, "friendimportstate.dat");
	
	llifstream stateload(importstate);
	LLSD importstatellsd;
	LLSDSerialize::fromXMLDocument(importstatellsd, stateload);

	static bool merging;

	//LLMessageSystem* msg = gMessageSystem;
	LLSD newdata;

	LLSD::map_const_iterator iter;
	for(iter = data.beginMap(); iter != data.endMap(); ++iter)
	{//first= var second = val
		LLSD content = iter->second;
		if(!content.has("name"))continue;
		if(!content.has("see_online"))continue;
		if(!content.has("can_map"))continue;
		if(!content.has("can_mod"))continue;

		LLUUID agent_id = LLUUID(iter->first);
		if(merging && importstatellsd.has(agent_id.asString()))continue;//dont need to request what we've already requested from another list import and have not got a reply yet

		std::string agent_name = content["name"];
		if(!LLAvatarActions::isFriend(agent_id))//dont need to request what we have
		{
			if(merging)importstatellsd[agent_id.asString()] = content;//MERGEEEE
			LLAvatarActions::requestFriendship(agent_id, agent_name, "Imported from "+file);
			newdata[iter->first] = iter->second;
		}else 
		{
			//data.erase(iter->first);
			//--iter;//god help us all
		}
	}
	data = newdata;
	newdata = LLSD();

	if(!merging)
	{
		merging = true;//this hack is to support importing multiple account lists without spamming users but considering LLs fail in forcing silent declines
		importstatellsd = data;
	}

	llofstream export_file;
	export_file.open(importstate);
	LLSDSerialize::toPrettyXML(importstatellsd, export_file);
	export_file.close();
}

void LLPanelFriends::FriendImportState(LLUUID id, bool accepted)
{
	std::string importstate = gDirUtilp->getExpandedFilename(LL_PATH_PER_SL_ACCOUNT, "friendimportstate.dat");
	if(LLFile::isfile(importstate))
	{
		llifstream importer(importstate);
		LLSD data;
		LLSDSerialize::fromXMLDocument(data, importer);

		if(!data.has(id.asString()))return;

		LLSD user = data[id.asString()];
		if(accepted)
		{
			BOOL can_map = user["can_map"].asBoolean();
			BOOL can_mod = user["can_mod"].asBoolean();
			BOOL see_online = user["see_online"].asBoolean();
			S32 rights = 0;
			if(can_map)rights |= LLRelationship::GRANT_MAP_LOCATION;
			if(can_mod)rights |= LLRelationship::GRANT_MODIFY_OBJECTS;
			if(see_online)rights |= LLRelationship::GRANT_ONLINE_STATUS;
			if(LLAvatarActions::isFriend(id))//is this legit shit yo
			{
				const LLRelationship* friend_status = LLAvatarTracker::instance().getBuddyInfo(id);
				if(friend_status)
				{
					S32 tr = friend_status->getRightsGrantedTo();
					if(tr != rights)
					{
						LLMessageSystem* msg = gMessageSystem;
						msg->newMessageFast(_PREHASH_GrantUserRights);
						msg->nextBlockFast(_PREHASH_AgentData);
						msg->addUUID(_PREHASH_AgentID, gAgent.getID());
						msg->addUUID(_PREHASH_SessionID, gAgent.getSessionID());
						msg->nextBlockFast(_PREHASH_Rights);
						msg->addUUID(_PREHASH_AgentRelated, id);
						msg->addS32(_PREHASH_RelatedRights, rights);
						gAgent.sendReliableMessage();
					}
				}
			}
		}
		data.erase(id.asString());//if they declined then we need to forget about it, if they accepted it is done

		llofstream export_file;
		export_file.open(importstate);
		LLSDSerialize::toPrettyXML(data, export_file);
		export_file.close();
	}
}

// static
void LLPanelFriends::onClickPay(void* user_data)
<<<<<<< HEAD
=======
{
	LLPanelFriends* panelp = (LLPanelFriends*)user_data;

	const uuid_vec_t ids = panelp->mFriendsList->getSelectedIDs();
	if(!ids.empty())
	{	
		LLAvatarActions::pay(ids[0]);
	}
}

void LLPanelFriends::confirmModifyRights(rights_map_t& rights, EGrantRevoke command)
>>>>>>> 8574f1ee
{
	if (rights.empty()) return;

<<<<<<< HEAD
	const uuid_vec_t ids = panelp->mFriendsList->getSelectedIDs();
	if(!ids.empty())
	{	
		LLAvatarActions::pay(ids[0]);
	}
}

void LLPanelFriends::confirmModifyRights(rights_map_t& rights, EGrantRevoke command)
{
	if (rights.empty()) return;
	
=======
	// Make a copy on the heap: rights is allocated on the stack.
	// This copy will be deleted in LLPanelFriends::modifyRightsConfirmation.
	rights_map_t* heap_rights = new rights_map_t(rights);

>>>>>>> 8574f1ee
	// for single friend, show their name
	if (rights.size() == 1)
	{
		LLSD args;
		std::string fullname;
		if (LLAvatarNameCache::getPNSName(rights.begin()->first, fullname))
			args["NAME"] = fullname;

		if (command == GRANT)
		{
			LLNotificationsUtil::add("GrantModifyRights",
					args,
					LLSD(),
<<<<<<< HEAD
					boost::bind(&LLPanelFriends::modifyRightsConfirmation, this, _1, _2, &rights));
=======
					boost::bind(&LLPanelFriends::modifyRightsConfirmation, this, _1, _2, heap_rights));
>>>>>>> 8574f1ee
		}
		else
		{
			LLNotificationsUtil::add("RevokeModifyRights",
					args,
					LLSD(),
<<<<<<< HEAD
					boost::bind(&LLPanelFriends::modifyRightsConfirmation, this, _1, _2, &rights));
=======
					boost::bind(&LLPanelFriends::modifyRightsConfirmation, this, _1, _2, heap_rights));
>>>>>>> 8574f1ee
		}
	}
	else
	{
		if (command == GRANT)
		{
			LLNotificationsUtil::add("GrantModifyRightsMultiple",
					LLSD(),
					LLSD(),
<<<<<<< HEAD
					boost::bind(&LLPanelFriends::modifyRightsConfirmation, this, _1, _2, &rights));
=======
					boost::bind(&LLPanelFriends::modifyRightsConfirmation, this, _1, _2, heap_rights));
>>>>>>> 8574f1ee
		}
		else
		{
			LLNotificationsUtil::add("RevokeModifyRightsMultiple",
					LLSD(),
					LLSD(),
<<<<<<< HEAD
					boost::bind(&LLPanelFriends::modifyRightsConfirmation, this, _1, _2, &rights));
=======
					boost::bind(&LLPanelFriends::modifyRightsConfirmation, this, _1, _2, heap_rights));
>>>>>>> 8574f1ee
		}
	}
}

bool LLPanelFriends::modifyRightsConfirmation(const LLSD& notification, const LLSD& response, rights_map_t* rights)
{
	S32 option = LLNotificationsUtil::getSelectedOption(notification, response);
	if(0 == option)
	{
		sendRightsGrant(*rights);
	}
	else
	{
		// need to resync view with model, since user cancelled operation
		rights_map_t::iterator rights_it;
		for (rights_it = rights->begin(); rights_it != rights->end(); ++rights_it)
		{
			const LLRelationship* info = LLAvatarTracker::instance().getBuddyInfo(rights_it->first);
			updateFriendItem(rights_it->first, info);
		}
	}
	refreshUI();

	delete rights;
	return false;
}

void LLPanelFriends::applyRightsToFriends()
{
	BOOL rights_changed = FALSE;

	// store modify rights separately for confirmation
	rights_map_t rights_updates;

	BOOL need_confirmation = FALSE;
	EGrantRevoke confirmation_type = GRANT;

	// this assumes that changes only happened to selected items
	std::vector<LLScrollListItem*> selected = mFriendsList->getAllSelected();
	for(std::vector<LLScrollListItem*>::iterator itr = selected.begin(); itr != selected.end(); ++itr)
	{
		LLUUID id = (*itr)->getValue();
		const LLRelationship* buddy_relationship = LLAvatarTracker::instance().getBuddyInfo(id);
		if (buddy_relationship == NULL) continue;

		bool show_online_staus = (*itr)->getColumn(LIST_VISIBLE_ONLINE)->getValue().asBoolean();
		bool show_map_location = (*itr)->getColumn(LIST_VISIBLE_MAP)->getValue().asBoolean();
		bool allow_modify_objects = (*itr)->getColumn(LIST_EDIT_MINE)->getValue().asBoolean();

		S32 rights = buddy_relationship->getRightsGrantedTo();
		if(buddy_relationship->isRightGrantedTo(LLRelationship::GRANT_ONLINE_STATUS) != show_online_staus)
		{
			rights_changed = TRUE;
			if(show_online_staus) 
			{
				rights |= LLRelationship::GRANT_ONLINE_STATUS;
			}
			else 
			{
				// ONLINE_STATUS necessary for MAP_LOCATION
				rights &= ~LLRelationship::GRANT_ONLINE_STATUS;
				rights &= ~LLRelationship::GRANT_MAP_LOCATION;
				// propagate rights constraint to UI
				(*itr)->getColumn(LIST_VISIBLE_MAP)->setValue(FALSE);
				mFriendsList->setNeedsSortColumn(LIST_VISIBLE_MAP);
			}
		}
		if(buddy_relationship->isRightGrantedTo(LLRelationship::GRANT_MAP_LOCATION) != show_map_location)
		{
			rights_changed = TRUE;
			if(show_map_location) 
			{
				// ONLINE_STATUS necessary for MAP_LOCATION
				rights |= LLRelationship::GRANT_MAP_LOCATION;
				rights |= LLRelationship::GRANT_ONLINE_STATUS;
				(*itr)->getColumn(LIST_VISIBLE_ONLINE)->setValue(TRUE);
				mFriendsList->setNeedsSortColumn(LIST_VISIBLE_ONLINE);
			}
			else 
			{
				rights &= ~LLRelationship::GRANT_MAP_LOCATION;
			}
		}
		
		// now check for change in modify object rights, which requires confirmation
		if(buddy_relationship->isRightGrantedTo(LLRelationship::GRANT_MODIFY_OBJECTS) != allow_modify_objects)
		{
			rights_changed = TRUE;
			need_confirmation = TRUE;

			if(allow_modify_objects)
			{
				rights |= LLRelationship::GRANT_MODIFY_OBJECTS;
				confirmation_type = GRANT;
			}
			else
			{
				rights &= ~LLRelationship::GRANT_MODIFY_OBJECTS;
				confirmation_type = REVOKE;
			}
		}

		if (rights_changed)
		{
			rights_updates.insert(std::make_pair(id, rights));
			// disable these ui elements until response from server
			// to avoid race conditions
			(*itr)->setEnabled(FALSE);
		}
	}

	// separately confirm grant and revoke of modify rights
	if (need_confirmation)
	{
		confirmModifyRights(rights_updates, confirmation_type);
	}
	else
	{
		sendRightsGrant(rights_updates);
	}
}

void LLPanelFriends::sendRightsGrant(rights_map_t& ids)
{
	if (ids.empty()) return;

	LLMessageSystem* msg = gMessageSystem;

	// setup message header
	msg->newMessageFast(_PREHASH_GrantUserRights);
	msg->nextBlockFast(_PREHASH_AgentData);
	msg->addUUID(_PREHASH_AgentID, gAgent.getID());
	msg->addUUID(_PREHASH_SessionID, gAgent.getSessionID());

	rights_map_t::iterator id_it;
	rights_map_t::iterator end_it = ids.end();
	for(id_it = ids.begin(); id_it != end_it; ++id_it)
	{
		msg->nextBlockFast(_PREHASH_Rights);
		msg->addUUID(_PREHASH_AgentRelated, id_it->first);
		msg->addS32(_PREHASH_RelatedRights, id_it->second);
	}

	mNumRightsChanged = ids.size();
	gAgent.sendReliableMessage();
}<|MERGE_RESOLUTION|>--- conflicted
+++ resolved
@@ -1051,8 +1051,6 @@
 
 // static
 void LLPanelFriends::onClickPay(void* user_data)
-<<<<<<< HEAD
-=======
 {
 	LLPanelFriends* panelp = (LLPanelFriends*)user_data;
 
@@ -1064,28 +1062,13 @@
 }
 
 void LLPanelFriends::confirmModifyRights(rights_map_t& rights, EGrantRevoke command)
->>>>>>> 8574f1ee
 {
 	if (rights.empty()) return;
 
-<<<<<<< HEAD
-	const uuid_vec_t ids = panelp->mFriendsList->getSelectedIDs();
-	if(!ids.empty())
-	{	
-		LLAvatarActions::pay(ids[0]);
-	}
-}
-
-void LLPanelFriends::confirmModifyRights(rights_map_t& rights, EGrantRevoke command)
-{
-	if (rights.empty()) return;
-	
-=======
 	// Make a copy on the heap: rights is allocated on the stack.
 	// This copy will be deleted in LLPanelFriends::modifyRightsConfirmation.
 	rights_map_t* heap_rights = new rights_map_t(rights);
 
->>>>>>> 8574f1ee
 	// for single friend, show their name
 	if (rights.size() == 1)
 	{
@@ -1099,22 +1082,14 @@
 			LLNotificationsUtil::add("GrantModifyRights",
 					args,
 					LLSD(),
-<<<<<<< HEAD
-					boost::bind(&LLPanelFriends::modifyRightsConfirmation, this, _1, _2, &rights));
-=======
 					boost::bind(&LLPanelFriends::modifyRightsConfirmation, this, _1, _2, heap_rights));
->>>>>>> 8574f1ee
 		}
 		else
 		{
 			LLNotificationsUtil::add("RevokeModifyRights",
 					args,
 					LLSD(),
-<<<<<<< HEAD
-					boost::bind(&LLPanelFriends::modifyRightsConfirmation, this, _1, _2, &rights));
-=======
 					boost::bind(&LLPanelFriends::modifyRightsConfirmation, this, _1, _2, heap_rights));
->>>>>>> 8574f1ee
 		}
 	}
 	else
@@ -1124,22 +1099,14 @@
 			LLNotificationsUtil::add("GrantModifyRightsMultiple",
 					LLSD(),
 					LLSD(),
-<<<<<<< HEAD
-					boost::bind(&LLPanelFriends::modifyRightsConfirmation, this, _1, _2, &rights));
-=======
 					boost::bind(&LLPanelFriends::modifyRightsConfirmation, this, _1, _2, heap_rights));
->>>>>>> 8574f1ee
 		}
 		else
 		{
 			LLNotificationsUtil::add("RevokeModifyRightsMultiple",
 					LLSD(),
 					LLSD(),
-<<<<<<< HEAD
-					boost::bind(&LLPanelFriends::modifyRightsConfirmation, this, _1, _2, &rights));
-=======
 					boost::bind(&LLPanelFriends::modifyRightsConfirmation, this, _1, _2, heap_rights));
->>>>>>> 8574f1ee
 		}
 	}
 }
