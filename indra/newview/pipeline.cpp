/** 
 * @file pipeline.cpp
 * @brief Rendering pipeline.
 *
 * $LicenseInfo:firstyear=2005&license=viewergpl$
 * 
 * Copyright (c) 2005-2009, Linden Research, Inc.
 * 
 * Second Life Viewer Source Code
 * The source code in this file ("Source Code") is provided by Linden Lab
 * to you under the terms of the GNU General Public License, version 2.0
 * ("GPL"), unless you have obtained a separate licensing agreement
 * ("Other License"), formally executed by you and Linden Lab.  Terms of
 * the GPL can be found in doc/GPL-license.txt in this distribution, or
 * online at http://secondlifegrid.net/programs/open_source/licensing/gplv2
 * 
 * There are special exceptions to the terms and conditions of the GPL as
 * it is applied to this Source Code. View the full text of the exception
 * in the file doc/FLOSS-exception.txt in this software distribution, or
 * online at
 * http://secondlifegrid.net/programs/open_source/licensing/flossexception
 * 
 * By copying, modifying or distributing this software, you acknowledge
 * that you have read and understood your obligations described above,
 * and agree to abide by those obligations.
 * 
 * ALL LINDEN LAB SOURCE CODE IS PROVIDED "AS IS." LINDEN LAB MAKES NO
 * WARRANTIES, EXPRESS, IMPLIED OR OTHERWISE, REGARDING ITS ACCURACY,
 * COMPLETENESS OR PERFORMANCE.
 * $/LicenseInfo$
 */

#include "llviewerprecompiledheaders.h"

#include "pipeline.h"

// library includes
#include "llaudioengine.h" // For MAX_BUFFERS for debugging.
#include "imageids.h"
#include "llerror.h"
#include "llviewercontrol.h"
#include "llfasttimer.h"
#include "llfontgl.h"
#include "llmemory.h"
#include "llmemtype.h"
#include "llnamevalue.h"
#include "llprimitive.h"
#include "llvolume.h"
#include "material_codes.h"
#include "timing.h"
#include "v3color.h"
#include "llui.h" 
#include "llglheaders.h"
#include "llrender.h"

// newview includes
#include "llagent.h"
#include "lldrawable.h"
#include "lldrawpoolalpha.h"
#include "lldrawpoolavatar.h"
#include "lldrawpoolground.h"
#include "lldrawpoolbump.h"
#include "lldrawpooltree.h"
#include "lldrawpoolwater.h"
#include "llface.h"
#include "llfeaturemanager.h"
#include "llfloatertelehub.h"
#include "llframestats.h"
#include "llgldbg.h"
#include "llhudmanager.h"
#include "lllightconstants.h"
#include "llresmgr.h"
#include "llselectmgr.h"
#include "llsky.h"
#include "lltracker.h"
#include "lltool.h"
#include "lltoolmgr.h"
#include "llviewercamera.h"
#include "llviewerimagelist.h"
#include "llviewerobject.h"
#include "llviewerobjectlist.h"
#include "llviewerparcelmgr.h"
#include "llviewerregion.h" // for audio debugging.
#include "llviewerwindow.h" // For getSpinAxis
#include "llvoavatar.h"
#include "llvoground.h"
#include "llvosky.h"
#include "llvotree.h"
#include "llvovolume.h"
#include "llvosurfacepatch.h"
#include "llvowater.h"
#include "llvotree.h"
#include "llvopartgroup.h"
#include "llworld.h"
#include "llcubemap.h"
#include "lldebugmessagebox.h"
#include "llviewershadermgr.h"
#include "llviewerjoystick.h"
#include "llviewerdisplay.h"
#include "llwlparammanager.h"
#include "llwaterparammanager.h"
#include "llspatialpartition.h"
#include "llmutelist.h"

#if !LL_DARWIN
#include "llfloaterhardwaresettings.h"
#endif

// [RLVa:KB]
#include "rlvhandler.h"
// [/RLVa:KB]

#ifdef _DEBUG
// Debug indices is disabled for now for debug performance - djs 4/24/02
//#define DEBUG_INDICES
#else
//#define DEBUG_INDICES
#endif

const F32 BACKLIGHT_DAY_MAGNITUDE_AVATAR = 0.2f;
const F32 BACKLIGHT_NIGHT_MAGNITUDE_AVATAR = 0.1f;
const F32 BACKLIGHT_DAY_MAGNITUDE_OBJECT = 0.1f;
const F32 BACKLIGHT_NIGHT_MAGNITUDE_OBJECT = 0.08f;
const S32 MAX_ACTIVE_OBJECT_QUIET_FRAMES = 40;
const S32 MAX_OFFSCREEN_GEOMETRY_CHANGES_PER_FRAME = 10;
const U32 REFLECTION_MAP_RES = 128;

// Max number of occluders to search for. JC
const S32 MAX_OCCLUDER_COUNT = 2;

extern S32 gBoxFrame;
extern BOOL gRenderLightGlows;
extern BOOL gHideSelectedObjects;
extern BOOL gDisplaySwapBuffers;
extern BOOL gDebugGL;

// hack counter for rendering a fixed number of frames after toggling
// fullscreen to work around DEV-5361
static S32 sDelayedVBOEnable = 0;

BOOL	gAvatarBacklight = FALSE;

BOOL	gRenderForSelect = FALSE;

BOOL	gDebugPipeline = FALSE;
LLPipeline gPipeline;
const LLMatrix4* gGLLastMatrix = NULL;

//----------------------------------------
std::string gPoolNames[] = 
{
	// Correspond to LLDrawpool enum render type
	"NONE",
	"POOL_SIMPLE",
	"POOL_TERRAIN",
	"POOL_BUMP",
	"POOL_TREE",
	"POOL_SKY",
	"POOL_WL_SKY",
	"POOL_GROUND",
	"POOL_INVISIBLE",
	"POOL_AVATAR",
	"POOL_WATER",
	"POOL_GRASS",
	"POOL_FULLBRIGHT",
	"POOL_GLOW",
	"POOL_ALPHA",
};

U32 nhpo2(U32 v) 
{
	U32 r = 1;
	while (r < v) {
		r *= 2;
	}
	return r;
}

glh::matrix4f glh_copy_matrix(GLdouble* src)
{
	glh::matrix4f ret;
	for (U32 i = 0; i < 16; i++)
	{
		ret.m[i] = (F32) src[i];
	}
	return ret;
}

glh::matrix4f glh_get_current_modelview()
{
	return glh_copy_matrix(gGLModelView);
}

glh::matrix4f glh_get_current_projection()
{
	return glh_copy_matrix(gGLProjection);
}

void glh_copy_matrix(const glh::matrix4f& src, GLdouble* dst)
{
	for (U32 i = 0; i < 16; i++)
	{
		dst[i] = src.m[i];
	}
}

void glh_set_current_modelview(const glh::matrix4f& mat)
{
	glh_copy_matrix(mat, gGLModelView);
}

void glh_set_current_projection(glh::matrix4f& mat)
{
	glh_copy_matrix(mat, gGLProjection);
}

glh::matrix4f gl_ortho(GLfloat left, GLfloat right, GLfloat bottom, GLfloat top, GLfloat znear, GLfloat zfar)
{
	glh::matrix4f ret(
		2.f/(right-left), 0.f, 0.f, -(right+left)/(right-left),
		0.f, 2.f/(top-bottom), 0.f, -(top+bottom)/(top-bottom),
		0.f, 0.f, -2.f/(zfar-znear),  -(zfar+znear)/(zfar-znear),
		0.f, 0.f, 0.f, 1.f);

	return ret;
}

#if SHY_MOD //screenshot improvement
void display_update_camera(bool tiling=false);
#else //shy_mod
void display_update_camera();
#endif //ignore
//----------------------------------------

S32		LLPipeline::sCompiles = 0;

BOOL	LLPipeline::sPickAvatar = TRUE;
BOOL	LLPipeline::sDynamicLOD = TRUE;
BOOL	LLPipeline::sShowHUDAttachments = TRUE;
BOOL	LLPipeline::sRenderPhysicalBeacons = TRUE;
BOOL	LLPipeline::sRenderScriptedBeacons = FALSE;
BOOL	LLPipeline::sRenderScriptedTouchBeacons = TRUE;
BOOL	LLPipeline::sRenderParticleBeacons = FALSE;
BOOL	LLPipeline::sRenderSoundBeacons = FALSE;
BOOL	LLPipeline::sRenderBeacons = FALSE;
BOOL	LLPipeline::sRenderHighlight = TRUE;
BOOL	LLPipeline::sForceOldBakedUpload = FALSE;
S32		LLPipeline::sUseOcclusion = 0;
BOOL	LLPipeline::sDelayVBUpdate = TRUE;
BOOL	LLPipeline::sFastAlpha = TRUE;
BOOL	LLPipeline::sDisableShaders = FALSE;
BOOL	LLPipeline::sRenderBump = TRUE;
BOOL	LLPipeline::sUseFarClip = TRUE;
BOOL	LLPipeline::sShadowRender = FALSE;
BOOL	LLPipeline::sSkipUpdate = FALSE;
BOOL	LLPipeline::sWaterReflections = FALSE;
BOOL	LLPipeline::sRenderGlow = FALSE;
BOOL	LLPipeline::sReflectionRender = FALSE;
BOOL	LLPipeline::sImpostorRender = FALSE;
BOOL	LLPipeline::sUnderWaterRender = FALSE;
BOOL	LLPipeline::sTextureBindTest = FALSE;
BOOL	LLPipeline::sRenderFrameTest = FALSE;
BOOL	LLPipeline::sRenderAttachedLights = TRUE;
BOOL	LLPipeline::sRenderAttachedParticles = TRUE;
BOOL	LLPipeline::sRenderDeferred = FALSE;
S32		LLPipeline::sVisibleLightCount = 0;

static LLCullResult* sCull = NULL;

static const U32 gl_cube_face[] = 
{
	GL_TEXTURE_CUBE_MAP_POSITIVE_X_ARB,
	GL_TEXTURE_CUBE_MAP_NEGATIVE_X_ARB,
	GL_TEXTURE_CUBE_MAP_POSITIVE_Y_ARB,
	GL_TEXTURE_CUBE_MAP_NEGATIVE_Y_ARB,
	GL_TEXTURE_CUBE_MAP_POSITIVE_Z_ARB,
	GL_TEXTURE_CUBE_MAP_NEGATIVE_Z_ARB,
};

void validate_framebuffer_object();

void addDeferredAttachments(LLRenderTarget& target)
{
	target.addColorAttachment(GL_RGBA16F_ARB); //specular
	target.addColorAttachment(GL_RGBA16F_ARB); //normal+z	
	target.addColorAttachment(GL_RGBA16F_ARB); //position
}

LLPipeline::LLPipeline() :
	mBackfaceCull(FALSE),
	mBatchCount(0),
	mMatrixOpCount(0),
	mTextureMatrixOps(0),
	mMaxBatchSize(0),
	mMinBatchSize(0),
	mMeanBatchSize(0),
	mTrianglesDrawn(0),
	mNumVisibleNodes(0),
	mVerticesRelit(0),
	mLightingChanges(0),
	mGeometryChanges(0),
	mNumVisibleFaces(0),

	mInitialized(FALSE),
	mVertexShadersEnabled(FALSE),
	mVertexShadersLoaded(0),
	mRenderTypeMask(0),
	mRenderDebugFeatureMask(0),
	mRenderDebugMask(0),
	mOldRenderDebugMask(0),
	mLastRebuildPool(NULL),
	mAlphaPool(NULL),
	mSkyPool(NULL),
	mTerrainPool(NULL),
	mWaterPool(NULL),
	mGroundPool(NULL),
	mSimplePool(NULL),
	mFullbrightPool(NULL),
	mInvisiblePool(NULL),
	mGlowPool(NULL),
	mBumpPool(NULL),
	mWLSkyPool(NULL),
	mLightMask(0),
	mLightMovingMask(0),
	mLightingDetail(0)
{
	mNoiseMap = 0;
}

void LLPipeline::init()
{
	LLMemType mt(LLMemType::MTYPE_PIPELINE);

	sDynamicLOD = gSavedSettings.getBOOL("RenderDynamicLOD");
	sRenderBump = gSavedSettings.getBOOL("RenderObjectBump");
	LLVertexBuffer::sUseStreamDraw = gSavedSettings.getBOOL("ShyotlRenderUseStreamVBO");
	sRenderAttachedLights = gSavedSettings.getBOOL("RenderAttachedLights");
	sRenderAttachedParticles = gSavedSettings.getBOOL("RenderAttachedParticles");

	mInitialized = TRUE;
	
	stop_glerror();

	//create render pass pools
	getPool(LLDrawPool::POOL_ALPHA);
	getPool(LLDrawPool::POOL_SIMPLE);
	getPool(LLDrawPool::POOL_GRASS);
	getPool(LLDrawPool::POOL_FULLBRIGHT);
	getPool(LLDrawPool::POOL_INVISIBLE);
	getPool(LLDrawPool::POOL_BUMP);
	getPool(LLDrawPool::POOL_GLOW);

	mTrianglesDrawnStat.reset();
	resetFrameStats();

	mRenderTypeMask = 0xffffffff;	// All render types start on
	mRenderDebugFeatureMask = 0xffffffff; // All debugging features on
	mRenderDebugMask = 0;	// All debug starts off

	// Don't turn on ground when this is set
	// Mac Books with intel 950s need this
	if(!gSavedSettings.getBOOL("RenderGround"))
	{
		toggleRenderType(RENDER_TYPE_GROUND);
	}

	mOldRenderDebugMask = mRenderDebugMask;

	mBackfaceCull = TRUE;

	stop_glerror();
	
	// Enable features
		
	LLViewerShaderMgr::instance()->setShaders();

	stop_glerror();
}

LLPipeline::~LLPipeline()
{

}

void LLPipeline::cleanup()
{
	assertInitialized();

	for(pool_set_t::iterator iter = mPools.begin();
		iter != mPools.end(); )
	{
		pool_set_t::iterator curiter = iter++;
		LLDrawPool* poolp = *curiter;
		if (poolp->isFacePool())
		{
			LLFacePool* face_pool = (LLFacePool*) poolp;
			if (face_pool->mReferences.empty())
			{
				mPools.erase(curiter);
				removeFromQuickLookup( poolp );
				delete poolp;
			}
		}
		else
		{
			mPools.erase(curiter);
			removeFromQuickLookup( poolp );
			delete poolp;
		}
	}
	
	if (!mTerrainPools.empty())
	{
		llwarns << "Terrain Pools not cleaned up" << llendl;
	}
	if (!mTreePools.empty())
	{
		llwarns << "Tree Pools not cleaned up" << llendl;
	}
		
	delete mAlphaPool;
	mAlphaPool = NULL;
	delete mSkyPool;
	mSkyPool = NULL;
	delete mTerrainPool;
	mTerrainPool = NULL;
	delete mWaterPool;
	mWaterPool = NULL;
	delete mGroundPool;
	mGroundPool = NULL;
	delete mSimplePool;
	mSimplePool = NULL;
	delete mFullbrightPool;
	mFullbrightPool = NULL;
	delete mInvisiblePool;
	mInvisiblePool = NULL;
	delete mGlowPool;
	mGlowPool = NULL;
	delete mBumpPool;
	mBumpPool = NULL;
	// don't delete wl sky pool it was handled above in the for loop
	//delete mWLSkyPool;
	mWLSkyPool = NULL;

	releaseGLBuffers();

	mBloomImagep = NULL;
	mBloomImage2p = NULL;
	mFaceSelectImagep = NULL;

	mMovedBridge.clear();

	mInitialized = FALSE;
}

//============================================================================

void LLPipeline::destroyGL() 
{
	stop_glerror();
	unloadShaders();
	mHighlightFaces.clear();
	
	resetDrawOrders();

	resetVertexBuffers();

	releaseGLBuffers();

	if (LLVertexBuffer::sEnableVBOs)
	{
		// render 30 frames after switching to work around DEV-5361
		sDelayedVBOEnable = 30;
		LLVertexBuffer::sEnableVBOs = FALSE;
	}
}

void LLPipeline::resizeScreenTexture()
{
	if (gPipeline.canUseVertexShaders() && assertInitialized())
	{
		GLuint resX = gViewerWindow->getWindowDisplayWidth();
		GLuint resY = gViewerWindow->getWindowDisplayHeight();
	
		U32 res_mod = gSavedSettings.getU32("RenderResolutionDivisor");
		if (res_mod > 1 && res_mod < resX && res_mod < resY)
		{
			resX /= res_mod;
			resY /= res_mod;
		}

		allocateScreenBuffer(resX,resY);

		llinfos << "RESIZED SCREEN TEXTURE: " << resX << "x" << resY << llendl;
	}
}

void LLPipeline::allocateScreenBuffer(U32 resX, U32 resY)
{
	U32 samples = gSavedSettings.getU32("RenderFSAASamples");
	if (LLPipeline::sRenderDeferred)
	{
		//allocate deferred rendering color buffers
		mDeferredScreen.allocate(resX, resY, GL_RGBA16F_ARB, TRUE, TRUE, LLTexUnit::TT_RECT_TEXTURE, FALSE);
		addDeferredAttachments(mDeferredScreen);
		mScreen.allocate(resX, resY, GL_RGBA16F_ARB, FALSE, FALSE, LLTexUnit::TT_RECT_TEXTURE, FALSE);		
		
		for (U32 i = 0; i < 2; i++)
		{
			mDeferredLight[i].allocate(resX, resY, GL_RGB, FALSE, FALSE, LLTexUnit::TT_RECT_TEXTURE);
		}
	}
	else
	{
		mScreen.allocate(resX, resY, GL_RGBA, TRUE, TRUE, LLTexUnit::TT_RECT_TEXTURE, FALSE);		
	}
	

	if (gGLManager.mHasFramebufferMultisample && samples > 1)
	{
		if (LLPipeline::sRenderDeferred)
		{
			mSampleBuffer.allocate(resX,resY,GL_RGBA16F_ARB,TRUE,TRUE,LLTexUnit::TT_RECT_TEXTURE,FALSE,samples);
			addDeferredAttachments(mSampleBuffer);
			mDeferredScreen.setSampleBuffer(&mSampleBuffer);
		}
		else
		{
			mSampleBuffer.allocate(resX,resY,GL_RGBA,TRUE,TRUE,LLTexUnit::TT_RECT_TEXTURE,FALSE,samples);
		}

		mScreen.setSampleBuffer(&mSampleBuffer);
		stop_glerror();
	}
	else if (LLPipeline::sRenderDeferred)
	{ //share depth buffer between deferred targets
		mDeferredScreen.shareDepthBuffer(mScreen);
		for (U32 i = 0; i < 2; i++)
		{
			mDeferredScreen.shareDepthBuffer(mDeferredLight[i]);
		}
	}

	gGL.getTexUnit(0)->disable();

	stop_glerror();

}

//static
void LLPipeline::updateRenderDeferred()
{
	BOOL deferred = (gSavedSettings.getBOOL("RenderDeferred") && 
		LLRenderTarget::sUseFBO &&
		gSavedSettings.getBOOL("VertexShaderEnable") && 
		gSavedSettings.getBOOL("RenderAvatarVP") &&
		gSavedSettings.getBOOL("WindLightUseAtmosShaders")) ? TRUE : FALSE;
	
	sRenderDeferred = deferred;			
}

void LLPipeline::releaseGLBuffers()
{
	assertInitialized();
	
	if (mNoiseMap)
	{
		LLImageGL::deleteTextures(1, &mNoiseMap);
		mNoiseMap = 0;
	}

	mWaterRef.release();
	mWaterDis.release();
	mScreen.release();
	mSampleBuffer.releaseSampleBuffer();
	mDeferredScreen.release();
	
	
	for (U32 i = 0; i < 4; i++)
	{
		mSunShadow[i].release();
	}
	for (U32 i = 0; i < 3; i++)
	{
		mGlow[i].release();
	}

	LLVOAvatar::resetImpostors();
}

void LLPipeline::createGLBuffers()
{
	assertInitialized();

	updateRenderDeferred();

	if (LLPipeline::sWaterReflections)
	{ //water reflection texture
		U32 res = (U32) gSavedSettings.getS32("RenderWaterRefResolution");
			
		mWaterRef.allocate(res,res,GL_RGBA,TRUE,FALSE);
		mWaterDis.allocate(res,res,GL_RGBA,TRUE,FALSE);
	}


	stop_glerror();

	if (LLPipeline::sRenderGlow)
	{ //screen space glow buffers
		const U32 glow_res = llmax(1, 
			llmin(512, 1 << gSavedSettings.getS32("RenderGlowResolutionPow")));

		for (U32 i = 0; i < 3; i++)
		{
			mGlow[i].allocate(512,glow_res,GL_RGBA,FALSE,FALSE);
		}
	}

	GLuint resX = gViewerWindow->getWindowDisplayWidth();
	GLuint resY = gViewerWindow->getWindowDisplayHeight();
	
	allocateScreenBuffer(resX,resY);

	if (sRenderDeferred)
	{
		mSunShadow[0].allocate(1024,1024, 0, TRUE, FALSE);
		mSunShadow[1].allocate(1024,1024, 0, TRUE, FALSE);
		mSunShadow[2].allocate(1024,1024, 0, TRUE, FALSE);
		mSunShadow[3].allocate(1024,1024, 0, TRUE, FALSE);
		
		if (!mNoiseMap)
		{
			const U32 noiseRes = 128;
			LLVector3 noise[noiseRes*noiseRes];

			F32 scaler = gSavedSettings.getF32("RenderDeferredNoise")/100.f;
			for (U32 i = 0; i < noiseRes*noiseRes; ++i)
			{
				noise[i] = LLVector3(ll_frand()-0.5f, ll_frand()-0.5f, 0.f);
				noise[i].normVec();
				noise[i].mV[2] = ll_frand()*scaler+1.f-scaler/2.f;
			}

			LLImageGL::generateTextures(1, &mNoiseMap);
			
			gGL.getTexUnit(0)->bindManual(LLTexUnit::TT_TEXTURE, mNoiseMap);
			LLImageGL::setManualImage(LLTexUnit::getInternalType(LLTexUnit::TT_TEXTURE), 0, GL_RGB16F_ARB, noiseRes, noiseRes, GL_RGB, GL_FLOAT, noise);
			gGL.getTexUnit(0)->setTextureFilteringOption(LLTexUnit::TFO_POINT);
		}
	}
}

void LLPipeline::restoreGL() 
{
	assertInitialized();

	if (mVertexShadersEnabled)
	{
		LLViewerShaderMgr::instance()->setShaders();
	}

	for (LLWorld::region_list_t::const_iterator iter = LLWorld::getInstance()->getRegionList().begin(); 
			iter != LLWorld::getInstance()->getRegionList().end(); ++iter)
	{
		LLViewerRegion* region = *iter;
		for (U32 i = 0; i < LLViewerRegion::NUM_PARTITIONS; i++)
		{
			LLSpatialPartition* part = region->getSpatialPartition(i);
			if (part)
			{
				part->restoreGL();
			}
		}
	}
}


BOOL LLPipeline::canUseVertexShaders()
{
	if (sDisableShaders ||
		!gGLManager.mHasVertexShader ||
		!gGLManager.mHasFragmentShader ||
		!LLFeatureManager::getInstance()->isFeatureAvailable("VertexShaderEnable") ||
		(assertInitialized() && mVertexShadersLoaded != 1) )
	{
		return FALSE;
	}
	else
	{
		return TRUE;
	}
}

BOOL LLPipeline::canUseWindLightShaders() const
{
	return (!LLPipeline::sDisableShaders &&
			gWLSkyProgram.mProgramObject != 0 &&
			LLViewerShaderMgr::instance()->getVertexShaderLevel(LLViewerShaderMgr::SHADER_WINDLIGHT) > 1);
}

BOOL LLPipeline::canUseWindLightShadersOnObjects() const
{
	return (canUseWindLightShaders() 
		&& LLViewerShaderMgr::instance()->getVertexShaderLevel(LLViewerShaderMgr::SHADER_OBJECT) > 0);
}

void LLPipeline::unloadShaders()
{
	LLViewerShaderMgr::instance()->unloadShaders();

	mVertexShadersLoaded = 0;
}

void LLPipeline::assertInitializedDoError()
{
	llerrs << "LLPipeline used when uninitialized." << llendl;
}

//============================================================================

void LLPipeline::enableShadows(const BOOL enable_shadows)
{
	//should probably do something here to wrangle shadows....	
}

S32 LLPipeline::getMaxLightingDetail() const
{
	/*if (mVertexShaderLevel[SHADER_OBJECT] >= LLDrawPoolSimple::SHADER_LEVEL_LOCAL_LIGHTS)
	{
		return 3;
	}
	else*/
	{
		return 1;
	}
}

S32 LLPipeline::setLightingDetail(S32 level)
{
	assertInitialized();

	if (level < 0)
	{
		level = gSavedSettings.getS32("RenderLightingDetail");
	}
	level = llclamp(level, 0, getMaxLightingDetail());
	if (level != mLightingDetail)
	{
		gSavedSettings.setS32("RenderLightingDetail", level);
		
		mLightingDetail = level;

		if (mVertexShadersLoaded == 1)
		{
			LLViewerShaderMgr::instance()->setShaders();
		}
	}
	return mLightingDetail;
}

class LLOctreeDirtyTexture : public LLOctreeTraveler<LLDrawable>
{
public:
	const std::set<LLViewerImage*>& mTextures;

	LLOctreeDirtyTexture(const std::set<LLViewerImage*>& textures) : mTextures(textures) { }

	virtual void visit(const LLOctreeNode<LLDrawable>* node)
	{
		LLSpatialGroup* group = (LLSpatialGroup*) node->getListener(0);

		if (!group->isState(LLSpatialGroup::GEOM_DIRTY) && !group->getData().empty())
		{
			for (LLSpatialGroup::draw_map_t::iterator i = group->mDrawMap.begin(); i != group->mDrawMap.end(); ++i)
			{
				for (LLSpatialGroup::drawmap_elem_t::iterator j = i->second.begin(); j != i->second.end(); ++j) 
				{
					LLDrawInfo* params = *j;
					if (mTextures.find(params->mTexture) != mTextures.end())
					{ 
						group->setState(LLSpatialGroup::GEOM_DIRTY);
					}
				}
			}
		}

		for (LLSpatialGroup::bridge_list_t::iterator i = group->mBridgeList.begin(); i != group->mBridgeList.end(); ++i)
		{
			LLSpatialBridge* bridge = *i;
			traverse(bridge->mOctree);
		}
	}
};

// Called when a texture changes # of channels (causes faces to move to alpha pool)
void LLPipeline::dirtyPoolObjectTextures(const std::set<LLViewerImage*>& textures)
{
	assertInitialized();

	// *TODO: This is inefficient and causes frame spikes; need a better way to do this
	//        Most of the time is spent in dirty.traverse.

	for (pool_set_t::iterator iter = mPools.begin(); iter != mPools.end(); ++iter)
	{
		LLDrawPool *poolp = *iter;
		if (poolp->isFacePool())
		{
			((LLFacePool*) poolp)->dirtyTextures(textures);
		}
	}
	
	LLOctreeDirtyTexture dirty(textures);
	for (LLWorld::region_list_t::const_iterator iter = LLWorld::getInstance()->getRegionList().begin(); 
			iter != LLWorld::getInstance()->getRegionList().end(); ++iter)
	{
		LLViewerRegion* region = *iter;
		for (U32 i = 0; i < LLViewerRegion::NUM_PARTITIONS; i++)
		{
			LLSpatialPartition* part = region->getSpatialPartition(i);
			if (part)
			{
				dirty.traverse(part->mOctree);
			}
		}
	}
}

LLDrawPool *LLPipeline::findPool(const U32 type, LLViewerImage *tex0)
{
	assertInitialized();

	LLDrawPool *poolp = NULL;
	switch( type )
	{
	case LLDrawPool::POOL_SIMPLE:
		poolp = mSimplePool;
		break;

	case LLDrawPool::POOL_GRASS:
		poolp = mGrassPool;
		break;

	case LLDrawPool::POOL_FULLBRIGHT:
		poolp = mFullbrightPool;
		break;

	case LLDrawPool::POOL_INVISIBLE:
		poolp = mInvisiblePool;
		break;

	case LLDrawPool::POOL_GLOW:
		poolp = mGlowPool;
		break;

	case LLDrawPool::POOL_TREE:
		poolp = get_if_there(mTreePools, (uintptr_t)tex0, (LLDrawPool*)0 );
		break;

	case LLDrawPool::POOL_TERRAIN:
		poolp = get_if_there(mTerrainPools, (uintptr_t)tex0, (LLDrawPool*)0 );
		break;

	case LLDrawPool::POOL_BUMP:
		poolp = mBumpPool;
		break;

	case LLDrawPool::POOL_ALPHA:
		poolp = mAlphaPool;
		break;

	case LLDrawPool::POOL_AVATAR:
		break; // Do nothing

	case LLDrawPool::POOL_SKY:
		poolp = mSkyPool;
		break;

	case LLDrawPool::POOL_WATER:
		poolp = mWaterPool;
		break;

	case LLDrawPool::POOL_GROUND:
		poolp = mGroundPool;
		break;

	case LLDrawPool::POOL_WL_SKY:
		poolp = mWLSkyPool;
		break;

	default:
		llassert(0);
		llerrs << "Invalid Pool Type in  LLPipeline::findPool() type=" << type << llendl;
		break;
	}

	return poolp;
}


LLDrawPool *LLPipeline::getPool(const U32 type,	LLViewerImage *tex0)
{
	LLMemType mt(LLMemType::MTYPE_PIPELINE);
	LLDrawPool *poolp = findPool(type, tex0);
	if (poolp)
	{
		return poolp;
	}

	LLDrawPool *new_poolp = LLDrawPool::createPool(type, tex0);
	addPool( new_poolp );

	return new_poolp;
}


// static
LLDrawPool* LLPipeline::getPoolFromTE(const LLTextureEntry* te, LLViewerImage* imagep)
{
	LLMemType mt(LLMemType::MTYPE_PIPELINE);
	U32 type = getPoolTypeFromTE(te, imagep);
	return gPipeline.getPool(type, imagep);
}

//static 
U32 LLPipeline::getPoolTypeFromTE(const LLTextureEntry* te, LLViewerImage* imagep)
{
	LLMemType mt(LLMemType::MTYPE_PIPELINE);
	
	if (!te || !imagep)
	{
		return 0;
	}
		
	bool alpha = te->getColor().mV[3] < 0.999f;
	if (imagep)
	{
		alpha = alpha || (imagep->getComponents() == 4 && ! imagep->mIsMediaTexture) || (imagep->getComponents() == 2);
	}

	if (alpha)
	{
		return LLDrawPool::POOL_ALPHA;
	}
	else if ((te->getBumpmap() || te->getShiny()))
	{
		return LLDrawPool::POOL_BUMP;
	}
	else
	{
		return LLDrawPool::POOL_SIMPLE;
	}
}


void LLPipeline::addPool(LLDrawPool *new_poolp)
{
	LLMemType mt(LLMemType::MTYPE_PIPELINE);
	assertInitialized();
	mPools.insert(new_poolp);
	addToQuickLookup( new_poolp );
}

void LLPipeline::allocDrawable(LLViewerObject *vobj)
{
	LLMemType mt(LLMemType::MTYPE_DRAWABLE);
	LLDrawable *drawable = new LLDrawable();
	vobj->mDrawable = drawable;
	
	drawable->mVObjp     = vobj;
	
	//encompass completely sheared objects by taking 
	//the most extreme point possible (<1,1,0.5>)
	drawable->setRadius(LLVector3(1,1,0.5f).scaleVec(vobj->getScale()).length());
	if (vobj->isOrphaned())
	{
		drawable->setState(LLDrawable::FORCE_INVISIBLE);
	}
	drawable->updateXform(TRUE);
}


void LLPipeline::unlinkDrawable(LLDrawable *drawable)
{
	LLFastTimer t(LLFastTimer::FTM_PIPELINE);

	assertInitialized();

	LLPointer<LLDrawable> drawablep = drawable; // make sure this doesn't get deleted before we are done
	
	// Based on flags, remove the drawable from the queues that it's on.
	if (drawablep->isState(LLDrawable::ON_MOVE_LIST))
	{
		LLDrawable::drawable_vector_t::iterator iter = std::find(mMovedList.begin(), mMovedList.end(), drawablep);
		if (iter != mMovedList.end())
		{
			mMovedList.erase(iter);
		}
	}

	if (drawablep->getSpatialGroup())
	{
		if (!drawablep->getSpatialGroup()->mSpatialPartition->remove(drawablep, drawablep->getSpatialGroup()))
		{
#ifdef LL_RELEASE_FOR_DOWNLOAD
			llwarns << "Couldn't remove object from spatial group!" << llendl;
#else
			llerrs << "Couldn't remove object from spatial group!" << llendl;
#endif
		}
	}

	mLights.erase(drawablep);
	for (light_set_t::iterator iter = mNearbyLights.begin();
				iter != mNearbyLights.end(); iter++)
	{
		if (iter->drawable == drawablep)
		{
			mNearbyLights.erase(iter);
			break;
		}
	}
}

U32 LLPipeline::addObject(LLViewerObject *vobj)
{
	if (gNoRender)
	{
		return 0;
	}

<<<<<<< HEAD
	static LLCachedControl<bool> render_delay_creation("RenderDelayCreation",false);
=======
	static const LLCachedControl<bool> render_delay_creation("RenderDelayCreation",false);
>>>>>>> f3578422
	if (render_delay_creation)
	{
		mCreateQ.push_back(vobj);
	}
	else
	{
		createObject(vobj);
	}

	return 1;
}

void LLPipeline::createObjects(F32 max_dtime)
{
	LLFastTimer ftm(LLFastTimer::FTM_GEO_UPDATE);
	LLMemType mt(LLMemType::MTYPE_DRAWABLE);

	LLTimer update_timer;

	while (!mCreateQ.empty() && update_timer.getElapsedTimeF32() < max_dtime)
	{
		LLViewerObject* vobj = mCreateQ.front();
		if (!vobj->isDead())
		{
			createObject(vobj);
		}
		mCreateQ.pop_front();
	}
	
	//for (LLViewerObject::vobj_list_t::iterator iter = mCreateQ.begin(); iter != mCreateQ.end(); ++iter)
	//{
	//	createObject(*iter);
	//}

	//mCreateQ.clear();
}

void LLPipeline::createObject(LLViewerObject* vobj)
{
	LLDrawable* drawablep = vobj->mDrawable;

	if (!drawablep)
	{
		drawablep = vobj->createDrawable(this);
	}
	else
	{
		llerrs << "Redundant drawable creation!" << llendl;
	}
		
	llassert(drawablep);

	if (vobj->getParent())
	{
		vobj->setDrawableParent(((LLViewerObject*)vobj->getParent())->mDrawable); // LLPipeline::addObject 1
	}
	else
	{
		vobj->setDrawableParent(NULL); // LLPipeline::addObject 2
	}

	markRebuild(drawablep, LLDrawable::REBUILD_ALL, TRUE);

<<<<<<< HEAD
	static LLCachedControl<bool> render_animate_res("RenderAnimateRes",false);
=======
	static const LLCachedControl<bool> render_animate_res("RenderAnimateRes",false);
>>>>>>> f3578422
	if (drawablep->getVOVolume() && render_animate_res)
	{
		// fun animated res
		drawablep->updateXform(TRUE);
		drawablep->clearState(LLDrawable::MOVE_UNDAMPED);
		drawablep->setScale(LLVector3(0,0,0));
		drawablep->makeActive();
	}
}


void LLPipeline::resetFrameStats()
{
	assertInitialized();

	mTrianglesDrawnStat.addValue(mTrianglesDrawn/1000.f);

	if (mBatchCount > 0)
	{
		mMeanBatchSize = gPipeline.mTrianglesDrawn/gPipeline.mBatchCount;
	}
	mTrianglesDrawn = 0;
	sCompiles        = 0;
	mVerticesRelit   = 0;
	mLightingChanges = 0;
	mGeometryChanges = 0;
	mNumVisibleFaces = 0;

	if (mOldRenderDebugMask != mRenderDebugMask)
	{
		gObjectList.clearDebugText();
		mOldRenderDebugMask = mRenderDebugMask;
	}
		
}

//external functions for asynchronous updating
void LLPipeline::updateMoveDampedAsync(LLDrawable* drawablep)
{
<<<<<<< HEAD
	static LLCachedControl<bool> freeze_time("FreezeTime",false);
=======
	static const LLCachedControl<bool> freeze_time("FreezeTime",false);
>>>>>>> f3578422
	if (freeze_time)
	{
		return;
	}
	if (!drawablep)
	{
		llerrs << "updateMove called with NULL drawablep" << llendl;
		return;
	}
	if (drawablep->isState(LLDrawable::EARLY_MOVE))
	{
		return;
	}

	assertInitialized();

	// update drawable now
	drawablep->clearState(LLDrawable::MOVE_UNDAMPED); // force to DAMPED
	drawablep->updateMove(); // returns done
	drawablep->setState(LLDrawable::EARLY_MOVE); // flag says we already did an undamped move this frame
	// Put on move list so that EARLY_MOVE gets cleared
	if (!drawablep->isState(LLDrawable::ON_MOVE_LIST))
	{
		mMovedList.push_back(drawablep);
		drawablep->setState(LLDrawable::ON_MOVE_LIST);
	}
}

void LLPipeline::updateMoveNormalAsync(LLDrawable* drawablep)
{
<<<<<<< HEAD
	static LLCachedControl<bool> freeze_time("FreezeTime",false);
=======
	static const LLCachedControl<bool> freeze_time("FreezeTime",false);
>>>>>>> f3578422
	if (freeze_time)
	{
		return;
	}
	if (!drawablep)
	{
		llerrs << "updateMove called with NULL drawablep" << llendl;
	}
	if (drawablep->isState(LLDrawable::EARLY_MOVE))
	{
		return;
	}

	assertInitialized();

	// update drawable now
	drawablep->setState(LLDrawable::MOVE_UNDAMPED); // force to UNDAMPED
	drawablep->updateMove();
	drawablep->setState(LLDrawable::EARLY_MOVE); // flag says we already did an undamped move this frame
	// Put on move list so that EARLY_MOVE gets cleared
	if (!drawablep->isState(LLDrawable::ON_MOVE_LIST))
	{
		mMovedList.push_back(drawablep);
		drawablep->setState(LLDrawable::ON_MOVE_LIST);
	}
}

void LLPipeline::updateMovedList(LLDrawable::drawable_vector_t& moved_list)
{
	for (LLDrawable::drawable_vector_t::iterator iter = moved_list.begin();
		 iter != moved_list.end(); )
	{
		LLDrawable::drawable_vector_t::iterator curiter = iter++;
		LLDrawable *drawablep = *curiter;
		BOOL done = TRUE;
		if (!drawablep->isDead() && (!drawablep->isState(LLDrawable::EARLY_MOVE)))
		{
			done = drawablep->updateMove();
		}
		drawablep->clearState(LLDrawable::EARLY_MOVE | LLDrawable::MOVE_UNDAMPED);
		if (done)
		{
			drawablep->clearState(LLDrawable::ON_MOVE_LIST);
			iter = moved_list.erase(curiter);
		}
	}
}

void LLPipeline::updateMove()
{
	LLFastTimer t(LLFastTimer::FTM_UPDATE_MOVE);
	LLMemType mt(LLMemType::MTYPE_PIPELINE);

<<<<<<< HEAD
	static LLCachedControl<bool> freeze_time("FreezeTime",false);
=======
	static const LLCachedControl<bool> freeze_time("FreezeTime",false);
>>>>>>> f3578422
	if (freeze_time)
	{
		return;
	}

	assertInitialized();

	for (LLDrawable::drawable_set_t::iterator iter = mRetexturedList.begin();
		 iter != mRetexturedList.end(); ++iter)
	{
		LLDrawable* drawablep = *iter;
		if (drawablep && !drawablep->isDead())
		{
			drawablep->updateTexture();
		}
	}
	mRetexturedList.clear();

	updateMovedList(mMovedList);

	for (LLDrawable::drawable_set_t::iterator iter = mActiveQ.begin();
		 iter != mActiveQ.end(); )
	{
		LLDrawable::drawable_set_t::iterator curiter = iter++;
		LLDrawable* drawablep = *curiter;
		if (drawablep && !drawablep->isDead()) 
		{
			if (drawablep->isRoot() && 
				drawablep->mQuietCount++ > MAX_ACTIVE_OBJECT_QUIET_FRAMES && 
				(!drawablep->getParent() || !drawablep->getParent()->isActive()))
			{
				drawablep->makeStatic(); // removes drawable and its children from mActiveQ
				iter = mActiveQ.upper_bound(drawablep); // next valid entry
			}
		}
		else
		{
			mActiveQ.erase(curiter);
		}
	}

	//balance octrees
	{
 		LLFastTimer ot(LLFastTimer::FTM_OCTREE_BALANCE);

		for (LLWorld::region_list_t::const_iterator iter = LLWorld::getInstance()->getRegionList().begin(); 
			iter != LLWorld::getInstance()->getRegionList().end(); ++iter)
		{
			LLViewerRegion* region = *iter;
			for (U32 i = 0; i < LLViewerRegion::NUM_PARTITIONS; i++)
			{
				LLSpatialPartition* part = region->getSpatialPartition(i);
				if (part)
				{
					part->mOctree->balance();
				}
			}
		}
	}
}

/////////////////////////////////////////////////////////////////////////////
// Culling and occlusion testing
/////////////////////////////////////////////////////////////////////////////

//static
F32 LLPipeline::calcPixelArea(LLVector3 center, LLVector3 size, LLCamera &camera)
{
	LLVector3 lookAt = center - camera.getOrigin();
	F32 dist = lookAt.length();

	//ramp down distance for nearby objects
	//shrink dist by dist/16.
	if (dist < 16.f)
	{
		dist /= 16.f;
		dist *= dist;
		dist *= 16.f;
	}

	//get area of circle around node
	F32 app_angle = atanf(size.length()/dist);
	F32 radius = app_angle*LLDrawable::sCurPixelAngle;
	return radius*radius * 3.14159f;
}

void LLPipeline::grabReferences(LLCullResult& result)
{
	sCull = &result;
}

BOOL LLPipeline::visibleObjectsInFrustum(LLCamera& camera)
{
	for (LLWorld::region_list_t::const_iterator iter = LLWorld::getInstance()->getRegionList().begin(); 
			iter != LLWorld::getInstance()->getRegionList().end(); ++iter)
	{
		LLViewerRegion* region = *iter;

		for (U32 i = 0; i < LLViewerRegion::NUM_PARTITIONS; i++)
		{
			LLSpatialPartition* part = region->getSpatialPartition(i);
			if (part)
			{
				if (hasRenderType(part->mDrawableType))
				{
					if (part->visibleObjectsInFrustum(camera))
					{
						return TRUE;
					}
				}
			}
		}
	}

	return FALSE;
}

BOOL LLPipeline::getVisibleExtents(LLCamera& camera, LLVector3& min, LLVector3& max)
{
	min = LLVector3(F32_MAX, F32_MAX, F32_MAX);
	max = LLVector3(-F32_MAX, -F32_MAX, -F32_MAX);


	BOOL res = TRUE;

	for (LLWorld::region_list_t::const_iterator iter = LLWorld::getInstance()->getRegionList().begin(); 
			iter != LLWorld::getInstance()->getRegionList().end(); ++iter)
	{
		LLViewerRegion* region = *iter;

		for (U32 i = 0; i < LLViewerRegion::NUM_PARTITIONS; i++)
		{
			LLSpatialPartition* part = region->getSpatialPartition(i);
			if (part)
			{
				if (hasRenderType(part->mDrawableType))
				{
					if (!part->getVisibleExtents(camera, min, max))
					{
						res = FALSE;
					}
				}
			}
		}
	}

	return res;
}


void LLPipeline::updateCull(LLCamera& camera, LLCullResult& result, S32 water_clip)
{
	LLFastTimer t(LLFastTimer::FTM_CULL);
	LLMemType mt(LLMemType::MTYPE_PIPELINE);

	grabReferences(result);

	sCull->clear();

	BOOL to_texture =	LLPipeline::sUseOcclusion > 1 &&
						!hasRenderType(LLPipeline::RENDER_TYPE_HUD) && 
						!sReflectionRender &&
						!sShadowRender &&
						gPipeline.canUseVertexShaders() &&
						sRenderGlow;

	if (to_texture)
	{
		mScreen.bindTarget();
	}

	glPushMatrix();
	gGLLastMatrix = NULL;
	//glLoadMatrixd(gGLModelView);
	glLoadMatrixd(gGLLastModelView);

	LLVertexBuffer::unbind();
	LLGLDisable blend(GL_BLEND);
	LLGLDisable test(GL_ALPHA_TEST);
	gGL.getTexUnit(0)->unbind(LLTexUnit::TT_TEXTURE);

	if (sUseOcclusion > 1)
	{
		gGL.setColorMask(false, false);
	}

	LLGLDepthTest depth(GL_TRUE, GL_FALSE);

	for (LLWorld::region_list_t::const_iterator iter = LLWorld::getInstance()->getRegionList().begin(); 
			iter != LLWorld::getInstance()->getRegionList().end(); ++iter)
	{
		LLViewerRegion* region = *iter;
		if (water_clip != 0)
		{
			LLPlane plane(LLVector3(0,0, (F32) -water_clip), (F32) water_clip*region->getWaterHeight());
			camera.setUserClipPlane(plane);
		}
		else
		{
			camera.disableUserClipPlane();
		}

		for (U32 i = 0; i < LLViewerRegion::NUM_PARTITIONS; i++)
		{
			LLSpatialPartition* part = region->getSpatialPartition(i);
			if (part)
			{
				if (hasRenderType(part->mDrawableType))
				{
					part->cull(camera);
				}
			}
		}
	}

	camera.disableUserClipPlane();

	// Render non-windlight sky.
	if (hasRenderType(LLPipeline::RENDER_TYPE_SKY) &&
	    gSky.mVOSkyp.notNull() &&
	    gSky.mVOSkyp->mDrawable.notNull())
	{
		gSky.mVOSkyp->mDrawable->setVisible(camera);
		sCull->pushDrawable(gSky.mVOSkyp->mDrawable);
		gSky.updateCull();
		stop_glerror();
	}

	if (hasRenderType(LLPipeline::RENDER_TYPE_GROUND) && 
		!gPipeline.canUseWindLightShaders() &&
		gSky.mVOGroundp.notNull() && 
		gSky.mVOGroundp->mDrawable.notNull() &&
		!LLPipeline::sWaterReflections)
	{
		gSky.mVOGroundp->mDrawable->setVisible(camera);
		sCull->pushDrawable(gSky.mVOGroundp->mDrawable);
	}
	
	
	glPopMatrix();

	if (sUseOcclusion > 1)
	{
		gGL.setColorMask(true, false);
	}

	if (to_texture)
	{
		mScreen.flush();
	}
	else if (LLPipeline::sUseOcclusion > 1)
	{
		glFlush();
	}
}

void LLPipeline::markNotCulled(LLSpatialGroup* group, LLCamera& camera)
{
	if (group->getData().empty())
	{ 
		return;
	}
	
	group->setVisible();

	if (!sSkipUpdate)
	{
		group->updateDistance(camera);
	}
	
	const F32 MINIMUM_PIXEL_AREA = 16.f;

	if (group->mPixelArea < MINIMUM_PIXEL_AREA)
	{
		return;
	}

	assertInitialized();
	
	if (!group->mSpatialPartition->mRenderByGroup)
	{ //render by drawable
		sCull->pushDrawableGroup(group);
	}
	else
	{   //render by group
		sCull->pushVisibleGroup(group);
	}

	mNumVisibleNodes++;
}

void LLPipeline::markOccluder(LLSpatialGroup* group)
{
	if (sUseOcclusion > 1 && group && !group->isState(LLSpatialGroup::ACTIVE_OCCLUSION))
	{
		LLSpatialGroup* parent = group->getParent();

		if (!parent || !parent->isState(LLSpatialGroup::OCCLUDED))
		{ //only mark top most occluders as active occlusion
			sCull->pushOcclusionGroup(group);
			group->setState(LLSpatialGroup::ACTIVE_OCCLUSION);
				
			if (parent && 
				!parent->isState(LLSpatialGroup::ACTIVE_OCCLUSION) &&
				parent->getElementCount() == 0 &&
				parent->needsUpdate())
			{
				sCull->pushOcclusionGroup(group);
				parent->setState(LLSpatialGroup::ACTIVE_OCCLUSION);
			}
		}
	}
}

void LLPipeline::doOcclusion(LLCamera& camera)
{
	LLVertexBuffer::unbind();

	if (hasRenderDebugMask(LLPipeline::RENDER_DEBUG_OCCLUSION))
	{
		gGL.setColorMask(true, false, false, false);
	}
	else
	{
		gGL.setColorMask(false, false);
	}
	LLGLDisable blend(GL_BLEND);
	LLGLDisable test(GL_ALPHA_TEST);
	gGL.getTexUnit(0)->unbind(LLTexUnit::TT_TEXTURE);
	LLGLDepthTest depth(GL_TRUE, GL_FALSE);

	if (LLPipeline::sUseOcclusion > 1)
	{
		for (LLCullResult::sg_list_t::iterator iter = sCull->beginOcclusionGroups(); iter != sCull->endOcclusionGroups(); ++iter)
		{
			LLSpatialGroup* group = *iter;
			group->doOcclusion(&camera);
			group->clearState(LLSpatialGroup::ACTIVE_OCCLUSION);
		}
	}

	gGL.setColorMask(true, false);
	glFlush();
}
	
BOOL LLPipeline::updateDrawableGeom(LLDrawable* drawablep, BOOL priority)
{
	BOOL update_complete = drawablep->updateGeometry(priority);
	if (update_complete && assertInitialized())
	{
		drawablep->setState(LLDrawable::BUILT);
		mGeometryChanges++;
	}
	return update_complete;
}

void LLPipeline::updateGeom(F32 max_dtime)
{
	LLTimer update_timer;
	LLMemType mt(LLMemType::MTYPE_PIPELINE);
	LLPointer<LLDrawable> drawablep;

	LLFastTimer t(LLFastTimer::FTM_GEO_UPDATE);

	assertInitialized();

	if (sDelayedVBOEnable > 0)
	{
		if (--sDelayedVBOEnable <= 0)
		{
			resetVertexBuffers();
			LLVertexBuffer::sEnableVBOs = TRUE;
		}
	}

	// notify various object types to reset internal cost metrics, etc.
	// for now, only LLVOVolume does this to throttle LOD changes
	LLVOVolume::preUpdateGeom();

	// Iterate through all drawables on the priority build queue,
	for (LLDrawable::drawable_list_t::iterator iter = mBuildQ1.begin();
		 iter != mBuildQ1.end();)
	{
		LLDrawable::drawable_list_t::iterator curiter = iter++;
		LLDrawable* drawablep = *curiter;
		if (drawablep && !drawablep->isDead())
		{
			if (drawablep->isState(LLDrawable::IN_REBUILD_Q2))
			{
				drawablep->clearState(LLDrawable::IN_REBUILD_Q2);
				LLDrawable::drawable_list_t::iterator find = std::find(mBuildQ2.begin(), mBuildQ2.end(), drawablep);
				if (find != mBuildQ2.end())
				{
					mBuildQ2.erase(find);
				}
			}

			if (updateDrawableGeom(drawablep, TRUE))
			{
				drawablep->clearState(LLDrawable::IN_REBUILD_Q1);
				mBuildQ1.erase(curiter);
			}
		}
		else
		{
			mBuildQ1.erase(curiter);
		}
	}
		
	// Iterate through some drawables on the non-priority build queue
	S32 min_count = 16;
	S32 size = (S32) mBuildQ2.size();
	if (size > 1024)
	{
		min_count = llclamp((S32) (size * (F32) size/4096), 16, size);
	}
		
	S32 count = 0;
	
	max_dtime = llmax(update_timer.getElapsedTimeF32()+0.001f, max_dtime);
	LLSpatialGroup* last_group = NULL;
	LLSpatialBridge* last_bridge = NULL;

	for (LLDrawable::drawable_list_t::iterator iter = mBuildQ2.begin();
		 iter != mBuildQ2.end(); )
	{
		LLDrawable::drawable_list_t::iterator curiter = iter++;
		LLDrawable* drawablep = *curiter;

		LLSpatialBridge* bridge = drawablep->isRoot() ? drawablep->getSpatialBridge() :
									drawablep->getParent()->getSpatialBridge();

		if (drawablep->getSpatialGroup() != last_group && 
			(!last_bridge || bridge != last_bridge) &&
			(update_timer.getElapsedTimeF32() >= max_dtime) && count > min_count)
		{
			break;
		}

		//make sure updates don't stop in the middle of a spatial group
		//to avoid thrashing (objects are enqueued by group)
		last_group = drawablep->getSpatialGroup();
		last_bridge = bridge;

		BOOL update_complete = TRUE;
		if (!drawablep->isDead())
		{
			update_complete = updateDrawableGeom(drawablep, FALSE);
			count++;
		}
		if (update_complete)
		{
			drawablep->clearState(LLDrawable::IN_REBUILD_Q2);
			mBuildQ2.erase(curiter);
		}
	}	

	updateMovedList(mMovedBridge);
}

void LLPipeline::markVisible(LLDrawable *drawablep, LLCamera& camera)
{
	LLMemType mt(LLMemType::MTYPE_PIPELINE);
	if(!drawablep || drawablep->isDead())
	{
		return;
	}
	
	if (drawablep->isSpatialBridge())
	{
		sCull->pushBridge((LLSpatialBridge*) drawablep);
	}
	else
	{
		sCull->pushDrawable(drawablep);
	}

	drawablep->setVisible(camera);
}

void LLPipeline::markMoved(LLDrawable *drawablep, BOOL damped_motion)
{
	LLMemType mt(LLMemType::MTYPE_PIPELINE);

	if (!drawablep)
	{
		//llerrs << "Sending null drawable to moved list!" << llendl;
		return;
	}
	
	if (drawablep->isDead())
	{
		llwarns << "Marking NULL or dead drawable moved!" << llendl;
		return;
	}
	
	if (drawablep->getParent()) 
	{
		//ensure that parent drawables are moved first
		markMoved(drawablep->getParent(), damped_motion);
	}

	assertInitialized();

	if (!drawablep->isState(LLDrawable::ON_MOVE_LIST))
	{
		if (drawablep->isSpatialBridge())
		{
			mMovedBridge.push_back(drawablep);
		}
		else
		{
			mMovedList.push_back(drawablep);
		}
		drawablep->setState(LLDrawable::ON_MOVE_LIST);
	}
	if (damped_motion == FALSE)
	{
		drawablep->setState(LLDrawable::MOVE_UNDAMPED); // UNDAMPED trumps DAMPED
	}
	else if (drawablep->isState(LLDrawable::MOVE_UNDAMPED))
	{
		drawablep->clearState(LLDrawable::MOVE_UNDAMPED);
	}
}

void LLPipeline::markShift(LLDrawable *drawablep)
{
	LLMemType mt(LLMemType::MTYPE_PIPELINE);

	if (!drawablep || drawablep->isDead())
	{
		return;
	}

	assertInitialized();

	if (!drawablep->isState(LLDrawable::ON_SHIFT_LIST))
	{
		drawablep->getVObj()->setChanged(LLXform::SHIFTED | LLXform::SILHOUETTE);
		if (drawablep->getParent()) 
		{
			markShift(drawablep->getParent());
		}
		mShiftList.push_back(drawablep);
		drawablep->setState(LLDrawable::ON_SHIFT_LIST);
	}
}

void LLPipeline::shiftObjects(const LLVector3 &offset)
{
	LLMemType mt(LLMemType::MTYPE_PIPELINE);

	assertInitialized();

	glClear(GL_DEPTH_BUFFER_BIT);
	gDepthDirty = TRUE;
		
	for (LLDrawable::drawable_vector_t::iterator iter = mShiftList.begin();
		 iter != mShiftList.end(); iter++)
	{
		LLDrawable *drawablep = *iter;
		if (drawablep->isDead())
		{
			continue;
		}	
		drawablep->shiftPos(offset);	
		drawablep->clearState(LLDrawable::ON_SHIFT_LIST);
	}
	mShiftList.resize(0);

	for (LLWorld::region_list_t::const_iterator iter = LLWorld::getInstance()->getRegionList().begin(); 
			iter != LLWorld::getInstance()->getRegionList().end(); ++iter)
	{
		LLViewerRegion* region = *iter;
		for (U32 i = 0; i < LLViewerRegion::NUM_PARTITIONS; i++)
		{
			LLSpatialPartition* part = region->getSpatialPartition(i);
			if (part)
			{
				part->shift(offset);
			}
		}
	}

	LLHUDText::shiftAll(offset);
	display_update_camera();
}

void LLPipeline::markTextured(LLDrawable *drawablep)
{
	LLMemType mt(LLMemType::MTYPE_PIPELINE);

	if (drawablep && !drawablep->isDead() && assertInitialized())
	{
		mRetexturedList.insert(drawablep);
	}
}

void LLPipeline::markRebuild(LLDrawable *drawablep, LLDrawable::EDrawableFlags flag, BOOL priority)
{
	LLMemType mt(LLMemType::MTYPE_PIPELINE);

	if (drawablep && !drawablep->isDead() && assertInitialized())
	{
		if (!drawablep->isState(LLDrawable::BUILT))
		{
			priority = TRUE;
		}
		if (priority)
		{
			if (!drawablep->isState(LLDrawable::IN_REBUILD_Q1))
			{
				mBuildQ1.push_back(drawablep);
				drawablep->setState(LLDrawable::IN_REBUILD_Q1); // mark drawable as being in priority queue
			}
		}
		else if (!drawablep->isState(LLDrawable::IN_REBUILD_Q2))
		{
			mBuildQ2.push_back(drawablep);
			drawablep->setState(LLDrawable::IN_REBUILD_Q2); // need flag here because it is just a list
		}
		if (flag & (LLDrawable::REBUILD_VOLUME | LLDrawable::REBUILD_POSITION))
		{
			drawablep->getVObj()->setChanged(LLXform::SILHOUETTE);
		}
		drawablep->setState(flag);
	}
}

void LLPipeline::stateSort(LLCamera& camera, LLCullResult &result)
{
	const U32 face_mask = (1 << LLPipeline::RENDER_TYPE_AVATAR) |
	                      (1 << LLPipeline::RENDER_TYPE_GROUND) |
	                      (1 << LLPipeline::RENDER_TYPE_TERRAIN) |
	                      (1 << LLPipeline::RENDER_TYPE_TREE) |
	                      (1 << LLPipeline::RENDER_TYPE_SKY) |
	                      (1 << LLPipeline::RENDER_TYPE_VOIDWATER) |
	                      (1 << LLPipeline::RENDER_TYPE_WATER);

	if (mRenderTypeMask & face_mask)
	{
		//clear faces from face pools
		LLFastTimer t(LLFastTimer::FTM_RESET_DRAWORDER);
		gPipeline.resetDrawOrders();
	}

	LLFastTimer ftm(LLFastTimer::FTM_STATESORT);
	LLMemType mt(LLMemType::MTYPE_PIPELINE);

	//LLVertexBuffer::unbind();

	grabReferences(result);

	{
		for (LLCullResult::sg_list_t::iterator iter = sCull->beginDrawableGroups(); iter != sCull->endDrawableGroups(); ++iter)
		{
			LLSpatialGroup* group = *iter;
			group->checkOcclusion();
			if (sUseOcclusion && group->isState(LLSpatialGroup::OCCLUDED))
			{
				markOccluder(group);
			}
			else
			{
				group->setVisible();
				for (LLSpatialGroup::element_iter i = group->getData().begin(); i != group->getData().end(); ++i)
				{
					markVisible(*i, camera);
				}
			}
		}

		for (LLCullResult::sg_list_t::iterator iter = sCull->beginVisibleGroups(); iter != sCull->endVisibleGroups(); ++iter)
		{
			LLSpatialGroup* group = *iter;
			group->checkOcclusion();
			if (sUseOcclusion && group->isState(LLSpatialGroup::OCCLUDED))
			{
				markOccluder(group);
			}
			else
			{
				group->setVisible();
				stateSort(group, camera);
			}
		}
	}

	{
		for (LLCullResult::bridge_list_t::iterator i = sCull->beginVisibleBridge(); i != sCull->endVisibleBridge(); ++i)
		{
			LLCullResult::bridge_list_t::iterator cur_iter = i;
			LLSpatialBridge* bridge = *cur_iter;
			LLSpatialGroup* group = bridge->getSpatialGroup();
			if (!bridge->isDead() && group && !group->isState(LLSpatialGroup::OCCLUDED))
			{
				stateSort(bridge, camera);
			}
		}
	}

	{
		LLFastTimer ftm(LLFastTimer::FTM_STATESORT_DRAWABLE);
		for (LLCullResult::drawable_list_t::iterator iter = sCull->beginVisibleList();
			 iter != sCull->endVisibleList(); ++iter)
		{
			LLDrawable *drawablep = *iter;
			if (!drawablep->isDead())
			{
				stateSort(drawablep, camera);
			}
		}
	}

	{
		LLFastTimer ftm(LLFastTimer::FTM_CLIENT_COPY);
		LLVertexBuffer::clientCopy();
	}

	postSort(camera);
}

void LLPipeline::stateSort(LLSpatialGroup* group, LLCamera& camera)
{
	LLMemType mt(LLMemType::MTYPE_PIPELINE);
	if (!sSkipUpdate && group->changeLOD())
	{
		for (LLSpatialGroup::element_iter i = group->getData().begin(); i != group->getData().end(); ++i)
		{
			LLDrawable* drawablep = *i;
			stateSort(drawablep, camera);
		}
	}

}

void LLPipeline::stateSort(LLSpatialBridge* bridge, LLCamera& camera)
{
	LLMemType mt(LLMemType::MTYPE_PIPELINE);
	if (!sSkipUpdate && bridge->getSpatialGroup()->changeLOD())
	{
		bool force_update = false;
		bridge->updateDistance(camera, force_update);
	}
}

void LLPipeline::stateSort(LLDrawable* drawablep, LLCamera& camera)
{
	LLMemType mt(LLMemType::MTYPE_PIPELINE);
		
	if (!drawablep
		|| drawablep->isDead() 
		|| !hasRenderType(drawablep->getRenderType()))
	{
		return;
	}
	
	if (gHideSelectedObjects)
	{
//		if (drawablep->getVObj().notNull() &&
//			drawablep->getVObj()->isSelected())
// [RLVa:KB] - Checked: 2009-10-10 (RLVa-1.0.5a) | Modified: RLVa-1.0.5a
		LLViewerObject* pObj = drawablep->getVObj();
		if ( (pObj) && (pObj->isSelected()) && 
			 ((!rlv_handler_t::isEnabled()) || (!pObj->isHUDAttachment()) || (!gRlvHandler.isLockedAttachment(pObj, RLV_LOCK_REMOVE))) )
// [/RVLa:KB]
		{
			return;
		}
	}

	if (drawablep->isAvatar())
	{ //don't draw avatars beyond render distance or if we don't have a spatial group.
		if ((drawablep->getSpatialGroup() == NULL) || 
			(drawablep->getSpatialGroup()->mDistance > LLVOAvatar::sRenderDistance))
		{
			return;
		}

		LLVOAvatar* avatarp = (LLVOAvatar*) drawablep->getVObj().get();
		if (!avatarp->isVisible())
		{
			return;
		}
	}

	assertInitialized();

	if (hasRenderType(drawablep->mRenderType))
	{
		if (!drawablep->isState(LLDrawable::INVISIBLE|LLDrawable::FORCE_INVISIBLE))
		{
			drawablep->setVisible(camera, NULL, FALSE);
		}
		else if (drawablep->isState(LLDrawable::CLEAR_INVISIBLE))
		{
			// clear invisible flag here to avoid single frame glitch
			drawablep->clearState(LLDrawable::FORCE_INVISIBLE|LLDrawable::CLEAR_INVISIBLE);
		}
	}

	LLSpatialGroup* group = drawablep->getSpatialGroup();
	if (!group || group->changeLOD())
	{
		if (drawablep->isVisible() && !sSkipUpdate)
		{
			if (!drawablep->isActive())
			{
				bool force_update = false;
				drawablep->updateDistance(camera, force_update);
			}
			else if (drawablep->isAvatar())
			{
				bool force_update = false;
				drawablep->updateDistance(camera, force_update); // calls vobj->updateLOD() which calls LLVOAvatar::updateVisibility()
		}
		}
	}

	for (LLDrawable::face_list_t::iterator iter = drawablep->mFaces.begin();
			iter != drawablep->mFaces.end(); iter++)
	{
		LLFace* facep = *iter;

		if (facep->hasGeometry())
		{
			if (facep->getPool())
			{
				facep->getPool()->enqueue(facep);
			}
			else
			{
				break;
			}
		}
	}

	mNumVisibleFaces += drawablep->getNumFaces();
}


void forAllDrawables(LLCullResult::sg_list_t::iterator begin, 
					 LLCullResult::sg_list_t::iterator end,
					 void (*func)(LLDrawable*))
{
	for (LLCullResult::sg_list_t::iterator i = begin; i != end; ++i)
	{
		for (LLSpatialGroup::element_iter j = (*i)->getData().begin(); j != (*i)->getData().end(); ++j)
		{
			func(*j);	
		}
	}
}

void LLPipeline::forAllVisibleDrawables(void (*func)(LLDrawable*))
{
	forAllDrawables(sCull->beginDrawableGroups(), sCull->endDrawableGroups(), func);
	forAllDrawables(sCull->beginVisibleGroups(), sCull->endVisibleGroups(), func);
}

//function for creating scripted beacons
void renderScriptedBeacons(LLDrawable* drawablep)
{
	LLViewerObject *vobj = drawablep->getVObj();
	if (vobj 
		&& !vobj->isAvatar() 
		&& !vobj->getParent()
		&& vobj->flagScripted())
	{
		if (gPipeline.sRenderBeacons)
		{
			gObjectList.addDebugBeacon(vobj->getPositionAgent(), "", LLColor4(1.f, 0.f, 0.f, 0.5f), LLColor4(1.f, 1.f, 1.f, 0.5f), gSavedSettings.getS32("DebugBeaconLineWidth"));
		}

		if (gPipeline.sRenderHighlight)
		{
			S32 face_id;
			S32 count = drawablep->getNumFaces();
			for (face_id = 0; face_id < count; face_id++)
			{
				gPipeline.mHighlightFaces.push_back(drawablep->getFace(face_id) );
			}
		}
	}
}

void renderScriptedTouchBeacons(LLDrawable* drawablep)
{
	LLViewerObject *vobj = drawablep->getVObj();
	if (vobj 
		&& !vobj->isAvatar() 
		&& !vobj->getParent()
		&& vobj->flagScripted()
		&& vobj->flagHandleTouch())
	{
		if (gPipeline.sRenderBeacons)
		{
			gObjectList.addDebugBeacon(vobj->getPositionAgent(), "", LLColor4(1.f, 0.f, 0.f, 0.5f), LLColor4(1.f, 1.f, 1.f, 0.5f), gSavedSettings.getS32("DebugBeaconLineWidth"));
		}

		if (gPipeline.sRenderHighlight)
		{
			S32 face_id;
			S32 count = drawablep->getNumFaces();
			for (face_id = 0; face_id < count; face_id++)
			{
				gPipeline.mHighlightFaces.push_back(drawablep->getFace(face_id) );
			}
		}
	}
}

void renderPhysicalBeacons(LLDrawable* drawablep)
{
	LLViewerObject *vobj = drawablep->getVObj();
	if (vobj 
		&& !vobj->isAvatar() 
		//&& !vobj->getParent()
		&& vobj->usePhysics())
	{
		if (gPipeline.sRenderBeacons)
		{
			gObjectList.addDebugBeacon(vobj->getPositionAgent(), "", LLColor4(0.f, 1.f, 0.f, 0.5f), LLColor4(1.f, 1.f, 1.f, 0.5f), gSavedSettings.getS32("DebugBeaconLineWidth"));
		}

		if (gPipeline.sRenderHighlight)
		{
			S32 face_id;
			S32 count = drawablep->getNumFaces();
			for (face_id = 0; face_id < count; face_id++)
			{
				gPipeline.mHighlightFaces.push_back(drawablep->getFace(face_id) );
			}
		}
	}
}

void renderParticleBeacons(LLDrawable* drawablep)
{
	// Look for attachments, objects, etc.
	LLViewerObject *vobj = drawablep->getVObj();
	if (vobj 
		&& vobj->isParticleSource())
	{
		if (gPipeline.sRenderBeacons)
		{
			LLColor4 light_blue(0.5f, 0.5f, 1.f, 0.5f);
			gObjectList.addDebugBeacon(vobj->getPositionAgent(), "", light_blue, LLColor4(1.f, 1.f, 1.f, 0.5f), gSavedSettings.getS32("DebugBeaconLineWidth"));
		}

		if (gPipeline.sRenderHighlight)
		{
			S32 face_id;
			S32 count = drawablep->getNumFaces();
			for (face_id = 0; face_id < count; face_id++)
			{
				gPipeline.mHighlightFaces.push_back(drawablep->getFace(face_id) );
			}
		}
	}
}

void renderSoundHighlights(LLDrawable* drawablep)
{
	// Look for attachments, objects, etc.
	LLViewerObject *vobj = drawablep->getVObj();
	if (vobj && vobj->isAudioSource())
	{
		if (gPipeline.sRenderHighlight)
		{
			S32 face_id;
			S32 count = drawablep->getNumFaces();
			for (face_id = 0; face_id < count; face_id++)
			{
				gPipeline.mHighlightFaces.push_back(drawablep->getFace(face_id) );
			}
		}
	}
}

void LLPipeline::postSort(LLCamera& camera)
{
	LLMemType mt(LLMemType::MTYPE_PIPELINE);
	LLFastTimer ftm(LLFastTimer::FTM_STATESORT_POSTSORT);

	assertInitialized();

	//rebuild drawable geometry
	for (LLCullResult::sg_list_t::iterator i = sCull->beginDrawableGroups(); i != sCull->endDrawableGroups(); ++i)
	{
		LLSpatialGroup* group = *i;
		if (!sUseOcclusion || 
			!group->isState(LLSpatialGroup::OCCLUDED))
		{
			group->rebuildGeom();
		}
	}

	//rebuild groups
	sCull->assertDrawMapsEmpty();

	LLSpatialGroup::sNoDelete = FALSE;
	for (LLCullResult::sg_list_t::iterator i = sCull->beginVisibleGroups(); i != sCull->endVisibleGroups(); ++i)
	{
		LLSpatialGroup* group = *i;
		if (sUseOcclusion && 
			group->isState(LLSpatialGroup::OCCLUDED))
		{
			continue;
		}
		
		group->rebuildGeom();
	}
	LLSpatialGroup::sNoDelete = TRUE;


	const S32 bin_count = 1024*8;
		
	static LLCullResult::drawinfo_list_t alpha_bins[bin_count];
	static U32 bin_size[bin_count];

	//clear one bin per frame to avoid memory bloat
	static S32 clear_idx = 0;
	clear_idx = (1+clear_idx)%bin_count;
	alpha_bins[clear_idx].clear();

	for (U32 j = 0; j < bin_count; j++)
	{
		bin_size[j] = 0;
	}

	//build render map
	for (LLCullResult::sg_list_t::iterator i = sCull->beginVisibleGroups(); i != sCull->endVisibleGroups(); ++i)
	{
		LLSpatialGroup* group = *i;
		if (sUseOcclusion && 
			group->isState(LLSpatialGroup::OCCLUDED))
		{
			continue;
		}
		
		for (LLSpatialGroup::draw_map_t::iterator j = group->mDrawMap.begin(); j != group->mDrawMap.end(); ++j)
		{
			LLSpatialGroup::drawmap_elem_t& src_vec = j->second;	
			
			for (LLSpatialGroup::drawmap_elem_t::iterator k = src_vec.begin(); k != src_vec.end(); ++k)
			{
				sCull->pushDrawInfo(j->first, *k);
			}
		}

		LLSpatialGroup::draw_map_t::iterator alpha = group->mDrawMap.find(LLRenderPass::PASS_ALPHA);
		
		if (alpha != group->mDrawMap.end())
		{ //store alpha groups for sorting
			LLSpatialBridge* bridge = group->mSpatialPartition->asBridge();
			if (!sSkipUpdate)
			{
				if (bridge)
				{
					LLCamera trans_camera = bridge->transformCamera(camera);
					group->updateDistance(trans_camera);
				}
				else
				{
					group->updateDistance(camera);
				}
			}
			
			if (hasRenderType(LLDrawPool::POOL_ALPHA))
			{
				sCull->pushAlphaGroup(group);
			}
		}
	}
		
	if (!sShadowRender)
	{
		//sort by texture or bump map
		for (U32 i = 0; i < LLRenderPass::NUM_RENDER_TYPES; ++i)
		{
			if (i == LLRenderPass::PASS_BUMP)
			{
				std::sort(sCull->beginRenderMap(i), sCull->endRenderMap(i), LLDrawInfo::CompareBump());
			}
			else 
			{
				std::sort(sCull->beginRenderMap(i), sCull->endRenderMap(i), LLDrawInfo::CompareTexturePtrMatrix());
			}	
		}

		std::sort(sCull->beginAlphaGroups(), sCull->endAlphaGroups(), LLSpatialGroup::CompareDepthGreater());
	}
	
	// only render if the flag is set. The flag is only set if we are in edit mode or the toggle is set in the menus
<<<<<<< HEAD
	static LLCachedControl<bool> beacon_always_on("BeaconAlwaysOn",false);
=======
	static const LLCachedControl<bool> beacon_always_on("BeaconAlwaysOn",false);
>>>>>>> f3578422
	if (beacon_always_on && !sShadowRender)
	{
		if (sRenderScriptedTouchBeacons)
		{
			// Only show the beacon on the root object.
			forAllVisibleDrawables(renderScriptedTouchBeacons);
		}
		else
		if (sRenderScriptedBeacons)
		{
			// Only show the beacon on the root object.
			forAllVisibleDrawables(renderScriptedBeacons);
		}

		if (sRenderPhysicalBeacons)
		{
			// Only show the beacon on the root object.
			forAllVisibleDrawables(renderPhysicalBeacons);
		}

		if (sRenderParticleBeacons)
		{
			forAllVisibleDrawables(renderParticleBeacons);
		}

		// If god mode, also show audio cues
		if (sRenderSoundBeacons && gAudiop)
		{
			// Walk all sound sources and render out beacons for them. Note, this isn't done in the ForAllVisibleDrawables function, because some are not visible.
			LLAudioEngine::source_map::iterator iter;
			for (iter = gAudiop->mAllSources.begin(); iter != gAudiop->mAllSources.end(); ++iter)
			{
				LLAudioSource *sourcep = iter->second;

				LLVector3d pos_global = sourcep->getPositionGlobal();
				LLVector3 pos = gAgent.getPosAgentFromGlobal(pos_global);
				if (gPipeline.sRenderBeacons)
				{
					//pos += LLVector3(0.f, 0.f, 0.2f);
					gObjectList.addDebugBeacon(pos, "", LLColor4(1.f, 1.f, 0.f, 0.5f), LLColor4(1.f, 1.f, 1.f, 0.5f), gSavedSettings.getS32("DebugBeaconLineWidth"));
				}
			}
			// now deal with highlights for all those seeable sound sources
			forAllVisibleDrawables(renderSoundHighlights);
		}
	}

	// If managing your telehub, draw beacons at telehub and currently selected spawnpoint.
	if (LLFloaterTelehub::renderBeacons())
	{
		LLFloaterTelehub::addBeacons();
	}

	if (!sShadowRender)
	{
		mSelectedFaces.clear();
		
		// Draw face highlights for selected faces.
		if (LLSelectMgr::getInstance()->getTEMode())
		{
			struct f : public LLSelectedTEFunctor
			{
				virtual bool apply(LLViewerObject* object, S32 te)
				{
					if (object->mDrawable)
					{
						gPipeline.mSelectedFaces.push_back(object->mDrawable->getFace(te));
					}
					return true;
				}
			} func;
			LLSelectMgr::getInstance()->getSelection()->applyToTEs(&func);
		}
	}

	LLSpatialGroup::sNoDelete = FALSE;
}


void render_hud_elements()
{
	LLFastTimer t(LLFastTimer::FTM_RENDER_UI);
	gPipeline.disableLights();		
	
	LLGLDisable fog(GL_FOG);
	LLGLSUIDefault gls_ui;

	LLGLEnable stencil(GL_STENCIL_TEST);
	glStencilFunc(GL_ALWAYS, 255, 0xFFFFFFFF);
	glStencilMask(0xFFFFFFFF);
	glStencilOp(GL_KEEP, GL_KEEP, GL_REPLACE);
	
	gGL.color4f(1,1,1,1);
	if (!LLPipeline::sReflectionRender && gPipeline.hasRenderDebugFeatureMask(LLPipeline::RENDER_DEBUG_FEATURE_UI))
	{
		LLGLEnable multisample(GL_MULTISAMPLE_ARB);
		gViewerWindow->renderSelections(FALSE, FALSE, FALSE); // For HUD version in render_ui_3d()
	
		// Draw the tracking overlays
		LLTracker::render3D();
		
		// Show the property lines
		LLWorld::getInstance()->renderPropertyLines();
		LLViewerParcelMgr::getInstance()->render();
		LLViewerParcelMgr::getInstance()->renderParcelCollision();
	
		// Render debugging beacons.
		//gObjectList.renderObjectBeacons();
		//LLHUDObject::renderAll();
		//gObjectList.resetObjectBeacons();
	}
	else if (gForceRenderLandFence)
	{
		// This is only set when not rendering the UI, for parcel snapshots
		LLViewerParcelMgr::getInstance()->render();
	}
	else if (gPipeline.hasRenderType(LLPipeline::RENDER_TYPE_HUD))
	{
		LLHUDText::renderAllHUD();
	}
	gGL.flush();
}

void LLPipeline::renderHighlights()
{
	LLMemType mt(LLMemType::MTYPE_PIPELINE);

	assertInitialized();

	// Draw 3D UI elements here (before we clear the Z buffer in POOL_HUD)
	// Render highlighted faces.
	LLGLSPipelineAlpha gls_pipeline_alpha;
	LLColor4 color(1.f, 1.f, 1.f, 0.5f);
	LLGLEnable color_mat(GL_COLOR_MATERIAL);
	disableLights();

	if ((LLViewerShaderMgr::instance()->getVertexShaderLevel(LLViewerShaderMgr::SHADER_INTERFACE) > 0))
	{
		gHighlightProgram.bind();
		gHighlightProgram.vertexAttrib4f(LLViewerShaderMgr::MATERIAL_COLOR,1,1,1,0.5f);
	}
	
	if (hasRenderDebugFeatureMask(RENDER_DEBUG_FEATURE_SELECTED))
	{
		// Make sure the selection image gets downloaded and decoded
		if (!mFaceSelectImagep)
		{
			mFaceSelectImagep = gImageList.getImage(IMG_FACE_SELECT);
		}
		mFaceSelectImagep->addTextureStats((F32)MAX_IMAGE_AREA);

		U32 count = mSelectedFaces.size();
		for (U32 i = 0; i < count; i++)
		{
			LLFace *facep = mSelectedFaces[i];
			if (!facep || facep->getDrawable()->isDead())
			{
				llerrs << "Bad face on selection" << llendl;
				return;
			}
			
			facep->renderSelected(mFaceSelectImagep, color);
		}
	}

	if (hasRenderDebugFeatureMask(RENDER_DEBUG_FEATURE_SELECTED))
	{
		// Paint 'em red!
		color.setVec(1.f, 0.f, 0.f, 0.5f);
		if ((LLViewerShaderMgr::instance()->getVertexShaderLevel(LLViewerShaderMgr::SHADER_INTERFACE) > 0))
		{
			gHighlightProgram.vertexAttrib4f(LLViewerShaderMgr::MATERIAL_COLOR,1,0,0,0.5f);
		}
		int count = mHighlightFaces.size();
		for (S32 i = 0; i < count; i++)
		{
			LLFace* facep = mHighlightFaces[i];
			facep->renderSelected(LLViewerImage::sNullImagep, color);
		}
	}

	// Contains a list of the faces of objects that are physical or
	// have touch-handlers.
	mHighlightFaces.clear();

	if (LLViewerShaderMgr::instance()->getVertexShaderLevel(LLViewerShaderMgr::SHADER_INTERFACE) > 0)
	{
		gHighlightProgram.unbind();
	}
}

void LLPipeline::renderGeom(LLCamera& camera, BOOL forceVBOUpdate)
{
	LLMemType mt(LLMemType::MTYPE_PIPELINE);
	LLFastTimer t(LLFastTimer::FTM_RENDER_GEOMETRY);

	assertInitialized();

	F64 saved_modelview[16];
	F64 saved_projection[16];

	//HACK: preserve/restore matrices around HUD render
	if (gPipeline.hasRenderType(LLPipeline::RENDER_TYPE_HUD))
	{
		for (U32 i = 0; i < 16; i++)
		{
			saved_modelview[i] = gGLModelView[i];
			saved_projection[i] = gGLProjection[i];
		}
	}

	///////////////////////////////////////////
	//
	// Sync and verify GL state
	//
	//

	stop_glerror();
	gFrameStats.start(LLFrameStats::RENDER_SYNC);

	LLVertexBuffer::unbind();

	// Do verification of GL state
	LLGLState::checkStates();
	LLGLState::checkTextureChannels();
	LLGLState::checkClientArrays();
	if (mRenderDebugMask & RENDER_DEBUG_VERIFY)
	{
		if (!verify())
		{
			llerrs << "Pipeline verification failed!" << llendl;
		}
	}

	LLAppViewer::instance()->pingMainloopTimeout("Pipeline:ForceVBO");
	
	//by bao
	//fake vertex buffer updating
	//to guaranttee at least updating one VBO buffer every frame
	//to walk around the bug caused by ATI card --> DEV-3855
	//
	//if(forceVBOUpdate)
	//	gSky.mVOSkyp->updateDummyVertexBuffer() ;

	gFrameStats.start(LLFrameStats::RENDER_GEOM);

	// Initialize lots of GL state to "safe" values
	glMatrixMode(GL_TEXTURE);
	glLoadIdentity();
	glMatrixMode(GL_MODELVIEW);

	LLGLSPipeline gls_pipeline;
	LLGLEnable multisample(GL_MULTISAMPLE_ARB);

	LLGLState gls_color_material(GL_COLOR_MATERIAL, mLightingDetail < 2);
				
	// Toggle backface culling for debugging
	LLGLEnable cull_face(mBackfaceCull ? GL_CULL_FACE : 0);
	// Set fog
	BOOL use_fog = hasRenderDebugFeatureMask(LLPipeline::RENDER_DEBUG_FEATURE_FOG);
	LLGLEnable fog_enable(use_fog &&
						  !gPipeline.canUseWindLightShadersOnObjects() ? GL_FOG : 0);
	gSky.updateFog(camera.getFar());
	if (!use_fog)
	{
		sUnderWaterRender = FALSE;
	}

	gGL.getTexUnit(0)->bind(LLViewerImage::sDefaultImagep);
	LLViewerImage::sDefaultImagep->setAddressMode(LLTexUnit::TAM_WRAP);
	
	//////////////////////////////////////////////
	//
	// Actually render all of the geometry
	//
	//	
	stop_glerror();
	
	LLAppViewer::instance()->pingMainloopTimeout("Pipeline:RenderDrawPools");
	for (pool_set_t::iterator iter = mPools.begin(); iter != mPools.end(); ++iter)
	{
		LLDrawPool *poolp = *iter;
		if (hasRenderType(poolp->getType()))
		{
			poolp->prerender();
		}
	}

	if (gPipeline.hasRenderDebugMask(LLPipeline::RENDER_DEBUG_PICKING))
	{
		LLAppViewer::instance()->pingMainloopTimeout("Pipeline:RenderForSelect");
		gObjectList.renderObjectsForSelect(camera, gViewerWindow->getVirtualWindowRect());
	}
	else
	{
		LLFastTimer t(LLFastTimer::FTM_POOLS);
		
		// HACK: don't calculate local lights if we're rendering the HUD!
		//    Removing this check will cause bad flickering when there are 
		//    HUD elements being rendered AND the user is in flycam mode  -nyx
		if (!gPipeline.hasRenderType(LLPipeline::RENDER_TYPE_HUD))
		{
			calcNearbyLights(camera);
			setupHWLights(NULL);
		}

		BOOL occlude = sUseOcclusion > 1;
		U32 cur_type = 0;

		pool_set_t::iterator iter1 = mPools.begin();
		while ( iter1 != mPools.end() )
		{
			LLDrawPool *poolp = *iter1;
			
			cur_type = poolp->getType();

			if (occlude && cur_type >= LLDrawPool::POOL_GRASS)
			{
				occlude = FALSE;
				gGLLastMatrix = NULL;
				glLoadMatrixd(gGLModelView);
				doOcclusion(camera);
			}

			pool_set_t::iterator iter2 = iter1;
			if (hasRenderType(poolp->getType()) && poolp->getNumPasses() > 0)
			{
				LLFastTimer t(LLFastTimer::FTM_POOLRENDER);

				gGLLastMatrix = NULL;
				glLoadMatrixd(gGLModelView);
			
				for( S32 i = 0; i < poolp->getNumPasses(); i++ )
				{
					LLVertexBuffer::unbind();
					poolp->beginRenderPass(i);
					for (iter2 = iter1; iter2 != mPools.end(); iter2++)
					{
						LLDrawPool *p = *iter2;
						if (p->getType() != cur_type)
						{
							break;
						}
						
						p->render(i);
					}
					poolp->endRenderPass(i);
					LLVertexBuffer::unbind();
					if (gDebugGL || gDebugPipeline)
					{
						GLint depth;
						glGetIntegerv(GL_MODELVIEW_STACK_DEPTH, &depth);
						if (depth > 3)
						{
							llerrs << "GL matrix stack corrupted!" << llendl;
						}
						std::string msg = llformat("%s pass %d", gPoolNames[cur_type].c_str(), i);
						LLGLState::checkStates(msg);
						LLGLState::checkTextureChannels(msg);
						LLGLState::checkClientArrays(msg);
					}
				}
			}
			else
			{
				// Skip all pools of this type
				for (iter2 = iter1; iter2 != mPools.end(); iter2++)
				{
					LLDrawPool *p = *iter2;
					if (p->getType() != cur_type)
					{
						break;
					}
				}
			}
			iter1 = iter2;
			stop_glerror();
		}
	
	LLAppViewer::instance()->pingMainloopTimeout("Pipeline:RenderDrawPoolsEnd");

	LLVertexBuffer::unbind();
		
		gGLLastMatrix = NULL;
		glLoadMatrixd(gGLModelView);

		if (occlude)
		{
			occlude = FALSE;
			gGLLastMatrix = NULL;
			glLoadMatrixd(gGLModelView);
			doOcclusion(camera);
		}
	}

	LLVertexBuffer::unbind();
	LLGLState::checkStates();
	LLGLState::checkTextureChannels();
	LLGLState::checkClientArrays();

	

	stop_glerror();
		
	LLGLState::checkStates();
	LLGLState::checkTextureChannels();
	LLGLState::checkClientArrays();

	LLAppViewer::instance()->pingMainloopTimeout("Pipeline:RenderHighlights");

	if (!sReflectionRender)
	{
		renderHighlights();
	}

	// Contains a list of the faces of objects that are physical or
	// have touch-handlers.
	mHighlightFaces.clear();

	LLAppViewer::instance()->pingMainloopTimeout("Pipeline:RenderDebug");
	
	renderDebug();

	LLVertexBuffer::unbind();
	
	if (!LLPipeline::sReflectionRender && !LLPipeline::sRenderDeferred)
	{
		if (gPipeline.hasRenderDebugFeatureMask(LLPipeline::RENDER_DEBUG_FEATURE_UI))
		{
			// Render debugging beacons.
			gObjectList.renderObjectBeacons();
			LLHUDObject::renderAll();
			gObjectList.resetObjectBeacons();
		}
		else
		{
			// Make sure particle effects disappear
			LLHUDObject::renderAllForTimer();
		}
	}

	LLAppViewer::instance()->pingMainloopTimeout("Pipeline:RenderGeomEnd");

	//HACK: preserve/restore matrices around HUD render
	if (gPipeline.hasRenderType(LLPipeline::RENDER_TYPE_HUD))
	{
		for (U32 i = 0; i < 16; i++)
		{
			gGLModelView[i] = saved_modelview[i];
			gGLProjection[i] = saved_projection[i];
		}
	}

	LLVertexBuffer::unbind();

	LLGLState::checkStates();
	LLGLState::checkTextureChannels();
	LLGLState::checkClientArrays();
}

void LLPipeline::renderGeomDeferred(LLCamera& camera)
{
	LLAppViewer::instance()->pingMainloopTimeout("Pipeline:RenderGeomDeferred");
	LLFastTimer t(LLFastTimer::FTM_RENDER_GEOMETRY);

	LLFastTimer t2(LLFastTimer::FTM_POOLS);

	LLGLEnable cull(GL_CULL_FACE);

	LLGLEnable stencil(GL_STENCIL_TEST);
	glStencilFunc(GL_ALWAYS, 1, 0xFFFFFFFF);
	stop_glerror();
	glStencilOp(GL_KEEP, GL_KEEP, GL_REPLACE);
	stop_glerror();

	for (pool_set_t::iterator iter = mPools.begin(); iter != mPools.end(); ++iter)
	{
		LLDrawPool *poolp = *iter;
		if (hasRenderType(poolp->getType()))
		{
			poolp->prerender();
		}
	}

	LLGLEnable multisample(GL_MULTISAMPLE_ARB);

	LLVertexBuffer::unbind();

	LLGLState::checkStates();
	LLGLState::checkTextureChannels();
	LLGLState::checkClientArrays();

	U32 cur_type = 0;

	gGL.setColorMask(true, true);
	
	pool_set_t::iterator iter1 = mPools.begin();

	while ( iter1 != mPools.end() )
	{
		LLDrawPool *poolp = *iter1;
		
		cur_type = poolp->getType();

		pool_set_t::iterator iter2 = iter1;
		if (hasRenderType(poolp->getType()) && poolp->getNumDeferredPasses() > 0)
		{
			LLFastTimer t(LLFastTimer::FTM_POOLRENDER);

			gGLLastMatrix = NULL;
			glLoadMatrixd(gGLModelView);
		
			for( S32 i = 0; i < poolp->getNumDeferredPasses(); i++ )
			{
				LLVertexBuffer::unbind();
				poolp->beginDeferredPass(i);
				for (iter2 = iter1; iter2 != mPools.end(); iter2++)
				{
					LLDrawPool *p = *iter2;
					if (p->getType() != cur_type)
					{
						break;
					}
										
					p->renderDeferred(i);
				}
				poolp->endDeferredPass(i);
				LLVertexBuffer::unbind();

				GLint depth;
				glGetIntegerv(GL_MODELVIEW_STACK_DEPTH, &depth);
				if (depth > 3)
				{
					llerrs << "GL matrix stack corrupted!" << llendl;
				}
				LLGLState::checkStates();
				LLGLState::checkTextureChannels();
				LLGLState::checkClientArrays();
			}
		}
		else
		{
			// Skip all pools of this type
			for (iter2 = iter1; iter2 != mPools.end(); iter2++)
			{
				LLDrawPool *p = *iter2;
				if (p->getType() != cur_type)
				{
					break;
				}
			}
		}
		iter1 = iter2;
		stop_glerror();
	}

	gGLLastMatrix = NULL;
	glLoadMatrixd(gGLModelView);

	gGL.setColorMask(true, false);
}

void LLPipeline::renderGeomPostDeferred(LLCamera& camera)
{
	LLFastTimer t(LLFastTimer::FTM_POOLS);
	U32 cur_type = 0;

	LLGLEnable cull(GL_CULL_FACE);

	LLGLEnable multisample(GL_MULTISAMPLE_ARB);

	calcNearbyLights(camera);
	setupHWLights(NULL);

	gGL.setColorMask(true, false);

	pool_set_t::iterator iter1 = mPools.begin();
	BOOL occlude = LLPipeline::sUseOcclusion > 1;

	while ( iter1 != mPools.end() )
	{
		LLDrawPool *poolp = *iter1;
		
		cur_type = poolp->getType();

		if (occlude && cur_type >= LLDrawPool::POOL_GRASS)
		{
			occlude = FALSE;
			gGLLastMatrix = NULL;
			glLoadMatrixd(gGLModelView);
			doOcclusion(camera);
			gGL.setColorMask(true, false);
		}

		pool_set_t::iterator iter2 = iter1;
		if (hasRenderType(poolp->getType()) && poolp->getNumPostDeferredPasses() > 0)
		{
			LLFastTimer t(LLFastTimer::FTM_POOLRENDER);

			gGLLastMatrix = NULL;
			glLoadMatrixd(gGLModelView);
		
			for( S32 i = 0; i < poolp->getNumPostDeferredPasses(); i++ )
			{
				LLVertexBuffer::unbind();
				poolp->beginPostDeferredPass(i);
				for (iter2 = iter1; iter2 != mPools.end(); iter2++)
				{
					LLDrawPool *p = *iter2;
					if (p->getType() != cur_type)
					{
						break;
					}
										
					p->renderPostDeferred(i);
				}
				poolp->endPostDeferredPass(i);
				LLVertexBuffer::unbind();

				GLint depth;
				glGetIntegerv(GL_MODELVIEW_STACK_DEPTH, &depth);
				if (depth > 3)
				{
					llerrs << "GL matrix stack corrupted!" << llendl;
				}
				LLGLState::checkStates();
				LLGLState::checkTextureChannels();
				LLGLState::checkClientArrays();
			}
		}
		else
		{
			// Skip all pools of this type
			for (iter2 = iter1; iter2 != mPools.end(); iter2++)
			{
				LLDrawPool *p = *iter2;
				if (p->getType() != cur_type)
				{
					break;
				}
			}
		}
		iter1 = iter2;
		stop_glerror();
	}

	gGLLastMatrix = NULL;
	glLoadMatrixd(gGLModelView);

	renderHighlights();
	mHighlightFaces.clear();

	renderDebug();

	LLVertexBuffer::unbind();

	if (gPipeline.hasRenderDebugFeatureMask(LLPipeline::RENDER_DEBUG_FEATURE_UI))
	{
		// Render debugging beacons.
		gObjectList.renderObjectBeacons();
		LLHUDObject::renderAll();
		gObjectList.resetObjectBeacons();
	}
	else
	{
		// Make sure particle effects disappear
		LLHUDObject::renderAllForTimer();
	}

	if (occlude)
	{
		occlude = FALSE;
		gGLLastMatrix = NULL;
		glLoadMatrixd(gGLModelView);
		doOcclusion(camera);
	}
}

void LLPipeline::renderGeomShadow(LLCamera& camera)
{
	U32 cur_type = 0;
	
	LLGLEnable cull(GL_CULL_FACE);

	LLVertexBuffer::unbind();

	pool_set_t::iterator iter1 = mPools.begin();
	
	while ( iter1 != mPools.end() )
	{
		LLDrawPool *poolp = *iter1;
		
		cur_type = poolp->getType();

		pool_set_t::iterator iter2 = iter1;
		if (hasRenderType(poolp->getType()) && poolp->getNumShadowPasses() > 0)
		{
			gGLLastMatrix = NULL;
			glLoadMatrixd(gGLModelView);
		
			for( S32 i = 0; i < poolp->getNumShadowPasses(); i++ )
			{
				LLVertexBuffer::unbind();
				poolp->beginShadowPass(i);
				for (iter2 = iter1; iter2 != mPools.end(); iter2++)
				{
					LLDrawPool *p = *iter2;
					if (p->getType() != cur_type)
					{
						break;
					}
										
					p->renderShadow(i);
				}
				poolp->endShadowPass(i);
				LLVertexBuffer::unbind();

				LLGLState::checkStates();
				LLGLState::checkTextureChannels();
				LLGLState::checkClientArrays();
			}
		}
		else
		{
			// Skip all pools of this type
			for (iter2 = iter1; iter2 != mPools.end(); iter2++)
			{
				LLDrawPool *p = *iter2;
				if (p->getType() != cur_type)
				{
					break;
				}
			}
		}
		iter1 = iter2;
		stop_glerror();
	}

	gGLLastMatrix = NULL;
	glLoadMatrixd(gGLModelView);
}


void LLPipeline::addTrianglesDrawn(S32 count)
{
	assertInitialized();
	mTrianglesDrawn += count;
	mBatchCount++;
	mMaxBatchSize = llmax(mMaxBatchSize, count);
	mMinBatchSize = llmin(mMinBatchSize, count);

	if (LLPipeline::sRenderFrameTest)
	{
		gViewerWindow->getWindow()->swapBuffers();
		ms_sleep(16);
	}
}

void LLPipeline::renderDebug()
{
	LLMemType mt(LLMemType::MTYPE_PIPELINE);

	assertInitialized();

	gGL.color4f(1,1,1,1);

	gGLLastMatrix = NULL;
	glLoadMatrixd(gGLModelView);
	gGL.setColorMask(true, false);

	// Debug stuff.
	for (LLWorld::region_list_t::const_iterator iter = LLWorld::getInstance()->getRegionList().begin(); 
			iter != LLWorld::getInstance()->getRegionList().end(); ++iter)
	{
		LLViewerRegion* region = *iter;
		for (U32 i = 0; i < LLViewerRegion::NUM_PARTITIONS; i++)
		{
			LLSpatialPartition* part = region->getSpatialPartition(i);
			if (part)
			{
				if (hasRenderType(part->mDrawableType))
				{
					part->renderDebug();
				}
			}
		}
	}

	for (LLCullResult::bridge_list_t::const_iterator i = sCull->beginVisibleBridge(); i != sCull->endVisibleBridge(); ++i)
	{
		LLSpatialBridge* bridge = *i;
		if (!bridge->isDead() && !bridge->isState(LLSpatialGroup::OCCLUDED) && hasRenderType(bridge->mDrawableType))
		{
			glPushMatrix();
			glMultMatrixf((F32*)bridge->mDrawable->getRenderMatrix().mMatrix);
			bridge->renderDebug();
			glPopMatrix();
		}
	}

	if (hasRenderDebugMask(LLPipeline::RENDER_DEBUG_SHADOW_FRUSTA))
	{
		gGL.color4f(1,1,1,1);
		gGL.getTexUnit(0)->unbind(LLTexUnit::TT_TEXTURE);
				
		F32 col[] =
		{
			1,1,0,
			0,1,1,
			1,0,1,
			1,1,1,
			1,0,0,
			0,1,0,
			0,0,1,
			0,0,0
		};

		for (U32 i = 0; i < 8; i++)
		{
			gGL.color3fv(col+i*3);	

			gGL.begin(LLRender::LINES);

			LLVector3* frust = mShadowCamera[i].mAgentFrustum;

			gGL.vertex3fv(frust[0].mV); gGL.vertex3fv(frust[1].mV);
			gGL.vertex3fv(frust[1].mV); gGL.vertex3fv(frust[2].mV);
			gGL.vertex3fv(frust[2].mV); gGL.vertex3fv(frust[3].mV);
			gGL.vertex3fv(frust[3].mV); gGL.vertex3fv(frust[0].mV);

			gGL.vertex3fv(frust[4].mV); gGL.vertex3fv(frust[5].mV);
			gGL.vertex3fv(frust[5].mV); gGL.vertex3fv(frust[6].mV);
			gGL.vertex3fv(frust[6].mV); gGL.vertex3fv(frust[7].mV);
			gGL.vertex3fv(frust[7].mV); gGL.vertex3fv(frust[4].mV);

			gGL.vertex3fv(frust[0].mV); gGL.vertex3fv(frust[4].mV);
			gGL.vertex3fv(frust[1].mV); gGL.vertex3fv(frust[5].mV);
			gGL.vertex3fv(frust[2].mV); gGL.vertex3fv(frust[6].mV);
			gGL.vertex3fv(frust[3].mV); gGL.vertex3fv(frust[7].mV);
			
			if (i < 4)
			{
				LLVector3* ext = mShadowExtents[i];
				
				LLVector3 box[] =
				{
					LLVector3(ext[0][0], ext[0][1], ext[0][2]),
					LLVector3(ext[1][0], ext[0][1], ext[0][2]),
					LLVector3(ext[1][0], ext[1][1], ext[0][2]),
					LLVector3(ext[0][0], ext[1][1], ext[0][2]),
					LLVector3(ext[0][0], ext[0][1], ext[1][2]),
					LLVector3(ext[1][0], ext[0][1], ext[1][2]),
					LLVector3(ext[1][0], ext[1][1], ext[1][2]),
					LLVector3(ext[0][0], ext[1][1], ext[1][2]),
				};
					
				gGL.vertex3fv(box[0].mV); gGL.vertex3fv(box[1].mV);
				gGL.vertex3fv(box[1].mV); gGL.vertex3fv(box[2].mV);
				gGL.vertex3fv(box[2].mV); gGL.vertex3fv(box[3].mV);
				gGL.vertex3fv(box[3].mV); gGL.vertex3fv(box[0].mV);

				gGL.vertex3fv(box[4].mV); gGL.vertex3fv(box[5].mV);
				gGL.vertex3fv(box[5].mV); gGL.vertex3fv(box[6].mV);
				gGL.vertex3fv(box[6].mV); gGL.vertex3fv(box[7].mV);
				gGL.vertex3fv(box[7].mV); gGL.vertex3fv(box[4].mV);

				gGL.vertex3fv(box[0].mV); gGL.vertex3fv(box[4].mV);
				gGL.vertex3fv(box[1].mV); gGL.vertex3fv(box[5].mV);
				gGL.vertex3fv(box[2].mV); gGL.vertex3fv(box[6].mV);
				gGL.vertex3fv(box[3].mV); gGL.vertex3fv(box[7].mV);
			}

			gGL.end();
			
			for (LLWorld::region_list_t::const_iterator iter = LLWorld::getInstance()->getRegionList().begin(); 
					iter != LLWorld::getInstance()->getRegionList().end(); ++iter)
			{
				LLViewerRegion* region = *iter;
				for (U32 j = 0; j < LLViewerRegion::NUM_PARTITIONS; j++)
				{
					LLSpatialPartition* part = region->getSpatialPartition(j);
					if (part)
					{
						if (hasRenderType(part->mDrawableType))
						{
							part->renderIntersectingBBoxes(&mShadowCamera[i]);
						}
					}
				}
			}
		}
	}

	if (mRenderDebugMask & RENDER_DEBUG_COMPOSITION)
	{
		// Debug composition layers
		F32 x, y;

		gGL.getTexUnit(0)->unbind(LLTexUnit::TT_TEXTURE);

		if (gAgent.getRegion())
		{
			gGL.begin(LLRender::POINTS);
			// Draw the composition layer for the region that I'm in.
			for (x = 0; x <= 260; x++)
			{
				for (y = 0; y <= 260; y++)
				{
					if ((x > 255) || (y > 255))
					{
						gGL.color4f(1.f, 0.f, 0.f, 1.f);
					}
					else
					{
						gGL.color4f(0.f, 0.f, 1.f, 1.f);
					}
					F32 z = gAgent.getRegion()->getCompositionXY((S32)x, (S32)y);
					z *= 5.f;
					z += 50.f;
					gGL.vertex3f(x, y, z);
				}
			}
			gGL.end();
		}
	}

	gGL.flush();
}

void LLPipeline::renderForSelect(std::set<LLViewerObject*>& objects, BOOL render_transparent, const LLRect& screen_rect)
{
	assertInitialized();

	gGL.setColorMask(true, false);
	gPipeline.resetDrawOrders();

	for (std::set<LLViewerObject*>::iterator iter = objects.begin(); iter != objects.end(); ++iter)
	{
		stateSort((*iter)->mDrawable, *LLViewerCamera::getInstance());
	}

	LLMemType mt(LLMemType::MTYPE_PIPELINE);
	
	
	
	glMatrixMode(GL_MODELVIEW);

	LLGLSDefault gls_default;
	LLGLSObjectSelect gls_object_select;
	gGL.getTexUnit(0)->unbind(LLTexUnit::TT_TEXTURE);
	LLGLDepthTest gls_depth(GL_TRUE,GL_TRUE);
	disableLights();
	
	LLVertexBuffer::unbind();

	//for each drawpool
	LLGLState::checkStates();
	LLGLState::checkTextureChannels();
	LLGLState::checkClientArrays();
	U32 last_type = 0;
	
	// If we don't do this, we crash something on changing graphics settings
	// from Medium -> Low, because we unload all the shaders and the 
	// draw pools aren't aware.  I don't know if this has to be a separate
	// loop before actual rendering. JC
	for (pool_set_t::iterator iter = mPools.begin(); iter != mPools.end(); ++iter)
	{
		LLDrawPool *poolp = *iter;
		if (poolp->isFacePool() && hasRenderType(poolp->getType()))
		{
			poolp->prerender();
		}
	}
	for (pool_set_t::iterator iter = mPools.begin(); iter != mPools.end(); ++iter)
	{
		LLDrawPool *poolp = *iter;
		if (poolp->isFacePool() && hasRenderType(poolp->getType()))
		{
			LLFacePool* face_pool = (LLFacePool*) poolp;
			face_pool->renderForSelect();
			LLVertexBuffer::unbind();
			gGLLastMatrix = NULL;
			glLoadMatrixd(gGLModelView);

			if (poolp->getType() != last_type)
			{
				last_type = poolp->getType();
				LLGLState::checkStates();
				LLGLState::checkTextureChannels();
				LLGLState::checkClientArrays();
			}
		}
	}	

	LLGLEnable alpha_test(GL_ALPHA_TEST);
	if (render_transparent)
	{
		gGL.setAlphaRejectSettings(LLRender::CF_GREATER_EQUAL, 0.f);
	}
	else
	{
		gGL.setAlphaRejectSettings(LLRender::CF_GREATER, 0.2f);
	}

	gGL.getTexUnit(0)->setTextureColorBlend(LLTexUnit::TBO_REPLACE, LLTexUnit::TBS_VERT_COLOR);
	gGL.getTexUnit(0)->setTextureAlphaBlend(LLTexUnit::TBO_MULT, LLTexUnit::TBS_TEX_ALPHA, LLTexUnit::TBS_VERT_ALPHA);

	U32 prim_mask = LLVertexBuffer::MAP_VERTEX | 
					LLVertexBuffer::MAP_TEXCOORD0;

	for (std::set<LLViewerObject*>::iterator i = objects.begin(); i != objects.end(); ++i)
	{
		LLViewerObject* vobj = *i;
		LLDrawable* drawable = vobj->mDrawable;
		if (vobj->isDead() || 
			vobj->isHUDAttachment() ||
			(gHideSelectedObjects && vobj->isSelected()) ||
			drawable->isDead() || 
			!hasRenderType(drawable->getRenderType()))
		{
			continue;
		}

		for (S32 j = 0; j < drawable->getNumFaces(); ++j)
		{
			LLFace* facep = drawable->getFace(j);
			if (!facep->getPool())
			{
				facep->renderForSelect(prim_mask);
			}
		}
	}

	// pick HUD objects
	LLVOAvatar* avatarp = gAgent.getAvatarObject();
	if (avatarp && sShowHUDAttachments)
	{
		glh::matrix4f save_proj(glh_get_current_projection());
		glh::matrix4f save_model(glh_get_current_modelview());

		setup_hud_matrices(screen_rect);
		for (LLVOAvatar::attachment_map_t::iterator iter = avatarp->mAttachmentPoints.begin(); 
			 iter != avatarp->mAttachmentPoints.end(); )
		{
			LLVOAvatar::attachment_map_t::iterator curiter = iter++;
			LLViewerJointAttachment* attachmentp = curiter->second;
			if (attachmentp->getIsHUDAttachment())
			{
				LLViewerObject* objectp = attachmentp->getObject();
				if (objectp)
				{
					LLDrawable* drawable = objectp->mDrawable;
					if (drawable->isDead())
					{
						continue;
					}

					for (S32 j = 0; j < drawable->getNumFaces(); ++j)
					{
						LLFace* facep = drawable->getFace(j);
						if (!facep->getPool())
						{
							facep->renderForSelect(prim_mask);
						}
					}

					//render child faces
					LLViewerObject::const_child_list_t& child_list = objectp->getChildren();
					for (LLViewerObject::child_list_t::const_iterator iter = child_list.begin();
						 iter != child_list.end(); iter++)
					{
						LLViewerObject* child = *iter;
						LLDrawable* child_drawable = child->mDrawable;
						for (S32 l = 0; l < child_drawable->getNumFaces(); ++l)
						{
							LLFace* facep = child_drawable->getFace(l);
							if (!facep->getPool())
							{
								facep->renderForSelect(prim_mask);
							}
						}
					}
				}	
			}
		}

		glMatrixMode(GL_PROJECTION);
		glLoadMatrixf(save_proj.m);
		glh_set_current_projection(save_proj);

		glMatrixMode(GL_MODELVIEW);
		glLoadMatrixf(save_model.m);
		glh_set_current_modelview(save_model);

	
	}

	gGL.getTexUnit(0)->setTextureBlendType(LLTexUnit::TB_MULT);
	
	LLVertexBuffer::unbind();
	
	gGL.setColorMask(true, true);
}

void LLPipeline::rebuildPools()
{
	LLMemType mt(LLMemType::MTYPE_PIPELINE);

	assertInitialized();

	S32 max_count = mPools.size();
	pool_set_t::iterator iter1 = mPools.upper_bound(mLastRebuildPool);
	while(max_count > 0 && mPools.size() > 0) // && num_rebuilds < MAX_REBUILDS)
	{
		if (iter1 == mPools.end())
		{
			iter1 = mPools.begin();
		}
		LLDrawPool* poolp = *iter1;

		if (poolp->isDead())
		{
			mPools.erase(iter1++);
			removeFromQuickLookup( poolp );
			if (poolp == mLastRebuildPool)
			{
				mLastRebuildPool = NULL;
			}
			delete poolp;
		}
		else
		{
			mLastRebuildPool = poolp;
			iter1++;
		}
		max_count--;
	}

	if (gAgent.getAvatarObject())
	{
		gAgent.getAvatarObject()->rebuildHUD();
	}
}

void LLPipeline::addToQuickLookup( LLDrawPool* new_poolp )
{
	LLMemType mt(LLMemType::MTYPE_PIPELINE);

	assertInitialized();

	switch( new_poolp->getType() )
	{
	case LLDrawPool::POOL_SIMPLE:
		if (mSimplePool)
		{
			llassert(0);
			llwarns << "Ignoring duplicate simple pool." << llendl;
		}
		else
		{
			mSimplePool = (LLRenderPass*) new_poolp;
		}
		break;

	case LLDrawPool::POOL_GRASS:
		if (mGrassPool)
		{
			llassert(0);
			llwarns << "Ignoring duplicate grass pool." << llendl;
		}
		else
		{
			mGrassPool = (LLRenderPass*) new_poolp;
		}
		break;

	case LLDrawPool::POOL_FULLBRIGHT:
		if (mFullbrightPool)
		{
			llassert(0);
			llwarns << "Ignoring duplicate simple pool." << llendl;
		}
		else
		{
			mFullbrightPool = (LLRenderPass*) new_poolp;
		}
		break;

	case LLDrawPool::POOL_INVISIBLE:
		if (mInvisiblePool)
		{
			llassert(0);
			llwarns << "Ignoring duplicate simple pool." << llendl;
		}
		else
		{
			mInvisiblePool = (LLRenderPass*) new_poolp;
		}
		break;

	case LLDrawPool::POOL_GLOW:
		if (mGlowPool)
		{
			llassert(0);
			llwarns << "Ignoring duplicate glow pool." << llendl;
		}
		else
		{
			mGlowPool = (LLRenderPass*) new_poolp;
		}
		break;

	case LLDrawPool::POOL_TREE:
		mTreePools[ uintptr_t(new_poolp->getTexture()) ] = new_poolp ;
		break;
 
	case LLDrawPool::POOL_TERRAIN:
		mTerrainPools[ uintptr_t(new_poolp->getTexture()) ] = new_poolp ;
		break;

	case LLDrawPool::POOL_BUMP:
		if (mBumpPool)
		{
			llassert(0);
			llwarns << "Ignoring duplicate bump pool." << llendl;
		}
		else
		{
			mBumpPool = new_poolp;
		}
		break;

	case LLDrawPool::POOL_ALPHA:
		if( mAlphaPool )
		{
			llassert(0);
			llwarns << "LLPipeline::addPool(): Ignoring duplicate Alpha pool" << llendl;
		}
		else
		{
			mAlphaPool = new_poolp;
		}
		break;

	case LLDrawPool::POOL_AVATAR:
		break; // Do nothing

	case LLDrawPool::POOL_SKY:
		if( mSkyPool )
		{
			llassert(0);
			llwarns << "LLPipeline::addPool(): Ignoring duplicate Sky pool" << llendl;
		}
		else
		{
			mSkyPool = new_poolp;
		}
		break;
	
	case LLDrawPool::POOL_WATER:
		if( mWaterPool )
		{
			llassert(0);
			llwarns << "LLPipeline::addPool(): Ignoring duplicate Water pool" << llendl;
		}
		else
		{
			mWaterPool = new_poolp;
		}
		break;

	case LLDrawPool::POOL_GROUND:
		if( mGroundPool )
		{
			llassert(0);
			llwarns << "LLPipeline::addPool(): Ignoring duplicate Ground Pool" << llendl;
		}
		else
		{ 
			mGroundPool = new_poolp;
		}
		break;

	case LLDrawPool::POOL_WL_SKY:
		if( mWLSkyPool )
		{
			llassert(0);
			llwarns << "LLPipeline::addPool(): Ignoring duplicate WLSky Pool" << llendl;
		}
		else
		{ 
			mWLSkyPool = new_poolp;
		}
		break;

	default:
		llassert(0);
		llwarns << "Invalid Pool Type in  LLPipeline::addPool()" << llendl;
		break;
	}
}

void LLPipeline::removePool( LLDrawPool* poolp )
{
	assertInitialized();
	removeFromQuickLookup(poolp);
	mPools.erase(poolp);
	delete poolp;
}

void LLPipeline::removeFromQuickLookup( LLDrawPool* poolp )
{
	assertInitialized();
	LLMemType mt(LLMemType::MTYPE_PIPELINE);
	switch( poolp->getType() )
	{
	case LLDrawPool::POOL_SIMPLE:
		llassert(mSimplePool == poolp);
		mSimplePool = NULL;
		break;

	case LLDrawPool::POOL_GRASS:
		llassert(mGrassPool == poolp);
		mGrassPool = NULL;
		break;

	case LLDrawPool::POOL_FULLBRIGHT:
		llassert(mFullbrightPool == poolp);
		mFullbrightPool = NULL;
		break;

	case LLDrawPool::POOL_INVISIBLE:
		llassert(mInvisiblePool == poolp);
		mInvisiblePool = NULL;
		break;

	case LLDrawPool::POOL_WL_SKY:
		llassert(mWLSkyPool == poolp);
		mWLSkyPool = NULL;
		break;

	case LLDrawPool::POOL_GLOW:
		llassert(mGlowPool == poolp);
		mGlowPool = NULL;
		break;

	case LLDrawPool::POOL_TREE:
		#ifdef _DEBUG
			{
				BOOL found = mTreePools.erase( (uintptr_t)poolp->getTexture() );
				llassert( found );
			}
		#else
			mTreePools.erase( (uintptr_t)poolp->getTexture() );
		#endif
		break;

	case LLDrawPool::POOL_TERRAIN:
		#ifdef _DEBUG
			{
				BOOL found = mTerrainPools.erase( (uintptr_t)poolp->getTexture() );
				llassert( found );
			}
		#else
			mTerrainPools.erase( (uintptr_t)poolp->getTexture() );
		#endif
		break;

	case LLDrawPool::POOL_BUMP:
		llassert( poolp == mBumpPool );
		mBumpPool = NULL;
		break;
	
	case LLDrawPool::POOL_ALPHA:
		llassert( poolp == mAlphaPool );
		mAlphaPool = NULL;
		break;

	case LLDrawPool::POOL_AVATAR:
		break; // Do nothing

	case LLDrawPool::POOL_SKY:
		llassert( poolp == mSkyPool );
		mSkyPool = NULL;
		break;

	case LLDrawPool::POOL_WATER:
		llassert( poolp == mWaterPool );
		mWaterPool = NULL;
		break;

	case LLDrawPool::POOL_GROUND:
		llassert( poolp == mGroundPool );
		mGroundPool = NULL;
		break;

	default:
		llassert(0);
		llwarns << "Invalid Pool Type in  LLPipeline::removeFromQuickLookup() type=" << poolp->getType() << llendl;
		break;
	}
}

void LLPipeline::resetDrawOrders()
{
	assertInitialized();
	// Iterate through all of the draw pools and rebuild them.
	for (pool_set_t::iterator iter = mPools.begin(); iter != mPools.end(); ++iter)
	{
		LLDrawPool *poolp = *iter;
		poolp->resetDrawOrders();
	}
}

//============================================================================
// Once-per-frame setup of hardware lights,
// including sun/moon, avatar backlight, and up to 6 local lights

void LLPipeline::setupAvatarLights(BOOL for_edit)
{
	assertInitialized();

	if (for_edit)
	{
		LLColor4 diffuse(1.f, 1.f, 1.f, 0.f);
		LLVector4 light_pos_cam(-8.f, 0.25f, 10.f, 0.f);  // w==0 => directional light
		LLMatrix4 camera_mat = LLViewerCamera::getInstance()->getModelview();
		LLMatrix4 camera_rot(camera_mat.getMat3());
		camera_rot.invert();
		LLVector4 light_pos = light_pos_cam * camera_rot;
		
		light_pos.normalize();

		mHWLightColors[1] = diffuse;
		glLightfv(GL_LIGHT1, GL_DIFFUSE,  diffuse.mV);
		glLightfv(GL_LIGHT1, GL_AMBIENT,  LLColor4::black.mV);
		glLightfv(GL_LIGHT1, GL_SPECULAR, LLColor4::black.mV);
		glLightfv(GL_LIGHT1, GL_POSITION, light_pos.mV); 
		glLightf (GL_LIGHT1, GL_CONSTANT_ATTENUATION,  1.0f);
		glLightf (GL_LIGHT1, GL_LINEAR_ATTENUATION, 	 0.0f);
		glLightf (GL_LIGHT1, GL_QUADRATIC_ATTENUATION, 0.0f);
		glLightf (GL_LIGHT1, GL_SPOT_EXPONENT, 		 0.0f);
		glLightf (GL_LIGHT1, GL_SPOT_CUTOFF, 			 180.0f);
	}
	else if (gAvatarBacklight) // Always true (unless overridden in a devs .ini)
	{
		LLVector3 opposite_pos = -1.f * mSunDir;
		LLVector3 orthog_light_pos = mSunDir % LLVector3::z_axis;
		LLVector4 backlight_pos = LLVector4(lerp(opposite_pos, orthog_light_pos, 0.3f), 0.0f);
		backlight_pos.normalize();
			
		LLColor4 light_diffuse = mSunDiffuse;
		LLColor4 backlight_diffuse(1.f - light_diffuse.mV[VRED], 1.f - light_diffuse.mV[VGREEN], 1.f - light_diffuse.mV[VBLUE], 1.f);
		F32 max_component = 0.001f;
		for (S32 i = 0; i < 3; i++)
		{
			if (backlight_diffuse.mV[i] > max_component)
			{
				max_component = backlight_diffuse.mV[i];
			}
		}
		F32 backlight_mag;
		if (gSky.getSunDirection().mV[2] >= NIGHTTIME_ELEVATION_COS)
		{
			backlight_mag = BACKLIGHT_DAY_MAGNITUDE_OBJECT;
		}
		else
		{
			backlight_mag = BACKLIGHT_NIGHT_MAGNITUDE_OBJECT;
		}
		backlight_diffuse *= backlight_mag / max_component;

		mHWLightColors[1] = backlight_diffuse;
		glLightfv(GL_LIGHT1, GL_POSITION, backlight_pos.mV); // this is just sun/moon direction
		glLightfv(GL_LIGHT1, GL_DIFFUSE,  backlight_diffuse.mV);
		glLightfv(GL_LIGHT1, GL_AMBIENT,  LLColor4::black.mV);
		glLightfv(GL_LIGHT1, GL_SPECULAR, LLColor4::black.mV);
		glLightf (GL_LIGHT1, GL_CONSTANT_ATTENUATION,  1.0f);
		glLightf (GL_LIGHT1, GL_LINEAR_ATTENUATION,    0.0f);
		glLightf (GL_LIGHT1, GL_QUADRATIC_ATTENUATION, 0.0f);
		glLightf (GL_LIGHT1, GL_SPOT_EXPONENT,         0.0f);
		glLightf (GL_LIGHT1, GL_SPOT_CUTOFF,           180.0f);
	}
	else
	{
		mHWLightColors[1] = LLColor4::black;
		glLightfv(GL_LIGHT1, GL_DIFFUSE,  LLColor4::black.mV);
		glLightfv(GL_LIGHT1, GL_AMBIENT,  LLColor4::black.mV);
		glLightfv(GL_LIGHT1, GL_SPECULAR, LLColor4::black.mV);
	}
}

static F32 calc_light_dist(LLVOVolume* light, const LLVector3& cam_pos, F32 max_dist)
{
	F32 inten = light->getLightIntensity();
	if (inten < .001f)
	{
		return max_dist;
	}
	F32 radius = light->getLightRadius();
	BOOL selected = light->isSelected();
	LLVector3 dpos = light->getRenderPosition() - cam_pos;
	F32 dist2 = dpos.lengthSquared();
	if (!selected && dist2 > (max_dist + radius)*(max_dist + radius))
	{
		return max_dist;
	}
	F32 dist = fsqrtf(dist2);
	dist *= 1.f / inten;
	dist -= radius;
	if (selected)
	{
		dist -= 10000.f; // selected lights get highest priority
	}
	if (light->mDrawable.notNull() && light->mDrawable->isState(LLDrawable::ACTIVE))
	{
		// moving lights get a little higher priority (too much causes artifacts)
		dist -= light->getLightRadius()*0.25f;
	}
	return dist;
}

void LLPipeline::calcNearbyLights(LLCamera& camera)
{
	assertInitialized();

	if (LLPipeline::sReflectionRender)
	{
		return;
	}

	if (mLightingDetail >= 1)
	{
		// mNearbyLight (and all light_set_t's) are sorted such that
		// begin() == the closest light and rbegin() == the farthest light
		const S32 MAX_LOCAL_LIGHTS = 6;
// 		LLVector3 cam_pos = gAgent.getCameraPositionAgent();
		LLVector3 cam_pos = LLViewerJoystick::getInstance()->getOverrideCamera() ?
						camera.getOrigin() : 
						gAgent.getPositionAgent();

		F32 max_dist = LIGHT_MAX_RADIUS * 4.f; // ignore enitrely lights > 4 * max light rad
		
		// UPDATE THE EXISTING NEARBY LIGHTS
		if (!LLPipeline::sSkipUpdate)
		{
			light_set_t cur_nearby_lights;
			for (light_set_t::iterator iter = mNearbyLights.begin();
				iter != mNearbyLights.end(); iter++)
			{
				const Light* light = &(*iter);
				LLDrawable* drawable = light->drawable;
				LLVOVolume* volight = drawable->getVOVolume();
				if (!volight || !drawable->isState(LLDrawable::LIGHT))
				{
					drawable->clearState(LLDrawable::NEARBY_LIGHT);
					continue;
				}
				if (light->fade <= -LIGHT_FADE_TIME)
				{
					drawable->clearState(LLDrawable::NEARBY_LIGHT);
					continue;
				}
				if (!sRenderAttachedLights && volight && volight->isAttachment())
				{
					drawable->clearState(LLDrawable::NEARBY_LIGHT);
					continue;
				}

				F32 dist = calc_light_dist(volight, cam_pos, max_dist);
				cur_nearby_lights.insert(Light(drawable, dist, light->fade));
			}
			mNearbyLights = cur_nearby_lights;
		}
		
		// FIND NEW LIGHTS THAT ARE IN RANGE
		light_set_t new_nearby_lights;
		for (LLDrawable::drawable_set_t::iterator iter = mLights.begin();
			 iter != mLights.end(); ++iter)
		{
			LLDrawable* drawable = *iter;
			LLVOVolume* light = drawable->getVOVolume();
			if (!light || drawable->isState(LLDrawable::NEARBY_LIGHT))
			{
				continue;
			}
			if (light->isHUDAttachment())
			{
				continue; // no lighting from HUD objects
			}
			F32 dist = calc_light_dist(light, cam_pos, max_dist);
			if (dist >= max_dist)
			{
				continue;
			}
			if (!sRenderAttachedLights && light && light->isAttachment())
			{
				continue;
			}
			new_nearby_lights.insert(Light(drawable, dist, 0.f));
			if (new_nearby_lights.size() > (U32)MAX_LOCAL_LIGHTS)
			{
				new_nearby_lights.erase(--new_nearby_lights.end());
				const Light& last = *new_nearby_lights.rbegin();
				max_dist = last.dist;
			}
		}

		// INSERT ANY NEW LIGHTS
		for (light_set_t::iterator iter = new_nearby_lights.begin();
			 iter != new_nearby_lights.end(); iter++)
		{
			const Light* light = &(*iter);
			if (mNearbyLights.size() < (U32)MAX_LOCAL_LIGHTS)
			{
				mNearbyLights.insert(*light);
				((LLDrawable*) light->drawable)->setState(LLDrawable::NEARBY_LIGHT);
			}
			else
			{
				// crazy cast so that we can overwrite the fade value
				// even though gcc enforces sets as const
				// (fade value doesn't affect sort so this is safe)
				Light* farthest_light = ((Light*) (&(*(mNearbyLights.rbegin()))));
				if (light->dist < farthest_light->dist)
				{
					if (farthest_light->fade >= 0.f)
					{
						farthest_light->fade = -gFrameIntervalSeconds;
					}
				}
				else
				{
					break; // none of the other lights are closer
				}
			}
		}
		
	}
}

void LLPipeline::setupHWLights(LLDrawPool* pool)
{
	assertInitialized();

	// Ambient
	LLColor4 ambient = gSky.getTotalAmbientColor();
	glLightModelfv(GL_LIGHT_MODEL_AMBIENT,ambient.mV);

	// Light 0 = Sun or Moon (All objects)
	{
		if (gSky.getSunDirection().mV[2] >= NIGHTTIME_ELEVATION_COS)
		{
			mSunDir.setVec(gSky.getSunDirection());
			mSunDiffuse.setVec(gSky.getSunDiffuseColor());
		}
		else
		{
			mSunDir.setVec(gSky.getMoonDirection());
			mSunDiffuse.setVec(gSky.getMoonDiffuseColor());
		}

		F32 max_color = llmax(mSunDiffuse.mV[0], mSunDiffuse.mV[1], mSunDiffuse.mV[2]);
		if (max_color > 1.f)
		{
			mSunDiffuse *= 1.f/max_color;
		}
		mSunDiffuse.clamp();

		LLVector4 light_pos(mSunDir, 0.0f);
		LLColor4 light_diffuse = mSunDiffuse;
		mHWLightColors[0] = light_diffuse;
		glLightfv(GL_LIGHT0, GL_POSITION, light_pos.mV); // this is just sun/moon direction
		glLightfv(GL_LIGHT0, GL_DIFFUSE,  light_diffuse.mV);
		glLightfv(GL_LIGHT0, GL_AMBIENT,  LLColor4::black.mV);
		glLightfv(GL_LIGHT0, GL_SPECULAR, LLColor4::black.mV);
		glLightf (GL_LIGHT0, GL_CONSTANT_ATTENUATION,  1.0f);
		glLightf (GL_LIGHT0, GL_LINEAR_ATTENUATION,    0.0f);
		glLightf (GL_LIGHT0, GL_QUADRATIC_ATTENUATION, 0.0f);
		glLightf (GL_LIGHT0, GL_SPOT_EXPONENT,         0.0f);
		glLightf (GL_LIGHT0, GL_SPOT_CUTOFF,           180.0f);
	}
	
	// Light 1 = Backlight (for avatars)
	// (set by enableLightsAvatar)
	
	S32 cur_light = 2;
	
	// Nearby lights = LIGHT 2-7

	mLightMovingMask = 0;
	
	if (mLightingDetail >= 1)
	{
		for (light_set_t::iterator iter = mNearbyLights.begin();
			 iter != mNearbyLights.end(); ++iter)
		{
			LLDrawable* drawable = iter->drawable;
			LLVOVolume* light = drawable->getVOVolume();
			if (!light)
			{
				continue;
			}
			if (drawable->isState(LLDrawable::ACTIVE))
			{
				mLightMovingMask |= (1<<cur_light);
			}
			
			LLColor4  light_color = light->getLightColor();
			light_color.mV[3] = 0.0f;

			F32 fade = iter->fade;
			if (fade < LIGHT_FADE_TIME)
			{
				// fade in/out light
				if (fade >= 0.f)
				{
					fade = fade / LIGHT_FADE_TIME;
					((Light*) (&(*iter)))->fade += gFrameIntervalSeconds;
				}
				else
				{
					fade = 1.f + fade / LIGHT_FADE_TIME;
					((Light*) (&(*iter)))->fade -= gFrameIntervalSeconds;
				}
				fade = llclamp(fade,0.f,1.f);
				light_color *= fade;
			}

			LLVector3 light_pos(light->getRenderPosition());
			LLVector4 light_pos_gl(light_pos, 1.0f);
	
			F32 light_radius = llmax(light->getLightRadius(), 0.001f);
			F32 atten, quad;

#if 0 //1.9.1
			if (pool->getVertexShaderLevel() > 0)
			{
				atten = light_radius;
				quad = llmax(light->getLightFalloff(), 0.0001f);
			}
			else
#endif
			{
				F32 x = (3.f * (1.f + light->getLightFalloff()));
				atten = x / (light_radius); // % of brightness at radius
				quad = 0.0f;
			}
			mHWLightColors[cur_light] = light_color;
			S32 gllight = GL_LIGHT0+cur_light;
			glLightfv(gllight, GL_POSITION, light_pos_gl.mV);
			glLightfv(gllight, GL_DIFFUSE,  light_color.mV);
			glLightfv(gllight, GL_AMBIENT,  LLColor4::black.mV);
			glLightfv(gllight, GL_SPECULAR, LLColor4::black.mV);
			glLightf (gllight, GL_CONSTANT_ATTENUATION,   0.0f);
			glLightf (gllight, GL_LINEAR_ATTENUATION,     atten);
			glLightf (gllight, GL_QUADRATIC_ATTENUATION,  quad);
			glLightf (gllight, GL_SPOT_EXPONENT,          0.0f);
			glLightf (gllight, GL_SPOT_CUTOFF,            180.0f);
			cur_light++;
			if (cur_light >= 8)
			{
				break; // safety
			}
		}
	}
	for ( ; cur_light < 8 ; cur_light++)
	{
		mHWLightColors[cur_light] = LLColor4::black;
		S32 gllight = GL_LIGHT0+cur_light;
		glLightfv(gllight, GL_DIFFUSE,  LLColor4::black.mV);
		glLightfv(gllight, GL_AMBIENT,  LLColor4::black.mV);
		glLightfv(gllight, GL_SPECULAR, LLColor4::black.mV);
	}

	if (gAgent.getAvatarObject() &&
		gAgent.getAvatarObject()->mSpecialRenderMode == 3)
	{
		LLColor4  light_color = LLColor4::white;
		light_color.mV[3] = 0.0f;

		LLVector3 light_pos(LLViewerCamera::getInstance()->getOrigin());
		LLVector4 light_pos_gl(light_pos, 1.0f);

		F32 light_radius = 16.f;
		F32 atten, quad;

		{
			F32 x = 3.f;
			atten = x / (light_radius); // % of brightness at radius
			quad = 0.0f;
		}
		mHWLightColors[2] = light_color;
		S32 gllight = GL_LIGHT2;
		glLightfv(gllight, GL_POSITION, light_pos_gl.mV);
		glLightfv(gllight, GL_DIFFUSE,  light_color.mV);
		glLightfv(gllight, GL_AMBIENT,  LLColor4::black.mV);
		glLightfv(gllight, GL_SPECULAR, LLColor4::black.mV);
		glLightf (gllight, GL_CONSTANT_ATTENUATION,   0.0f);
		glLightf (gllight, GL_LINEAR_ATTENUATION,     atten);
		glLightf (gllight, GL_QUADRATIC_ATTENUATION,  quad);
		glLightf (gllight, GL_SPOT_EXPONENT,          0.0f);
		glLightf (gllight, GL_SPOT_CUTOFF,            180.0f);
	}

	// Init GL state
	glDisable(GL_LIGHTING);
	for (S32 gllight=GL_LIGHT0; gllight<=GL_LIGHT7; gllight++)
	{
		glDisable(gllight);
	}
	mLightMask = 0;
}

void LLPipeline::enableLights(U32 mask)
{
	assertInitialized();
	if (mLightingDetail == 0)
	{
		mask &= 0xf003; // sun and backlight only (and fullbright bit)
	}
	if (mLightMask != mask)
	{
		if (!mLightMask)
		{
			glEnable(GL_LIGHTING);
		}
		if (mask)
		{
			for (S32 i=0; i<8; i++)
			{
				if (mask & (1<<i))
				{
					glEnable(GL_LIGHT0 + i);
					glLightfv(GL_LIGHT0 + i, GL_DIFFUSE,  mHWLightColors[i].mV);
				}
				else
				{
					glDisable(GL_LIGHT0 + i);
					glLightfv(GL_LIGHT0 + i, GL_DIFFUSE,  LLColor4::black.mV);
				}
			}
		}
		else
		{
			glDisable(GL_LIGHTING);
		}
		mLightMask = mask;
		LLColor4 ambient = gSky.getTotalAmbientColor();
		glLightModelfv(GL_LIGHT_MODEL_AMBIENT,ambient.mV);
	}
}

void LLPipeline::enableLightsStatic()
{
	assertInitialized();
	U32 mask = 0x01; // Sun
	if (mLightingDetail >= 2)
	{
		mask |= mLightMovingMask; // Hardware moving lights
		glColor4f(0.f, 0.f, 0.f, 1.0f); // no local lighting by default
	}
	else
	{
		mask |= 0xff & (~2); // Hardware local lights
	}
	enableLights(mask);
}

void LLPipeline::enableLightsDynamic()
{
	assertInitialized();
	U32 mask = 0xff & (~2); // Local lights
	enableLights(mask);
	if (mLightingDetail >= 2)
	{
		glColor4f(0.f, 0.f, 0.f, 1.f); // no local lighting by default
	}

	LLVOAvatar* avatarp = gAgent.getAvatarObject();

	if (avatarp && getLightingDetail() <= 0)
	{
		if (avatarp->mSpecialRenderMode == 0) // normal
		{
			gPipeline.enableLightsAvatar();
		}
		else if (avatarp->mSpecialRenderMode >= 1)  // anim preview
		{
			gPipeline.enableLightsAvatarEdit(LLColor4(0.7f, 0.6f, 0.3f, 1.f));
		}
	}
}

void LLPipeline::enableLightsAvatar()
{
	U32 mask = 0xff; // All lights
	setupAvatarLights(FALSE);
	enableLights(mask);
}

void LLPipeline::enableLightsAvatarEdit(const LLColor4& color)
{
	U32 mask = 0x2002; // Avatar backlight only, set ambient
	setupAvatarLights(TRUE);
	enableLights(mask);

	glLightModelfv(GL_LIGHT_MODEL_AMBIENT,color.mV);
}

void LLPipeline::enableLightsFullbright(const LLColor4& color)
{
	assertInitialized();
	U32 mask = 0x1000; // Non-0 mask, set ambient
	enableLights(mask);

	glLightModelfv(GL_LIGHT_MODEL_AMBIENT,color.mV);
	if (mLightingDetail >= 2)
	{
		glColor4f(0.f, 0.f, 0.f, 1.f); // no local lighting by default
	}
}

void LLPipeline::disableLights()
{
	enableLights(0); // no lighting (full bright)
	glColor4f(1.f, 1.f, 1.f, 1.f); // lighting color = white by default
}

//============================================================================

class LLMenuItemGL;
class LLInvFVBridge;
struct cat_folder_pair;
class LLVOBranch;
class LLVOLeaf;

void LLPipeline::findReferences(LLDrawable *drawablep)
{
	assertInitialized();
	if (mLights.find(drawablep) != mLights.end())
	{
		llinfos << "In mLights" << llendl;
	}
	if (std::find(mMovedList.begin(), mMovedList.end(), drawablep) != mMovedList.end())
	{
		llinfos << "In mMovedList" << llendl;
	}
	if (std::find(mShiftList.begin(), mShiftList.end(), drawablep) != mShiftList.end())
	{
		llinfos << "In mShiftList" << llendl;
	}
	if (mRetexturedList.find(drawablep) != mRetexturedList.end())
	{
		llinfos << "In mRetexturedList" << llendl;
	}
	
	if (mActiveQ.find(drawablep) != mActiveQ.end())
	{
		llinfos << "In mActiveQ" << llendl;
	}
	if (std::find(mBuildQ1.begin(), mBuildQ1.end(), drawablep) != mBuildQ1.end())
	{
		llinfos << "In mBuildQ1" << llendl;
	}
	if (std::find(mBuildQ2.begin(), mBuildQ2.end(), drawablep) != mBuildQ2.end())
	{
		llinfos << "In mBuildQ2" << llendl;
	}

	S32 count;
	
	count = gObjectList.findReferences(drawablep);
	if (count)
	{
		llinfos << "In other drawables: " << count << " references" << llendl;
	}
}

BOOL LLPipeline::verify()
{
	BOOL ok = assertInitialized();
	if (ok) 
	{
		for (pool_set_t::iterator iter = mPools.begin(); iter != mPools.end(); ++iter)
		{
			LLDrawPool *poolp = *iter;
			if (!poolp->verify())
			{
				ok = FALSE;
			}
		}
	}

	if (!ok)
	{
		llwarns << "Pipeline verify failed!" << llendl;
	}
	return ok;
}

//////////////////////////////
//
// Collision detection
//
//

///////////////////////////////////////////////////////////////////////////////////////////////////////////////////////////////////////////////////////////////////////////////////////////////////////
/**
 *	A method to compute a ray-AABB intersection.
 *	Original code by Andrew Woo, from "Graphics Gems", Academic Press, 1990
 *	Optimized code by Pierre Terdiman, 2000 (~20-30% faster on my Celeron 500)
 *	Epsilon value added by Klaus Hartmann. (discarding it saves a few cycles only)
 *
 *	Hence this version is faster as well as more robust than the original one.
 *
 *	Should work provided:
 *	1) the integer representation of 0.0f is 0x00000000
 *	2) the sign bit of the float is the most significant one
 *
 *	Report bugs: p.terdiman@codercorner.com
 *
 *	\param		aabb		[in] the axis-aligned bounding box
 *	\param		origin		[in] ray origin
 *	\param		dir			[in] ray direction
 *	\param		coord		[out] impact coordinates
 *	\return		true if ray intersects AABB
 */
///////////////////////////////////////////////////////////////////////////////////////////////////////////////////////////////////////////////////////////////////////////////////////////////////////
//#define RAYAABB_EPSILON 0.00001f
#define IR(x)	((U32&)x)

bool LLRayAABB(const LLVector3 &center, const LLVector3 &size, const LLVector3& origin, const LLVector3& dir, LLVector3 &coord, F32 epsilon)
{
	BOOL Inside = TRUE;
	LLVector3 MinB = center - size;
	LLVector3 MaxB = center + size;
	LLVector3 MaxT;
	MaxT.mV[VX]=MaxT.mV[VY]=MaxT.mV[VZ]=-1.0f;

	// Find candidate planes.
	for(U32 i=0;i<3;i++)
	{
		if(origin.mV[i] < MinB.mV[i])
		{
			coord.mV[i]	= MinB.mV[i];
			Inside		= FALSE;

			// Calculate T distances to candidate planes
			if(IR(dir.mV[i]))	MaxT.mV[i] = (MinB.mV[i] - origin.mV[i]) / dir.mV[i];
		}
		else if(origin.mV[i] > MaxB.mV[i])
		{
			coord.mV[i]	= MaxB.mV[i];
			Inside		= FALSE;

			// Calculate T distances to candidate planes
			if(IR(dir.mV[i]))	MaxT.mV[i] = (MaxB.mV[i] - origin.mV[i]) / dir.mV[i];
		}
	}

	// Ray origin inside bounding box
	if(Inside)
	{
		coord = origin;
		return true;
	}

	// Get largest of the maxT's for final choice of intersection
	U32 WhichPlane = 0;
	if(MaxT.mV[1] > MaxT.mV[WhichPlane])	WhichPlane = 1;
	if(MaxT.mV[2] > MaxT.mV[WhichPlane])	WhichPlane = 2;

	// Check final candidate actually inside box
	if(IR(MaxT.mV[WhichPlane])&0x80000000) return false;

	for(U32 i=0;i<3;i++)
	{
		if(i!=WhichPlane)
		{
			coord.mV[i] = origin.mV[i] + MaxT.mV[WhichPlane] * dir.mV[i];
			if (epsilon > 0)
			{
				if(coord.mV[i] < MinB.mV[i] - epsilon || coord.mV[i] > MaxB.mV[i] + epsilon)	return false;
			}
			else
			{
				if(coord.mV[i] < MinB.mV[i] || coord.mV[i] > MaxB.mV[i])	return false;
			}
		}
	}
	return true;	// ray hits box
}

//////////////////////////////
//
// Macros, functions, and inline methods from other classes
//
//

void LLPipeline::setLight(LLDrawable *drawablep, BOOL is_light)
{
	if (drawablep && assertInitialized())
	{
		if (is_light)
		{
			mLights.insert(drawablep);
			drawablep->setState(LLDrawable::LIGHT);
		}
		else
		{
			drawablep->clearState(LLDrawable::LIGHT);
			mLights.erase(drawablep);
		}
	}
}

void LLPipeline::setActive(LLDrawable *drawablep, BOOL active)
{
	assertInitialized();
	if (active)
	{
		mActiveQ.insert(drawablep);
	}
	else
	{
		mActiveQ.erase(drawablep);
	}
}

//static
void LLPipeline::toggleRenderType(U32 type)
{
	U32 bit = (1<<type);
	gPipeline.mRenderTypeMask ^= bit;
	if (type == RENDER_TYPE_WATER)
	{
		bit = (1 << RENDER_TYPE_VOIDWATER);
		gPipeline.mRenderTypeMask ^= bit;
	}
}

//static
void LLPipeline::toggleRenderTypeControl(void* data)
{
	U32 type = (U32)(intptr_t)data;
	U32 bit = (1<<type);
	if (gPipeline.hasRenderType(type))
	{
		llinfos << "Toggling render type mask " << std::hex << bit << " off" << std::dec << llendl;
	}
	else
	{
		llinfos << "Toggling render type mask " << std::hex << bit << " on" << std::dec << llendl;
	}
	gPipeline.toggleRenderType(type);
}

//static
BOOL LLPipeline::hasRenderTypeControl(void* data)
{
	U32 type = (U32)(intptr_t)data;
	return gPipeline.hasRenderType(type);
}

// Allows UI items labeled "Hide foo" instead of "Show foo"
//static
BOOL LLPipeline::toggleRenderTypeControlNegated(void* data)
{
	S32 type = (S32)(intptr_t)data;
	return !gPipeline.hasRenderType(type);
}

//static
BOOL LLPipeline::hasRenderPairedTypeControl(void* data)
{
	U32 typeflags = (U32)(intptr_t)data;
	return (gPipeline.mRenderTypeMask & typeflags);
}

//static
void LLPipeline::toggleRenderPairedTypeControl(void *data)
{
	U32 typeflags = (U32)(intptr_t)data;
	if(typeflags & RENDER_TYPE_WATER) 
		typeflags |= RENDER_TYPE_VOIDWATER;
	if( gPipeline.mRenderTypeMask & typeflags)
		gPipeline.mRenderTypeMask &= ~typeflags;
	else
		gPipeline.mRenderTypeMask |= typeflags;
}

//static
void LLPipeline::toggleRenderDebug(void* data)
{
	U32 bit = (U32)(intptr_t)data;
	if (gPipeline.hasRenderDebugMask(bit))
	{
		llinfos << "Toggling render debug mask " << std::hex << bit << " off" << std::dec << llendl;
	}
	else
	{
		llinfos << "Toggling render debug mask " << std::hex << bit << " on" << std::dec << llendl;
	}
	gPipeline.mRenderDebugMask ^= bit;
}


//static
BOOL LLPipeline::toggleRenderDebugControl(void* data)
{
	U32 bit = (U32)(intptr_t)data;
	return gPipeline.hasRenderDebugMask(bit);
}

//static
void LLPipeline::toggleRenderDebugFeature(void* data)
{
	U32 bit = (U32)(intptr_t)data;
	gPipeline.mRenderDebugFeatureMask ^= bit;
}


//static
BOOL LLPipeline::toggleRenderDebugFeatureControl(void* data)
{
	U32 bit = (U32)(intptr_t)data;
	return gPipeline.hasRenderDebugFeatureMask(bit);
}

// static
void LLPipeline::setRenderScriptedBeacons(BOOL val)
{
	sRenderScriptedBeacons = val;
}

// static
void LLPipeline::toggleRenderScriptedBeacons(void*)
{
	sRenderScriptedBeacons = !sRenderScriptedBeacons;
}

// static
BOOL LLPipeline::getRenderScriptedBeacons(void*)
{
	return sRenderScriptedBeacons;
}

// static
void LLPipeline::setRenderScriptedTouchBeacons(BOOL val)
{
	sRenderScriptedTouchBeacons = val;
}

// static
void LLPipeline::toggleRenderScriptedTouchBeacons(void*)
{
	sRenderScriptedTouchBeacons = !sRenderScriptedTouchBeacons;
}

// static
BOOL LLPipeline::getRenderScriptedTouchBeacons(void*)
{
	return sRenderScriptedTouchBeacons;
}

// static
void LLPipeline::setRenderPhysicalBeacons(BOOL val)
{
	sRenderPhysicalBeacons = val;
}

// static
void LLPipeline::toggleRenderPhysicalBeacons(void*)
{
	sRenderPhysicalBeacons = !sRenderPhysicalBeacons;
}

// static
BOOL LLPipeline::getRenderPhysicalBeacons(void*)
{
	return sRenderPhysicalBeacons;
}

// static
void LLPipeline::setRenderParticleBeacons(BOOL val)
{
	sRenderParticleBeacons = val;
}

// static
void LLPipeline::toggleRenderParticleBeacons(void*)
{
	sRenderParticleBeacons = !sRenderParticleBeacons;
}

// static
BOOL LLPipeline::getRenderParticleBeacons(void*)
{
	return sRenderParticleBeacons;
}

// static
void LLPipeline::setRenderSoundBeacons(BOOL val)
{
	sRenderSoundBeacons = val;
}

// static
void LLPipeline::toggleRenderSoundBeacons(void*)
{
	sRenderSoundBeacons = !sRenderSoundBeacons;
}

// static
BOOL LLPipeline::getRenderSoundBeacons(void*)
{
	return sRenderSoundBeacons;
}

// static
void LLPipeline::setRenderBeacons(BOOL val)
{
	sRenderBeacons = val;
}

// static
void LLPipeline::toggleRenderBeacons(void*)
{
	sRenderBeacons = !sRenderBeacons;
}

// static
BOOL LLPipeline::getRenderBeacons(void*)
{
	return sRenderBeacons;
}

// static
void LLPipeline::setRenderHighlights(BOOL val)
{
	sRenderHighlight = val;
}

// static
void LLPipeline::toggleRenderHighlights(void*)
{
	sRenderHighlight = !sRenderHighlight;
}

// static
BOOL LLPipeline::getRenderHighlights(void*)
{
	return sRenderHighlight;
}

LLViewerObject* LLPipeline::lineSegmentIntersectInWorld(const LLVector3& start, const LLVector3& end,
														BOOL pick_transparent,												
														S32* face_hit,
														LLVector3* intersection,         // return the intersection point
														LLVector2* tex_coord,            // return the texture coordinates of the intersection point
														LLVector3* normal,               // return the surface normal at the intersection point
														LLVector3* bi_normal             // return the surface bi-normal at the intersection point
	)
{
	LLDrawable* drawable = NULL;

	LLVector3 local_end = end;

	LLVector3 position;

	sPickAvatar = FALSE; //LLToolMgr::getInstance()->inBuildMode() ? FALSE : TRUE;
	
	for (LLWorld::region_list_t::const_iterator iter = LLWorld::getInstance()->getRegionList().begin(); 
			iter != LLWorld::getInstance()->getRegionList().end(); ++iter)
	{
		LLViewerRegion* region = *iter;

		for (U32 j = 0; j < LLViewerRegion::NUM_PARTITIONS; j++)
		{
			if ((j == LLViewerRegion::PARTITION_VOLUME) || 
				(j == LLViewerRegion::PARTITION_BRIDGE) || 
				(j == LLViewerRegion::PARTITION_TERRAIN) ||
				(j == LLViewerRegion::PARTITION_TREE) ||
				(j == LLViewerRegion::PARTITION_GRASS))  // only check these partitions for now
			{
				LLSpatialPartition* part = region->getSpatialPartition(j);
				if (part && hasRenderType(part->mDrawableType))
				{
					LLDrawable* hit = part->lineSegmentIntersect(start, local_end, pick_transparent, face_hit, &position, tex_coord, normal, bi_normal);
					if (hit)
					{
						drawable = hit;
						local_end = position;						
					}
				}
			}
		}
	}
	
	if (!sPickAvatar)
	{
		//save hit info in case we need to restore
		//due to attachment override
		LLVector3 local_normal;
		LLVector3 local_binormal;
		LLVector2 local_texcoord;
		S32 local_face_hit = -1;

		if (face_hit)
		{ 
			local_face_hit = *face_hit;
		}
		if (tex_coord)
		{
			local_texcoord = *tex_coord;
		}
		if (bi_normal)
		{
			local_binormal = *bi_normal;
		}
		if (normal)
		{
			local_normal = *normal;
		}
				
		const F32 ATTACHMENT_OVERRIDE_DIST = 0.1f;

		//check against avatars
		sPickAvatar = TRUE;
		for (LLWorld::region_list_t::const_iterator iter = LLWorld::getInstance()->getRegionList().begin(); 
				iter != LLWorld::getInstance()->getRegionList().end(); ++iter)
		{
			LLViewerRegion* region = *iter;

			LLSpatialPartition* part = region->getSpatialPartition(LLViewerRegion::PARTITION_BRIDGE);
			if (part && hasRenderType(part->mDrawableType))
			{
				LLDrawable* hit = part->lineSegmentIntersect(start, local_end, pick_transparent, face_hit, &position, tex_coord, normal, bi_normal);
				if (hit)
				{
					if (!drawable || 
						!drawable->getVObj()->isAttachment() ||
						(position-local_end).magVec() > ATTACHMENT_OVERRIDE_DIST)
					{ //avatar overrides if previously hit drawable is not an attachment or 
					  //attachment is far enough away from detected intersection
						drawable = hit;
						local_end = position;						
					}
					else
					{ //prioritize attachments over avatars
						position = local_end;

						if (face_hit)
						{
							*face_hit = local_face_hit;
						}
						if (tex_coord)
						{
							*tex_coord = local_texcoord;
						}
						if (bi_normal)
						{
							*bi_normal = local_binormal;
						}
						if (normal)
						{
							*normal = local_normal;
						}
					}
				}
			}
		}
	}

	//check all avatar nametags (silly, isn't it?)
	for (std::vector< LLCharacter* >::iterator iter = LLCharacter::sInstances.begin();
		iter != LLCharacter::sInstances.end();
		++iter)
	{
		LLVOAvatar* av = (LLVOAvatar*) *iter;
		if (av->mNameText.notNull() && av->mNameText->lineSegmentIntersect(start, local_end, position))
		{
			drawable = av->mDrawable;
			local_end = position;
		}
	}

	if (intersection)
	{
		*intersection = position;
	}

	return drawable ? drawable->getVObj().get() : NULL;
}

LLViewerObject* LLPipeline::lineSegmentIntersectInHUD(const LLVector3& start, const LLVector3& end,
													  BOOL pick_transparent,													
													  S32* face_hit,
													  LLVector3* intersection,         // return the intersection point
													  LLVector2* tex_coord,            // return the texture coordinates of the intersection point
													  LLVector3* normal,               // return the surface normal at the intersection point
													  LLVector3* bi_normal             // return the surface bi-normal at the intersection point
	)
{
	LLDrawable* drawable = NULL;

	for (LLWorld::region_list_t::const_iterator iter = LLWorld::getInstance()->getRegionList().begin(); 
			iter != LLWorld::getInstance()->getRegionList().end(); ++iter)
	{
		LLViewerRegion* region = *iter;

		BOOL toggle = FALSE;
		if (!hasRenderType(LLPipeline::RENDER_TYPE_HUD))
		{
			toggleRenderType(LLPipeline::RENDER_TYPE_HUD);
			toggle = TRUE;
		}

		LLSpatialPartition* part = region->getSpatialPartition(LLViewerRegion::PARTITION_HUD);
		if (part)
		{
			LLDrawable* hit = part->lineSegmentIntersect(start, end, pick_transparent, face_hit, intersection, tex_coord, normal, bi_normal);
			if (hit)
			{
				drawable = hit;
			}
		}

		if (toggle)
		{
			toggleRenderType(LLPipeline::RENDER_TYPE_HUD);
		}
	}
	return drawable ? drawable->getVObj().get() : NULL;
}

LLSpatialPartition* LLPipeline::getSpatialPartition(LLViewerObject* vobj)
{
	if (vobj)
	{
		LLViewerRegion* region = vobj->getRegion();
		if (region)
		{
			return region->getSpatialPartition(vobj->getPartitionType());
		}
	}
	return NULL;
}


void LLPipeline::resetVertexBuffers(LLDrawable* drawable)
{
	if (!drawable || drawable->isDead())
	{
		return;
	}

	for (S32 i = 0; i < drawable->getNumFaces(); i++)
	{
		LLFace* facep = drawable->getFace(i);
		facep->mVertexBuffer = NULL;
		facep->mLastVertexBuffer = NULL;
	}
}

void LLPipeline::resetVertexBuffers()
{
	sRenderBump = gSavedSettings.getBOOL("RenderObjectBump");
	LLVertexBuffer::sUseStreamDraw = gSavedSettings.getBOOL("ShyotlRenderUseStreamVBO");
	for (LLWorld::region_list_t::const_iterator iter = LLWorld::getInstance()->getRegionList().begin(); 
			iter != LLWorld::getInstance()->getRegionList().end(); ++iter)
	{
		LLViewerRegion* region = *iter;
		for (U32 i = 0; i < LLViewerRegion::NUM_PARTITIONS; i++)
		{
			LLSpatialPartition* part = region->getSpatialPartition(i);
			if (part)
			{
				part->resetVertexBuffers();
			}
		}
	}

	resetDrawOrders();

	gSky.resetVertexBuffers();

	if (LLVertexBuffer::sGLCount > 0)
	{
		LLVertexBuffer::cleanupClass();
	}

	//delete all name pool caches
	LLGLNamePool::cleanupPools();

	if (LLVertexBuffer::sGLCount > 0)
	{
		llwarns << "VBO wipe failed." << llendl;
	}

	if (!LLVertexBuffer::sStreamIBOPool.mNameList.empty() ||
		!LLVertexBuffer::sStreamVBOPool.mNameList.empty() ||
		!LLVertexBuffer::sDynamicIBOPool.mNameList.empty() ||
		!LLVertexBuffer::sDynamicVBOPool.mNameList.empty())
	{
		llwarns << "VBO name pool cleanup failed." << llendl;
	}

	LLVertexBuffer::unbind();

	LLPipeline::sTextureBindTest = gSavedSettings.getBOOL("RenderDebugTextureBind");
}

void LLPipeline::renderObjects(U32 type, U32 mask, BOOL texture)
{
	assertInitialized();
	glLoadMatrixd(gGLModelView);
	gGLLastMatrix = NULL;
	mSimplePool->pushBatches(type, mask);
	glLoadMatrixd(gGLModelView);
	gGLLastMatrix = NULL;		
}

void LLPipeline::setUseVBO(BOOL use_vbo)
{
	if (use_vbo != LLVertexBuffer::sEnableVBOs)
	{
		if (use_vbo)
		{
			llinfos << "Enabling VBO." << llendl;
		}
		else
		{ 
			llinfos << "Disabling VBO." << llendl;
		}
		
		resetVertexBuffers();
		LLVertexBuffer::initClass(use_vbo);
#if !LL_DARWIN
		if(LLFloaterHardwareSettings::isOpen())
			LLFloaterHardwareSettings::instance()->refreshEnabledState();
#endif
	}
}

void apply_cube_face_rotation(U32 face)
{
	switch (face)
	{
		case 0: 
			glRotatef(90.f, 0, 1, 0);
			glRotatef(180.f, 1, 0, 0);
		break;
		case 2: 
			glRotatef(-90.f, 1, 0, 0);
		break;
		case 4:
			glRotatef(180.f, 0, 1, 0);
			glRotatef(180.f, 0, 0, 1);
		break;
		case 1: 
			glRotatef(-90.f, 0, 1, 0);
			glRotatef(180.f, 1, 0, 0);
		break;
		case 3:
			glRotatef(90, 1, 0, 0);
		break;
		case 5: 
			glRotatef(180, 0, 0, 1);
		break;
	}
}

void validate_framebuffer_object()
{                                                           
	GLenum status;                                            
	status = glCheckFramebufferStatusEXT(GL_FRAMEBUFFER_EXT); 
	switch(status) 
	{                                          
		case GL_FRAMEBUFFER_COMPLETE_EXT:                       
			//framebuffer OK, no error.
			break;
		case GL_FRAMEBUFFER_INCOMPLETE_DIMENSIONS_EXT:
			// frame buffer not OK: probably means unsupported depth buffer format
			llerrs << "Framebuffer Incomplete Dimensions." << llendl;
			break;
		case GL_FRAMEBUFFER_INCOMPLETE_ATTACHMENT_EXT:
			// frame buffer not OK: probably means unsupported depth buffer format
			llerrs << "Framebuffer Incomplete Attachment." << llendl;
			break; 
		case GL_FRAMEBUFFER_UNSUPPORTED_EXT:                    
			/* choose different formats */                        
			llerrs << "Framebuffer unsupported." << llendl;
			break;                                                
		default:                                                
			llerrs << "Unknown framebuffer status." << llendl;
			break;
	}
}

void LLPipeline::bindScreenToTexture() 
{
	
}

void LLPipeline::renderBloom(BOOL for_snapshot, F32 zoom_factor, int subfield)
{
	if (!(gPipeline.canUseVertexShaders() &&
		sRenderGlow))
	{
		return;
	}

	LLVertexBuffer::unbind();
	LLGLState::checkStates();
	LLGLState::checkTextureChannels();

	assertInitialized();

	if (gUseWireframe)
	{
		glPolygonMode(GL_FRONT_AND_BACK, GL_FILL);
	}

	U32 res_mod = gSavedSettings.getU32("RenderResolutionDivisor");

	LLVector2 tc1(0,0);
	LLVector2 tc2((F32) gViewerWindow->getWindowDisplayWidth()*2,
				  (F32) gViewerWindow->getWindowDisplayHeight()*2);

	if (res_mod > 1)
	{
		tc2 /= (F32) res_mod;
	}

	gGL.setColorMask(true, true);
		
	LLFastTimer ftm(LLFastTimer::FTM_RENDER_BLOOM);
	gGL.color4f(1,1,1,1);
	LLGLDepthTest depth(GL_FALSE);
	LLGLDisable blend(GL_BLEND);
	LLGLDisable cull(GL_CULL_FACE);
	
	enableLightsFullbright(LLColor4(1,1,1,1));

	glMatrixMode(GL_PROJECTION);
	glPushMatrix();
	glLoadIdentity();
	glMatrixMode(GL_MODELVIEW);
	glPushMatrix();
	glLoadIdentity();

	LLGLDisable test(GL_ALPHA_TEST);

	gGL.setColorMask(true, true);
	glClearColor(0,0,0,0);

	if (for_snapshot)
	{
		gGL.getTexUnit(0)->bind(&mGlow[1]);
		{
			//LLGLEnable stencil(GL_STENCIL_TEST);
			//glStencilFunc(GL_NOTEQUAL, 255, 0xFFFFFFFF);
			//glStencilOp(GL_KEEP, GL_KEEP, GL_KEEP);
			//LLGLDisable blend(GL_BLEND);

			// If the snapshot is constructed from tiles, calculate which
			// tile we're in.
			const S32 num_horizontal_tiles = llceil(zoom_factor);
			const LLVector2 tile(subfield % num_horizontal_tiles,
								 (S32)(subfield / num_horizontal_tiles));
			llassert(zoom_factor > 0.0); // Non-zero, non-negative.
			const F32 tile_size = 1.0/zoom_factor;
			
			tc1 = tile*tile_size; // Top left texture coordinates
			tc2 = (tile+LLVector2(1,1))*tile_size; // Bottom right texture coordinates
			
			LLGLEnable blend(GL_BLEND);
			gGL.setSceneBlendType(LLRender::BT_ADD);
			
				
			gGL.begin(LLRender::TRIANGLE_STRIP);
			gGL.color4f(1,1,1,1);
			gGL.texCoord2f(tc1.mV[0], tc1.mV[1]);
			gGL.vertex2f(-1,-1);
			
			gGL.texCoord2f(tc1.mV[0], tc2.mV[1]);
			gGL.vertex2f(-1,1);
			
			gGL.texCoord2f(tc2.mV[0], tc1.mV[1]);
			gGL.vertex2f(1,-1);
			
			gGL.texCoord2f(tc2.mV[0], tc2.mV[1]);
			gGL.vertex2f(1,1);

			gGL.end();

			gGL.flush();
			gGL.setSceneBlendType(LLRender::BT_ALPHA);
		}

		gGL.flush();
		glMatrixMode(GL_PROJECTION);
		glPopMatrix();
		glMatrixMode(GL_MODELVIEW);
		glPopMatrix();

		return;
	}
	
	{
		{
			LLFastTimer ftm(LLFastTimer::FTM_RENDER_BLOOM_FBO);
			mGlow[2].bindTarget();
			mGlow[2].clear();
		}
		
		gGlowExtractProgram.bind();
		F32 minLum = llmax(gSavedSettings.getF32("RenderGlowMinLuminance"), 0.0f);
		F32 maxAlpha = gSavedSettings.getF32("RenderGlowMaxExtractAlpha");		
		F32 warmthAmount = gSavedSettings.getF32("RenderGlowWarmthAmount");	
		LLVector3 lumWeights = gSavedSettings.getVector3("RenderGlowLumWeights");
		LLVector3 warmthWeights = gSavedSettings.getVector3("RenderGlowWarmthWeights");
		gGlowExtractProgram.uniform1f("minLuminance", minLum);
		gGlowExtractProgram.uniform1f("maxExtractAlpha", maxAlpha);
		gGlowExtractProgram.uniform3f("lumWeights", lumWeights.mV[0], lumWeights.mV[1], lumWeights.mV[2]);
		gGlowExtractProgram.uniform3f("warmthWeights", warmthWeights.mV[0], warmthWeights.mV[1], warmthWeights.mV[2]);
		gGlowExtractProgram.uniform1f("warmthAmount", warmthAmount);
		LLGLEnable blend_on(GL_BLEND);
		LLGLEnable test(GL_ALPHA_TEST);
		gGL.setAlphaRejectSettings(LLRender::CF_DEFAULT);
		gGL.setSceneBlendType(LLRender::BT_ADD_WITH_ALPHA);
		
		gGL.getTexUnit(0)->unbind(LLTexUnit::TT_TEXTURE);		
		gGL.getTexUnit(0)->disable();
		gGL.getTexUnit(0)->enable(LLTexUnit::TT_RECT_TEXTURE);
		gGL.getTexUnit(0)->bind(&mScreen);

		gGL.color4f(1,1,1,1);
		gPipeline.enableLightsFullbright(LLColor4(1,1,1,1));
		gGL.begin(LLRender::TRIANGLE_STRIP);
		gGL.texCoord2f(tc1.mV[0], tc1.mV[1]);
		gGL.vertex2f(-1,-1);
		
		gGL.texCoord2f(tc1.mV[0], tc2.mV[1]);
		gGL.vertex2f(-1,3);
		
		gGL.texCoord2f(tc2.mV[0], tc1.mV[1]);
		gGL.vertex2f(3,-1);
		
		gGL.end();
		
		gGL.getTexUnit(0)->enable(LLTexUnit::TT_TEXTURE);

		mGlow[2].flush();
	}

	tc1.setVec(0,0);
	tc2.setVec(2,2);



	// power of two between 1 and 1024
	U32 glowResPow = gSavedSettings.getS32("RenderGlowResolutionPow");
	const U32 glow_res = llmax(1, 
		llmin(1024, 1 << glowResPow));

	S32 kernel = gSavedSettings.getS32("RenderGlowIterations")*2;
	F32 delta = gSavedSettings.getF32("RenderGlowWidth") / glow_res;
	// Use half the glow width if we have the res set to less than 9 so that it looks
	// almost the same in either case.
	if (glowResPow < 9)
	{
		delta *= 0.5f;
	}
	F32 strength = gSavedSettings.getF32("RenderGlowStrength");

	gGlowProgram.bind();
	gGlowProgram.uniform1f("glowStrength", strength);

	for (S32 i = 0; i < kernel; i++)
	{
		gGL.getTexUnit(0)->unbind(LLTexUnit::TT_TEXTURE);
		{
			LLFastTimer ftm(LLFastTimer::FTM_RENDER_BLOOM_FBO);
			mGlow[i%2].bindTarget();
			mGlow[i%2].clear();
		}
			
		if (i == 0)
		{
			gGL.getTexUnit(0)->bind(&mGlow[2]);
		}
		else
		{
			gGL.getTexUnit(0)->bind(&mGlow[(i-1)%2]);
		}

		if (i%2 == 0)
		{
			gGlowProgram.uniform2f("glowDelta", delta, 0);
		}
		else
		{
			gGlowProgram.uniform2f("glowDelta", 0, delta);
		}

		gGL.begin(LLRender::TRIANGLE_STRIP);
		gGL.texCoord2f(tc1.mV[0], tc1.mV[1]);
		gGL.vertex2f(-1,-1);
		
		gGL.texCoord2f(tc1.mV[0], tc2.mV[1]);
		gGL.vertex2f(-1,3);
		
		gGL.texCoord2f(tc2.mV[0], tc1.mV[1]);
		gGL.vertex2f(3,-1);
		
		gGL.end();
		
		mGlow[i%2].flush();
	}

	gGlowProgram.unbind();

	if (LLRenderTarget::sUseFBO)
	{
		LLFastTimer ftm(LLFastTimer::FTM_RENDER_BLOOM_FBO);
		glBindFramebufferEXT(GL_FRAMEBUFFER_EXT, 0);
	}

	gViewerWindow->setupViewport();

	gGL.flush();
	
	{
		LLVertexBuffer::unbind();

		
		
		tc2.setVec((F32) gViewerWindow->getWindowDisplayWidth(),
			(F32) gViewerWindow->getWindowDisplayHeight());

		if (res_mod > 1)
		{
			tc2 /= (F32) res_mod;
		}

		U32 mask = LLVertexBuffer::MAP_VERTEX | LLVertexBuffer::MAP_TEXCOORD0 | LLVertexBuffer::MAP_TEXCOORD1;
		LLPointer<LLVertexBuffer> buff = new LLVertexBuffer(mask, 0);
		buff->allocateBuffer(3,0,TRUE);

		LLStrider<LLVector3> v;
		LLStrider<LLVector2> uv1;
		LLStrider<LLVector2> uv2;

		buff->getVertexStrider(v);
		buff->getTexCoord0Strider(uv1);
		buff->getTexCoord1Strider(uv2);
		
		uv1[0] = LLVector2(0, 0);
		uv1[1] = LLVector2(0, 2);
		uv1[2] = LLVector2(2, 0);
		
		uv2[0] = LLVector2(0, 0);
		uv2[1] = LLVector2(0, tc2.mV[1]*2.f);
		uv2[2] = LLVector2(tc2.mV[0]*2.f, 0);
		
		v[0] = LLVector3(-1,-1,0);
		v[1] = LLVector3(-1,3,0);
		v[2] = LLVector3(3,-1,0);
				
		buff->setBuffer(0);

		LLGLDisable blend(GL_BLEND);

		//tex unit 0
		gGL.getTexUnit(0)->setTextureColorBlend(LLTexUnit::TBO_REPLACE, LLTexUnit::TBS_TEX_COLOR);
	
		gGL.getTexUnit(0)->bind(&mGlow[1]);
		gGL.getTexUnit(1)->activate();
		gGL.getTexUnit(1)->enable(LLTexUnit::TT_RECT_TEXTURE);
		
		//tex unit 1
		gGL.getTexUnit(1)->setTextureColorBlend(LLTexUnit::TBO_ADD, LLTexUnit::TBS_TEX_COLOR, LLTexUnit::TBS_PREV_COLOR);
		
		gGL.getTexUnit(1)->bind(&mScreen);
		gGL.getTexUnit(1)->activate();
		
		LLGLEnable multisample(GL_MULTISAMPLE_ARB);
		
		buff->setBuffer(mask);
		buff->drawArrays(LLRender::TRIANGLE_STRIP, 0, 3);
		
		gGL.getTexUnit(1)->disable();
		gGL.getTexUnit(1)->setTextureBlendType(LLTexUnit::TB_MULT);

		gGL.getTexUnit(0)->activate();
		gGL.getTexUnit(0)->setTextureBlendType(LLTexUnit::TB_MULT);
	}
	
	gGL.setSceneBlendType(LLRender::BT_ALPHA);
	glMatrixMode(GL_PROJECTION);
	glPopMatrix();
	glMatrixMode(GL_MODELVIEW);
	glPopMatrix();

	LLVertexBuffer::unbind();

	LLGLState::checkStates();
	LLGLState::checkTextureChannels();

}

void LLPipeline::bindDeferredShader(LLGLSLShader& shader, U32 light_index)
{
	shader.bind();
	S32 channel = 0;
	channel = shader.enableTexture(LLViewerShaderMgr::DEFERRED_DIFFUSE, LLTexUnit::TT_RECT_TEXTURE);
	if (channel > -1)
	{
		mDeferredScreen.bindTexture(0,channel);
		//glTexParameteri(GL_TEXTURE_2D, GL_TEXTURE_MAG_FILTER, GL_NEAREST);
		//glTexParameteri(GL_TEXTURE_2D, GL_TEXTURE_MIN_FILTER, GL_NEAREST);
	}

	channel = shader.enableTexture(LLViewerShaderMgr::DEFERRED_SPECULAR, LLTexUnit::TT_RECT_TEXTURE);
	if (channel > -1)
	{
		mDeferredScreen.bindTexture(1, channel);
	}

	channel = shader.enableTexture(LLViewerShaderMgr::DEFERRED_NORMAL, LLTexUnit::TT_RECT_TEXTURE);
	if (channel > -1)
	{
		mDeferredScreen.bindTexture(2, channel);
	}

	channel = shader.enableTexture(LLViewerShaderMgr::DEFERRED_POSITION, LLTexUnit::TT_RECT_TEXTURE);
	if (channel > -1)
	{
		mDeferredScreen.bindTexture(3, channel);
	}

	channel = shader.enableTexture(LLViewerShaderMgr::DEFERRED_DEPTH, LLTexUnit::TT_RECT_TEXTURE);
	if (channel > -1)
	{
		gGL.getTexUnit(channel)->bind(&mDeferredScreen, TRUE);
	}

	channel = shader.enableTexture(LLViewerShaderMgr::DEFERRED_NOISE);
	if (channel > -1)
	{
		gGL.getTexUnit(channel)->bindManual(LLTexUnit::TT_TEXTURE, mNoiseMap);
	}

	stop_glerror();

	channel = shader.enableTexture(LLViewerShaderMgr::DEFERRED_LIGHT, LLTexUnit::TT_RECT_TEXTURE);
	if (channel > -1)
	{
		mDeferredLight[light_index].bindTexture(0, channel);
	}

	stop_glerror();

	for (U32 i = 0; i < 4; i++)
	{
		channel = shader.enableTexture(LLViewerShaderMgr::DEFERRED_SHADOW0+i);
		stop_glerror();
		if (channel > -1)
		{
			stop_glerror();
			gGL.getTexUnit(channel)->bind(&mSunShadow[i], TRUE);
			gGL.getTexUnit(channel)->setTextureFilteringOption(LLTexUnit::TFO_BILINEAR);
			stop_glerror();
			
			glTexParameteri(GL_TEXTURE_2D, GL_TEXTURE_COMPARE_MODE_ARB, GL_COMPARE_R_TO_TEXTURE_ARB);
			glTexParameteri(GL_TEXTURE_2D, GL_TEXTURE_COMPARE_FUNC_ARB, GL_LEQUAL);
			stop_glerror();
		}
	}

	stop_glerror();

	F32 mat[64];
	for (U32 i = 0; i < 16; i++)
	{
		mat[i] = mSunShadowMatrix[0].m[i];
		mat[i+16] = mSunShadowMatrix[1].m[i];
		mat[i+32] = mSunShadowMatrix[2].m[i];
		mat[i+48] = mSunShadowMatrix[3].m[i];
	}

	shader.uniformMatrix4fv("shadow_matrix[0]", 4, FALSE, mat);
	shader.uniformMatrix4fv("shadow_matrix", 4, FALSE, mat);

	stop_glerror();

	channel = shader.enableTexture(LLViewerShaderMgr::ENVIRONMENT_MAP, LLTexUnit::TT_CUBE_MAP);
	if (channel > -1)
	{
		LLCubeMap* cube_map = gSky.mVOSkyp ? gSky.mVOSkyp->getCubeMap() : NULL;
		if (cube_map)
		{
			cube_map->enable(channel);
			cube_map->bind();
			F64* m = gGLModelView;

			
			F32 mat[] = { m[0], m[1], m[2],
						  m[4], m[5], m[6],
						  m[8], m[9], m[10] };
		
			shader.uniform3fv("env_mat[0]", 3, mat);
			shader.uniform3fv("env_mat", 3, mat);
		}
	}

	shader.uniform4fv("shadow_clip", 1, mSunClipPlanes.mV);
	static const LLCachedControl<F32> render_deferred_sun_wash("RenderDeferredSunWash",.5f);
	static const LLCachedControl<F32> render_shadow_noise("RenderShadowNoise",-.0001f);
	static const LLCachedControl<F32> render_shadow_blur_size("RenderShadowBlurSize",.7f);
	static const LLCachedControl<F32> render_ssao_scale("RenderSSAOScale",500);
	static const LLCachedControl<S32> render_ssao_max_scale("RenderSSAOMaxScale",60);
	static const LLCachedControl<F32> render_ssao_factor("RenderSSAOFactor",.3f);
	static const LLCachedControl<LLVector3> render_ssao_effect("RenderSSAOEffect",LLVector3(.4f,1,0));
	static const LLCachedControl<F32> render_deferred_alpha_soft("RenderDeferredAlphaSoften",.75f);

	shader.uniform1f("sun_wash", render_deferred_sun_wash);
	shader.uniform1f("shadow_noise", render_shadow_noise);
	shader.uniform1f("blur_size", render_shadow_blur_size);

	shader.uniform1f("ssao_radius", render_ssao_scale);
	shader.uniform1f("ssao_max_radius", render_ssao_max_scale);

	F32 ssao_factor = render_ssao_factor;
	shader.uniform1f("ssao_factor", ssao_factor);
	shader.uniform1f("ssao_factor_inv", 1.0/ssao_factor);

	LLVector3 ssao_effect = render_ssao_effect;
	F32 matrix_diag = (ssao_effect[0] + 2.0*ssao_effect[1])/3.0;
	F32 matrix_nondiag = (ssao_effect[0] - ssao_effect[1])/3.0;
	// This matrix scales (proj of color onto <1/rt(3),1/rt(3),1/rt(3)>) by
	// value factor, and scales remainder by saturation factor
	F32 ssao_effect_mat[] = {	matrix_diag, matrix_nondiag, matrix_nondiag,
								matrix_nondiag, matrix_diag, matrix_nondiag,
								matrix_nondiag, matrix_nondiag, matrix_diag};
	shader.uniformMatrix3fv("ssao_effect_mat", 1, GL_FALSE, ssao_effect_mat);

	shader.uniform2f("screen_res", mDeferredScreen.getWidth(), mDeferredScreen.getHeight());
	shader.uniform1f("near_clip", LLViewerCamera::getInstance()->getNear()*2.f);
	shader.uniform1f("alpha_soften", render_deferred_alpha_soft);
}

void LLPipeline::renderDeferredLighting()
{
	if (!sCull)
	{
		return;
	}

	LLGLEnable multisample(GL_MULTISAMPLE_ARB);

	if (gPipeline.hasRenderType(LLPipeline::RENDER_TYPE_HUD))
	{
		gPipeline.toggleRenderType(LLPipeline::RENDER_TYPE_HUD);
	}

	//ati doesn't seem to love actually using the stencil buffer on FBO's
	LLGLEnable stencil(GL_STENCIL_TEST);
	glStencilFunc(GL_EQUAL, 1, 0xFFFFFFFF);
	glStencilOp(GL_KEEP, GL_KEEP, GL_KEEP);

	gGL.setColorMask(true, true);

	mDeferredLight[0].bindTarget();

	//mDeferredLight[0].copyContents(mDeferredScreen, 0, 0, mDeferredScreen.getWidth(), mDeferredScreen.getHeight(),
	//					0, 0, mDeferredLight[0].getWidth(), mDeferredLight[0].getHeight(), GL_DEPTH_BUFFER_BIT | GL_STENCIL_BUFFER_BIT, GL_NEAREST);	
	
	//draw a cube around every light
	LLVertexBuffer::unbind();

	glBlendFunc(GL_ONE, GL_ONE);
	LLGLEnable cull(GL_CULL_FACE);
	LLGLEnable blend(GL_BLEND);

	glh::matrix4f mat = glh_copy_matrix(gGLModelView);

	F32 vert[] = 
	{
		-1,1,
		-1,-3,
		3,1,
	};

	bindDeferredShader(gDeferredSunProgram);

	glh::matrix4f inv_trans = glh_get_current_modelview().inverse().transpose();

	const U32 slice = 32;
	F32 offset[slice*3];
	for (U32 i = 0; i < 4; i++)
	{
		for (U32 j = 0; j < 8; j++)
		{
			glh::vec3f v;
			v.set_value(sinf(6.284f/8*j), cosf(6.284f/8*j), -(F32) i);
			v.normalize();
			inv_trans.mult_matrix_vec(v);
			v.normalize();
			offset[(i*8+j)*3+0] = v.v[0];
			offset[(i*8+j)*3+1] = v.v[2];
			offset[(i*8+j)*3+2] = v.v[1];
		}
	}

	gDeferredSunProgram.uniform3fv("offset", slice, offset);
	gDeferredSunProgram.uniform2f("screenRes", mDeferredLight[0].getWidth(), mDeferredLight[0].getHeight());

	setupHWLights(NULL); //to set mSunDir;

	glPushMatrix();
	glLoadIdentity();
	glMatrixMode(GL_PROJECTION);
	glPushMatrix();
	glLoadIdentity();

	LLVector4 dir(mSunDir, 0.f);

	glh::vec4f tc(dir.mV);
	mat.mult_matrix_vec(tc);
	glTexCoord4f(tc.v[0], tc.v[1], tc.v[2], 0);
	glColor3f(1,1,1);

	glVertexPointer(2, GL_FLOAT, 0, vert);
	{
		LLGLDisable blend(GL_BLEND);
		LLGLDepthTest depth(GL_FALSE);
		stop_glerror();
		glDrawArrays(GL_TRIANGLE_STRIP, 0, 3);
		stop_glerror();
	}
	
	unbindDeferredShader(gDeferredSunProgram);

	mDeferredLight[0].flush();

	//blur lightmap
	mDeferredLight[1].bindTarget();

	//mDeferredLight[1].copyContents(mDeferredScreen, 0, 0, mDeferredScreen.getWidth(), mDeferredScreen.getHeight(),
	//					0, 0, mDeferredLight[0].getWidth(), mDeferredLight[0].getHeight(), GL_DEPTH_BUFFER_BIT | GL_STENCIL_BUFFER_BIT, GL_NEAREST);	
	
	bindDeferredShader(gDeferredBlurLightProgram);

	LLVector3 gauss[32]; // xweight, yweight, offset

	LLVector3 go = gSavedSettings.getVector3("RenderShadowGaussian");
	U32 kern_length = llclamp(gSavedSettings.getU32("RenderShadowBlurSamples"), (U32) 1, (U32) 16)*2 - 1;
	F32 blur_size = gSavedSettings.getF32("RenderShadowBlurSize");

	// sample symmetrically with the middle sample falling exactly on 0.0
	F32 x = -(kern_length/2.0f) + 0.5f;

	for (U32 i = 0; i < kern_length; i++)
	{
		gauss[i].mV[0] = llgaussian(x, go.mV[0]);
		gauss[i].mV[1] = llgaussian(x, go.mV[1]);
		gauss[i].mV[2] = x;
		x += 1.f;
	}
	/* swap the x=0 position to the start of gauss[] so we can
	   treat it specially as an optimization. */
	LLVector3 swap;
	swap = gauss[kern_length/2];
	gauss[kern_length/2] = gauss[0];
	gauss[0] = swap;
	llassert(gauss[0].mV[2] == 0.0f);

	gDeferredBlurLightProgram.uniform2f("delta", 1.f, 0.f);
	gDeferredBlurLightProgram.uniform3fv("kern[0]", kern_length, gauss[0].mV);
	gDeferredBlurLightProgram.uniform3fv("kern", kern_length, gauss[0].mV);
	gDeferredBlurLightProgram.uniform1i("kern_length", kern_length);
	gDeferredBlurLightProgram.uniform1f("kern_scale", blur_size * (kern_length/2.f - 0.5f));

	{
		LLGLDisable blend(GL_BLEND);
		LLGLDepthTest depth(GL_FALSE);
		stop_glerror();
		glDrawArrays(GL_TRIANGLE_STRIP, 0, 3);
		stop_glerror();
	}
	
	mDeferredLight[1].flush();
	unbindDeferredShader(gDeferredBlurLightProgram);

	bindDeferredShader(gDeferredBlurLightProgram, 1);
	mDeferredLight[0].bindTarget();

	gDeferredBlurLightProgram.uniform2f("delta", 0.f, 1.f);
	gDeferredBlurLightProgram.uniform3fv("kern[0]", kern_length, gauss[0].mV);
	gDeferredBlurLightProgram.uniform3fv("kern", kern_length, gauss[0].mV);
	gDeferredBlurLightProgram.uniform1i("kern_length", kern_length);
	gDeferredBlurLightProgram.uniform1f("kern_scale", blur_size * (kern_length/2.f - 0.5f));

	{
		LLGLDisable blend(GL_BLEND);
		LLGLDepthTest depth(GL_FALSE);
		stop_glerror();
		glDrawArrays(GL_TRIANGLE_STRIP, 0, 4);
		stop_glerror();
	}
	mDeferredLight[0].flush();
	unbindDeferredShader(gDeferredBlurLightProgram);

	stop_glerror();
	glPopMatrix();
	stop_glerror();
	glMatrixMode(GL_MODELVIEW);
	stop_glerror();
	glPopMatrix();
	stop_glerror();

	//copy depth and stencil from deferred screen
	//mScreen.copyContents(mDeferredScreen, 0, 0, mDeferredScreen.getWidth(), mDeferredScreen.getHeight(),
	//					0, 0, mScreen.getWidth(), mScreen.getHeight(), GL_DEPTH_BUFFER_BIT | GL_STENCIL_BUFFER_BIT, GL_NEAREST);

	mScreen.bindTarget();
	mScreen.clear(GL_COLOR_BUFFER_BIT);
		
	bindDeferredShader(gDeferredSoftenProgram);	
	{
		LLGLDepthTest depth(GL_FALSE);
		LLGLDisable blend(GL_BLEND);
		LLGLDisable test(GL_ALPHA_TEST);

		//full screen blit
		glPushMatrix();
		glLoadIdentity();
		glMatrixMode(GL_PROJECTION);
		glPushMatrix();
		glLoadIdentity();

		glVertexPointer(2, GL_FLOAT, 0, vert);
		
		glDrawArrays(GL_TRIANGLE_STRIP, 0, 3);
		
		glPopMatrix();
		glMatrixMode(GL_MODELVIEW);
		glPopMatrix();
	}

	unbindDeferredShader(gDeferredSoftenProgram);

	bindDeferredShader(gDeferredLightProgram);

	std::list<LLVector4> fullscreen_lights;
	std::list<LLVector4> light_colors;

	F32 v[24];
	glVertexPointer(3, GL_FLOAT, 0, v);
	{
		LLGLDepthTest depth(GL_TRUE, GL_FALSE);
		for (LLDrawable::drawable_set_t::iterator iter = mLights.begin(); iter != mLights.end(); ++iter)
		{
			LLDrawable* drawablep = *iter;
			
			LLVOVolume* volume = drawablep->getVOVolume();
			if (!volume)
			{
				continue;
			}

			LLVector3 center = drawablep->getPositionAgent();
			F32* c = center.mV;
			F32 s = volume->getLightRadius()*1.5f;

			if (LLViewerCamera::getInstance()->AABBInFrustumNoFarClip(center, LLVector3(s,s,s)) == 0)
			{
				continue;
			}

			sVisibleLightCount++;
			glh::vec3f tc(c);
			mat.mult_matrix_vec(tc);
			
			LLColor3 col = volume->getLightColor();
			col *= volume->getLightIntensity();

			//vertex positions are encoded so the 3 bits of their vertex index 
			//correspond to their axis facing, with bit position 3,2,1 matching
			//axis facing x,y,z, bit set meaning positive facing, bit clear 
			//meaning negative facing
			v[0] = c[0]-s; v[1]  = c[1]-s; v[2]  = c[2]-s;  // 0 - 0000 
			v[3] = c[0]-s; v[4]  = c[1]-s; v[5]  = c[2]+s;  // 1 - 0001
			v[6] = c[0]-s; v[7]  = c[1]+s; v[8]  = c[2]-s;  // 2 - 0010
			v[9] = c[0]-s; v[10] = c[1]+s; v[11] = c[2]+s;  // 3 - 0011
																							   
			v[12] = c[0]+s; v[13] = c[1]-s; v[14] = c[2]-s; // 4 - 0100
			v[15] = c[0]+s; v[16] = c[1]-s; v[17] = c[2]+s; // 5 - 0101
			v[18] = c[0]+s; v[19] = c[1]+s; v[20] = c[2]-s; // 6 - 0110
			v[21] = c[0]+s; v[22] = c[1]+s; v[23] = c[2]+s; // 7 - 0111

			if (LLViewerCamera::getInstance()->getOrigin().mV[0] > c[0] + s + 0.2f ||
				LLViewerCamera::getInstance()->getOrigin().mV[0] < c[0] - s - 0.2f ||
				LLViewerCamera::getInstance()->getOrigin().mV[1] > c[1] + s + 0.2f ||
				LLViewerCamera::getInstance()->getOrigin().mV[1] < c[1] - s - 0.2f ||
				LLViewerCamera::getInstance()->getOrigin().mV[2] > c[2] + s + 0.2f ||
				LLViewerCamera::getInstance()->getOrigin().mV[2] < c[2] - s - 0.2f)
			{ //draw box if camera is outside box
				glTexCoord4f(tc.v[0], tc.v[1], tc.v[2], s*s);
				glColor4f(col.mV[0], col.mV[1], col.mV[2], volume->getLightFalloff()*0.5f);
				glDrawRangeElements(GL_TRIANGLE_FAN, 0, 7, 8,
					GL_UNSIGNED_BYTE, get_box_fan_indices(LLViewerCamera::getInstance(), center));
			}
			else
			{	
				fullscreen_lights.push_back(LLVector4(tc.v[0], tc.v[1], tc.v[2], s*s));
				light_colors.push_back(LLVector4(col.mV[0], col.mV[1], col.mV[2], volume->getLightFalloff()*0.5f));
			}
		}
	}

	unbindDeferredShader(gDeferredLightProgram);

	if (!fullscreen_lights.empty())
	{
		bindDeferredShader(gDeferredMultiLightProgram);
		LLGLDepthTest depth(GL_FALSE);

		//full screen blit
		glPushMatrix();
		glLoadIdentity();
		glMatrixMode(GL_PROJECTION);
		glPushMatrix();
		glLoadIdentity();

		U32 count = 0;

		LLVector4 light[16];
		LLVector4 col[16];

		glVertexPointer(2, GL_FLOAT, 0, vert);

		while (!fullscreen_lights.empty())
		{
			light[count] = fullscreen_lights.front();
			fullscreen_lights.pop_front();
			col[count] = light_colors.front();
			light_colors.pop_front();

			count++;
			if (count == 16 || fullscreen_lights.empty())
			{
				gDeferredMultiLightProgram.uniform1i("light_count", count);
				gDeferredMultiLightProgram.uniform4fv("light[0]", count, (GLfloat*) light);
				gDeferredMultiLightProgram.uniform4fv("light", count, (GLfloat*) light);
				gDeferredMultiLightProgram.uniform4fv("light_col[0]", count, (GLfloat*) col);
				gDeferredMultiLightProgram.uniform4fv("light_col", count, (GLfloat*) col);
				count = 0;
				glDrawArrays(GL_TRIANGLE_STRIP, 0, 3);
			}
		}
		
		
		glPopMatrix();
		glMatrixMode(GL_MODELVIEW);
		glPopMatrix();

		unbindDeferredShader(gDeferredMultiLightProgram);
	}
	glBlendFunc(GL_SRC_ALPHA, GL_ONE_MINUS_SRC_ALPHA);

	{ //render non-deferred geometry
		LLGLDisable blend(GL_BLEND);
		LLGLDisable stencil(GL_STENCIL_TEST);

		U32 render_mask = mRenderTypeMask;
		mRenderTypeMask = mRenderTypeMask &
		                  ((1 << LLPipeline::RENDER_TYPE_SKY) |
		                   (1 << LLPipeline::RENDER_TYPE_WL_CLOUDS) |
						   (1 << LLPipeline::RENDER_TYPE_CLASSIC_CLOUDS) |
		                   (1 << LLPipeline::RENDER_TYPE_WL_SKY) |
		                   (1 << LLPipeline::RENDER_TYPE_ALPHA) |
		                   (1 << LLPipeline::RENDER_TYPE_AVATAR) |
		                   (1 << LLPipeline::RENDER_TYPE_VOIDWATER) |
		                   (1 << LLPipeline::RENDER_TYPE_WATER) |
		                   (1 << LLPipeline::RENDER_TYPE_FULLBRIGHT) |
		                   (1 << LLPipeline::RENDER_TYPE_VOLUME) |
		                   (1 << LLPipeline::RENDER_TYPE_GLOW) |
		                   (1 << LLPipeline::RENDER_TYPE_BUMP));
		
		renderGeomPostDeferred(*LLViewerCamera::getInstance());
		mRenderTypeMask = render_mask;
	}

	mScreen.flush();
						
}

void LLPipeline::unbindDeferredShader(LLGLSLShader &shader)
{
	stop_glerror();
	shader.disableTexture(LLViewerShaderMgr::DEFERRED_POSITION, LLTexUnit::TT_RECT_TEXTURE);
	shader.disableTexture(LLViewerShaderMgr::DEFERRED_NORMAL, LLTexUnit::TT_RECT_TEXTURE);
	shader.disableTexture(LLViewerShaderMgr::DEFERRED_DIFFUSE, LLTexUnit::TT_RECT_TEXTURE);
	shader.disableTexture(LLViewerShaderMgr::DEFERRED_SPECULAR, LLTexUnit::TT_RECT_TEXTURE);
	shader.disableTexture(LLViewerShaderMgr::DEFERRED_DEPTH, LLTexUnit::TT_RECT_TEXTURE);
	shader.disableTexture(LLViewerShaderMgr::DEFERRED_LIGHT, LLTexUnit::TT_RECT_TEXTURE);
	for (U32 i = 0; i < 4; i++)
	{
		if (shader.disableTexture(LLViewerShaderMgr::DEFERRED_SHADOW0+i) > -1)
		{
			glTexParameteri(GL_TEXTURE_2D, GL_TEXTURE_COMPARE_MODE_ARB, GL_NONE);
		}
	}
	shader.disableTexture(LLViewerShaderMgr::DEFERRED_NOISE);

	S32 channel = shader.disableTexture(LLViewerShaderMgr::ENVIRONMENT_MAP, LLTexUnit::TT_CUBE_MAP);
	if (channel > -1)
	{
		LLCubeMap* cube_map = gSky.mVOSkyp ? gSky.mVOSkyp->getCubeMap() : NULL;
		if (cube_map)
		{
			cube_map->disable();
		}
	}
	gGL.getTexUnit(0)->unbind(LLTexUnit::TT_TEXTURE);
	gGL.getTexUnit(0)->activate();
	shader.unbind();
}

inline float sgn(float a)
{
    if (a > 0.0F) return (1.0F);
    if (a < 0.0F) return (-1.0F);
    return (0.0F);
}

void LLPipeline::generateWaterReflection(LLCamera& camera_in)
{
	if (LLPipeline::sWaterReflections && assertInitialized() && LLDrawPoolWater::sNeedsReflectionUpdate)
	{
		LLVOAvatar* agent = gAgent.getAvatarObject();
		if (gAgent.getCameraAnimating() || gAgent.getCameraMode() != CAMERA_MODE_MOUSELOOK)
		{
			agent = NULL;
		}

		if (agent)
		{
			agent->updateAttachmentVisibility(CAMERA_MODE_THIRD_PERSON);
		}
		LLVertexBuffer::unbind();

		LLGLState::checkStates();
		LLGLState::checkTextureChannels();
		LLGLState::checkClientArrays();

		LLCamera camera = camera_in;
		camera.setFar(camera.getFar()*0.87654321f);
		LLPipeline::sReflectionRender = TRUE;
		S32 occlusion = LLPipeline::sUseOcclusion;
		LLPipeline::sUseOcclusion = llmin(occlusion, 1);
		
		U32 type_mask = gPipeline.mRenderTypeMask;

		glh::matrix4f projection = glh_get_current_projection();
		glh::matrix4f mat;

		stop_glerror();
		LLPlane plane;

		F32 height = gAgent.getRegion()->getWaterHeight(); 
		F32 to_clip = fabsf(camera.getOrigin().mV[2]-height);
		F32 pad = -to_clip*0.05f; //amount to "pad" clip plane by

		//plane params
		LLVector3 pnorm;
		F32 pd;

		S32 water_clip = 0;
		if (!LLViewerCamera::getInstance()->cameraUnderWater())
		{ //camera is above water, clip plane points up
			pnorm.setVec(0,0,1);
			pd = -height;
			plane.setVec(pnorm, pd);
			water_clip = -1;
		}
		else
		{	//camera is below water, clip plane points down
			pnorm = LLVector3(0,0,-1);
			pd = height;
			plane.setVec(pnorm, pd);
			water_clip = 1;
		}



		if (!LLViewerCamera::getInstance()->cameraUnderWater())
		{	//generate planar reflection map
			gGL.getTexUnit(0)->unbind(LLTexUnit::TT_TEXTURE);
			glClearColor(0,0,0,0);
			gGL.setColorMask(true, true);
			mWaterRef.bindTarget();
			mWaterRef.getViewport(gGLViewport);
			mWaterRef.clear();
			gGL.setColorMask(true, false);

			stop_glerror();

			LLVector3 origin = camera.getOrigin();

			glPushMatrix();

			mat.set_scale(glh::vec3f(1,1,-1));
			mat.set_translate(glh::vec3f(0,0,height*2.f));
			
			glh::matrix4f current = glh_get_current_modelview();

			mat = current * mat;

			glh_set_current_modelview(mat);
			glLoadMatrixf(mat.m);

			LLViewerCamera::updateFrustumPlanes(camera, FALSE, TRUE);

			glCullFace(GL_FRONT);

			//initial sky pass (no user clip plane)
			{ //mask out everything but the sky
				U32 tmp = mRenderTypeMask;
				mRenderTypeMask = tmp & ((1 << LLPipeline::RENDER_TYPE_SKY) |
									(1 << LLPipeline::RENDER_TYPE_WL_SKY));
				static LLCullResult result;
				updateCull(camera, result);
				stateSort(camera, result);
				mRenderTypeMask = tmp & ((1 << LLPipeline::RENDER_TYPE_SKY) |
									(1 << LLPipeline::RENDER_TYPE_WL_CLOUDS) |
									(1 << LLPipeline::RENDER_TYPE_CLASSIC_CLOUDS) |
									(1 << LLPipeline::RENDER_TYPE_WL_SKY));
				renderGeom(camera, TRUE);
				mRenderTypeMask = tmp;
			}

			if (LLDrawPoolWater::sNeedsDistortionUpdate)
			{
				mRenderTypeMask &= ~((1<<LLPipeline::RENDER_TYPE_WATER) |
				                     (1<<LLPipeline::RENDER_TYPE_VOIDWATER) |
				                     (1<<LLPipeline::RENDER_TYPE_GROUND) |
				                     (1<<LLPipeline::RENDER_TYPE_SKY) |
									 (1<<LLPipeline::RENDER_TYPE_WL_CLOUDS) |
				                     (1<<LLPipeline::RENDER_TYPE_CLASSIC_CLOUDS));

				if (gSavedSettings.getBOOL("RenderWaterReflections"))
				{ //mask out selected geometry based on reflection detail

					S32 detail = gSavedSettings.getS32("RenderReflectionDetail");
					if (detail < 3)
					{
						mRenderTypeMask &= ~(1 << LLPipeline::RENDER_TYPE_PARTICLES);
						if (detail < 2)
						{
							mRenderTypeMask &= ~(1 << LLPipeline::RENDER_TYPE_AVATAR);
							if (detail < 1)
							{
								mRenderTypeMask &= ~(1 << LLPipeline::RENDER_TYPE_VOLUME);
							}
						}
					}

					LLSpatialPartition::sFreezeState = TRUE;
					LLPipeline::sSkipUpdate = TRUE;
					LLGLUserClipPlane clip_plane(plane, mat, projection);
					static LLCullResult result;
					updateCull(camera, result, 1);
					stateSort(camera, result);
					renderGeom(camera);
					LLSpatialPartition::sFreezeState = FALSE;
					LLPipeline::sSkipUpdate = FALSE;
				}
			}	
			glCullFace(GL_BACK);
			glPopMatrix();
			mWaterRef.flush();

			glh_set_current_modelview(current);
		}

		//render distortion map
		static BOOL last_update = TRUE;
		if (last_update)
		{
			camera.setFar(camera_in.getFar());
			mRenderTypeMask = type_mask & ~((1<<LLPipeline::RENDER_TYPE_WATER) |
							(1<<LLPipeline::RENDER_TYPE_VOIDWATER) |
							(1<<LLPipeline::RENDER_TYPE_GROUND));
			stop_glerror();

			LLPipeline::sUnderWaterRender = LLViewerCamera::getInstance()->cameraUnderWater() ? FALSE : TRUE;

			if (LLPipeline::sUnderWaterRender)
			{
				mRenderTypeMask &=	~((1<<LLPipeline::RENDER_TYPE_GROUND) |
									  (1<<LLPipeline::RENDER_TYPE_SKY) |
									  (1<<LLPipeline::RENDER_TYPE_WL_CLOUDS) |
									  (1<<LLPipeline::RENDER_TYPE_CLASSIC_CLOUDS) |
									  (1<<LLPipeline::RENDER_TYPE_WL_SKY));		
			}
			LLViewerCamera::updateFrustumPlanes(camera);

			gGL.getTexUnit(0)->unbind(LLTexUnit::TT_TEXTURE);
			LLColor4& col = LLDrawPoolWater::sWaterFogColor;
			glClearColor(col.mV[0], col.mV[1], col.mV[2], 0.f);
			gGL.setColorMask(true, true);
			mWaterDis.bindTarget();
			mWaterDis.getViewport(gGLViewport);
			mWaterDis.clear();
			gGL.setColorMask(true, false);

			if (!LLPipeline::sUnderWaterRender || LLDrawPoolWater::sNeedsReflectionUpdate)
			{
				//clip out geometry on the same side of water as the camera
				mat = glh_get_current_modelview();
				LLGLUserClipPlane clip_plane(LLPlane(-pnorm, -(pd+pad)), mat, projection);
				static LLCullResult result;
				updateCull(camera, result, water_clip);
				stateSort(camera, result);
				renderGeom(camera);
			}

			LLPipeline::sUnderWaterRender = FALSE;
			mWaterDis.flush();
		}
		last_update = LLDrawPoolWater::sNeedsReflectionUpdate && LLDrawPoolWater::sNeedsDistortionUpdate;

		LLRenderTarget::unbindTarget();

		LLPipeline::sReflectionRender = FALSE;

		if (!LLRenderTarget::sUseFBO)
		{
			glClear(GL_DEPTH_BUFFER_BIT);
		}
		glClearColor(0.f, 0.f, 0.f, 0.f);

		gViewerWindow->setupViewport();
		mRenderTypeMask = type_mask;
		LLDrawPoolWater::sNeedsReflectionUpdate = FALSE;
		LLDrawPoolWater::sNeedsDistortionUpdate = FALSE;
		LLViewerCamera::getInstance()->setUserClipPlane(LLPlane(-pnorm, -pd));
		LLPipeline::sUseOcclusion = occlusion;
		
		LLGLState::checkStates();
		LLGLState::checkTextureChannels();
		LLGLState::checkClientArrays();

		if (agent)
		{
			agent->updateAttachmentVisibility(gAgent.getCameraMode());
		}
	}
}

glh::matrix4f look(const LLVector3 pos, const LLVector3 dir, const LLVector3 up)
{
	glh::matrix4f ret;

	LLVector3 dirN;
	LLVector3 upN;
	LLVector3 lftN;

	lftN = dir % up;
	lftN.normVec();
	
	upN = lftN % dir;
	upN.normVec();
	
	dirN = dir;
	dirN.normVec();
	

	ret.m[ 0] = lftN[0];
	ret.m[ 1] = upN[0];
	ret.m[ 2] = -dirN[0];
	ret.m[ 3] = 0.f;

	ret.m[ 4] = lftN[1];
	ret.m[ 5] = upN[1];
	ret.m[ 6] = -dirN[1];
	ret.m[ 7] = 0.f;

	ret.m[ 8] = lftN[2];
	ret.m[ 9] = upN[2];
	ret.m[10] = -dirN[2];
	ret.m[11] = 0.f;

	ret.m[12] = -(lftN*pos);
	ret.m[13] = -(upN*pos);
	ret.m[14] = dirN*pos;
	ret.m[15] = 1.f;

	return ret;
}

glh::matrix4f scale_translate_to_fit(const LLVector3 min, const LLVector3 max)
{
	glh::matrix4f ret;
	ret.m[ 0] = 2/(max[0]-min[0]);
	ret.m[ 4] = 0;
	ret.m[ 8] = 0;
	ret.m[12] = -(max[0]+min[0])/(max[0]-min[0]);

	ret.m[ 1] = 0;
	ret.m[ 5] = 2/(max[1]-min[1]);
	ret.m[ 9] = 0;
	ret.m[13] = -(max[1]+min[1])/(max[1]-min[1]);

	ret.m[ 2] = 0;
	ret.m[ 6] = 0;
	ret.m[10] = 2/(max[2]-min[2]);
	ret.m[14] = -(max[2]+min[2])/(max[2]-min[2]);

	ret.m[ 3] = 0;
	ret.m[ 7] = 0;
	ret.m[11] = 0;
	ret.m[15] = 1;

	return ret;
}

void LLPipeline::generateSunShadow(LLCamera& camera)
{

	if (!sRenderDeferred)
	{
		return;
	}

	//temporary hack to disable shadows but keep local lights
	static BOOL clear = TRUE;
	BOOL gen_shadow = gSavedSettings.getBOOL("RenderDeferredSunShadow");
	if (!gen_shadow)
	{
		if (clear)
		{
			clear = FALSE;
			for (U32 i = 0; i < 4; i++)
			{
				mSunShadow[i].bindTarget();
				mSunShadow[i].clear();
				mSunShadow[i].flush();
			}
		}
		return;
	}
	clear = TRUE;

	gGL.setColorMask(false, false);

	//get sun view matrix
	
	F32 range = 128.f;

	//store current projection/modelview matrix
	glh::matrix4f saved_proj = glh_get_current_projection();
	glh::matrix4f saved_view = glh_get_current_modelview();
	glh::matrix4f inv_view = saved_view.inverse();

	glh::matrix4f view[4];
	glh::matrix4f proj[4];
	LLVector3 up;

	//clip contains parallel split distances for 3 splits
	LLVector3 clip = gSavedSettings.getVector3("RenderShadowClipPlanes");

	//far clip on last split is minimum of camera view distance and 128
	mSunClipPlanes = LLVector4(clip, clip.mV[2] * clip.mV[2]/clip.mV[1]);

	const LLPickInfo& pick_info = gViewerWindow->getLastPick();

	if (!pick_info.mPosGlobal.isExactlyZero())
	{ //squish nearest frustum based on alt-zoom (tighten up nearest frustum when focusing on tiny object
		F32 focus_dist = (F32) (pick_info.mPosGlobal + LLVector3d(pick_info.mObjectOffset) - gAgent.getPosGlobalFromAgent(LLViewerCamera::getInstance()->getOrigin())).magVec();
		mSunClipPlanes.mV[0] = llclamp(focus_dist*focus_dist, 2.f, mSunClipPlanes.mV[0]);
	}
		
	// convenience array of 4 near clip plane distances
	F32 dist[] = { 0.1f, mSunClipPlanes.mV[0], mSunClipPlanes.mV[1], mSunClipPlanes.mV[2], mSunClipPlanes.mV[3] };

	//currently used for amount to extrude frusta corners for constructing shadow frusta
	LLVector3 n = gSavedSettings.getVector3("RenderShadowNearDist");
	F32 nearDist[] = { n.mV[0], n.mV[1], n.mV[2], n.mV[2] };

	for (S32 j = 0; j < 4; j++)
	{
		//restore render matrices
		glh_set_current_modelview(saved_view);
		glh_set_current_projection(saved_proj);

		//get center of far clip plane (for point of interest later)
		LLVector3 center = camera.getOrigin() + camera.getAtAxis() * range;

		LLVector3 eye = camera.getOrigin();

		//camera used for shadow cull/render
		LLCamera shadow_cam;
		
	    // perspective shadow map
		glh::vec3f p[16];		//point cloud to be contained by shadow projection (light camera space)
		glh::vec3f wp[16];		//point cloud to be contained by shadow projection (world space)
		
		LLVector3 lightDir = -mSunDir;
		glh::vec3f light_dir(lightDir.mV);

		//create light space camera matrix
		LLVector3 at;
		F32 dl = camera.getLeftAxis() * lightDir;
		F32 du = camera.getUpAxis() * lightDir;

		//choose an at axis such that up will be most aligned with lightDir
		if (dl*dl < du*du)
		{
			at = lightDir%camera.getLeftAxis();
		}
		else
		{
			at = lightDir%camera.getUpAxis();
		}

		if (at * camera.getAtAxis() < 0)
		{
			at = -at;
		}
		
		LLVector3 left = lightDir%at;
		up = left%lightDir;
		up.normVec();

		//create world space camera frustum for this split
		shadow_cam = camera;
		shadow_cam.setFar(16.f);
	
		LLViewerCamera::updateFrustumPlanes(shadow_cam);

		LLVector3* frust = shadow_cam.mAgentFrustum;

		LLVector3 pn = shadow_cam.getAtAxis();
		
		LLVector3 frust_center;
		
		LLVector3 min, max;

		//construct 8 corners of split frustum section
		for (U32 i = 0; i < 4; i++)
		{
			LLVector3 delta = frust[i+4]-eye;
			delta.normVec();
			F32 dp = delta*pn;
			frust[i] = eye + (delta*dist[j])/dp;
			frust[i+4] = eye + (delta*dist[j+1])/dp;
			frust_center += frust[i] + frust[i+4];
		}

		//get frustum center
		frust_center /= 8.f;
						
		shadow_cam.calcAgentFrustumPlanes(frust);

		
		if (!gPipeline.hasRenderDebugMask(LLPipeline::RENDER_DEBUG_SHADOW_FRUSTA))
		{
			mShadowCamera[j] = shadow_cam;
		}

		if (gPipeline.getVisibleExtents(shadow_cam, min, max))
		{
			//no possible shadow receivers
			if (!gPipeline.hasRenderDebugMask(LLPipeline::RENDER_DEBUG_SHADOW_FRUSTA))
			{
				mShadowExtents[j][0] = LLVector3();
				mShadowExtents[j][1] = LLVector3();
				mShadowCamera[j+4] = shadow_cam;
			}

			continue;
		}

		if (!gPipeline.hasRenderDebugMask(LLPipeline::RENDER_DEBUG_SHADOW_FRUSTA))
		{
			mShadowExtents[j][0] = min;
			mShadowExtents[j][1] = max;
		}
				
		view[j] = look(frust_center-lightDir*nearDist[j], lightDir, up);
		F32 shadow_dist = nearDist[j];

		for (U32 i = 0; i < 8; i++)
		{
			//points in worldspace (wp) and light camera space (p)
			//that must be included in shadow generation
			wp[i] = glh::vec3f(frust[i].mV);
			wp[i+8] = wp[i] - light_dir*shadow_dist;
			view[j].mult_matrix_vec(wp[i], p[i]);
			view[j].mult_matrix_vec(wp[i+8], p[i+8]);
		}
	
		min = LLVector3(p[0].v);
		max = LLVector3(p[0].v);

		LLVector3 fmin = min;
		LLVector3 fmax = max;

		for (U32 i = 1; i < 16; i++)
		{ //find camera space AABB of frustum in light camera space
			update_min_max(min, max, LLVector3(p[i].v));
			if (i < 8)
			{
				update_min_max(fmin, fmax, LLVector3(p[i].v));
			}
		}

		//generate perspective matrix that contains frustum
		//proj[j] = matrix_perspective(min, max);
		proj[j] = gl_ortho(min.mV[0], max.mV[0],
							min.mV[1], max.mV[1],
							-max.mV[2], -min.mV[2]);
						
		shadow_cam.setFar(128.f);
		shadow_cam.setOriginAndLookAt(eye, up, center);

		glh_set_current_modelview(view[j]);
		glh_set_current_projection(proj[j]);

		LLViewerCamera::updateFrustumPlanes(shadow_cam, FALSE, FALSE, TRUE);

		proj[j] = gl_ortho(fmin.mV[0], fmax.mV[0],
						   fmin.mV[1], fmax.mV[1],
						   -fmax.mV[2], -fmin.mV[2]);

		//translate and scale to from [-1, 1] to [0, 1]
		glh::matrix4f trans(0.5f, 0.f, 0.f, 0.5f,
						0.f, 0.5f, 0.f, 0.5f,
						0.f, 0.f, 0.5f, 0.5f,
						0.f, 0.f, 0.f, 1.f);

		glh_set_current_modelview(view[j]);
		glh_set_current_projection(proj[j]);

		mSunShadowMatrix[j] = trans*proj[j]*view[j]*inv_view;
		
		U32 type_mask = mRenderTypeMask;
		mRenderTypeMask = type_mask & ((1<<LLPipeline::RENDER_TYPE_SIMPLE) |
									   (1<<LLPipeline::RENDER_TYPE_ALPHA) |
									   (1<<LLPipeline::RENDER_TYPE_GRASS) |
									   (1<<LLPipeline::RENDER_TYPE_FULLBRIGHT) |
									   (1<<LLPipeline::RENDER_TYPE_BUMP) |
									   (1<<LLPipeline::RENDER_TYPE_VOLUME) |
									   (1<<LLPipeline::RENDER_TYPE_AVATAR) |
									   (1<<LLPipeline::RENDER_TYPE_TREE) | 
									   (1<<LLPipeline::RENDER_TYPE_TERRAIN) |
									   0);

		//clip out geometry on the same side of water as the camera
		static LLCullResult result;
		S32 occlude = LLPipeline::sUseOcclusion;
		LLPipeline::sUseOcclusion = 1;
		LLPipeline::sShadowRender = TRUE;
		//hack to prevent LOD updates from using sun camera origin
		shadow_cam.setOrigin(camera.getOrigin());
		updateCull(shadow_cam, result);
		stateSort(shadow_cam, result);
		
		if (!gPipeline.hasRenderDebugMask(LLPipeline::RENDER_DEBUG_SHADOW_FRUSTA))
		{
			LLViewerCamera::updateFrustumPlanes(shadow_cam, FALSE, FALSE, TRUE);
			mShadowCamera[j+4] = shadow_cam;
		}

		LLFastTimer t(LLFastTimer::FTM_SHADOW_RENDER);

		stop_glerror();

		mSunShadow[j].bindTarget();
		mSunShadow[j].getViewport(gGLViewport);

		{
			LLGLDepthTest depth(GL_TRUE);
			mSunShadow[j].clear();
		}

		U32 types[] = { LLRenderPass::PASS_SIMPLE, LLRenderPass::PASS_FULLBRIGHT, LLRenderPass::PASS_SHINY, LLRenderPass::PASS_BUMP };
		LLGLEnable cull(GL_CULL_FACE);

		//generate sun shadow map
		glMatrixMode(GL_PROJECTION);
		glPushMatrix();
		glLoadMatrixf(proj[j].m);
		glMatrixMode(GL_MODELVIEW);
		glPushMatrix();
		glLoadMatrixf(view[j].m);

		stop_glerror();
		gGLLastMatrix = NULL;

		gGL.getTexUnit(0)->unbind(LLTexUnit::TT_TEXTURE);
				
		glColor4f(1,1,1,1);
		
		glCullFace(GL_FRONT);

		stop_glerror();

		gGL.setColorMask(false, false);

		gDeferredShadowProgram.bind();
		{
			LLFastTimer ftm(LLFastTimer::FTM_SHADOW_SIMPLE);
			LLGLDisable test(GL_ALPHA_TEST);
			gGL.getTexUnit(0)->disable();
			for (U32 i = 0; i < sizeof(types)/sizeof(U32); ++i)
			{
				renderObjects(types[i], LLVertexBuffer::MAP_VERTEX, FALSE);
			}
			gGL.getTexUnit(0)->enable(LLTexUnit::TT_TEXTURE);
		}
		
		{
			LLFastTimer ftm(LLFastTimer::FTM_SHADOW_ALPHA);
			LLGLEnable test(GL_ALPHA_TEST);
			gGL.setAlphaRejectSettings(LLRender::CF_GREATER, 0.6f);
			renderObjects(LLRenderPass::PASS_ALPHA_SHADOW, LLVertexBuffer::MAP_VERTEX | LLVertexBuffer::MAP_TEXCOORD0 | LLVertexBuffer::MAP_COLOR, TRUE);
			glColor4f(1,1,1,1);
			renderObjects(LLRenderPass::PASS_GRASS, LLVertexBuffer::MAP_VERTEX | LLVertexBuffer::MAP_TEXCOORD0, TRUE);
			gGL.setAlphaRejectSettings(LLRender::CF_DEFAULT);
		}
		
		gDeferredShadowProgram.unbind();

		renderGeomShadow(shadow_cam);

		gGL.setColorMask(true, true);

		glCullFace(GL_BACK);
		LLPipeline::sUseOcclusion = occlude;
		LLPipeline::sShadowRender = FALSE;
		mRenderTypeMask = type_mask;
		
		glMatrixMode(GL_PROJECTION);
		glPopMatrix();
		glMatrixMode(GL_MODELVIEW);
		glPopMatrix();
		gGLLastMatrix = NULL;

		mSunShadow[j].flush();
	}

	if (!gSavedSettings.getBOOL("CameraOffset"))
	{
		glh_set_current_modelview(saved_view);
		glh_set_current_projection(saved_proj);
	}
	else
	{
		glh_set_current_modelview(view[1]);
		glh_set_current_projection(proj[1]);
		glLoadMatrixf(view[1].m);
		glMatrixMode(GL_PROJECTION);
		glLoadMatrixf(proj[1].m);
		glMatrixMode(GL_MODELVIEW);
	}
	gGL.setColorMask(true, false);
}

void LLPipeline::renderGroups(LLRenderPass* pass, U32 type, U32 mask, BOOL texture)
{
	for (LLCullResult::sg_list_t::iterator i = sCull->beginVisibleGroups(); i != sCull->endVisibleGroups(); ++i)
	{
		LLSpatialGroup* group = *i;
		if (!group->isDead() &&
			(!sUseOcclusion || !group->isState(LLSpatialGroup::OCCLUDED)) &&
			gPipeline.hasRenderType(group->mSpatialPartition->mDrawableType) &&
			group->mDrawMap.find(type) != group->mDrawMap.end())
		{
			pass->renderGroup(group,type,mask,texture);
		}
	}
}

void LLPipeline::generateImpostor(LLVOAvatar* avatar)
{
	LLGLState::checkStates();
	LLGLState::checkTextureChannels();
	LLGLState::checkClientArrays();

	static LLCullResult result;
	result.clear();
	grabReferences(result);
	
	if (!avatar || !avatar->mDrawable)
	{
		return;
	}

	assertInitialized();

	U32 mask;
	BOOL muted = LLMuteList::getInstance()->isMuted(avatar->getID());

	if (muted)
	{
		mask  = 1 << LLPipeline::RENDER_TYPE_AVATAR;
	}
	else
	{
		mask  = (1<<LLPipeline::RENDER_TYPE_VOLUME) |
				(1<<LLPipeline::RENDER_TYPE_AVATAR) |
				(1<<LLPipeline::RENDER_TYPE_BUMP) |
				(1<<LLPipeline::RENDER_TYPE_GRASS) |
				(1<<LLPipeline::RENDER_TYPE_SIMPLE) |
				(1<<LLPipeline::RENDER_TYPE_FULLBRIGHT) |
				(1<<LLPipeline::RENDER_TYPE_ALPHA) | 
				(1<<LLPipeline::RENDER_TYPE_INVISIBLE);
	}
	
	mask = mask & gPipeline.getRenderTypeMask();
	U32 saved_mask = gPipeline.mRenderTypeMask;
	gPipeline.mRenderTypeMask = mask;

	S32 occlusion = sUseOcclusion;
	sUseOcclusion = 0;
	sReflectionRender = sRenderDeferred ? FALSE : TRUE;
	sImpostorRender = TRUE;

	markVisible(avatar->mDrawable, *LLViewerCamera::getInstance());
	LLVOAvatar::sUseImpostors = FALSE;

	LLVOAvatar::attachment_map_t::iterator iter;
	for (iter = avatar->mAttachmentPoints.begin();
		iter != avatar->mAttachmentPoints.end();
		++iter)
	{
		LLViewerObject* object = iter->second->getObject();
		if (object)
		{
			markVisible(object->mDrawable->getSpatialBridge(), *LLViewerCamera::getInstance());
		}
	}

	stateSort(*LLViewerCamera::getInstance(), result);
	
	const LLVector3* ext = avatar->mDrawable->getSpatialExtents();
	LLVector3 pos(avatar->getRenderPosition()+avatar->getImpostorOffset());

	LLCamera camera = *LLViewerCamera::getInstance();

	camera.lookAt(LLViewerCamera::getInstance()->getOrigin(), pos, LLViewerCamera::getInstance()->getUpAxis());
	
	LLVector2 tdim;

	LLVector3 half_height = (ext[1]-ext[0])*0.5f;

	LLVector3 left = camera.getLeftAxis();
	left *= left;
	left.normalize();

	LLVector3 up = camera.getUpAxis();
	up *= up;
	up.normalize();

	tdim.mV[0] = fabsf(half_height * left);
	tdim.mV[1] = fabsf(half_height * up);

	glMatrixMode(GL_PROJECTION);
	glPushMatrix();
	//glh::matrix4f ortho = gl_ortho(-tdim.mV[0], tdim.mV[0], -tdim.mV[1], tdim.mV[1], 1.0, 256.0);
	F32 distance = (pos-camera.getOrigin()).length();
	F32 fov = atanf(tdim.mV[1]/distance)*2.f*RAD_TO_DEG;
	F32 aspect = tdim.mV[0]/tdim.mV[1]; //128.f/256.f;
	glh::matrix4f persp = gl_perspective(fov, aspect, 1.f, 256.f);
	glh_set_current_projection(persp);
	glLoadMatrixf(persp.m);

	glMatrixMode(GL_MODELVIEW);
	glPushMatrix();
	glh::matrix4f mat;
	camera.getOpenGLTransform(mat.m);

	mat = glh::matrix4f((GLfloat*) OGL_TO_CFR_ROTATION) * mat;

	glLoadMatrixf(mat.m);
	glh_set_current_modelview(mat);

	glClearColor(0.0f,0.0f,0.0f,0.0f);
	gGL.setColorMask(true, true);
	glStencilMask(0xFFFFFFFF);
	glClearStencil(0);

	// get the number of pixels per angle
	F32 pa = gViewerWindow->getWindowDisplayHeight() / (RAD_TO_DEG * LLViewerCamera::getInstance()->getView());

	//get resolution based on angle width and height of impostor (double desired resolution to prevent aliasing)
	U32 resY = llmin(nhpo2((U32) (fov*pa)), (U32) 512);
	U32 resX = llmin(nhpo2((U32) (atanf(tdim.mV[0]/distance)*2.f*RAD_TO_DEG*pa)), (U32) 512);

	if (!avatar->mImpostor.isComplete() || resX != avatar->mImpostor.getWidth() ||
		resY != avatar->mImpostor.getHeight())
	{
		if (LLPipeline::sRenderDeferred)
		{
			avatar->mImpostor.allocate(resX,resY,GL_RGBA16F_ARB,TRUE,TRUE);
			addDeferredAttachments(avatar->mImpostor);
		}
		else
		{
			avatar->mImpostor.allocate(resX,resY,GL_RGBA,TRUE,TRUE);
		}
		gGL.getTexUnit(0)->bind(&avatar->mImpostor);
		gGL.getTexUnit(0)->setTextureFilteringOption(LLTexUnit::TFO_POINT);
		gGL.getTexUnit(0)->unbind(LLTexUnit::TT_TEXTURE);
	}

	{
		LLGLEnable scissor(GL_SCISSOR_TEST);
		glScissor(0, 0, resX, resY);
		avatar->mImpostor.bindTarget();
		avatar->mImpostor.clear();
	}
	
	LLGLEnable stencil(GL_STENCIL_TEST);

	glStencilFunc(GL_ALWAYS, 1, 0xFFFFFFFF);
	glStencilOp(GL_KEEP, GL_KEEP, GL_REPLACE);

	if (LLPipeline::sRenderDeferred)
	{
		stop_glerror();
		renderGeomDeferred(camera);
	}
	else
	{
		renderGeom(camera);
	}
	
	glStencilOp(GL_KEEP, GL_KEEP, GL_KEEP);
	glStencilFunc(GL_EQUAL, 1, 0xFFFFFF);

	if (!sRenderDeferred || muted)
	{
		LLVector3 left = camera.getLeftAxis()*tdim.mV[0]*2.f;
		LLVector3 up = camera.getUpAxis()*tdim.mV[1]*2.f;

		LLGLEnable blend(muted ? 0 : GL_BLEND);

		if (muted)
		{
			gGL.setColorMask(true, true);
		}
		else
		{
			gGL.setColorMask(false, true);
		}
		
		gGL.setSceneBlendType(LLRender::BT_ADD);
		gGL.getTexUnit(0)->unbind(LLTexUnit::TT_TEXTURE);

		LLGLDepthTest depth(GL_FALSE, GL_FALSE);

		gGL.color4f(1,1,1,1);
		gGL.color4ub(64,64,64,255);
		gGL.begin(LLRender::QUADS);
		gGL.vertex3fv((pos+left-up).mV);
		gGL.vertex3fv((pos-left-up).mV);
		gGL.vertex3fv((pos-left+up).mV);
		gGL.vertex3fv((pos+left+up).mV);
		gGL.end();
		gGL.flush();

		gGL.setSceneBlendType(LLRender::BT_ALPHA);
	}


	avatar->mImpostor.flush();

	avatar->setImpostorDim(tdim);

	LLVOAvatar::sUseImpostors = TRUE;
	sUseOcclusion = occlusion;
	sReflectionRender = FALSE;
	sImpostorRender = FALSE;
	gPipeline.mRenderTypeMask = saved_mask;

	glMatrixMode(GL_PROJECTION);
	glPopMatrix();
	glMatrixMode(GL_MODELVIEW);
	glPopMatrix();

	avatar->mNeedsImpostorUpdate = FALSE;
	avatar->cacheImpostorValues();

	LLVertexBuffer::unbind();
	LLGLState::checkStates();
	LLGLState::checkTextureChannels();
	LLGLState::checkClientArrays();
}

BOOL LLPipeline::hasRenderBatches(const U32 type) const
{
	return sCull->getRenderMapSize(type) > 0;
}

LLCullResult::drawinfo_list_t::iterator LLPipeline::beginRenderMap(U32 type)
{
	return sCull->beginRenderMap(type);
}

LLCullResult::drawinfo_list_t::iterator LLPipeline::endRenderMap(U32 type)
{
	return sCull->endRenderMap(type);
}

LLCullResult::sg_list_t::iterator LLPipeline::beginAlphaGroups()
{
	return sCull->beginAlphaGroups();
}

LLCullResult::sg_list_t::iterator LLPipeline::endAlphaGroups()
{
	return sCull->endAlphaGroups();
}
<|MERGE_RESOLUTION|>--- conflicted
+++ resolved
@@ -1028,11 +1028,7 @@
 		return 0;
 	}
 
-<<<<<<< HEAD
-	static LLCachedControl<bool> render_delay_creation("RenderDelayCreation",false);
-=======
 	static const LLCachedControl<bool> render_delay_creation("RenderDelayCreation",false);
->>>>>>> f3578422
 	if (render_delay_creation)
 	{
 		mCreateQ.push_back(vobj);
@@ -1096,11 +1092,7 @@
 
 	markRebuild(drawablep, LLDrawable::REBUILD_ALL, TRUE);
 
-<<<<<<< HEAD
-	static LLCachedControl<bool> render_animate_res("RenderAnimateRes",false);
-=======
 	static const LLCachedControl<bool> render_animate_res("RenderAnimateRes",false);
->>>>>>> f3578422
 	if (drawablep->getVOVolume() && render_animate_res)
 	{
 		// fun animated res
@@ -1140,11 +1132,7 @@
 //external functions for asynchronous updating
 void LLPipeline::updateMoveDampedAsync(LLDrawable* drawablep)
 {
-<<<<<<< HEAD
-	static LLCachedControl<bool> freeze_time("FreezeTime",false);
-=======
 	static const LLCachedControl<bool> freeze_time("FreezeTime",false);
->>>>>>> f3578422
 	if (freeze_time)
 	{
 		return;
@@ -1175,11 +1163,7 @@
 
 void LLPipeline::updateMoveNormalAsync(LLDrawable* drawablep)
 {
-<<<<<<< HEAD
-	static LLCachedControl<bool> freeze_time("FreezeTime",false);
-=======
 	static const LLCachedControl<bool> freeze_time("FreezeTime",false);
->>>>>>> f3578422
 	if (freeze_time)
 	{
 		return;
@@ -1233,11 +1217,7 @@
 	LLFastTimer t(LLFastTimer::FTM_UPDATE_MOVE);
 	LLMemType mt(LLMemType::MTYPE_PIPELINE);
 
-<<<<<<< HEAD
-	static LLCachedControl<bool> freeze_time("FreezeTime",false);
-=======
 	static const LLCachedControl<bool> freeze_time("FreezeTime",false);
->>>>>>> f3578422
 	if (freeze_time)
 	{
 		return;
@@ -2334,11 +2314,7 @@
 	}
 	
 	// only render if the flag is set. The flag is only set if we are in edit mode or the toggle is set in the menus
-<<<<<<< HEAD
-	static LLCachedControl<bool> beacon_always_on("BeaconAlwaysOn",false);
-=======
 	static const LLCachedControl<bool> beacon_always_on("BeaconAlwaysOn",false);
->>>>>>> f3578422
 	if (beacon_always_on && !sShadowRender)
 	{
 		if (sRenderScriptedTouchBeacons)
