/** 
 * @file pipeline.cpp
 * @brief Rendering pipeline.
 *
 * $LicenseInfo:firstyear=2005&license=viewergpl$
 * 
 * Copyright (c) 2005-2009, Linden Research, Inc.
 * 
 * Second Life Viewer Source Code
 * The source code in this file ("Source Code") is provided by Linden Lab
 * to you under the terms of the GNU General Public License, version 2.0
 * ("GPL"), unless you have obtained a separate licensing agreement
 * ("Other License"), formally executed by you and Linden Lab.  Terms of
 * the GPL can be found in doc/GPL-license.txt in this distribution, or
 * online at http://secondlifegrid.net/programs/open_source/licensing/gplv2
 * 
 * There are special exceptions to the terms and conditions of the GPL as
 * it is applied to this Source Code. View the full text of the exception
 * in the file doc/FLOSS-exception.txt in this software distribution, or
 * online at
 * http://secondlifegrid.net/programs/open_source/licensing/flossexception
 * 
 * By copying, modifying or distributing this software, you acknowledge
 * that you have read and understood your obligations described above,
 * and agree to abide by those obligations.
 * 
 * ALL LINDEN LAB SOURCE CODE IS PROVIDED "AS IS." LINDEN LAB MAKES NO
 * WARRANTIES, EXPRESS, IMPLIED OR OTHERWISE, REGARDING ITS ACCURACY,
 * COMPLETENESS OR PERFORMANCE.
 * $/LicenseInfo$
 */

#include "llviewerprecompiledheaders.h"

#include "pipeline.h"

// library includes
#include "llaudioengine.h" // For MAX_BUFFERS for debugging.
#include "imageids.h"
#include "llerror.h"
#include "llviewercontrol.h"
#include "llfasttimer.h"
#include "llfontgl.h"
#include "llmemory.h"
#include "llmemtype.h"
#include "llnamevalue.h"
#include "llprimitive.h"
#include "llvolume.h"
#include "material_codes.h"
#include "timing.h"
#include "v3color.h"
#include "llui.h" 
#include "llglheaders.h"
#include "llrender.h"

// newview includes
#include "llagent.h"
#include "lldrawable.h"
#include "lldrawpoolalpha.h"
#include "lldrawpoolavatar.h"
#include "lldrawpoolground.h"
#include "lldrawpoolbump.h"
#include "lldrawpooltree.h"
#include "lldrawpoolwater.h"
#include "llface.h"
#include "llfeaturemanager.h"
#include "llfloatertelehub.h"
#include "llframestats.h"
#include "llgldbg.h"
#include "llhudmanager.h"
#include "lllightconstants.h"
#include "llresmgr.h"
#include "llselectmgr.h"
#include "llsky.h"
#include "lltracker.h"
#include "lltool.h"
#include "lltoolmgr.h"
#include "llviewercamera.h"
#include "llviewerimagelist.h"
#include "llviewerobject.h"
#include "llviewerobjectlist.h"
#include "llviewerparcelmgr.h"
#include "llviewerregion.h" // for audio debugging.
#include "llviewerwindow.h" // For getSpinAxis
#include "llvoavatar.h"
#include "llvoground.h"
#include "llvosky.h"
#include "llvotree.h"
#include "llvovolume.h"
#include "llvosurfacepatch.h"
#include "llvowater.h"
#include "llvotree.h"
#include "llvopartgroup.h"
#include "llworld.h"
#include "llcubemap.h"
#include "lldebugmessagebox.h"
#include "llviewershadermgr.h"
#include "llviewerjoystick.h"
#include "llviewerdisplay.h"
#include "llwlparammanager.h"
#include "llwaterparammanager.h"
#include "llspatialpartition.h"
#include "llmutelist.h"

#if !LL_DARWIN
#include "llfloaterhardwaresettings.h"
#endif

#ifdef _DEBUG
// Debug indices is disabled for now for debug performance - djs 4/24/02
//#define DEBUG_INDICES
#else
//#define DEBUG_INDICES
#endif

const F32 BACKLIGHT_DAY_MAGNITUDE_AVATAR = 0.2f;
const F32 BACKLIGHT_NIGHT_MAGNITUDE_AVATAR = 0.1f;
const F32 BACKLIGHT_DAY_MAGNITUDE_OBJECT = 0.1f;
const F32 BACKLIGHT_NIGHT_MAGNITUDE_OBJECT = 0.08f;
const S32 MAX_ACTIVE_OBJECT_QUIET_FRAMES = 40;
const S32 MAX_OFFSCREEN_GEOMETRY_CHANGES_PER_FRAME = 10;
const U32 REFLECTION_MAP_RES = 128;

// Max number of occluders to search for. JC
const S32 MAX_OCCLUDER_COUNT = 2;

extern S32 gBoxFrame;
extern BOOL gRenderLightGlows;
extern BOOL gHideSelectedObjects;
extern BOOL gDisplaySwapBuffers;
extern BOOL gDebugGL;

// hack counter for rendering a fixed number of frames after toggling
// fullscreen to work around DEV-5361
static S32 sDelayedVBOEnable = 0;

BOOL	gAvatarBacklight = FALSE;

BOOL	gRenderForSelect = FALSE;

BOOL	gDebugPipeline = FALSE;
LLPipeline gPipeline;
const LLMatrix4* gGLLastMatrix = NULL;

//----------------------------------------
std::string gPoolNames[] = 
{
	// Correspond to LLDrawpool enum render type
	"NONE",
	"POOL_SIMPLE",
	"POOL_TERRAIN",
	"POOL_BUMP",
	"POOL_TREE",
	"POOL_SKY",
	"POOL_WL_SKY",
	"POOL_GROUND",
	"POOL_INVISIBLE",
	"POOL_AVATAR",
	"POOL_WATER",
	"POOL_GRASS",
	"POOL_FULLBRIGHT",
	"POOL_GLOW",
	"POOL_ALPHA",
};

U32 nhpo2(U32 v) 
{
	U32 r = 1;
	while (r < v) {
		r *= 2;
	}
	return r;
}

glh::matrix4f glh_copy_matrix(GLdouble* src)
{
	glh::matrix4f ret;
	for (U32 i = 0; i < 16; i++)
	{
		ret.m[i] = (F32) src[i];
	}
	return ret;
}

glh::matrix4f glh_get_current_modelview()
{
	return glh_copy_matrix(gGLModelView);
}

glh::matrix4f glh_get_current_projection()
{
	return glh_copy_matrix(gGLProjection);
}

void glh_copy_matrix(const glh::matrix4f& src, GLdouble* dst)
{
	for (U32 i = 0; i < 16; i++)
	{
		dst[i] = src.m[i];
	}
}

void glh_set_current_modelview(const glh::matrix4f& mat)
{
	glh_copy_matrix(mat, gGLModelView);
}

void glh_set_current_projection(glh::matrix4f& mat)
{
	glh_copy_matrix(mat, gGLProjection);
}

glh::matrix4f gl_ortho(GLfloat left, GLfloat right, GLfloat bottom, GLfloat top, GLfloat znear, GLfloat zfar)
{
	glh::matrix4f ret(
		2.f/(right-left), 0.f, 0.f, -(right+left)/(right-left),
		0.f, 2.f/(top-bottom), 0.f, -(top+bottom)/(top-bottom),
		0.f, 0.f, -2.f/(zfar-znear),  -(zfar+znear)/(zfar-znear),
		0.f, 0.f, 0.f, 1.f);

	return ret;
}

void display_update_camera();
//----------------------------------------

S32		LLPipeline::sCompiles = 0;

BOOL	LLPipeline::sPickAvatar = TRUE;
BOOL	LLPipeline::sDynamicLOD = TRUE;
BOOL	LLPipeline::sShowHUDAttachments = TRUE;
BOOL	LLPipeline::sRenderPhysicalBeacons = TRUE;
BOOL	LLPipeline::sRenderScriptedBeacons = FALSE;
BOOL	LLPipeline::sRenderScriptedTouchBeacons = TRUE;
BOOL	LLPipeline::sRenderParticleBeacons = FALSE;
BOOL	LLPipeline::sRenderSoundBeacons = FALSE;
BOOL	LLPipeline::sRenderBeacons = FALSE;
BOOL	LLPipeline::sRenderHighlight = TRUE;
BOOL	LLPipeline::sForceOldBakedUpload = FALSE;
S32		LLPipeline::sUseOcclusion = 0;
BOOL	LLPipeline::sDelayVBUpdate = TRUE;
BOOL	LLPipeline::sFastAlpha = TRUE;
BOOL	LLPipeline::sDisableShaders = FALSE;
BOOL	LLPipeline::sRenderBump = TRUE;
BOOL	LLPipeline::sUseFarClip = TRUE;
BOOL	LLPipeline::sShadowRender = FALSE;
BOOL	LLPipeline::sSkipUpdate = FALSE;
BOOL	LLPipeline::sWaterReflections = FALSE;
BOOL	LLPipeline::sRenderGlow = FALSE;
BOOL	LLPipeline::sReflectionRender = FALSE;
BOOL	LLPipeline::sImpostorRender = FALSE;
BOOL	LLPipeline::sUnderWaterRender = FALSE;
BOOL	LLPipeline::sTextureBindTest = FALSE;
BOOL	LLPipeline::sRenderFrameTest = FALSE;
BOOL	LLPipeline::sRenderAttachedLights = TRUE;
BOOL	LLPipeline::sRenderAttachedParticles = TRUE;
BOOL	LLPipeline::sRenderDeferred = FALSE;
S32		LLPipeline::sVisibleLightCount = 0;

static LLCullResult* sCull = NULL;

static const U32 gl_cube_face[] = 
{
	GL_TEXTURE_CUBE_MAP_POSITIVE_X_ARB,
	GL_TEXTURE_CUBE_MAP_NEGATIVE_X_ARB,
	GL_TEXTURE_CUBE_MAP_POSITIVE_Y_ARB,
	GL_TEXTURE_CUBE_MAP_NEGATIVE_Y_ARB,
	GL_TEXTURE_CUBE_MAP_POSITIVE_Z_ARB,
	GL_TEXTURE_CUBE_MAP_NEGATIVE_Z_ARB,
};

void validate_framebuffer_object();

void addDeferredAttachments(LLRenderTarget& target)
{
	target.addColorAttachment(GL_RGBA16F_ARB); //specular
	target.addColorAttachment(GL_RGBA16F_ARB); //normal+z	
	target.addColorAttachment(GL_RGBA16F_ARB); //position
}

LLPipeline::LLPipeline() :
	mBackfaceCull(FALSE),
	mBatchCount(0),
	mMatrixOpCount(0),
	mTextureMatrixOps(0),
	mMaxBatchSize(0),
	mMinBatchSize(0),
	mMeanBatchSize(0),
	mTrianglesDrawn(0),
	mNumVisibleNodes(0),
	mVerticesRelit(0),
	mLightingChanges(0),
	mGeometryChanges(0),
	mNumVisibleFaces(0),

	mInitialized(FALSE),
	mVertexShadersEnabled(FALSE),
	mVertexShadersLoaded(0),
	mRenderTypeMask(0),
	mRenderDebugFeatureMask(0),
	mRenderDebugMask(0),
	mOldRenderDebugMask(0),
	mLastRebuildPool(NULL),
	mAlphaPool(NULL),
	mSkyPool(NULL),
	mTerrainPool(NULL),
	mWaterPool(NULL),
	mGroundPool(NULL),
	mSimplePool(NULL),
	mFullbrightPool(NULL),
	mInvisiblePool(NULL),
	mGlowPool(NULL),
	mBumpPool(NULL),
	mWLSkyPool(NULL),
	mLightMask(0),
	mLightMovingMask(0),
	mLightingDetail(0)
{
	mNoiseMap = 0;
}

void LLPipeline::init()
{
	LLMemType mt(LLMemType::MTYPE_PIPELINE);

	sDynamicLOD = gSavedSettings.getBOOL("RenderDynamicLOD");
	sRenderBump = gSavedSettings.getBOOL("RenderObjectBump");
	LLVertexBuffer::sUseStreamDraw = gSavedSettings.getBOOL("ShyotlRenderUseStreamVBO");
	sRenderAttachedLights = gSavedSettings.getBOOL("RenderAttachedLights");
	sRenderAttachedParticles = gSavedSettings.getBOOL("RenderAttachedParticles");

	mInitialized = TRUE;
	
	stop_glerror();

	//create render pass pools
	getPool(LLDrawPool::POOL_ALPHA);
	getPool(LLDrawPool::POOL_SIMPLE);
	getPool(LLDrawPool::POOL_GRASS);
	getPool(LLDrawPool::POOL_FULLBRIGHT);
	getPool(LLDrawPool::POOL_INVISIBLE);
	getPool(LLDrawPool::POOL_BUMP);
	getPool(LLDrawPool::POOL_GLOW);

	mTrianglesDrawnStat.reset();
	resetFrameStats();

	mRenderTypeMask = 0xffffffff;	// All render types start on
	mRenderDebugFeatureMask = 0xffffffff; // All debugging features on
	mRenderDebugMask = 0;	// All debug starts off

	// Don't turn on ground when this is set
	// Mac Books with intel 950s need this
	if(!gSavedSettings.getBOOL("RenderGround"))
	{
		toggleRenderType(RENDER_TYPE_GROUND);
	}

	mOldRenderDebugMask = mRenderDebugMask;

	mBackfaceCull = TRUE;

	stop_glerror();
	
	// Enable features
		
	LLViewerShaderMgr::instance()->setShaders();

	stop_glerror();
}

LLPipeline::~LLPipeline()
{

}

void LLPipeline::cleanup()
{
	assertInitialized();

	for(pool_set_t::iterator iter = mPools.begin();
		iter != mPools.end(); )
	{
		pool_set_t::iterator curiter = iter++;
		LLDrawPool* poolp = *curiter;
		if (poolp->isFacePool())
		{
			LLFacePool* face_pool = (LLFacePool*) poolp;
			if (face_pool->mReferences.empty())
			{
				mPools.erase(curiter);
				removeFromQuickLookup( poolp );
				delete poolp;
			}
		}
		else
		{
			mPools.erase(curiter);
			removeFromQuickLookup( poolp );
			delete poolp;
		}
	}
	
	if (!mTerrainPools.empty())
	{
		llwarns << "Terrain Pools not cleaned up" << llendl;
	}
	if (!mTreePools.empty())
	{
		llwarns << "Tree Pools not cleaned up" << llendl;
	}
		
	delete mAlphaPool;
	mAlphaPool = NULL;
	delete mSkyPool;
	mSkyPool = NULL;
	delete mTerrainPool;
	mTerrainPool = NULL;
	delete mWaterPool;
	mWaterPool = NULL;
	delete mGroundPool;
	mGroundPool = NULL;
	delete mSimplePool;
	mSimplePool = NULL;
	delete mFullbrightPool;
	mFullbrightPool = NULL;
	delete mInvisiblePool;
	mInvisiblePool = NULL;
	delete mGlowPool;
	mGlowPool = NULL;
	delete mBumpPool;
	mBumpPool = NULL;
	// don't delete wl sky pool it was handled above in the for loop
	//delete mWLSkyPool;
	mWLSkyPool = NULL;

	releaseGLBuffers();

	mBloomImagep = NULL;
	mBloomImage2p = NULL;
	mFaceSelectImagep = NULL;

	mMovedBridge.clear();

	mInitialized = FALSE;
}

//============================================================================

void LLPipeline::destroyGL() 
{
	stop_glerror();
	unloadShaders();
	mHighlightFaces.clear();
	
	resetDrawOrders();

	resetVertexBuffers();

	releaseGLBuffers();

	if (LLVertexBuffer::sEnableVBOs)
	{
		// render 30 frames after switching to work around DEV-5361
		sDelayedVBOEnable = 30;
		LLVertexBuffer::sEnableVBOs = FALSE;
	}
}

void LLPipeline::resizeScreenTexture()
{
	if (gPipeline.canUseVertexShaders() && assertInitialized())
	{
		GLuint resX = gViewerWindow->getWindowDisplayWidth();
		GLuint resY = gViewerWindow->getWindowDisplayHeight();
	
		U32 res_mod = gSavedSettings.getU32("RenderResolutionDivisor");
		if (res_mod > 1 && res_mod < resX && res_mod < resY)
		{
			resX /= res_mod;
			resY /= res_mod;
		}

		allocateScreenBuffer(resX,resY);

		llinfos << "RESIZED SCREEN TEXTURE: " << resX << "x" << resY << llendl;
	}
}

void LLPipeline::allocateScreenBuffer(U32 resX, U32 resY)
{
	U32 samples = gSavedSettings.getU32("RenderFSAASamples");
	if (LLPipeline::sRenderDeferred)
	{
		//allocate deferred rendering color buffers
		mDeferredScreen.allocate(resX, resY, GL_RGBA16F_ARB, TRUE, TRUE, LLTexUnit::TT_RECT_TEXTURE, FALSE);
		addDeferredAttachments(mDeferredScreen);
		mScreen.allocate(resX, resY, GL_RGBA16F_ARB, FALSE, FALSE, LLTexUnit::TT_RECT_TEXTURE, FALSE);		
		
		for (U32 i = 0; i < 2; i++)
		{
			mDeferredLight[i].allocate(resX, resY, GL_RGB, FALSE, FALSE, LLTexUnit::TT_RECT_TEXTURE);
		}
	}
	else
	{
		mScreen.allocate(resX, resY, GL_RGBA, TRUE, TRUE, LLTexUnit::TT_RECT_TEXTURE, FALSE);		
	}
	

	if (gGLManager.mHasFramebufferMultisample && samples > 1)
	{
		if (LLPipeline::sRenderDeferred)
		{
			mSampleBuffer.allocate(resX,resY,GL_RGBA16F_ARB,TRUE,TRUE,LLTexUnit::TT_RECT_TEXTURE,FALSE,samples);
			addDeferredAttachments(mSampleBuffer);
			mDeferredScreen.setSampleBuffer(&mSampleBuffer);
		}
		else
		{
			mSampleBuffer.allocate(resX,resY,GL_RGBA,TRUE,TRUE,LLTexUnit::TT_RECT_TEXTURE,FALSE,samples);
		}

		mScreen.setSampleBuffer(&mSampleBuffer);
		stop_glerror();
	}
	else if (LLPipeline::sRenderDeferred)
	{ //share depth buffer between deferred targets
		mDeferredScreen.shareDepthBuffer(mScreen);
		for (U32 i = 0; i < 2; i++)
		{
			mDeferredScreen.shareDepthBuffer(mDeferredLight[i]);
		}
	}

	gGL.getTexUnit(0)->disable();

	stop_glerror();

}

//static
void LLPipeline::updateRenderDeferred()
{
	BOOL deferred = (gSavedSettings.getBOOL("RenderDeferred") && 
		LLRenderTarget::sUseFBO &&
		gSavedSettings.getBOOL("VertexShaderEnable") && 
		gSavedSettings.getBOOL("RenderAvatarVP") &&
		gSavedSettings.getBOOL("WindLightUseAtmosShaders")) ? TRUE : FALSE;
	
	sRenderDeferred = deferred;			
}

void LLPipeline::releaseGLBuffers()
{
	assertInitialized();
	
	if (mNoiseMap)
	{
		LLImageGL::deleteTextures(1, &mNoiseMap);
		mNoiseMap = 0;
	}

	mWaterRef.release();
	mWaterDis.release();
	mScreen.release();
	mSampleBuffer.releaseSampleBuffer();
	mDeferredScreen.release();
	
	
	for (U32 i = 0; i < 4; i++)
	{
		mSunShadow[i].release();
	}
	for (U32 i = 0; i < 3; i++)
	{
		mGlow[i].release();
	}

	LLVOAvatar::resetImpostors();
}

void LLPipeline::createGLBuffers()
{
	assertInitialized();

	updateRenderDeferred();

	if (LLPipeline::sWaterReflections)
	{ //water reflection texture
		U32 res = (U32) gSavedSettings.getS32("RenderWaterRefResolution");
			
		mWaterRef.allocate(res,res,GL_RGBA,TRUE,FALSE);
		mWaterDis.allocate(res,res,GL_RGBA,TRUE,FALSE);
	}


	stop_glerror();

	if (LLPipeline::sRenderGlow)
	{ //screen space glow buffers
		const U32 glow_res = llmax(1, 
			llmin(512, 1 << gSavedSettings.getS32("RenderGlowResolutionPow")));

		for (U32 i = 0; i < 3; i++)
		{
			mGlow[i].allocate(512,glow_res,GL_RGBA,FALSE,FALSE);
		}
	}

	GLuint resX = gViewerWindow->getWindowDisplayWidth();
	GLuint resY = gViewerWindow->getWindowDisplayHeight();
	
	allocateScreenBuffer(resX,resY);

	if (sRenderDeferred)
	{
		mSunShadow[0].allocate(1024,1024, 0, TRUE, FALSE);
		mSunShadow[1].allocate(1024,1024, 0, TRUE, FALSE);
		mSunShadow[2].allocate(1024,1024, 0, TRUE, FALSE);
		mSunShadow[3].allocate(1024,1024, 0, TRUE, FALSE);
		
		if (!mNoiseMap)
		{
			const U32 noiseRes = 128;
			LLVector3 noise[noiseRes*noiseRes];

			F32 scaler = gSavedSettings.getF32("RenderDeferredNoise")/100.f;
			for (U32 i = 0; i < noiseRes*noiseRes; ++i)
			{
				noise[i] = LLVector3(ll_frand()-0.5f, ll_frand()-0.5f, 0.f);
				noise[i].normVec();
				noise[i].mV[2] = ll_frand()*scaler+1.f-scaler/2.f;
			}

			LLImageGL::generateTextures(1, &mNoiseMap);
			
			gGL.getTexUnit(0)->bindManual(LLTexUnit::TT_TEXTURE, mNoiseMap);
			LLImageGL::setManualImage(LLTexUnit::getInternalType(LLTexUnit::TT_TEXTURE), 0, GL_RGB16F_ARB, noiseRes, noiseRes, GL_RGB, GL_FLOAT, noise);
			gGL.getTexUnit(0)->setTextureFilteringOption(LLTexUnit::TFO_POINT);
		}
	}
}

void LLPipeline::restoreGL() 
{
	assertInitialized();

	if (mVertexShadersEnabled)
	{
		LLViewerShaderMgr::instance()->setShaders();
	}

	for (LLWorld::region_list_t::const_iterator iter = LLWorld::getInstance()->getRegionList().begin(); 
			iter != LLWorld::getInstance()->getRegionList().end(); ++iter)
	{
		LLViewerRegion* region = *iter;
		for (U32 i = 0; i < LLViewerRegion::NUM_PARTITIONS; i++)
		{
			LLSpatialPartition* part = region->getSpatialPartition(i);
			if (part)
			{
				part->restoreGL();
			}
		}
	}
}


BOOL LLPipeline::canUseVertexShaders()
{
	if (sDisableShaders ||
		!gGLManager.mHasVertexShader ||
		!gGLManager.mHasFragmentShader ||
		!LLFeatureManager::getInstance()->isFeatureAvailable("VertexShaderEnable") ||
		(assertInitialized() && mVertexShadersLoaded != 1) )
	{
		return FALSE;
	}
	else
	{
		return TRUE;
	}
}

BOOL LLPipeline::canUseWindLightShaders() const
{
	return (!LLPipeline::sDisableShaders &&
			gWLSkyProgram.mProgramObject != 0 &&
			LLViewerShaderMgr::instance()->getVertexShaderLevel(LLViewerShaderMgr::SHADER_WINDLIGHT) > 1);
}

BOOL LLPipeline::canUseWindLightShadersOnObjects() const
{
	return (canUseWindLightShaders() 
		&& LLViewerShaderMgr::instance()->getVertexShaderLevel(LLViewerShaderMgr::SHADER_OBJECT) > 0);
}

void LLPipeline::unloadShaders()
{
	LLViewerShaderMgr::instance()->unloadShaders();

	mVertexShadersLoaded = 0;
}

void LLPipeline::assertInitializedDoError()
{
	llerrs << "LLPipeline used when uninitialized." << llendl;
}

//============================================================================

void LLPipeline::enableShadows(const BOOL enable_shadows)
{
	//should probably do something here to wrangle shadows....	
}

S32 LLPipeline::getMaxLightingDetail() const
{
	/*if (mVertexShaderLevel[SHADER_OBJECT] >= LLDrawPoolSimple::SHADER_LEVEL_LOCAL_LIGHTS)
	{
		return 3;
	}
	else*/
	{
		return 1;
	}
}

S32 LLPipeline::setLightingDetail(S32 level)
{
	assertInitialized();

	if (level < 0)
	{
		level = gSavedSettings.getS32("RenderLightingDetail");
	}
	level = llclamp(level, 0, getMaxLightingDetail());
	if (level != mLightingDetail)
	{
		gSavedSettings.setS32("RenderLightingDetail", level);
		
		mLightingDetail = level;

		if (mVertexShadersLoaded == 1)
		{
			LLViewerShaderMgr::instance()->setShaders();
		}
	}
	return mLightingDetail;
}

class LLOctreeDirtyTexture : public LLOctreeTraveler<LLDrawable>
{
public:
	const std::set<LLViewerImage*>& mTextures;

	LLOctreeDirtyTexture(const std::set<LLViewerImage*>& textures) : mTextures(textures) { }

	virtual void visit(const LLOctreeNode<LLDrawable>* node)
	{
		LLSpatialGroup* group = (LLSpatialGroup*) node->getListener(0);

		if (!group->isState(LLSpatialGroup::GEOM_DIRTY) && !group->getData().empty())
		{
			for (LLSpatialGroup::draw_map_t::iterator i = group->mDrawMap.begin(); i != group->mDrawMap.end(); ++i)
			{
				for (LLSpatialGroup::drawmap_elem_t::iterator j = i->second.begin(); j != i->second.end(); ++j) 
				{
					LLDrawInfo* params = *j;
					if (mTextures.find(params->mTexture) != mTextures.end())
					{ 
						group->setState(LLSpatialGroup::GEOM_DIRTY);
					}
				}
			}
		}

		for (LLSpatialGroup::bridge_list_t::iterator i = group->mBridgeList.begin(); i != group->mBridgeList.end(); ++i)
		{
			LLSpatialBridge* bridge = *i;
			traverse(bridge->mOctree);
		}
	}
};

// Called when a texture changes # of channels (causes faces to move to alpha pool)
void LLPipeline::dirtyPoolObjectTextures(const std::set<LLViewerImage*>& textures)
{
	assertInitialized();

	// *TODO: This is inefficient and causes frame spikes; need a better way to do this
	//        Most of the time is spent in dirty.traverse.

	for (pool_set_t::iterator iter = mPools.begin(); iter != mPools.end(); ++iter)
	{
		LLDrawPool *poolp = *iter;
		if (poolp->isFacePool())
		{
			((LLFacePool*) poolp)->dirtyTextures(textures);
		}
	}
	
	LLOctreeDirtyTexture dirty(textures);
	for (LLWorld::region_list_t::const_iterator iter = LLWorld::getInstance()->getRegionList().begin(); 
			iter != LLWorld::getInstance()->getRegionList().end(); ++iter)
	{
		LLViewerRegion* region = *iter;
		for (U32 i = 0; i < LLViewerRegion::NUM_PARTITIONS; i++)
		{
			LLSpatialPartition* part = region->getSpatialPartition(i);
			if (part)
			{
				dirty.traverse(part->mOctree);
			}
		}
	}
}

LLDrawPool *LLPipeline::findPool(const U32 type, LLViewerImage *tex0)
{
	assertInitialized();

	LLDrawPool *poolp = NULL;
	switch( type )
	{
	case LLDrawPool::POOL_SIMPLE:
		poolp = mSimplePool;
		break;

	case LLDrawPool::POOL_GRASS:
		poolp = mGrassPool;
		break;

	case LLDrawPool::POOL_FULLBRIGHT:
		poolp = mFullbrightPool;
		break;

	case LLDrawPool::POOL_INVISIBLE:
		poolp = mInvisiblePool;
		break;

	case LLDrawPool::POOL_GLOW:
		poolp = mGlowPool;
		break;

	case LLDrawPool::POOL_TREE:
		poolp = get_if_there(mTreePools, (uintptr_t)tex0, (LLDrawPool*)0 );
		break;

	case LLDrawPool::POOL_TERRAIN:
		poolp = get_if_there(mTerrainPools, (uintptr_t)tex0, (LLDrawPool*)0 );
		break;

	case LLDrawPool::POOL_BUMP:
		poolp = mBumpPool;
		break;

	case LLDrawPool::POOL_ALPHA:
		poolp = mAlphaPool;
		break;

	case LLDrawPool::POOL_AVATAR:
		break; // Do nothing

	case LLDrawPool::POOL_SKY:
		poolp = mSkyPool;
		break;

	case LLDrawPool::POOL_WATER:
		poolp = mWaterPool;
		break;

	case LLDrawPool::POOL_GROUND:
		poolp = mGroundPool;
		break;

	case LLDrawPool::POOL_WL_SKY:
		poolp = mWLSkyPool;
		break;

	default:
		llassert(0);
		llerrs << "Invalid Pool Type in  LLPipeline::findPool() type=" << type << llendl;
		break;
	}

	return poolp;
}


LLDrawPool *LLPipeline::getPool(const U32 type,	LLViewerImage *tex0)
{
	LLMemType mt(LLMemType::MTYPE_PIPELINE);
	LLDrawPool *poolp = findPool(type, tex0);
	if (poolp)
	{
		return poolp;
	}

	LLDrawPool *new_poolp = LLDrawPool::createPool(type, tex0);
	addPool( new_poolp );

	return new_poolp;
}


// static
LLDrawPool* LLPipeline::getPoolFromTE(const LLTextureEntry* te, LLViewerImage* imagep)
{
	LLMemType mt(LLMemType::MTYPE_PIPELINE);
	U32 type = getPoolTypeFromTE(te, imagep);
	return gPipeline.getPool(type, imagep);
}

//static 
U32 LLPipeline::getPoolTypeFromTE(const LLTextureEntry* te, LLViewerImage* imagep)
{
	LLMemType mt(LLMemType::MTYPE_PIPELINE);
	
	if (!te || !imagep)
	{
		return 0;
	}
		
	bool alpha = te->getColor().mV[3] < 0.999f;
	if (imagep)
	{
		alpha = alpha || (imagep->getComponents() == 4 && ! imagep->mIsMediaTexture) || (imagep->getComponents() == 2);
	}

	if (alpha)
	{
		return LLDrawPool::POOL_ALPHA;
	}
	else if ((te->getBumpmap() || te->getShiny()))
	{
		return LLDrawPool::POOL_BUMP;
	}
	else
	{
		return LLDrawPool::POOL_SIMPLE;
	}
}


void LLPipeline::addPool(LLDrawPool *new_poolp)
{
	LLMemType mt(LLMemType::MTYPE_PIPELINE);
	assertInitialized();
	mPools.insert(new_poolp);
	addToQuickLookup( new_poolp );
}

void LLPipeline::allocDrawable(LLViewerObject *vobj)
{
	LLMemType mt(LLMemType::MTYPE_DRAWABLE);
	LLDrawable *drawable = new LLDrawable();
	vobj->mDrawable = drawable;
	
	drawable->mVObjp     = vobj;
	
	//encompass completely sheared objects by taking 
	//the most extreme point possible (<1,1,0.5>)
	drawable->setRadius(LLVector3(1,1,0.5f).scaleVec(vobj->getScale()).length());
	if (vobj->isOrphaned())
	{
		drawable->setState(LLDrawable::FORCE_INVISIBLE);
	}
	drawable->updateXform(TRUE);
}


void LLPipeline::unlinkDrawable(LLDrawable *drawable)
{
	LLFastTimer t(LLFastTimer::FTM_PIPELINE);

	assertInitialized();

	LLPointer<LLDrawable> drawablep = drawable; // make sure this doesn't get deleted before we are done
	
	// Based on flags, remove the drawable from the queues that it's on.
	if (drawablep->isState(LLDrawable::ON_MOVE_LIST))
	{
		LLDrawable::drawable_vector_t::iterator iter = std::find(mMovedList.begin(), mMovedList.end(), drawablep);
		if (iter != mMovedList.end())
		{
			mMovedList.erase(iter);
		}
	}

	if (drawablep->getSpatialGroup())
	{
		if (!drawablep->getSpatialGroup()->mSpatialPartition->remove(drawablep, drawablep->getSpatialGroup()))
		{
#ifdef LL_RELEASE_FOR_DOWNLOAD
			llwarns << "Couldn't remove object from spatial group!" << llendl;
#else
			llerrs << "Couldn't remove object from spatial group!" << llendl;
#endif
		}
	}

	mLights.erase(drawablep);
	for (light_set_t::iterator iter = mNearbyLights.begin();
				iter != mNearbyLights.end(); iter++)
	{
		if (iter->drawable == drawablep)
		{
			mNearbyLights.erase(iter);
			break;
		}
	}
}

U32 LLPipeline::addObject(LLViewerObject *vobj)
{
	if (gNoRender)
	{
		return 0;
	}

	static LLCachedControl<bool> render_delay_creation("RenderDelayCreation",false);
	if (render_delay_creation)
	{
		mCreateQ.push_back(vobj);
	}
	else
	{
		createObject(vobj);
	}

	return 1;
}

void LLPipeline::createObjects(F32 max_dtime)
{
	LLFastTimer ftm(LLFastTimer::FTM_GEO_UPDATE);
	LLMemType mt(LLMemType::MTYPE_DRAWABLE);

	LLTimer update_timer;

	while (!mCreateQ.empty() && update_timer.getElapsedTimeF32() < max_dtime)
	{
		LLViewerObject* vobj = mCreateQ.front();
		if (!vobj->isDead())
		{
			createObject(vobj);
		}
		mCreateQ.pop_front();
	}
	
	//for (LLViewerObject::vobj_list_t::iterator iter = mCreateQ.begin(); iter != mCreateQ.end(); ++iter)
	//{
	//	createObject(*iter);
	//}

	//mCreateQ.clear();
}

void LLPipeline::createObject(LLViewerObject* vobj)
{
	LLDrawable* drawablep = vobj->mDrawable;

	if (!drawablep)
	{
		drawablep = vobj->createDrawable(this);
	}
	else
	{
		llerrs << "Redundant drawable creation!" << llendl;
	}
		
	llassert(drawablep);

	if (vobj->getParent())
	{
		vobj->setDrawableParent(((LLViewerObject*)vobj->getParent())->mDrawable); // LLPipeline::addObject 1
	}
	else
	{
		vobj->setDrawableParent(NULL); // LLPipeline::addObject 2
	}

	markRebuild(drawablep, LLDrawable::REBUILD_ALL, TRUE);

	static LLCachedControl<bool> render_animate_res("RenderAnimateRes",false);
	if (drawablep->getVOVolume() && render_animate_res)
	{
		// fun animated res
		drawablep->updateXform(TRUE);
		drawablep->clearState(LLDrawable::MOVE_UNDAMPED);
		drawablep->setScale(LLVector3(0,0,0));
		drawablep->makeActive();
	}
}


void LLPipeline::resetFrameStats()
{
	assertInitialized();

	mTrianglesDrawnStat.addValue(mTrianglesDrawn/1000.f);

	if (mBatchCount > 0)
	{
		mMeanBatchSize = gPipeline.mTrianglesDrawn/gPipeline.mBatchCount;
	}
	mTrianglesDrawn = 0;
	sCompiles        = 0;
	mVerticesRelit   = 0;
	mLightingChanges = 0;
	mGeometryChanges = 0;
	mNumVisibleFaces = 0;

	if (mOldRenderDebugMask != mRenderDebugMask)
	{
		gObjectList.clearDebugText();
		mOldRenderDebugMask = mRenderDebugMask;
	}
		
}

//external functions for asynchronous updating
void LLPipeline::updateMoveDampedAsync(LLDrawable* drawablep)
{
	static LLCachedControl<bool> freeze_time("FreezeTime",false);
	if (freeze_time)
	{
		return;
	}
	if (!drawablep)
	{
		llerrs << "updateMove called with NULL drawablep" << llendl;
		return;
	}
	if (drawablep->isState(LLDrawable::EARLY_MOVE))
	{
		return;
	}

	assertInitialized();

	// update drawable now
	drawablep->clearState(LLDrawable::MOVE_UNDAMPED); // force to DAMPED
	drawablep->updateMove(); // returns done
	drawablep->setState(LLDrawable::EARLY_MOVE); // flag says we already did an undamped move this frame
	// Put on move list so that EARLY_MOVE gets cleared
	if (!drawablep->isState(LLDrawable::ON_MOVE_LIST))
	{
		mMovedList.push_back(drawablep);
		drawablep->setState(LLDrawable::ON_MOVE_LIST);
	}
}

void LLPipeline::updateMoveNormalAsync(LLDrawable* drawablep)
{
	static LLCachedControl<bool> freeze_time("FreezeTime",false);
	if (freeze_time)
	{
		return;
	}
	if (!drawablep)
	{
		llerrs << "updateMove called with NULL drawablep" << llendl;
	}
	if (drawablep->isState(LLDrawable::EARLY_MOVE))
	{
		return;
	}

	assertInitialized();

	// update drawable now
	drawablep->setState(LLDrawable::MOVE_UNDAMPED); // force to UNDAMPED
	drawablep->updateMove();
	drawablep->setState(LLDrawable::EARLY_MOVE); // flag says we already did an undamped move this frame
	// Put on move list so that EARLY_MOVE gets cleared
	if (!drawablep->isState(LLDrawable::ON_MOVE_LIST))
	{
		mMovedList.push_back(drawablep);
		drawablep->setState(LLDrawable::ON_MOVE_LIST);
	}
}

void LLPipeline::updateMovedList(LLDrawable::drawable_vector_t& moved_list)
{
	for (LLDrawable::drawable_vector_t::iterator iter = moved_list.begin();
		 iter != moved_list.end(); )
	{
		LLDrawable::drawable_vector_t::iterator curiter = iter++;
		LLDrawable *drawablep = *curiter;
		BOOL done = TRUE;
		if (!drawablep->isDead() && (!drawablep->isState(LLDrawable::EARLY_MOVE)))
		{
			done = drawablep->updateMove();
		}
		drawablep->clearState(LLDrawable::EARLY_MOVE | LLDrawable::MOVE_UNDAMPED);
		if (done)
		{
			drawablep->clearState(LLDrawable::ON_MOVE_LIST);
			iter = moved_list.erase(curiter);
		}
	}
}

void LLPipeline::updateMove()
{
	LLFastTimer t(LLFastTimer::FTM_UPDATE_MOVE);
	LLMemType mt(LLMemType::MTYPE_PIPELINE);

	static LLCachedControl<bool> freeze_time("FreezeTime",false);
	if (freeze_time)
	{
		return;
	}

	assertInitialized();

	for (LLDrawable::drawable_set_t::iterator iter = mRetexturedList.begin();
		 iter != mRetexturedList.end(); ++iter)
	{
		LLDrawable* drawablep = *iter;
		if (drawablep && !drawablep->isDead())
		{
			drawablep->updateTexture();
		}
	}
	mRetexturedList.clear();

	updateMovedList(mMovedList);

	for (LLDrawable::drawable_set_t::iterator iter = mActiveQ.begin();
		 iter != mActiveQ.end(); )
	{
		LLDrawable::drawable_set_t::iterator curiter = iter++;
		LLDrawable* drawablep = *curiter;
		if (drawablep && !drawablep->isDead()) 
		{
			if (drawablep->isRoot() && 
				drawablep->mQuietCount++ > MAX_ACTIVE_OBJECT_QUIET_FRAMES && 
				(!drawablep->getParent() || !drawablep->getParent()->isActive()))
			{
				drawablep->makeStatic(); // removes drawable and its children from mActiveQ
				iter = mActiveQ.upper_bound(drawablep); // next valid entry
			}
		}
		else
		{
			mActiveQ.erase(curiter);
		}
	}

	//balance octrees
	{
 		LLFastTimer ot(LLFastTimer::FTM_OCTREE_BALANCE);

		for (LLWorld::region_list_t::const_iterator iter = LLWorld::getInstance()->getRegionList().begin(); 
			iter != LLWorld::getInstance()->getRegionList().end(); ++iter)
		{
			LLViewerRegion* region = *iter;
			for (U32 i = 0; i < LLViewerRegion::NUM_PARTITIONS; i++)
			{
				LLSpatialPartition* part = region->getSpatialPartition(i);
				if (part)
				{
					part->mOctree->balance();
				}
			}
		}
	}
}

/////////////////////////////////////////////////////////////////////////////
// Culling and occlusion testing
/////////////////////////////////////////////////////////////////////////////

//static
F32 LLPipeline::calcPixelArea(LLVector3 center, LLVector3 size, LLCamera &camera)
{
	LLVector3 lookAt = center - camera.getOrigin();
	F32 dist = lookAt.length();

	//ramp down distance for nearby objects
	//shrink dist by dist/16.
	if (dist < 16.f)
	{
		dist /= 16.f;
		dist *= dist;
		dist *= 16.f;
	}

	//get area of circle around node
	F32 app_angle = atanf(size.length()/dist);
	F32 radius = app_angle*LLDrawable::sCurPixelAngle;
	return radius*radius * 3.14159f;
}

void LLPipeline::grabReferences(LLCullResult& result)
{
	sCull = &result;
}

BOOL LLPipeline::visibleObjectsInFrustum(LLCamera& camera)
{
	for (LLWorld::region_list_t::const_iterator iter = LLWorld::getInstance()->getRegionList().begin(); 
			iter != LLWorld::getInstance()->getRegionList().end(); ++iter)
	{
		LLViewerRegion* region = *iter;

		for (U32 i = 0; i < LLViewerRegion::NUM_PARTITIONS; i++)
		{
			LLSpatialPartition* part = region->getSpatialPartition(i);
			if (part)
			{
				if (hasRenderType(part->mDrawableType))
				{
					if (part->visibleObjectsInFrustum(camera))
					{
						return TRUE;
					}
				}
			}
		}
	}

	return FALSE;
}

BOOL LLPipeline::getVisibleExtents(LLCamera& camera, LLVector3& min, LLVector3& max)
{
	min = LLVector3(F32_MAX, F32_MAX, F32_MAX);
	max = LLVector3(-F32_MAX, -F32_MAX, -F32_MAX);


	BOOL res = TRUE;

	for (LLWorld::region_list_t::const_iterator iter = LLWorld::getInstance()->getRegionList().begin(); 
			iter != LLWorld::getInstance()->getRegionList().end(); ++iter)
	{
		LLViewerRegion* region = *iter;

		for (U32 i = 0; i < LLViewerRegion::NUM_PARTITIONS; i++)
		{
			LLSpatialPartition* part = region->getSpatialPartition(i);
			if (part)
			{
				if (hasRenderType(part->mDrawableType))
				{
					if (!part->getVisibleExtents(camera, min, max))
					{
						res = FALSE;
					}
				}
			}
		}
	}

	return res;
}


void LLPipeline::updateCull(LLCamera& camera, LLCullResult& result, S32 water_clip)
{
	LLFastTimer t(LLFastTimer::FTM_CULL);
	LLMemType mt(LLMemType::MTYPE_PIPELINE);

	grabReferences(result);

	sCull->clear();

	BOOL to_texture =	LLPipeline::sUseOcclusion > 1 &&
						!hasRenderType(LLPipeline::RENDER_TYPE_HUD) && 
						!sReflectionRender &&
						!sShadowRender &&
						gPipeline.canUseVertexShaders() &&
						sRenderGlow;

	if (to_texture)
	{
		mScreen.bindTarget();
	}

	glPushMatrix();
	gGLLastMatrix = NULL;
	//glLoadMatrixd(gGLModelView);
	glLoadMatrixd(gGLLastModelView);

	LLVertexBuffer::unbind();
	LLGLDisable blend(GL_BLEND);
	LLGLDisable test(GL_ALPHA_TEST);
	gGL.getTexUnit(0)->unbind(LLTexUnit::TT_TEXTURE);

	if (sUseOcclusion > 1)
	{
		gGL.setColorMask(false, false);
	}

	LLGLDepthTest depth(GL_TRUE, GL_FALSE);

	for (LLWorld::region_list_t::const_iterator iter = LLWorld::getInstance()->getRegionList().begin(); 
			iter != LLWorld::getInstance()->getRegionList().end(); ++iter)
	{
		LLViewerRegion* region = *iter;
		if (water_clip != 0)
		{
			LLPlane plane(LLVector3(0,0, (F32) -water_clip), (F32) water_clip*region->getWaterHeight());
			camera.setUserClipPlane(plane);
		}
		else
		{
			camera.disableUserClipPlane();
		}

		for (U32 i = 0; i < LLViewerRegion::NUM_PARTITIONS; i++)
		{
			LLSpatialPartition* part = region->getSpatialPartition(i);
			if (part)
			{
				if (hasRenderType(part->mDrawableType))
				{
					part->cull(camera);
				}
			}
		}
	}

	camera.disableUserClipPlane();

	// Render non-windlight sky.
	if (hasRenderType(LLPipeline::RENDER_TYPE_SKY) &&
	    gSky.mVOSkyp.notNull() &&
	    gSky.mVOSkyp->mDrawable.notNull())
	{
		gSky.mVOSkyp->mDrawable->setVisible(camera);
		sCull->pushDrawable(gSky.mVOSkyp->mDrawable);
		gSky.updateCull();
		stop_glerror();
	}

	if (hasRenderType(LLPipeline::RENDER_TYPE_GROUND) && 
		!gPipeline.canUseWindLightShaders() &&
		gSky.mVOGroundp.notNull() && 
		gSky.mVOGroundp->mDrawable.notNull() &&
		!LLPipeline::sWaterReflections)
	{
		gSky.mVOGroundp->mDrawable->setVisible(camera);
		sCull->pushDrawable(gSky.mVOGroundp->mDrawable);
	}
	
	
	glPopMatrix();

	if (sUseOcclusion > 1)
	{
		gGL.setColorMask(true, false);
	}

	if (to_texture)
	{
		mScreen.flush();
	}
	else if (LLPipeline::sUseOcclusion > 1)
	{
		glFlush();
	}
}

void LLPipeline::markNotCulled(LLSpatialGroup* group, LLCamera& camera)
{
	if (group->getData().empty())
	{ 
		return;
	}
	
	group->setVisible();

	if (!sSkipUpdate)
	{
		group->updateDistance(camera);
	}
	
	const F32 MINIMUM_PIXEL_AREA = 16.f;

	if (group->mPixelArea < MINIMUM_PIXEL_AREA)
	{
		return;
	}

	assertInitialized();
	
	if (!group->mSpatialPartition->mRenderByGroup)
	{ //render by drawable
		sCull->pushDrawableGroup(group);
	}
	else
	{   //render by group
		sCull->pushVisibleGroup(group);
	}

	mNumVisibleNodes++;
}

void LLPipeline::markOccluder(LLSpatialGroup* group)
{
	if (sUseOcclusion > 1 && group && !group->isState(LLSpatialGroup::ACTIVE_OCCLUSION))
	{
		LLSpatialGroup* parent = group->getParent();

		if (!parent || !parent->isState(LLSpatialGroup::OCCLUDED))
		{ //only mark top most occluders as active occlusion
			sCull->pushOcclusionGroup(group);
			group->setState(LLSpatialGroup::ACTIVE_OCCLUSION);
				
			if (parent && 
				!parent->isState(LLSpatialGroup::ACTIVE_OCCLUSION) &&
				parent->getElementCount() == 0 &&
				parent->needsUpdate())
			{
				sCull->pushOcclusionGroup(group);
				parent->setState(LLSpatialGroup::ACTIVE_OCCLUSION);
			}
		}
	}
}

void LLPipeline::doOcclusion(LLCamera& camera)
{
	LLVertexBuffer::unbind();

	if (hasRenderDebugMask(LLPipeline::RENDER_DEBUG_OCCLUSION))
	{
		gGL.setColorMask(true, false, false, false);
	}
	else
	{
		gGL.setColorMask(false, false);
	}
	LLGLDisable blend(GL_BLEND);
	LLGLDisable test(GL_ALPHA_TEST);
	gGL.getTexUnit(0)->unbind(LLTexUnit::TT_TEXTURE);
	LLGLDepthTest depth(GL_TRUE, GL_FALSE);

	if (LLPipeline::sUseOcclusion > 1)
	{
		for (LLCullResult::sg_list_t::iterator iter = sCull->beginOcclusionGroups(); iter != sCull->endOcclusionGroups(); ++iter)
		{
			LLSpatialGroup* group = *iter;
			group->doOcclusion(&camera);
			group->clearState(LLSpatialGroup::ACTIVE_OCCLUSION);
		}
	}

	gGL.setColorMask(true, false);
	glFlush();
}
	
BOOL LLPipeline::updateDrawableGeom(LLDrawable* drawablep, BOOL priority)
{
	BOOL update_complete = drawablep->updateGeometry(priority);
	if (update_complete && assertInitialized())
	{
		drawablep->setState(LLDrawable::BUILT);
		mGeometryChanges++;
	}
	return update_complete;
}

void LLPipeline::updateGeom(F32 max_dtime)
{
	LLTimer update_timer;
	LLMemType mt(LLMemType::MTYPE_PIPELINE);
	LLPointer<LLDrawable> drawablep;

	LLFastTimer t(LLFastTimer::FTM_GEO_UPDATE);

	assertInitialized();

	if (sDelayedVBOEnable > 0)
	{
		if (--sDelayedVBOEnable <= 0)
		{
			resetVertexBuffers();
			LLVertexBuffer::sEnableVBOs = TRUE;
		}
	}

	// notify various object types to reset internal cost metrics, etc.
	// for now, only LLVOVolume does this to throttle LOD changes
	LLVOVolume::preUpdateGeom();

	// Iterate through all drawables on the priority build queue,
	for (LLDrawable::drawable_list_t::iterator iter = mBuildQ1.begin();
		 iter != mBuildQ1.end();)
	{
		LLDrawable::drawable_list_t::iterator curiter = iter++;
		LLDrawable* drawablep = *curiter;
		if (drawablep && !drawablep->isDead())
		{
			if (drawablep->isState(LLDrawable::IN_REBUILD_Q2))
			{
				drawablep->clearState(LLDrawable::IN_REBUILD_Q2);
				LLDrawable::drawable_list_t::iterator find = std::find(mBuildQ2.begin(), mBuildQ2.end(), drawablep);
				if (find != mBuildQ2.end())
				{
					mBuildQ2.erase(find);
				}
			}

			if (updateDrawableGeom(drawablep, TRUE))
			{
				drawablep->clearState(LLDrawable::IN_REBUILD_Q1);
				mBuildQ1.erase(curiter);
			}
		}
		else
		{
			mBuildQ1.erase(curiter);
		}
	}
		
	// Iterate through some drawables on the non-priority build queue
	S32 min_count = 16;
	S32 size = (S32) mBuildQ2.size();
	if (size > 1024)
	{
		min_count = llclamp((S32) (size * (F32) size/4096), 16, size);
	}
		
	S32 count = 0;
	
	max_dtime = llmax(update_timer.getElapsedTimeF32()+0.001f, max_dtime);
	LLSpatialGroup* last_group = NULL;
	LLSpatialBridge* last_bridge = NULL;

	for (LLDrawable::drawable_list_t::iterator iter = mBuildQ2.begin();
		 iter != mBuildQ2.end(); )
	{
		LLDrawable::drawable_list_t::iterator curiter = iter++;
		LLDrawable* drawablep = *curiter;

		LLSpatialBridge* bridge = drawablep->isRoot() ? drawablep->getSpatialBridge() :
									drawablep->getParent()->getSpatialBridge();

		if (drawablep->getSpatialGroup() != last_group && 
			(!last_bridge || bridge != last_bridge) &&
			(update_timer.getElapsedTimeF32() >= max_dtime) && count > min_count)
		{
			break;
		}

		//make sure updates don't stop in the middle of a spatial group
		//to avoid thrashing (objects are enqueued by group)
		last_group = drawablep->getSpatialGroup();
		last_bridge = bridge;

		BOOL update_complete = TRUE;
		if (!drawablep->isDead())
		{
			update_complete = updateDrawableGeom(drawablep, FALSE);
			count++;
		}
		if (update_complete)
		{
			drawablep->clearState(LLDrawable::IN_REBUILD_Q2);
			mBuildQ2.erase(curiter);
		}
	}	

	updateMovedList(mMovedBridge);
}

void LLPipeline::markVisible(LLDrawable *drawablep, LLCamera& camera)
{
	LLMemType mt(LLMemType::MTYPE_PIPELINE);
	if(!drawablep || drawablep->isDead())
	{
		return;
	}
	
	if (drawablep->isSpatialBridge())
	{
		sCull->pushBridge((LLSpatialBridge*) drawablep);
	}
	else
	{
		sCull->pushDrawable(drawablep);
	}

	drawablep->setVisible(camera);
}

void LLPipeline::markMoved(LLDrawable *drawablep, BOOL damped_motion)
{
	LLMemType mt(LLMemType::MTYPE_PIPELINE);

	if (!drawablep)
	{
		//llerrs << "Sending null drawable to moved list!" << llendl;
		return;
	}
	
	if (drawablep->isDead())
	{
		llwarns << "Marking NULL or dead drawable moved!" << llendl;
		return;
	}
	
	if (drawablep->getParent()) 
	{
		//ensure that parent drawables are moved first
		markMoved(drawablep->getParent(), damped_motion);
	}

	assertInitialized();

	if (!drawablep->isState(LLDrawable::ON_MOVE_LIST))
	{
		if (drawablep->isSpatialBridge())
		{
			mMovedBridge.push_back(drawablep);
		}
		else
		{
			mMovedList.push_back(drawablep);
		}
		drawablep->setState(LLDrawable::ON_MOVE_LIST);
	}
	if (damped_motion == FALSE)
	{
		drawablep->setState(LLDrawable::MOVE_UNDAMPED); // UNDAMPED trumps DAMPED
	}
	else if (drawablep->isState(LLDrawable::MOVE_UNDAMPED))
	{
		drawablep->clearState(LLDrawable::MOVE_UNDAMPED);
	}
}

void LLPipeline::markShift(LLDrawable *drawablep)
{
	LLMemType mt(LLMemType::MTYPE_PIPELINE);

	if (!drawablep || drawablep->isDead())
	{
		return;
	}

	assertInitialized();

	if (!drawablep->isState(LLDrawable::ON_SHIFT_LIST))
	{
		drawablep->getVObj()->setChanged(LLXform::SHIFTED | LLXform::SILHOUETTE);
		if (drawablep->getParent()) 
		{
			markShift(drawablep->getParent());
		}
		mShiftList.push_back(drawablep);
		drawablep->setState(LLDrawable::ON_SHIFT_LIST);
	}
}

void LLPipeline::shiftObjects(const LLVector3 &offset)
{
	LLMemType mt(LLMemType::MTYPE_PIPELINE);

	assertInitialized();

	glClear(GL_DEPTH_BUFFER_BIT);
	gDepthDirty = TRUE;
		
	for (LLDrawable::drawable_vector_t::iterator iter = mShiftList.begin();
		 iter != mShiftList.end(); iter++)
	{
		LLDrawable *drawablep = *iter;
		if (drawablep->isDead())
		{
			continue;
		}	
		drawablep->shiftPos(offset);	
		drawablep->clearState(LLDrawable::ON_SHIFT_LIST);
	}
	mShiftList.resize(0);

	for (LLWorld::region_list_t::const_iterator iter = LLWorld::getInstance()->getRegionList().begin(); 
			iter != LLWorld::getInstance()->getRegionList().end(); ++iter)
	{
		LLViewerRegion* region = *iter;
		for (U32 i = 0; i < LLViewerRegion::NUM_PARTITIONS; i++)
		{
			LLSpatialPartition* part = region->getSpatialPartition(i);
			if (part)
			{
				part->shift(offset);
			}
		}
	}

	LLHUDText::shiftAll(offset);
	display_update_camera();
}

void LLPipeline::markTextured(LLDrawable *drawablep)
{
	LLMemType mt(LLMemType::MTYPE_PIPELINE);

	if (drawablep && !drawablep->isDead() && assertInitialized())
	{
		mRetexturedList.insert(drawablep);
	}
}

void LLPipeline::markRebuild(LLDrawable *drawablep, LLDrawable::EDrawableFlags flag, BOOL priority)
{
	LLMemType mt(LLMemType::MTYPE_PIPELINE);

	if (drawablep && !drawablep->isDead() && assertInitialized())
	{
		if (!drawablep->isState(LLDrawable::BUILT))
		{
			priority = TRUE;
		}
		if (priority)
		{
			if (!drawablep->isState(LLDrawable::IN_REBUILD_Q1))
			{
				mBuildQ1.push_back(drawablep);
				drawablep->setState(LLDrawable::IN_REBUILD_Q1); // mark drawable as being in priority queue
			}
		}
		else if (!drawablep->isState(LLDrawable::IN_REBUILD_Q2))
		{
			mBuildQ2.push_back(drawablep);
			drawablep->setState(LLDrawable::IN_REBUILD_Q2); // need flag here because it is just a list
		}
		if (flag & (LLDrawable::REBUILD_VOLUME | LLDrawable::REBUILD_POSITION))
		{
			drawablep->getVObj()->setChanged(LLXform::SILHOUETTE);
		}
		drawablep->setState(flag);
	}
}

void LLPipeline::stateSort(LLCamera& camera, LLCullResult &result)
{
	const U32 face_mask = (1 << LLPipeline::RENDER_TYPE_AVATAR) |
	                      (1 << LLPipeline::RENDER_TYPE_GROUND) |
	                      (1 << LLPipeline::RENDER_TYPE_TERRAIN) |
	                      (1 << LLPipeline::RENDER_TYPE_TREE) |
	                      (1 << LLPipeline::RENDER_TYPE_SKY) |
	                      (1 << LLPipeline::RENDER_TYPE_VOIDWATER) |
	                      (1 << LLPipeline::RENDER_TYPE_WATER);

	if (mRenderTypeMask & face_mask)
	{
		//clear faces from face pools
		LLFastTimer t(LLFastTimer::FTM_RESET_DRAWORDER);
		gPipeline.resetDrawOrders();
	}

	LLFastTimer ftm(LLFastTimer::FTM_STATESORT);
	LLMemType mt(LLMemType::MTYPE_PIPELINE);

	//LLVertexBuffer::unbind();

	grabReferences(result);

	{
		for (LLCullResult::sg_list_t::iterator iter = sCull->beginDrawableGroups(); iter != sCull->endDrawableGroups(); ++iter)
		{
			LLSpatialGroup* group = *iter;
			group->checkOcclusion();
			if (sUseOcclusion && group->isState(LLSpatialGroup::OCCLUDED))
			{
				markOccluder(group);
			}
			else
			{
				group->setVisible();
				for (LLSpatialGroup::element_iter i = group->getData().begin(); i != group->getData().end(); ++i)
				{
					markVisible(*i, camera);
				}
			}
		}

		for (LLCullResult::sg_list_t::iterator iter = sCull->beginVisibleGroups(); iter != sCull->endVisibleGroups(); ++iter)
		{
			LLSpatialGroup* group = *iter;
			group->checkOcclusion();
			if (sUseOcclusion && group->isState(LLSpatialGroup::OCCLUDED))
			{
				markOccluder(group);
			}
			else
			{
				group->setVisible();
				stateSort(group, camera);
			}
		}
	}

	{
		for (LLCullResult::bridge_list_t::iterator i = sCull->beginVisibleBridge(); i != sCull->endVisibleBridge(); ++i)
		{
			LLCullResult::bridge_list_t::iterator cur_iter = i;
			LLSpatialBridge* bridge = *cur_iter;
			LLSpatialGroup* group = bridge->getSpatialGroup();
			if (!bridge->isDead() && group && !group->isState(LLSpatialGroup::OCCLUDED))
			{
				stateSort(bridge, camera);
			}
		}
	}

	{
		LLFastTimer ftm(LLFastTimer::FTM_STATESORT_DRAWABLE);
		for (LLCullResult::drawable_list_t::iterator iter = sCull->beginVisibleList();
			 iter != sCull->endVisibleList(); ++iter)
		{
			LLDrawable *drawablep = *iter;
			if (!drawablep->isDead())
			{
				stateSort(drawablep, camera);
			}
		}
	}

	{
		LLFastTimer ftm(LLFastTimer::FTM_CLIENT_COPY);
		LLVertexBuffer::clientCopy();
	}

	postSort(camera);
}

void LLPipeline::stateSort(LLSpatialGroup* group, LLCamera& camera)
{
	LLMemType mt(LLMemType::MTYPE_PIPELINE);
	if (!sSkipUpdate && group->changeLOD())
	{
		for (LLSpatialGroup::element_iter i = group->getData().begin(); i != group->getData().end(); ++i)
		{
			LLDrawable* drawablep = *i;
			stateSort(drawablep, camera);
		}
	}

}

void LLPipeline::stateSort(LLSpatialBridge* bridge, LLCamera& camera)
{
	LLMemType mt(LLMemType::MTYPE_PIPELINE);
	if (!sSkipUpdate && bridge->getSpatialGroup()->changeLOD())
	{
		bool force_update = false;
		bridge->updateDistance(camera, force_update);
	}
}

void LLPipeline::stateSort(LLDrawable* drawablep, LLCamera& camera)
{
	LLMemType mt(LLMemType::MTYPE_PIPELINE);
		
	if (!drawablep
		|| drawablep->isDead() 
		|| !hasRenderType(drawablep->getRenderType()))
	{
		return;
	}
	
	if (gHideSelectedObjects)
	{
		if (drawablep->getVObj().notNull() &&
			drawablep->getVObj()->isSelected())
		{
			return;
		}
	}

	if (drawablep->isAvatar())
	{ //don't draw avatars beyond render distance or if we don't have a spatial group.
		if ((drawablep->getSpatialGroup() == NULL) || 
			(drawablep->getSpatialGroup()->mDistance > LLVOAvatar::sRenderDistance))
		{
			return;
		}

		LLVOAvatar* avatarp = (LLVOAvatar*) drawablep->getVObj().get();
		if (!avatarp->isVisible())
		{
			return;
		}
	}

	assertInitialized();

	if (hasRenderType(drawablep->mRenderType))
	{
		if (!drawablep->isState(LLDrawable::INVISIBLE|LLDrawable::FORCE_INVISIBLE))
		{
			drawablep->setVisible(camera, NULL, FALSE);
		}
		else if (drawablep->isState(LLDrawable::CLEAR_INVISIBLE))
		{
			// clear invisible flag here to avoid single frame glitch
			drawablep->clearState(LLDrawable::FORCE_INVISIBLE|LLDrawable::CLEAR_INVISIBLE);
		}
	}

	LLSpatialGroup* group = drawablep->getSpatialGroup();
	if (!group || group->changeLOD())
	{
		if (drawablep->isVisible() && !sSkipUpdate)
		{
			if (!drawablep->isActive())
			{
				bool force_update = false;
				drawablep->updateDistance(camera, force_update);
			}
			else if (drawablep->isAvatar())
			{
				bool force_update = false;
				drawablep->updateDistance(camera, force_update); // calls vobj->updateLOD() which calls LLVOAvatar::updateVisibility()
		}
		}
	}

	for (LLDrawable::face_list_t::iterator iter = drawablep->mFaces.begin();
			iter != drawablep->mFaces.end(); iter++)
	{
		LLFace* facep = *iter;

		if (facep->hasGeometry())
		{
			if (facep->getPool())
			{
				facep->getPool()->enqueue(facep);
			}
			else
			{
				break;
			}
		}
	}

	mNumVisibleFaces += drawablep->getNumFaces();
}


void forAllDrawables(LLCullResult::sg_list_t::iterator begin, 
					 LLCullResult::sg_list_t::iterator end,
					 void (*func)(LLDrawable*))
{
	for (LLCullResult::sg_list_t::iterator i = begin; i != end; ++i)
	{
		for (LLSpatialGroup::element_iter j = (*i)->getData().begin(); j != (*i)->getData().end(); ++j)
		{
			func(*j);	
		}
	}
}

void LLPipeline::forAllVisibleDrawables(void (*func)(LLDrawable*))
{
	forAllDrawables(sCull->beginDrawableGroups(), sCull->endDrawableGroups(), func);
	forAllDrawables(sCull->beginVisibleGroups(), sCull->endVisibleGroups(), func);
}

//function for creating scripted beacons
void renderScriptedBeacons(LLDrawable* drawablep)
{
	LLViewerObject *vobj = drawablep->getVObj();
	if (vobj 
		&& !vobj->isAvatar() 
		&& !vobj->getParent()
		&& vobj->flagScripted())
	{
		if (gPipeline.sRenderBeacons)
		{
			gObjectList.addDebugBeacon(vobj->getPositionAgent(), "", LLColor4(1.f, 0.f, 0.f, 0.5f), LLColor4(1.f, 1.f, 1.f, 0.5f), gSavedSettings.getS32("DebugBeaconLineWidth"));
		}

		if (gPipeline.sRenderHighlight)
		{
			S32 face_id;
			S32 count = drawablep->getNumFaces();
			for (face_id = 0; face_id < count; face_id++)
			{
				gPipeline.mHighlightFaces.push_back(drawablep->getFace(face_id) );
			}
		}
	}
}

void renderScriptedTouchBeacons(LLDrawable* drawablep)
{
	LLViewerObject *vobj = drawablep->getVObj();
	if (vobj 
		&& !vobj->isAvatar() 
		&& !vobj->getParent()
		&& vobj->flagScripted()
		&& vobj->flagHandleTouch())
	{
		if (gPipeline.sRenderBeacons)
		{
			gObjectList.addDebugBeacon(vobj->getPositionAgent(), "", LLColor4(1.f, 0.f, 0.f, 0.5f), LLColor4(1.f, 1.f, 1.f, 0.5f), gSavedSettings.getS32("DebugBeaconLineWidth"));
		}

		if (gPipeline.sRenderHighlight)
		{
			S32 face_id;
			S32 count = drawablep->getNumFaces();
			for (face_id = 0; face_id < count; face_id++)
			{
				gPipeline.mHighlightFaces.push_back(drawablep->getFace(face_id) );
			}
		}
	}
}

void renderPhysicalBeacons(LLDrawable* drawablep)
{
	LLViewerObject *vobj = drawablep->getVObj();
	if (vobj 
		&& !vobj->isAvatar() 
		//&& !vobj->getParent()
		&& vobj->usePhysics())
	{
		if (gPipeline.sRenderBeacons)
		{
			gObjectList.addDebugBeacon(vobj->getPositionAgent(), "", LLColor4(0.f, 1.f, 0.f, 0.5f), LLColor4(1.f, 1.f, 1.f, 0.5f), gSavedSettings.getS32("DebugBeaconLineWidth"));
		}

		if (gPipeline.sRenderHighlight)
		{
			S32 face_id;
			S32 count = drawablep->getNumFaces();
			for (face_id = 0; face_id < count; face_id++)
			{
				gPipeline.mHighlightFaces.push_back(drawablep->getFace(face_id) );
			}
		}
	}
}

void renderParticleBeacons(LLDrawable* drawablep)
{
	// Look for attachments, objects, etc.
	LLViewerObject *vobj = drawablep->getVObj();
	if (vobj 
		&& vobj->isParticleSource())
	{
		if (gPipeline.sRenderBeacons)
		{
			LLColor4 light_blue(0.5f, 0.5f, 1.f, 0.5f);
			gObjectList.addDebugBeacon(vobj->getPositionAgent(), "", light_blue, LLColor4(1.f, 1.f, 1.f, 0.5f), gSavedSettings.getS32("DebugBeaconLineWidth"));
		}

		if (gPipeline.sRenderHighlight)
		{
			S32 face_id;
			S32 count = drawablep->getNumFaces();
			for (face_id = 0; face_id < count; face_id++)
			{
				gPipeline.mHighlightFaces.push_back(drawablep->getFace(face_id) );
			}
		}
	}
}

void renderSoundHighlights(LLDrawable* drawablep)
{
	// Look for attachments, objects, etc.
	LLViewerObject *vobj = drawablep->getVObj();
	if (vobj && vobj->isAudioSource())
	{
		if (gPipeline.sRenderHighlight)
		{
			S32 face_id;
			S32 count = drawablep->getNumFaces();
			for (face_id = 0; face_id < count; face_id++)
			{
				gPipeline.mHighlightFaces.push_back(drawablep->getFace(face_id) );
			}
		}
	}
}

void LLPipeline::postSort(LLCamera& camera)
{
	LLMemType mt(LLMemType::MTYPE_PIPELINE);
	LLFastTimer ftm(LLFastTimer::FTM_STATESORT_POSTSORT);

	assertInitialized();

	//rebuild drawable geometry
	for (LLCullResult::sg_list_t::iterator i = sCull->beginDrawableGroups(); i != sCull->endDrawableGroups(); ++i)
	{
		LLSpatialGroup* group = *i;
		if (!sUseOcclusion || 
			!group->isState(LLSpatialGroup::OCCLUDED))
		{
			group->rebuildGeom();
		}
	}

	//rebuild groups
	sCull->assertDrawMapsEmpty();

	LLSpatialGroup::sNoDelete = FALSE;
	for (LLCullResult::sg_list_t::iterator i = sCull->beginVisibleGroups(); i != sCull->endVisibleGroups(); ++i)
	{
		LLSpatialGroup* group = *i;
		if (sUseOcclusion && 
			group->isState(LLSpatialGroup::OCCLUDED))
		{
			continue;
		}
		
		group->rebuildGeom();
	}
	LLSpatialGroup::sNoDelete = TRUE;


	const S32 bin_count = 1024*8;
		
	static LLCullResult::drawinfo_list_t alpha_bins[bin_count];
	static U32 bin_size[bin_count];

	//clear one bin per frame to avoid memory bloat
	static S32 clear_idx = 0;
	clear_idx = (1+clear_idx)%bin_count;
	alpha_bins[clear_idx].clear();

	for (U32 j = 0; j < bin_count; j++)
	{
		bin_size[j] = 0;
	}

	//build render map
	for (LLCullResult::sg_list_t::iterator i = sCull->beginVisibleGroups(); i != sCull->endVisibleGroups(); ++i)
	{
		LLSpatialGroup* group = *i;
		if (sUseOcclusion && 
			group->isState(LLSpatialGroup::OCCLUDED))
		{
			continue;
		}
		
		for (LLSpatialGroup::draw_map_t::iterator j = group->mDrawMap.begin(); j != group->mDrawMap.end(); ++j)
		{
			LLSpatialGroup::drawmap_elem_t& src_vec = j->second;	
			
			for (LLSpatialGroup::drawmap_elem_t::iterator k = src_vec.begin(); k != src_vec.end(); ++k)
			{
				sCull->pushDrawInfo(j->first, *k);
			}
		}

		LLSpatialGroup::draw_map_t::iterator alpha = group->mDrawMap.find(LLRenderPass::PASS_ALPHA);
		
		if (alpha != group->mDrawMap.end())
		{ //store alpha groups for sorting
			LLSpatialBridge* bridge = group->mSpatialPartition->asBridge();
			if (!sSkipUpdate)
			{
				if (bridge)
				{
					LLCamera trans_camera = bridge->transformCamera(camera);
					group->updateDistance(trans_camera);
				}
				else
				{
					group->updateDistance(camera);
				}
			}
			
			if (hasRenderType(LLDrawPool::POOL_ALPHA))
			{
				sCull->pushAlphaGroup(group);
			}
		}
	}
		
	if (!sShadowRender)
	{
		//sort by texture or bump map
		for (U32 i = 0; i < LLRenderPass::NUM_RENDER_TYPES; ++i)
		{
			if (i == LLRenderPass::PASS_BUMP)
			{
				std::sort(sCull->beginRenderMap(i), sCull->endRenderMap(i), LLDrawInfo::CompareBump());
			}
			else 
			{
				std::sort(sCull->beginRenderMap(i), sCull->endRenderMap(i), LLDrawInfo::CompareTexturePtrMatrix());
			}	
		}

		std::sort(sCull->beginAlphaGroups(), sCull->endAlphaGroups(), LLSpatialGroup::CompareDepthGreater());
	}
	
	// only render if the flag is set. The flag is only set if we are in edit mode or the toggle is set in the menus
	static LLCachedControl<bool> beacon_always_on("BeaconAlwaysOn",false);
	if (beacon_always_on && !sShadowRender)
	{
		if (sRenderScriptedTouchBeacons)
		{
			// Only show the beacon on the root object.
			forAllVisibleDrawables(renderScriptedTouchBeacons);
		}
		else
		if (sRenderScriptedBeacons)
		{
			// Only show the beacon on the root object.
			forAllVisibleDrawables(renderScriptedBeacons);
		}

		if (sRenderPhysicalBeacons)
		{
			// Only show the beacon on the root object.
			forAllVisibleDrawables(renderPhysicalBeacons);
		}

		if (sRenderParticleBeacons)
		{
			forAllVisibleDrawables(renderParticleBeacons);
		}

		// If god mode, also show audio cues
		if (sRenderSoundBeacons && gAudiop)
		{
			// Walk all sound sources and render out beacons for them. Note, this isn't done in the ForAllVisibleDrawables function, because some are not visible.
			LLAudioEngine::source_map::iterator iter;
			for (iter = gAudiop->mAllSources.begin(); iter != gAudiop->mAllSources.end(); ++iter)
			{
				LLAudioSource *sourcep = iter->second;

				LLVector3d pos_global = sourcep->getPositionGlobal();
				LLVector3 pos = gAgent.getPosAgentFromGlobal(pos_global);
				if (gPipeline.sRenderBeacons)
				{
					//pos += LLVector3(0.f, 0.f, 0.2f);
					gObjectList.addDebugBeacon(pos, "", LLColor4(1.f, 1.f, 0.f, 0.5f), LLColor4(1.f, 1.f, 1.f, 0.5f), gSavedSettings.getS32("DebugBeaconLineWidth"));
				}
			}
			// now deal with highlights for all those seeable sound sources
			forAllVisibleDrawables(renderSoundHighlights);
		}
	}

	// If managing your telehub, draw beacons at telehub and currently selected spawnpoint.
	if (LLFloaterTelehub::renderBeacons())
	{
		LLFloaterTelehub::addBeacons();
	}

	if (!sShadowRender)
	{
		mSelectedFaces.clear();
		
		// Draw face highlights for selected faces.
		if (LLSelectMgr::getInstance()->getTEMode())
		{
			struct f : public LLSelectedTEFunctor
			{
				virtual bool apply(LLViewerObject* object, S32 te)
				{
					if (object->mDrawable)
					{
						gPipeline.mSelectedFaces.push_back(object->mDrawable->getFace(te));
					}
					return true;
				}
			} func;
			LLSelectMgr::getInstance()->getSelection()->applyToTEs(&func);
		}
	}

	LLSpatialGroup::sNoDelete = FALSE;
}


void render_hud_elements()
{
	LLFastTimer t(LLFastTimer::FTM_RENDER_UI);
	gPipeline.disableLights();		
	
	LLGLDisable fog(GL_FOG);
	LLGLSUIDefault gls_ui;

	LLGLEnable stencil(GL_STENCIL_TEST);
	glStencilFunc(GL_ALWAYS, 255, 0xFFFFFFFF);
	glStencilMask(0xFFFFFFFF);
	glStencilOp(GL_KEEP, GL_KEEP, GL_REPLACE);
	
	gGL.color4f(1,1,1,1);
	if (!LLPipeline::sReflectionRender && gPipeline.hasRenderDebugFeatureMask(LLPipeline::RENDER_DEBUG_FEATURE_UI))
	{
		LLGLEnable multisample(GL_MULTISAMPLE_ARB);
		gViewerWindow->renderSelections(FALSE, FALSE, FALSE); // For HUD version in render_ui_3d()
	
		// Draw the tracking overlays
		LLTracker::render3D();
		
		// Show the property lines
		LLWorld::getInstance()->renderPropertyLines();
		LLViewerParcelMgr::getInstance()->render();
		LLViewerParcelMgr::getInstance()->renderParcelCollision();
	
		// Render debugging beacons.
		//gObjectList.renderObjectBeacons();
		//LLHUDObject::renderAll();
		//gObjectList.resetObjectBeacons();
	}
	else if (gForceRenderLandFence)
	{
		// This is only set when not rendering the UI, for parcel snapshots
		LLViewerParcelMgr::getInstance()->render();
	}
	else if (gPipeline.hasRenderType(LLPipeline::RENDER_TYPE_HUD))
	{
		LLHUDText::renderAllHUD();
	}
	gGL.flush();
}

void LLPipeline::renderHighlights()
{
	LLMemType mt(LLMemType::MTYPE_PIPELINE);

	assertInitialized();

	// Draw 3D UI elements here (before we clear the Z buffer in POOL_HUD)
	// Render highlighted faces.
	LLGLSPipelineAlpha gls_pipeline_alpha;
	LLColor4 color(1.f, 1.f, 1.f, 0.5f);
	LLGLEnable color_mat(GL_COLOR_MATERIAL);
	disableLights();

	if ((LLViewerShaderMgr::instance()->getVertexShaderLevel(LLViewerShaderMgr::SHADER_INTERFACE) > 0))
	{
		gHighlightProgram.bind();
		gHighlightProgram.vertexAttrib4f(LLViewerShaderMgr::MATERIAL_COLOR,1,1,1,0.5f);
	}
	
	if (hasRenderDebugFeatureMask(RENDER_DEBUG_FEATURE_SELECTED))
	{
		// Make sure the selection image gets downloaded and decoded
		if (!mFaceSelectImagep)
		{
			mFaceSelectImagep = gImageList.getImage(IMG_FACE_SELECT);
		}
		mFaceSelectImagep->addTextureStats((F32)MAX_IMAGE_AREA);

		U32 count = mSelectedFaces.size();
		for (U32 i = 0; i < count; i++)
		{
			LLFace *facep = mSelectedFaces[i];
			if (!facep || facep->getDrawable()->isDead())
			{
				llerrs << "Bad face on selection" << llendl;
				return;
			}
			
			facep->renderSelected(mFaceSelectImagep, color);
		}
	}

	if (hasRenderDebugFeatureMask(RENDER_DEBUG_FEATURE_SELECTED))
	{
		// Paint 'em red!
		color.setVec(1.f, 0.f, 0.f, 0.5f);
		if ((LLViewerShaderMgr::instance()->getVertexShaderLevel(LLViewerShaderMgr::SHADER_INTERFACE) > 0))
		{
			gHighlightProgram.vertexAttrib4f(LLViewerShaderMgr::MATERIAL_COLOR,1,0,0,0.5f);
		}
		int count = mHighlightFaces.size();
		for (S32 i = 0; i < count; i++)
		{
			LLFace* facep = mHighlightFaces[i];
			facep->renderSelected(LLViewerImage::sNullImagep, color);
		}
	}

	// Contains a list of the faces of objects that are physical or
	// have touch-handlers.
	mHighlightFaces.clear();

	if (LLViewerShaderMgr::instance()->getVertexShaderLevel(LLViewerShaderMgr::SHADER_INTERFACE) > 0)
	{
		gHighlightProgram.unbind();
	}
}

void LLPipeline::renderGeom(LLCamera& camera, BOOL forceVBOUpdate)
{
	LLMemType mt(LLMemType::MTYPE_PIPELINE);
	LLFastTimer t(LLFastTimer::FTM_RENDER_GEOMETRY);

	assertInitialized();

	F64 saved_modelview[16];
	F64 saved_projection[16];

	//HACK: preserve/restore matrices around HUD render
	if (gPipeline.hasRenderType(LLPipeline::RENDER_TYPE_HUD))
	{
		for (U32 i = 0; i < 16; i++)
		{
			saved_modelview[i] = gGLModelView[i];
			saved_projection[i] = gGLProjection[i];
		}
	}

	///////////////////////////////////////////
	//
	// Sync and verify GL state
	//
	//

	stop_glerror();
	gFrameStats.start(LLFrameStats::RENDER_SYNC);

	LLVertexBuffer::unbind();

	// Do verification of GL state
	LLGLState::checkStates();
	LLGLState::checkTextureChannels();
	LLGLState::checkClientArrays();
	if (mRenderDebugMask & RENDER_DEBUG_VERIFY)
	{
		if (!verify())
		{
			llerrs << "Pipeline verification failed!" << llendl;
		}
	}

	LLAppViewer::instance()->pingMainloopTimeout("Pipeline:ForceVBO");
	
	//by bao
	//fake vertex buffer updating
	//to guaranttee at least updating one VBO buffer every frame
	//to walk around the bug caused by ATI card --> DEV-3855
	//
	//if(forceVBOUpdate)
	//	gSky.mVOSkyp->updateDummyVertexBuffer() ;

	gFrameStats.start(LLFrameStats::RENDER_GEOM);

	// Initialize lots of GL state to "safe" values
	glMatrixMode(GL_TEXTURE);
	glLoadIdentity();
	glMatrixMode(GL_MODELVIEW);

	LLGLSPipeline gls_pipeline;
	LLGLEnable multisample(GL_MULTISAMPLE_ARB);

	LLGLState gls_color_material(GL_COLOR_MATERIAL, mLightingDetail < 2);
				
	// Toggle backface culling for debugging
	LLGLEnable cull_face(mBackfaceCull ? GL_CULL_FACE : 0);
	// Set fog
	BOOL use_fog = hasRenderDebugFeatureMask(LLPipeline::RENDER_DEBUG_FEATURE_FOG);
	LLGLEnable fog_enable(use_fog &&
						  !gPipeline.canUseWindLightShadersOnObjects() ? GL_FOG : 0);
	gSky.updateFog(camera.getFar());
	if (!use_fog)
	{
		sUnderWaterRender = FALSE;
	}

	gGL.getTexUnit(0)->bind(LLViewerImage::sDefaultImagep);
	LLViewerImage::sDefaultImagep->setAddressMode(LLTexUnit::TAM_WRAP);
	
	//////////////////////////////////////////////
	//
	// Actually render all of the geometry
	//
	//	
	stop_glerror();
	
	LLAppViewer::instance()->pingMainloopTimeout("Pipeline:RenderDrawPools");
	for (pool_set_t::iterator iter = mPools.begin(); iter != mPools.end(); ++iter)
	{
		LLDrawPool *poolp = *iter;
		if (hasRenderType(poolp->getType()))
		{
			poolp->prerender();
		}
	}

	if (gPipeline.hasRenderDebugMask(LLPipeline::RENDER_DEBUG_PICKING))
	{
		LLAppViewer::instance()->pingMainloopTimeout("Pipeline:RenderForSelect");
		gObjectList.renderObjectsForSelect(camera, gViewerWindow->getVirtualWindowRect());
	}
	else
	{
		LLFastTimer t(LLFastTimer::FTM_POOLS);
		
		// HACK: don't calculate local lights if we're rendering the HUD!
		//    Removing this check will cause bad flickering when there are 
		//    HUD elements being rendered AND the user is in flycam mode  -nyx
		if (!gPipeline.hasRenderType(LLPipeline::RENDER_TYPE_HUD))
		{
			calcNearbyLights(camera);
			setupHWLights(NULL);
		}

		BOOL occlude = sUseOcclusion > 1;
		U32 cur_type = 0;

		pool_set_t::iterator iter1 = mPools.begin();
		while ( iter1 != mPools.end() )
		{
			LLDrawPool *poolp = *iter1;
			
			cur_type = poolp->getType();

			if (occlude && cur_type >= LLDrawPool::POOL_GRASS)
			{
				occlude = FALSE;
				gGLLastMatrix = NULL;
				glLoadMatrixd(gGLModelView);
				doOcclusion(camera);
			}

			pool_set_t::iterator iter2 = iter1;
			if (hasRenderType(poolp->getType()) && poolp->getNumPasses() > 0)
			{
				LLFastTimer t(LLFastTimer::FTM_POOLRENDER);

				gGLLastMatrix = NULL;
				glLoadMatrixd(gGLModelView);
			
				for( S32 i = 0; i < poolp->getNumPasses(); i++ )
				{
					LLVertexBuffer::unbind();
					poolp->beginRenderPass(i);
					for (iter2 = iter1; iter2 != mPools.end(); iter2++)
					{
						LLDrawPool *p = *iter2;
						if (p->getType() != cur_type)
						{
							break;
						}
						
						p->render(i);
					}
					poolp->endRenderPass(i);
					LLVertexBuffer::unbind();
					if (gDebugGL || gDebugPipeline)
					{
						GLint depth;
						glGetIntegerv(GL_MODELVIEW_STACK_DEPTH, &depth);
						if (depth > 3)
						{
							llerrs << "GL matrix stack corrupted!" << llendl;
						}
						std::string msg = llformat("%s pass %d", gPoolNames[cur_type].c_str(), i);
						LLGLState::checkStates(msg);
						LLGLState::checkTextureChannels(msg);
						LLGLState::checkClientArrays(msg);
					}
				}
			}
			else
			{
				// Skip all pools of this type
				for (iter2 = iter1; iter2 != mPools.end(); iter2++)
				{
					LLDrawPool *p = *iter2;
					if (p->getType() != cur_type)
					{
						break;
					}
				}
			}
			iter1 = iter2;
			stop_glerror();
		}
	
	LLAppViewer::instance()->pingMainloopTimeout("Pipeline:RenderDrawPoolsEnd");

	LLVertexBuffer::unbind();
		
		gGLLastMatrix = NULL;
		glLoadMatrixd(gGLModelView);

		if (occlude)
		{
			occlude = FALSE;
			gGLLastMatrix = NULL;
			glLoadMatrixd(gGLModelView);
			doOcclusion(camera);
		}
	}

	LLVertexBuffer::unbind();
	LLGLState::checkStates();
	LLGLState::checkTextureChannels();
	LLGLState::checkClientArrays();

	

	stop_glerror();
		
	LLGLState::checkStates();
	LLGLState::checkTextureChannels();
	LLGLState::checkClientArrays();

	LLAppViewer::instance()->pingMainloopTimeout("Pipeline:RenderHighlights");

	if (!sReflectionRender)
	{
		renderHighlights();
	}

	// Contains a list of the faces of objects that are physical or
	// have touch-handlers.
	mHighlightFaces.clear();

	LLAppViewer::instance()->pingMainloopTimeout("Pipeline:RenderDebug");
	
	renderDebug();

	LLVertexBuffer::unbind();
	
	if (!LLPipeline::sReflectionRender && !LLPipeline::sRenderDeferred)
	{
		if (gPipeline.hasRenderDebugFeatureMask(LLPipeline::RENDER_DEBUG_FEATURE_UI))
		{
			// Render debugging beacons.
			gObjectList.renderObjectBeacons();
			LLHUDObject::renderAll();
			gObjectList.resetObjectBeacons();
		}
		else
		{
			// Make sure particle effects disappear
			LLHUDObject::renderAllForTimer();
		}
	}

	LLAppViewer::instance()->pingMainloopTimeout("Pipeline:RenderGeomEnd");

	//HACK: preserve/restore matrices around HUD render
	if (gPipeline.hasRenderType(LLPipeline::RENDER_TYPE_HUD))
	{
		for (U32 i = 0; i < 16; i++)
		{
			gGLModelView[i] = saved_modelview[i];
			gGLProjection[i] = saved_projection[i];
		}
	}

	LLVertexBuffer::unbind();

	LLGLState::checkStates();
	LLGLState::checkTextureChannels();
	LLGLState::checkClientArrays();
}

void LLPipeline::renderGeomDeferred(LLCamera& camera)
{
	LLAppViewer::instance()->pingMainloopTimeout("Pipeline:RenderGeomDeferred");
	LLFastTimer t(LLFastTimer::FTM_RENDER_GEOMETRY);

	LLFastTimer t2(LLFastTimer::FTM_POOLS);

	LLGLEnable cull(GL_CULL_FACE);

	LLGLEnable stencil(GL_STENCIL_TEST);
	glStencilFunc(GL_ALWAYS, 1, 0xFFFFFFFF);
	stop_glerror();
	glStencilOp(GL_KEEP, GL_KEEP, GL_REPLACE);
	stop_glerror();

	for (pool_set_t::iterator iter = mPools.begin(); iter != mPools.end(); ++iter)
	{
		LLDrawPool *poolp = *iter;
		if (hasRenderType(poolp->getType()))
		{
			poolp->prerender();
		}
	}

	LLGLEnable multisample(GL_MULTISAMPLE_ARB);

	LLVertexBuffer::unbind();

	LLGLState::checkStates();
	LLGLState::checkTextureChannels();
	LLGLState::checkClientArrays();

	U32 cur_type = 0;

	gGL.setColorMask(true, true);
	
	pool_set_t::iterator iter1 = mPools.begin();

	while ( iter1 != mPools.end() )
	{
		LLDrawPool *poolp = *iter1;
		
		cur_type = poolp->getType();

		pool_set_t::iterator iter2 = iter1;
		if (hasRenderType(poolp->getType()) && poolp->getNumDeferredPasses() > 0)
		{
			LLFastTimer t(LLFastTimer::FTM_POOLRENDER);

			gGLLastMatrix = NULL;
			glLoadMatrixd(gGLModelView);
		
			for( S32 i = 0; i < poolp->getNumDeferredPasses(); i++ )
			{
				LLVertexBuffer::unbind();
				poolp->beginDeferredPass(i);
				for (iter2 = iter1; iter2 != mPools.end(); iter2++)
				{
					LLDrawPool *p = *iter2;
					if (p->getType() != cur_type)
					{
						break;
					}
										
					p->renderDeferred(i);
				}
				poolp->endDeferredPass(i);
				LLVertexBuffer::unbind();

				GLint depth;
				glGetIntegerv(GL_MODELVIEW_STACK_DEPTH, &depth);
				if (depth > 3)
				{
					llerrs << "GL matrix stack corrupted!" << llendl;
				}
				LLGLState::checkStates();
				LLGLState::checkTextureChannels();
				LLGLState::checkClientArrays();
			}
		}
		else
		{
			// Skip all pools of this type
			for (iter2 = iter1; iter2 != mPools.end(); iter2++)
			{
				LLDrawPool *p = *iter2;
				if (p->getType() != cur_type)
				{
					break;
				}
			}
		}
		iter1 = iter2;
		stop_glerror();
	}

	gGLLastMatrix = NULL;
	glLoadMatrixd(gGLModelView);

	gGL.setColorMask(true, false);
}

void LLPipeline::renderGeomPostDeferred(LLCamera& camera)
{
	LLFastTimer t(LLFastTimer::FTM_POOLS);
	U32 cur_type = 0;

	LLGLEnable cull(GL_CULL_FACE);

	LLGLEnable multisample(GL_MULTISAMPLE_ARB);

	calcNearbyLights(camera);
	setupHWLights(NULL);

	gGL.setColorMask(true, false);

	pool_set_t::iterator iter1 = mPools.begin();
	BOOL occlude = LLPipeline::sUseOcclusion > 1;

	while ( iter1 != mPools.end() )
	{
		LLDrawPool *poolp = *iter1;
		
		cur_type = poolp->getType();

		if (occlude && cur_type >= LLDrawPool::POOL_GRASS)
		{
			occlude = FALSE;
			gGLLastMatrix = NULL;
			glLoadMatrixd(gGLModelView);
			doOcclusion(camera);
			gGL.setColorMask(true, false);
		}

		pool_set_t::iterator iter2 = iter1;
		if (hasRenderType(poolp->getType()) && poolp->getNumPostDeferredPasses() > 0)
		{
			LLFastTimer t(LLFastTimer::FTM_POOLRENDER);

			gGLLastMatrix = NULL;
			glLoadMatrixd(gGLModelView);
		
			for( S32 i = 0; i < poolp->getNumPostDeferredPasses(); i++ )
			{
				LLVertexBuffer::unbind();
				poolp->beginPostDeferredPass(i);
				for (iter2 = iter1; iter2 != mPools.end(); iter2++)
				{
					LLDrawPool *p = *iter2;
					if (p->getType() != cur_type)
					{
						break;
					}
										
					p->renderPostDeferred(i);
				}
				poolp->endPostDeferredPass(i);
				LLVertexBuffer::unbind();

				GLint depth;
				glGetIntegerv(GL_MODELVIEW_STACK_DEPTH, &depth);
				if (depth > 3)
				{
					llerrs << "GL matrix stack corrupted!" << llendl;
				}
				LLGLState::checkStates();
				LLGLState::checkTextureChannels();
				LLGLState::checkClientArrays();
			}
		}
		else
		{
			// Skip all pools of this type
			for (iter2 = iter1; iter2 != mPools.end(); iter2++)
			{
				LLDrawPool *p = *iter2;
				if (p->getType() != cur_type)
				{
					break;
				}
			}
		}
		iter1 = iter2;
		stop_glerror();
	}

	gGLLastMatrix = NULL;
	glLoadMatrixd(gGLModelView);

	renderHighlights();
	mHighlightFaces.clear();

	renderDebug();

	LLVertexBuffer::unbind();

	if (gPipeline.hasRenderDebugFeatureMask(LLPipeline::RENDER_DEBUG_FEATURE_UI))
	{
		// Render debugging beacons.
		gObjectList.renderObjectBeacons();
		LLHUDObject::renderAll();
		gObjectList.resetObjectBeacons();
	}
	else
	{
		// Make sure particle effects disappear
		LLHUDObject::renderAllForTimer();
	}

	if (occlude)
	{
		occlude = FALSE;
		gGLLastMatrix = NULL;
		glLoadMatrixd(gGLModelView);
		doOcclusion(camera);
	}
}

void LLPipeline::renderGeomShadow(LLCamera& camera)
{
	U32 cur_type = 0;
	
	LLGLEnable cull(GL_CULL_FACE);

	LLVertexBuffer::unbind();

	pool_set_t::iterator iter1 = mPools.begin();
	
	while ( iter1 != mPools.end() )
	{
		LLDrawPool *poolp = *iter1;
		
		cur_type = poolp->getType();

		pool_set_t::iterator iter2 = iter1;
		if (hasRenderType(poolp->getType()) && poolp->getNumShadowPasses() > 0)
		{
			gGLLastMatrix = NULL;
			glLoadMatrixd(gGLModelView);
		
			for( S32 i = 0; i < poolp->getNumShadowPasses(); i++ )
			{
				LLVertexBuffer::unbind();
				poolp->beginShadowPass(i);
				for (iter2 = iter1; iter2 != mPools.end(); iter2++)
				{
					LLDrawPool *p = *iter2;
					if (p->getType() != cur_type)
					{
						break;
					}
										
					p->renderShadow(i);
				}
				poolp->endShadowPass(i);
				LLVertexBuffer::unbind();

				LLGLState::checkStates();
				LLGLState::checkTextureChannels();
				LLGLState::checkClientArrays();
			}
		}
		else
		{
			// Skip all pools of this type
			for (iter2 = iter1; iter2 != mPools.end(); iter2++)
			{
				LLDrawPool *p = *iter2;
				if (p->getType() != cur_type)
				{
					break;
				}
			}
		}
		iter1 = iter2;
		stop_glerror();
	}

	gGLLastMatrix = NULL;
	glLoadMatrixd(gGLModelView);
}


void LLPipeline::addTrianglesDrawn(S32 count)
{
	assertInitialized();
	mTrianglesDrawn += count;
	mBatchCount++;
	mMaxBatchSize = llmax(mMaxBatchSize, count);
	mMinBatchSize = llmin(mMinBatchSize, count);

	if (LLPipeline::sRenderFrameTest)
	{
		gViewerWindow->getWindow()->swapBuffers();
		ms_sleep(16);
	}
}

void LLPipeline::renderDebug()
{
	LLMemType mt(LLMemType::MTYPE_PIPELINE);

	assertInitialized();

	gGL.color4f(1,1,1,1);

	gGLLastMatrix = NULL;
	glLoadMatrixd(gGLModelView);
	gGL.setColorMask(true, false);

	// Debug stuff.
	for (LLWorld::region_list_t::const_iterator iter = LLWorld::getInstance()->getRegionList().begin(); 
			iter != LLWorld::getInstance()->getRegionList().end(); ++iter)
	{
		LLViewerRegion* region = *iter;
		for (U32 i = 0; i < LLViewerRegion::NUM_PARTITIONS; i++)
		{
			LLSpatialPartition* part = region->getSpatialPartition(i);
			if (part)
			{
				if (hasRenderType(part->mDrawableType))
				{
					part->renderDebug();
				}
			}
		}
	}

	for (LLCullResult::bridge_list_t::const_iterator i = sCull->beginVisibleBridge(); i != sCull->endVisibleBridge(); ++i)
	{
		LLSpatialBridge* bridge = *i;
		if (!bridge->isDead() && !bridge->isState(LLSpatialGroup::OCCLUDED) && hasRenderType(bridge->mDrawableType))
		{
			glPushMatrix();
			glMultMatrixf((F32*)bridge->mDrawable->getRenderMatrix().mMatrix);
			bridge->renderDebug();
			glPopMatrix();
		}
	}

	if (hasRenderDebugMask(LLPipeline::RENDER_DEBUG_SHADOW_FRUSTA))
	{
		gGL.color4f(1,1,1,1);
		gGL.getTexUnit(0)->unbind(LLTexUnit::TT_TEXTURE);
				
		F32 col[] =
		{
			1,1,0,
			0,1,1,
			1,0,1,
			1,1,1,
			1,0,0,
			0,1,0,
			0,0,1,
			0,0,0
		};

		for (U32 i = 0; i < 8; i++)
		{
			gGL.color3fv(col+i*3);	

			gGL.begin(LLRender::LINES);

			LLVector3* frust = mShadowCamera[i].mAgentFrustum;

			gGL.vertex3fv(frust[0].mV); gGL.vertex3fv(frust[1].mV);
			gGL.vertex3fv(frust[1].mV); gGL.vertex3fv(frust[2].mV);
			gGL.vertex3fv(frust[2].mV); gGL.vertex3fv(frust[3].mV);
			gGL.vertex3fv(frust[3].mV); gGL.vertex3fv(frust[0].mV);

			gGL.vertex3fv(frust[4].mV); gGL.vertex3fv(frust[5].mV);
			gGL.vertex3fv(frust[5].mV); gGL.vertex3fv(frust[6].mV);
			gGL.vertex3fv(frust[6].mV); gGL.vertex3fv(frust[7].mV);
			gGL.vertex3fv(frust[7].mV); gGL.vertex3fv(frust[4].mV);

			gGL.vertex3fv(frust[0].mV); gGL.vertex3fv(frust[4].mV);
			gGL.vertex3fv(frust[1].mV); gGL.vertex3fv(frust[5].mV);
			gGL.vertex3fv(frust[2].mV); gGL.vertex3fv(frust[6].mV);
			gGL.vertex3fv(frust[3].mV); gGL.vertex3fv(frust[7].mV);
			
			if (i < 4)
			{
				LLVector3* ext = mShadowExtents[i];
				
				LLVector3 box[] =
				{
					LLVector3(ext[0][0], ext[0][1], ext[0][2]),
					LLVector3(ext[1][0], ext[0][1], ext[0][2]),
					LLVector3(ext[1][0], ext[1][1], ext[0][2]),
					LLVector3(ext[0][0], ext[1][1], ext[0][2]),
					LLVector3(ext[0][0], ext[0][1], ext[1][2]),
					LLVector3(ext[1][0], ext[0][1], ext[1][2]),
					LLVector3(ext[1][0], ext[1][1], ext[1][2]),
					LLVector3(ext[0][0], ext[1][1], ext[1][2]),
				};
					
				gGL.vertex3fv(box[0].mV); gGL.vertex3fv(box[1].mV);
				gGL.vertex3fv(box[1].mV); gGL.vertex3fv(box[2].mV);
				gGL.vertex3fv(box[2].mV); gGL.vertex3fv(box[3].mV);
				gGL.vertex3fv(box[3].mV); gGL.vertex3fv(box[0].mV);

				gGL.vertex3fv(box[4].mV); gGL.vertex3fv(box[5].mV);
				gGL.vertex3fv(box[5].mV); gGL.vertex3fv(box[6].mV);
				gGL.vertex3fv(box[6].mV); gGL.vertex3fv(box[7].mV);
				gGL.vertex3fv(box[7].mV); gGL.vertex3fv(box[4].mV);

				gGL.vertex3fv(box[0].mV); gGL.vertex3fv(box[4].mV);
				gGL.vertex3fv(box[1].mV); gGL.vertex3fv(box[5].mV);
				gGL.vertex3fv(box[2].mV); gGL.vertex3fv(box[6].mV);
				gGL.vertex3fv(box[3].mV); gGL.vertex3fv(box[7].mV);
			}

			gGL.end();
			
			for (LLWorld::region_list_t::const_iterator iter = LLWorld::getInstance()->getRegionList().begin(); 
					iter != LLWorld::getInstance()->getRegionList().end(); ++iter)
			{
				LLViewerRegion* region = *iter;
				for (U32 j = 0; j < LLViewerRegion::NUM_PARTITIONS; j++)
				{
					LLSpatialPartition* part = region->getSpatialPartition(j);
					if (part)
					{
						if (hasRenderType(part->mDrawableType))
						{
							part->renderIntersectingBBoxes(&mShadowCamera[i]);
						}
					}
				}
			}
		}
	}

	if (mRenderDebugMask & RENDER_DEBUG_COMPOSITION)
	{
		// Debug composition layers
		F32 x, y;

		gGL.getTexUnit(0)->unbind(LLTexUnit::TT_TEXTURE);

		if (gAgent.getRegion())
		{
			gGL.begin(LLRender::POINTS);
			// Draw the composition layer for the region that I'm in.
			for (x = 0; x <= 260; x++)
			{
				for (y = 0; y <= 260; y++)
				{
					if ((x > 255) || (y > 255))
					{
						gGL.color4f(1.f, 0.f, 0.f, 1.f);
					}
					else
					{
						gGL.color4f(0.f, 0.f, 1.f, 1.f);
					}
					F32 z = gAgent.getRegion()->getCompositionXY((S32)x, (S32)y);
					z *= 5.f;
					z += 50.f;
					gGL.vertex3f(x, y, z);
				}
			}
			gGL.end();
		}
	}

	gGL.flush();
}

void LLPipeline::renderForSelect(std::set<LLViewerObject*>& objects, BOOL render_transparent, const LLRect& screen_rect)
{
	assertInitialized();

	gGL.setColorMask(true, false);
	gPipeline.resetDrawOrders();

	for (std::set<LLViewerObject*>::iterator iter = objects.begin(); iter != objects.end(); ++iter)
	{
		stateSort((*iter)->mDrawable, *LLViewerCamera::getInstance());
	}

	LLMemType mt(LLMemType::MTYPE_PIPELINE);
	
	
	
	glMatrixMode(GL_MODELVIEW);

	LLGLSDefault gls_default;
	LLGLSObjectSelect gls_object_select;
	gGL.getTexUnit(0)->unbind(LLTexUnit::TT_TEXTURE);
	LLGLDepthTest gls_depth(GL_TRUE,GL_TRUE);
	disableLights();
	
	LLVertexBuffer::unbind();

	//for each drawpool
	LLGLState::checkStates();
	LLGLState::checkTextureChannels();
	LLGLState::checkClientArrays();
	U32 last_type = 0;
	
	// If we don't do this, we crash something on changing graphics settings
	// from Medium -> Low, because we unload all the shaders and the 
	// draw pools aren't aware.  I don't know if this has to be a separate
	// loop before actual rendering. JC
	for (pool_set_t::iterator iter = mPools.begin(); iter != mPools.end(); ++iter)
	{
		LLDrawPool *poolp = *iter;
		if (poolp->isFacePool() && hasRenderType(poolp->getType()))
		{
			poolp->prerender();
		}
	}
	for (pool_set_t::iterator iter = mPools.begin(); iter != mPools.end(); ++iter)
	{
		LLDrawPool *poolp = *iter;
		if (poolp->isFacePool() && hasRenderType(poolp->getType()))
		{
			LLFacePool* face_pool = (LLFacePool*) poolp;
			face_pool->renderForSelect();
			LLVertexBuffer::unbind();
			gGLLastMatrix = NULL;
			glLoadMatrixd(gGLModelView);

			if (poolp->getType() != last_type)
			{
				last_type = poolp->getType();
				LLGLState::checkStates();
				LLGLState::checkTextureChannels();
				LLGLState::checkClientArrays();
			}
		}
	}	

	LLGLEnable alpha_test(GL_ALPHA_TEST);
	if (render_transparent)
	{
		gGL.setAlphaRejectSettings(LLRender::CF_GREATER_EQUAL, 0.f);
	}
	else
	{
		gGL.setAlphaRejectSettings(LLRender::CF_GREATER, 0.2f);
	}

	gGL.getTexUnit(0)->setTextureColorBlend(LLTexUnit::TBO_REPLACE, LLTexUnit::TBS_VERT_COLOR);
	gGL.getTexUnit(0)->setTextureAlphaBlend(LLTexUnit::TBO_MULT, LLTexUnit::TBS_TEX_ALPHA, LLTexUnit::TBS_VERT_ALPHA);

	U32 prim_mask = LLVertexBuffer::MAP_VERTEX | 
					LLVertexBuffer::MAP_TEXCOORD0;

	for (std::set<LLViewerObject*>::iterator i = objects.begin(); i != objects.end(); ++i)
	{
		LLViewerObject* vobj = *i;
		LLDrawable* drawable = vobj->mDrawable;
		if (vobj->isDead() || 
			vobj->isHUDAttachment() ||
			(gHideSelectedObjects && vobj->isSelected()) ||
			drawable->isDead() || 
			!hasRenderType(drawable->getRenderType()))
		{
			continue;
		}

		for (S32 j = 0; j < drawable->getNumFaces(); ++j)
		{
			LLFace* facep = drawable->getFace(j);
			if (!facep->getPool())
			{
				facep->renderForSelect(prim_mask);
			}
		}
	}

	// pick HUD objects
	LLVOAvatar* avatarp = gAgent.getAvatarObject();
	if (avatarp && sShowHUDAttachments)
	{
		glh::matrix4f save_proj(glh_get_current_projection());
		glh::matrix4f save_model(glh_get_current_modelview());

		setup_hud_matrices(screen_rect);
		for (LLVOAvatar::attachment_map_t::iterator iter = avatarp->mAttachmentPoints.begin(); 
			 iter != avatarp->mAttachmentPoints.end(); )
		{
			LLVOAvatar::attachment_map_t::iterator curiter = iter++;
			LLViewerJointAttachment* attachmentp = curiter->second;
			if (attachmentp->getIsHUDAttachment())
			{
				for (LLViewerJointAttachment::attachedobjs_vec_t::iterator attachment_iter = attachmentp->mAttachedObjects.begin();
					 attachment_iter != attachmentp->mAttachedObjects.end();
					 ++attachment_iter)
				{
					if (LLViewerObject* objectp = (*attachment_iter))
					{
						LLDrawable* drawable = objectp->mDrawable;
						if (drawable->isDead())
						{
							continue;
						}
						for (S32 j = 0; j < drawable->getNumFaces(); ++j)
						{
							LLFace* facep = drawable->getFace(j);
							if (!facep->getPool())
							{
								facep->renderForSelect(prim_mask);
							}
						}
						//render child faces
						LLViewerObject::const_child_list_t& child_list = objectp->getChildren();
						for (LLViewerObject::child_list_t::const_iterator iter = child_list.begin();
							 iter != child_list.end(); iter++)
						{
							LLViewerObject* child = *iter;
							LLDrawable* child_drawable = child->mDrawable;
							for (S32 l = 0; l < child_drawable->getNumFaces(); ++l)
							{
								LLFace* facep = child_drawable->getFace(l);
								if (!facep->getPool())
								{
									facep->renderForSelect(prim_mask);
								}
							}
						}
					}
				}	
			}
		}

		glMatrixMode(GL_PROJECTION);
		glLoadMatrixf(save_proj.m);
		glh_set_current_projection(save_proj);

		glMatrixMode(GL_MODELVIEW);
		glLoadMatrixf(save_model.m);
		glh_set_current_modelview(save_model);

	
	}

	gGL.getTexUnit(0)->setTextureBlendType(LLTexUnit::TB_MULT);
	
	LLVertexBuffer::unbind();
	
	gGL.setColorMask(true, true);
}

void LLPipeline::rebuildPools()
{
	LLMemType mt(LLMemType::MTYPE_PIPELINE);

	assertInitialized();

	S32 max_count = mPools.size();
	pool_set_t::iterator iter1 = mPools.upper_bound(mLastRebuildPool);
	while(max_count > 0 && mPools.size() > 0) // && num_rebuilds < MAX_REBUILDS)
	{
		if (iter1 == mPools.end())
		{
			iter1 = mPools.begin();
		}
		LLDrawPool* poolp = *iter1;

		if (poolp->isDead())
		{
			mPools.erase(iter1++);
			removeFromQuickLookup( poolp );
			if (poolp == mLastRebuildPool)
			{
				mLastRebuildPool = NULL;
			}
			delete poolp;
		}
		else
		{
			mLastRebuildPool = poolp;
			iter1++;
		}
		max_count--;
	}

	if (gAgent.getAvatarObject())
	{
		gAgent.getAvatarObject()->rebuildHUD();
	}
}

void LLPipeline::addToQuickLookup( LLDrawPool* new_poolp )
{
	LLMemType mt(LLMemType::MTYPE_PIPELINE);

	assertInitialized();

	switch( new_poolp->getType() )
	{
	case LLDrawPool::POOL_SIMPLE:
		if (mSimplePool)
		{
			llassert(0);
			llwarns << "Ignoring duplicate simple pool." << llendl;
		}
		else
		{
			mSimplePool = (LLRenderPass*) new_poolp;
		}
		break;

	case LLDrawPool::POOL_GRASS:
		if (mGrassPool)
		{
			llassert(0);
			llwarns << "Ignoring duplicate grass pool." << llendl;
		}
		else
		{
			mGrassPool = (LLRenderPass*) new_poolp;
		}
		break;

	case LLDrawPool::POOL_FULLBRIGHT:
		if (mFullbrightPool)
		{
			llassert(0);
			llwarns << "Ignoring duplicate simple pool." << llendl;
		}
		else
		{
			mFullbrightPool = (LLRenderPass*) new_poolp;
		}
		break;

	case LLDrawPool::POOL_INVISIBLE:
		if (mInvisiblePool)
		{
			llassert(0);
			llwarns << "Ignoring duplicate simple pool." << llendl;
		}
		else
		{
			mInvisiblePool = (LLRenderPass*) new_poolp;
		}
		break;

	case LLDrawPool::POOL_GLOW:
		if (mGlowPool)
		{
			llassert(0);
			llwarns << "Ignoring duplicate glow pool." << llendl;
		}
		else
		{
			mGlowPool = (LLRenderPass*) new_poolp;
		}
		break;

	case LLDrawPool::POOL_TREE:
		mTreePools[ uintptr_t(new_poolp->getTexture()) ] = new_poolp ;
		break;
 
	case LLDrawPool::POOL_TERRAIN:
		mTerrainPools[ uintptr_t(new_poolp->getTexture()) ] = new_poolp ;
		break;

	case LLDrawPool::POOL_BUMP:
		if (mBumpPool)
		{
			llassert(0);
			llwarns << "Ignoring duplicate bump pool." << llendl;
		}
		else
		{
			mBumpPool = new_poolp;
		}
		break;

	case LLDrawPool::POOL_ALPHA:
		if( mAlphaPool )
		{
			llassert(0);
			llwarns << "LLPipeline::addPool(): Ignoring duplicate Alpha pool" << llendl;
		}
		else
		{
			mAlphaPool = new_poolp;
		}
		break;

	case LLDrawPool::POOL_AVATAR:
		break; // Do nothing

	case LLDrawPool::POOL_SKY:
		if( mSkyPool )
		{
			llassert(0);
			llwarns << "LLPipeline::addPool(): Ignoring duplicate Sky pool" << llendl;
		}
		else
		{
			mSkyPool = new_poolp;
		}
		break;
	
	case LLDrawPool::POOL_WATER:
		if( mWaterPool )
		{
			llassert(0);
			llwarns << "LLPipeline::addPool(): Ignoring duplicate Water pool" << llendl;
		}
		else
		{
			mWaterPool = new_poolp;
		}
		break;

	case LLDrawPool::POOL_GROUND:
		if( mGroundPool )
		{
			llassert(0);
			llwarns << "LLPipeline::addPool(): Ignoring duplicate Ground Pool" << llendl;
		}
		else
		{ 
			mGroundPool = new_poolp;
		}
		break;

	case LLDrawPool::POOL_WL_SKY:
		if( mWLSkyPool )
		{
			llassert(0);
			llwarns << "LLPipeline::addPool(): Ignoring duplicate WLSky Pool" << llendl;
		}
		else
		{ 
			mWLSkyPool = new_poolp;
		}
		break;

	default:
		llassert(0);
		llwarns << "Invalid Pool Type in  LLPipeline::addPool()" << llendl;
		break;
	}
}

void LLPipeline::removePool( LLDrawPool* poolp )
{
	assertInitialized();
	removeFromQuickLookup(poolp);
	mPools.erase(poolp);
	delete poolp;
}

void LLPipeline::removeFromQuickLookup( LLDrawPool* poolp )
{
	assertInitialized();
	LLMemType mt(LLMemType::MTYPE_PIPELINE);
	switch( poolp->getType() )
	{
	case LLDrawPool::POOL_SIMPLE:
		llassert(mSimplePool == poolp);
		mSimplePool = NULL;
		break;

	case LLDrawPool::POOL_GRASS:
		llassert(mGrassPool == poolp);
		mGrassPool = NULL;
		break;

	case LLDrawPool::POOL_FULLBRIGHT:
		llassert(mFullbrightPool == poolp);
		mFullbrightPool = NULL;
		break;

	case LLDrawPool::POOL_INVISIBLE:
		llassert(mInvisiblePool == poolp);
		mInvisiblePool = NULL;
		break;

	case LLDrawPool::POOL_WL_SKY:
		llassert(mWLSkyPool == poolp);
		mWLSkyPool = NULL;
		break;

	case LLDrawPool::POOL_GLOW:
		llassert(mGlowPool == poolp);
		mGlowPool = NULL;
		break;

	case LLDrawPool::POOL_TREE:
		#ifdef _DEBUG
			{
				BOOL found = mTreePools.erase( (uintptr_t)poolp->getTexture() );
				llassert( found );
			}
		#else
			mTreePools.erase( (uintptr_t)poolp->getTexture() );
		#endif
		break;

	case LLDrawPool::POOL_TERRAIN:
		#ifdef _DEBUG
			{
				BOOL found = mTerrainPools.erase( (uintptr_t)poolp->getTexture() );
				llassert( found );
			}
		#else
			mTerrainPools.erase( (uintptr_t)poolp->getTexture() );
		#endif
		break;

	case LLDrawPool::POOL_BUMP:
		llassert( poolp == mBumpPool );
		mBumpPool = NULL;
		break;
	
	case LLDrawPool::POOL_ALPHA:
		llassert( poolp == mAlphaPool );
		mAlphaPool = NULL;
		break;

	case LLDrawPool::POOL_AVATAR:
		break; // Do nothing

	case LLDrawPool::POOL_SKY:
		llassert( poolp == mSkyPool );
		mSkyPool = NULL;
		break;

	case LLDrawPool::POOL_WATER:
		llassert( poolp == mWaterPool );
		mWaterPool = NULL;
		break;

	case LLDrawPool::POOL_GROUND:
		llassert( poolp == mGroundPool );
		mGroundPool = NULL;
		break;

	default:
		llassert(0);
		llwarns << "Invalid Pool Type in  LLPipeline::removeFromQuickLookup() type=" << poolp->getType() << llendl;
		break;
	}
}

void LLPipeline::resetDrawOrders()
{
	assertInitialized();
	// Iterate through all of the draw pools and rebuild them.
	for (pool_set_t::iterator iter = mPools.begin(); iter != mPools.end(); ++iter)
	{
		LLDrawPool *poolp = *iter;
		poolp->resetDrawOrders();
	}
}

//============================================================================
// Once-per-frame setup of hardware lights,
// including sun/moon, avatar backlight, and up to 6 local lights

void LLPipeline::setupAvatarLights(BOOL for_edit)
{
	assertInitialized();

	if (for_edit)
	{
		LLColor4 diffuse(1.f, 1.f, 1.f, 0.f);
		LLVector4 light_pos_cam(-8.f, 0.25f, 10.f, 0.f);  // w==0 => directional light
		LLMatrix4 camera_mat = LLViewerCamera::getInstance()->getModelview();
		LLMatrix4 camera_rot(camera_mat.getMat3());
		camera_rot.invert();
		LLVector4 light_pos = light_pos_cam * camera_rot;
		
		light_pos.normalize();

		mHWLightColors[1] = diffuse;
		glLightfv(GL_LIGHT1, GL_DIFFUSE,  diffuse.mV);
		glLightfv(GL_LIGHT1, GL_AMBIENT,  LLColor4::black.mV);
		glLightfv(GL_LIGHT1, GL_SPECULAR, LLColor4::black.mV);
		glLightfv(GL_LIGHT1, GL_POSITION, light_pos.mV); 
		glLightf (GL_LIGHT1, GL_CONSTANT_ATTENUATION,  1.0f);
		glLightf (GL_LIGHT1, GL_LINEAR_ATTENUATION, 	 0.0f);
		glLightf (GL_LIGHT1, GL_QUADRATIC_ATTENUATION, 0.0f);
		glLightf (GL_LIGHT1, GL_SPOT_EXPONENT, 		 0.0f);
		glLightf (GL_LIGHT1, GL_SPOT_CUTOFF, 			 180.0f);
	}
	else if (gAvatarBacklight) // Always true (unless overridden in a devs .ini)
	{
		LLVector3 opposite_pos = -1.f * mSunDir;
		LLVector3 orthog_light_pos = mSunDir % LLVector3::z_axis;
		LLVector4 backlight_pos = LLVector4(lerp(opposite_pos, orthog_light_pos, 0.3f), 0.0f);
		backlight_pos.normalize();
			
		LLColor4 light_diffuse = mSunDiffuse;
		LLColor4 backlight_diffuse(1.f - light_diffuse.mV[VRED], 1.f - light_diffuse.mV[VGREEN], 1.f - light_diffuse.mV[VBLUE], 1.f);
		F32 max_component = 0.001f;
		for (S32 i = 0; i < 3; i++)
		{
			if (backlight_diffuse.mV[i] > max_component)
			{
				max_component = backlight_diffuse.mV[i];
			}
		}
		F32 backlight_mag;
		if (gSky.getSunDirection().mV[2] >= NIGHTTIME_ELEVATION_COS)
		{
			backlight_mag = BACKLIGHT_DAY_MAGNITUDE_OBJECT;
		}
		else
		{
			backlight_mag = BACKLIGHT_NIGHT_MAGNITUDE_OBJECT;
		}
		backlight_diffuse *= backlight_mag / max_component;

		mHWLightColors[1] = backlight_diffuse;
		glLightfv(GL_LIGHT1, GL_POSITION, backlight_pos.mV); // this is just sun/moon direction
		glLightfv(GL_LIGHT1, GL_DIFFUSE,  backlight_diffuse.mV);
		glLightfv(GL_LIGHT1, GL_AMBIENT,  LLColor4::black.mV);
		glLightfv(GL_LIGHT1, GL_SPECULAR, LLColor4::black.mV);
		glLightf (GL_LIGHT1, GL_CONSTANT_ATTENUATION,  1.0f);
		glLightf (GL_LIGHT1, GL_LINEAR_ATTENUATION,    0.0f);
		glLightf (GL_LIGHT1, GL_QUADRATIC_ATTENUATION, 0.0f);
		glLightf (GL_LIGHT1, GL_SPOT_EXPONENT,         0.0f);
		glLightf (GL_LIGHT1, GL_SPOT_CUTOFF,           180.0f);
	}
	else
	{
		mHWLightColors[1] = LLColor4::black;
		glLightfv(GL_LIGHT1, GL_DIFFUSE,  LLColor4::black.mV);
		glLightfv(GL_LIGHT1, GL_AMBIENT,  LLColor4::black.mV);
		glLightfv(GL_LIGHT1, GL_SPECULAR, LLColor4::black.mV);
	}
}

static F32 calc_light_dist(LLVOVolume* light, const LLVector3& cam_pos, F32 max_dist)
{
	F32 inten = light->getLightIntensity();
	if (inten < .001f)
	{
		return max_dist;
	}
	F32 radius = light->getLightRadius();
	BOOL selected = light->isSelected();
	LLVector3 dpos = light->getRenderPosition() - cam_pos;
	F32 dist2 = dpos.lengthSquared();
	if (!selected && dist2 > (max_dist + radius)*(max_dist + radius))
	{
		return max_dist;
	}
	F32 dist = fsqrtf(dist2);
	dist *= 1.f / inten;
	dist -= radius;
	if (selected)
	{
		dist -= 10000.f; // selected lights get highest priority
	}
	if (light->mDrawable.notNull() && light->mDrawable->isState(LLDrawable::ACTIVE))
	{
		// moving lights get a little higher priority (too much causes artifacts)
		dist -= light->getLightRadius()*0.25f;
	}
	return dist;
}

void LLPipeline::calcNearbyLights(LLCamera& camera)
{
	assertInitialized();

	if (LLPipeline::sReflectionRender)
	{
		return;
	}

	if (mLightingDetail >= 1)
	{
		// mNearbyLight (and all light_set_t's) are sorted such that
		// begin() == the closest light and rbegin() == the farthest light
		const S32 MAX_LOCAL_LIGHTS = 6;
// 		LLVector3 cam_pos = gAgent.getCameraPositionAgent();
		LLVector3 cam_pos = LLViewerJoystick::getInstance()->getOverrideCamera() ?
						camera.getOrigin() : 
						gAgent.getPositionAgent();

		F32 max_dist = LIGHT_MAX_RADIUS * 4.f; // ignore enitrely lights > 4 * max light rad
		
		// UPDATE THE EXISTING NEARBY LIGHTS
		if (!LLPipeline::sSkipUpdate)
		{
			light_set_t cur_nearby_lights;
			for (light_set_t::iterator iter = mNearbyLights.begin();
				iter != mNearbyLights.end(); iter++)
			{
				const Light* light = &(*iter);
				LLDrawable* drawable = light->drawable;
				LLVOVolume* volight = drawable->getVOVolume();
				if (!volight || !drawable->isState(LLDrawable::LIGHT))
				{
					drawable->clearState(LLDrawable::NEARBY_LIGHT);
					continue;
				}
				if (light->fade <= -LIGHT_FADE_TIME)
				{
					drawable->clearState(LLDrawable::NEARBY_LIGHT);
					continue;
				}
				if (!sRenderAttachedLights && volight && volight->isAttachment())
				{
					drawable->clearState(LLDrawable::NEARBY_LIGHT);
					continue;
				}

				F32 dist = calc_light_dist(volight, cam_pos, max_dist);
				cur_nearby_lights.insert(Light(drawable, dist, light->fade));
			}
			mNearbyLights = cur_nearby_lights;
		}
		
		// FIND NEW LIGHTS THAT ARE IN RANGE
		light_set_t new_nearby_lights;
		for (LLDrawable::drawable_set_t::iterator iter = mLights.begin();
			 iter != mLights.end(); ++iter)
		{
			LLDrawable* drawable = *iter;
			LLVOVolume* light = drawable->getVOVolume();
			if (!light || drawable->isState(LLDrawable::NEARBY_LIGHT))
			{
				continue;
			}
			if (light->isHUDAttachment())
			{
				continue; // no lighting from HUD objects
			}
			F32 dist = calc_light_dist(light, cam_pos, max_dist);
			if (dist >= max_dist)
			{
				continue;
			}
			if (!sRenderAttachedLights && light && light->isAttachment())
			{
				continue;
			}
			new_nearby_lights.insert(Light(drawable, dist, 0.f));
			if (new_nearby_lights.size() > (U32)MAX_LOCAL_LIGHTS)
			{
				new_nearby_lights.erase(--new_nearby_lights.end());
				const Light& last = *new_nearby_lights.rbegin();
				max_dist = last.dist;
			}
		}

		// INSERT ANY NEW LIGHTS
		for (light_set_t::iterator iter = new_nearby_lights.begin();
			 iter != new_nearby_lights.end(); iter++)
		{
			const Light* light = &(*iter);
			if (mNearbyLights.size() < (U32)MAX_LOCAL_LIGHTS)
			{
				mNearbyLights.insert(*light);
				((LLDrawable*) light->drawable)->setState(LLDrawable::NEARBY_LIGHT);
			}
			else
			{
				// crazy cast so that we can overwrite the fade value
				// even though gcc enforces sets as const
				// (fade value doesn't affect sort so this is safe)
				Light* farthest_light = ((Light*) (&(*(mNearbyLights.rbegin()))));
				if (light->dist < farthest_light->dist)
				{
					if (farthest_light->fade >= 0.f)
					{
						farthest_light->fade = -gFrameIntervalSeconds;
					}
				}
				else
				{
					break; // none of the other lights are closer
				}
			}
		}
		
	}
}

void LLPipeline::setupHWLights(LLDrawPool* pool)
{
	assertInitialized();

	// Ambient
	LLColor4 ambient = gSky.getTotalAmbientColor();
	glLightModelfv(GL_LIGHT_MODEL_AMBIENT,ambient.mV);

	// Light 0 = Sun or Moon (All objects)
	{
		if (gSky.getSunDirection().mV[2] >= NIGHTTIME_ELEVATION_COS)
		{
			mSunDir.setVec(gSky.getSunDirection());
			mSunDiffuse.setVec(gSky.getSunDiffuseColor());
		}
		else
		{
			mSunDir.setVec(gSky.getMoonDirection());
			mSunDiffuse.setVec(gSky.getMoonDiffuseColor());
		}

		F32 max_color = llmax(mSunDiffuse.mV[0], mSunDiffuse.mV[1], mSunDiffuse.mV[2]);
		if (max_color > 1.f)
		{
			mSunDiffuse *= 1.f/max_color;
		}
		mSunDiffuse.clamp();

		LLVector4 light_pos(mSunDir, 0.0f);
		LLColor4 light_diffuse = mSunDiffuse;
		mHWLightColors[0] = light_diffuse;
		glLightfv(GL_LIGHT0, GL_POSITION, light_pos.mV); // this is just sun/moon direction
		glLightfv(GL_LIGHT0, GL_DIFFUSE,  light_diffuse.mV);
		glLightfv(GL_LIGHT0, GL_AMBIENT,  LLColor4::black.mV);
		glLightfv(GL_LIGHT0, GL_SPECULAR, LLColor4::black.mV);
		glLightf (GL_LIGHT0, GL_CONSTANT_ATTENUATION,  1.0f);
		glLightf (GL_LIGHT0, GL_LINEAR_ATTENUATION,    0.0f);
		glLightf (GL_LIGHT0, GL_QUADRATIC_ATTENUATION, 0.0f);
		glLightf (GL_LIGHT0, GL_SPOT_EXPONENT,         0.0f);
		glLightf (GL_LIGHT0, GL_SPOT_CUTOFF,           180.0f);
	}
	
	// Light 1 = Backlight (for avatars)
	// (set by enableLightsAvatar)
	
	S32 cur_light = 2;
	
	// Nearby lights = LIGHT 2-7

	mLightMovingMask = 0;
	
	if (mLightingDetail >= 1)
	{
		for (light_set_t::iterator iter = mNearbyLights.begin();
			 iter != mNearbyLights.end(); ++iter)
		{
			LLDrawable* drawable = iter->drawable;
			LLVOVolume* light = drawable->getVOVolume();
			if (!light)
			{
				continue;
			}
			if (drawable->isState(LLDrawable::ACTIVE))
			{
				mLightMovingMask |= (1<<cur_light);
			}
			
			LLColor4  light_color = light->getLightColor();
			light_color.mV[3] = 0.0f;

			F32 fade = iter->fade;
			if (fade < LIGHT_FADE_TIME)
			{
				// fade in/out light
				if (fade >= 0.f)
				{
					fade = fade / LIGHT_FADE_TIME;
					((Light*) (&(*iter)))->fade += gFrameIntervalSeconds;
				}
				else
				{
					fade = 1.f + fade / LIGHT_FADE_TIME;
					((Light*) (&(*iter)))->fade -= gFrameIntervalSeconds;
				}
				fade = llclamp(fade,0.f,1.f);
				light_color *= fade;
			}

			LLVector3 light_pos(light->getRenderPosition());
			LLVector4 light_pos_gl(light_pos, 1.0f);
	
			F32 light_radius = llmax(light->getLightRadius(), 0.001f);
			F32 atten, quad;

#if 0 //1.9.1
			if (pool->getVertexShaderLevel() > 0)
			{
				atten = light_radius;
				quad = llmax(light->getLightFalloff(), 0.0001f);
			}
			else
#endif
			{
				F32 x = (3.f * (1.f + light->getLightFalloff()));
				atten = x / (light_radius); // % of brightness at radius
				quad = 0.0f;
			}
			mHWLightColors[cur_light] = light_color;
			S32 gllight = GL_LIGHT0+cur_light;
			glLightfv(gllight, GL_POSITION, light_pos_gl.mV);
			glLightfv(gllight, GL_DIFFUSE,  light_color.mV);
			glLightfv(gllight, GL_AMBIENT,  LLColor4::black.mV);
			glLightfv(gllight, GL_SPECULAR, LLColor4::black.mV);
			glLightf (gllight, GL_CONSTANT_ATTENUATION,   0.0f);
			glLightf (gllight, GL_LINEAR_ATTENUATION,     atten);
			glLightf (gllight, GL_QUADRATIC_ATTENUATION,  quad);
			glLightf (gllight, GL_SPOT_EXPONENT,          0.0f);
			glLightf (gllight, GL_SPOT_CUTOFF,            180.0f);
			cur_light++;
			if (cur_light >= 8)
			{
				break; // safety
			}
		}
	}
	for ( ; cur_light < 8 ; cur_light++)
	{
		mHWLightColors[cur_light] = LLColor4::black;
		S32 gllight = GL_LIGHT0+cur_light;
		glLightfv(gllight, GL_DIFFUSE,  LLColor4::black.mV);
		glLightfv(gllight, GL_AMBIENT,  LLColor4::black.mV);
		glLightfv(gllight, GL_SPECULAR, LLColor4::black.mV);
	}

	if (gAgent.getAvatarObject() &&
		gAgent.getAvatarObject()->mSpecialRenderMode == 3)
	{
		LLColor4  light_color = LLColor4::white;
		light_color.mV[3] = 0.0f;

		LLVector3 light_pos(LLViewerCamera::getInstance()->getOrigin());
		LLVector4 light_pos_gl(light_pos, 1.0f);

		F32 light_radius = 16.f;
		F32 atten, quad;

		{
			F32 x = 3.f;
			atten = x / (light_radius); // % of brightness at radius
			quad = 0.0f;
		}
		mHWLightColors[2] = light_color;
		S32 gllight = GL_LIGHT2;
		glLightfv(gllight, GL_POSITION, light_pos_gl.mV);
		glLightfv(gllight, GL_DIFFUSE,  light_color.mV);
		glLightfv(gllight, GL_AMBIENT,  LLColor4::black.mV);
		glLightfv(gllight, GL_SPECULAR, LLColor4::black.mV);
		glLightf (gllight, GL_CONSTANT_ATTENUATION,   0.0f);
		glLightf (gllight, GL_LINEAR_ATTENUATION,     atten);
		glLightf (gllight, GL_QUADRATIC_ATTENUATION,  quad);
		glLightf (gllight, GL_SPOT_EXPONENT,          0.0f);
		glLightf (gllight, GL_SPOT_CUTOFF,            180.0f);
	}

	// Init GL state
	glDisable(GL_LIGHTING);
	for (S32 gllight=GL_LIGHT0; gllight<=GL_LIGHT7; gllight++)
	{
		glDisable(gllight);
	}
	mLightMask = 0;
}

void LLPipeline::enableLights(U32 mask)
{
	assertInitialized();
	if (mLightingDetail == 0)
	{
		mask &= 0xf003; // sun and backlight only (and fullbright bit)
	}
	if (mLightMask != mask)
	{
		if (!mLightMask)
		{
			glEnable(GL_LIGHTING);
		}
		if (mask)
		{
			for (S32 i=0; i<8; i++)
			{
				if (mask & (1<<i))
				{
					glEnable(GL_LIGHT0 + i);
					glLightfv(GL_LIGHT0 + i, GL_DIFFUSE,  mHWLightColors[i].mV);
				}
				else
				{
					glDisable(GL_LIGHT0 + i);
					glLightfv(GL_LIGHT0 + i, GL_DIFFUSE,  LLColor4::black.mV);
				}
			}
		}
		else
		{
			glDisable(GL_LIGHTING);
		}
		mLightMask = mask;
		LLColor4 ambient = gSky.getTotalAmbientColor();
		glLightModelfv(GL_LIGHT_MODEL_AMBIENT,ambient.mV);
	}
}

void LLPipeline::enableLightsStatic()
{
	assertInitialized();
	U32 mask = 0x01; // Sun
	if (mLightingDetail >= 2)
	{
		mask |= mLightMovingMask; // Hardware moving lights
		glColor4f(0.f, 0.f, 0.f, 1.0f); // no local lighting by default
	}
	else
	{
		mask |= 0xff & (~2); // Hardware local lights
	}
	enableLights(mask);
}

void LLPipeline::enableLightsDynamic()
{
	assertInitialized();
	U32 mask = 0xff & (~2); // Local lights
	enableLights(mask);
	if (mLightingDetail >= 2)
	{
		glColor4f(0.f, 0.f, 0.f, 1.f); // no local lighting by default
	}

	LLVOAvatar* avatarp = gAgent.getAvatarObject();

	if (avatarp && getLightingDetail() <= 0)
	{
		if (avatarp->mSpecialRenderMode == 0) // normal
		{
			gPipeline.enableLightsAvatar();
		}
		else if (avatarp->mSpecialRenderMode >= 1)  // anim preview
		{
			gPipeline.enableLightsAvatarEdit(LLColor4(0.7f, 0.6f, 0.3f, 1.f));
		}
	}
}

void LLPipeline::enableLightsAvatar()
{
	U32 mask = 0xff; // All lights
	setupAvatarLights(FALSE);
	enableLights(mask);
}

void LLPipeline::enableLightsAvatarEdit(const LLColor4& color)
{
	U32 mask = 0x2002; // Avatar backlight only, set ambient
	setupAvatarLights(TRUE);
	enableLights(mask);

	glLightModelfv(GL_LIGHT_MODEL_AMBIENT,color.mV);
}

void LLPipeline::enableLightsFullbright(const LLColor4& color)
{
	assertInitialized();
	U32 mask = 0x1000; // Non-0 mask, set ambient
	enableLights(mask);

	glLightModelfv(GL_LIGHT_MODEL_AMBIENT,color.mV);
	if (mLightingDetail >= 2)
	{
		glColor4f(0.f, 0.f, 0.f, 1.f); // no local lighting by default
	}
}

void LLPipeline::disableLights()
{
	enableLights(0); // no lighting (full bright)
	glColor4f(1.f, 1.f, 1.f, 1.f); // lighting color = white by default
}

//============================================================================

class LLMenuItemGL;
class LLInvFVBridge;
struct cat_folder_pair;
class LLVOBranch;
class LLVOLeaf;

void LLPipeline::findReferences(LLDrawable *drawablep)
{
	assertInitialized();
	if (mLights.find(drawablep) != mLights.end())
	{
		llinfos << "In mLights" << llendl;
	}
	if (std::find(mMovedList.begin(), mMovedList.end(), drawablep) != mMovedList.end())
	{
		llinfos << "In mMovedList" << llendl;
	}
	if (std::find(mShiftList.begin(), mShiftList.end(), drawablep) != mShiftList.end())
	{
		llinfos << "In mShiftList" << llendl;
	}
	if (mRetexturedList.find(drawablep) != mRetexturedList.end())
	{
		llinfos << "In mRetexturedList" << llendl;
	}
	
	if (mActiveQ.find(drawablep) != mActiveQ.end())
	{
		llinfos << "In mActiveQ" << llendl;
	}
	if (std::find(mBuildQ1.begin(), mBuildQ1.end(), drawablep) != mBuildQ1.end())
	{
		llinfos << "In mBuildQ1" << llendl;
	}
	if (std::find(mBuildQ2.begin(), mBuildQ2.end(), drawablep) != mBuildQ2.end())
	{
		llinfos << "In mBuildQ2" << llendl;
	}

	S32 count;
	
	count = gObjectList.findReferences(drawablep);
	if (count)
	{
		llinfos << "In other drawables: " << count << " references" << llendl;
	}
}

BOOL LLPipeline::verify()
{
	BOOL ok = assertInitialized();
	if (ok) 
	{
		for (pool_set_t::iterator iter = mPools.begin(); iter != mPools.end(); ++iter)
		{
			LLDrawPool *poolp = *iter;
			if (!poolp->verify())
			{
				ok = FALSE;
			}
		}
	}

	if (!ok)
	{
		llwarns << "Pipeline verify failed!" << llendl;
	}
	return ok;
}

//////////////////////////////
//
// Collision detection
//
//

///////////////////////////////////////////////////////////////////////////////////////////////////////////////////////////////////////////////////////////////////////////////////////////////////////
/**
 *	A method to compute a ray-AABB intersection.
 *	Original code by Andrew Woo, from "Graphics Gems", Academic Press, 1990
 *	Optimized code by Pierre Terdiman, 2000 (~20-30% faster on my Celeron 500)
 *	Epsilon value added by Klaus Hartmann. (discarding it saves a few cycles only)
 *
 *	Hence this version is faster as well as more robust than the original one.
 *
 *	Should work provided:
 *	1) the integer representation of 0.0f is 0x00000000
 *	2) the sign bit of the float is the most significant one
 *
 *	Report bugs: p.terdiman@codercorner.com
 *
 *	\param		aabb		[in] the axis-aligned bounding box
 *	\param		origin		[in] ray origin
 *	\param		dir			[in] ray direction
 *	\param		coord		[out] impact coordinates
 *	\return		true if ray intersects AABB
 */
///////////////////////////////////////////////////////////////////////////////////////////////////////////////////////////////////////////////////////////////////////////////////////////////////////
//#define RAYAABB_EPSILON 0.00001f
#define IR(x)	((U32&)x)

bool LLRayAABB(const LLVector3 &center, const LLVector3 &size, const LLVector3& origin, const LLVector3& dir, LLVector3 &coord, F32 epsilon)
{
	BOOL Inside = TRUE;
	LLVector3 MinB = center - size;
	LLVector3 MaxB = center + size;
	LLVector3 MaxT;
	MaxT.mV[VX]=MaxT.mV[VY]=MaxT.mV[VZ]=-1.0f;

	// Find candidate planes.
	for(U32 i=0;i<3;i++)
	{
		if(origin.mV[i] < MinB.mV[i])
		{
			coord.mV[i]	= MinB.mV[i];
			Inside		= FALSE;

			// Calculate T distances to candidate planes
			if(IR(dir.mV[i]))	MaxT.mV[i] = (MinB.mV[i] - origin.mV[i]) / dir.mV[i];
		}
		else if(origin.mV[i] > MaxB.mV[i])
		{
			coord.mV[i]	= MaxB.mV[i];
			Inside		= FALSE;

			// Calculate T distances to candidate planes
			if(IR(dir.mV[i]))	MaxT.mV[i] = (MaxB.mV[i] - origin.mV[i]) / dir.mV[i];
		}
	}

	// Ray origin inside bounding box
	if(Inside)
	{
		coord = origin;
		return true;
	}

	// Get largest of the maxT's for final choice of intersection
	U32 WhichPlane = 0;
	if(MaxT.mV[1] > MaxT.mV[WhichPlane])	WhichPlane = 1;
	if(MaxT.mV[2] > MaxT.mV[WhichPlane])	WhichPlane = 2;

	// Check final candidate actually inside box
	if(IR(MaxT.mV[WhichPlane])&0x80000000) return false;

	for(U32 i=0;i<3;i++)
	{
		if(i!=WhichPlane)
		{
			coord.mV[i] = origin.mV[i] + MaxT.mV[WhichPlane] * dir.mV[i];
			if (epsilon > 0)
			{
				if(coord.mV[i] < MinB.mV[i] - epsilon || coord.mV[i] > MaxB.mV[i] + epsilon)	return false;
			}
			else
			{
				if(coord.mV[i] < MinB.mV[i] || coord.mV[i] > MaxB.mV[i])	return false;
			}
		}
	}
	return true;	// ray hits box
}

//////////////////////////////
//
// Macros, functions, and inline methods from other classes
//
//

void LLPipeline::setLight(LLDrawable *drawablep, BOOL is_light)
{
	if (drawablep && assertInitialized())
	{
		if (is_light)
		{
			mLights.insert(drawablep);
			drawablep->setState(LLDrawable::LIGHT);
		}
		else
		{
			drawablep->clearState(LLDrawable::LIGHT);
			mLights.erase(drawablep);
		}
	}
}

void LLPipeline::setActive(LLDrawable *drawablep, BOOL active)
{
	assertInitialized();
	if (active)
	{
		mActiveQ.insert(drawablep);
	}
	else
	{
		mActiveQ.erase(drawablep);
	}
}

//static
void LLPipeline::toggleRenderType(U32 type)
{
	U32 bit = (1<<type);
	gPipeline.mRenderTypeMask ^= bit;
	if (type == RENDER_TYPE_WATER)
	{
		bit = (1 << RENDER_TYPE_VOIDWATER);
		gPipeline.mRenderTypeMask ^= bit;
	}
}

//static
void LLPipeline::toggleRenderTypeControl(void* data)
{
	U32 type = (U32)(intptr_t)data;
	U32 bit = (1<<type);
	if (gPipeline.hasRenderType(type))
	{
		llinfos << "Toggling render type mask " << std::hex << bit << " off" << std::dec << llendl;
	}
	else
	{
		llinfos << "Toggling render type mask " << std::hex << bit << " on" << std::dec << llendl;
	}
	gPipeline.toggleRenderType(type);
}

//static
BOOL LLPipeline::hasRenderTypeControl(void* data)
{
	U32 type = (U32)(intptr_t)data;
	return gPipeline.hasRenderType(type);
}

// Allows UI items labeled "Hide foo" instead of "Show foo"
//static
BOOL LLPipeline::toggleRenderTypeControlNegated(void* data)
{
	S32 type = (S32)(intptr_t)data;
	return !gPipeline.hasRenderType(type);
}

//static
BOOL LLPipeline::hasRenderPairedTypeControl(void* data)
{
	U32 typeflags = (U32)(intptr_t)data;
	return (gPipeline.mRenderTypeMask & typeflags);
}

//static
void LLPipeline::toggleRenderPairedTypeControl(void *data)
{
	U32 typeflags = (U32)(intptr_t)data;
	if(typeflags & RENDER_TYPE_WATER) 
		typeflags |= RENDER_TYPE_VOIDWATER;
	if( gPipeline.mRenderTypeMask & typeflags)
		gPipeline.mRenderTypeMask &= ~typeflags;
	else
		gPipeline.mRenderTypeMask |= typeflags;
}

//static
void LLPipeline::toggleRenderDebug(void* data)
{
	U32 bit = (U32)(intptr_t)data;
	if (gPipeline.hasRenderDebugMask(bit))
	{
		llinfos << "Toggling render debug mask " << std::hex << bit << " off" << std::dec << llendl;
	}
	else
	{
		llinfos << "Toggling render debug mask " << std::hex << bit << " on" << std::dec << llendl;
	}
	gPipeline.mRenderDebugMask ^= bit;
}


//static
BOOL LLPipeline::toggleRenderDebugControl(void* data)
{
	U32 bit = (U32)(intptr_t)data;
	return gPipeline.hasRenderDebugMask(bit);
}

//static
void LLPipeline::toggleRenderDebugFeature(void* data)
{
	U32 bit = (U32)(intptr_t)data;
	gPipeline.mRenderDebugFeatureMask ^= bit;
}


//static
BOOL LLPipeline::toggleRenderDebugFeatureControl(void* data)
{
	U32 bit = (U32)(intptr_t)data;
	return gPipeline.hasRenderDebugFeatureMask(bit);
}

// static
void LLPipeline::setRenderScriptedBeacons(BOOL val)
{
	sRenderScriptedBeacons = val;
}

// static
void LLPipeline::toggleRenderScriptedBeacons(void*)
{
	sRenderScriptedBeacons = !sRenderScriptedBeacons;
}

// static
BOOL LLPipeline::getRenderScriptedBeacons(void*)
{
	return sRenderScriptedBeacons;
}

// static
void LLPipeline::setRenderScriptedTouchBeacons(BOOL val)
{
	sRenderScriptedTouchBeacons = val;
}

// static
void LLPipeline::toggleRenderScriptedTouchBeacons(void*)
{
	sRenderScriptedTouchBeacons = !sRenderScriptedTouchBeacons;
}

// static
BOOL LLPipeline::getRenderScriptedTouchBeacons(void*)
{
	return sRenderScriptedTouchBeacons;
}

// static
void LLPipeline::setRenderPhysicalBeacons(BOOL val)
{
	sRenderPhysicalBeacons = val;
}

// static
void LLPipeline::toggleRenderPhysicalBeacons(void*)
{
	sRenderPhysicalBeacons = !sRenderPhysicalBeacons;
}

// static
BOOL LLPipeline::getRenderPhysicalBeacons(void*)
{
	return sRenderPhysicalBeacons;
}

// static
void LLPipeline::setRenderParticleBeacons(BOOL val)
{
	sRenderParticleBeacons = val;
}

// static
void LLPipeline::toggleRenderParticleBeacons(void*)
{
	sRenderParticleBeacons = !sRenderParticleBeacons;
}

// static
BOOL LLPipeline::getRenderParticleBeacons(void*)
{
	return sRenderParticleBeacons;
}

// static
void LLPipeline::setRenderSoundBeacons(BOOL val)
{
	sRenderSoundBeacons = val;
}

// static
void LLPipeline::toggleRenderSoundBeacons(void*)
{
	sRenderSoundBeacons = !sRenderSoundBeacons;
}

// static
BOOL LLPipeline::getRenderSoundBeacons(void*)
{
	return sRenderSoundBeacons;
}

// static
void LLPipeline::setRenderBeacons(BOOL val)
{
	sRenderBeacons = val;
}

// static
void LLPipeline::toggleRenderBeacons(void*)
{
	sRenderBeacons = !sRenderBeacons;
}

// static
BOOL LLPipeline::getRenderBeacons(void*)
{
	return sRenderBeacons;
}

// static
void LLPipeline::setRenderHighlights(BOOL val)
{
	sRenderHighlight = val;
}

// static
void LLPipeline::toggleRenderHighlights(void*)
{
	sRenderHighlight = !sRenderHighlight;
}

// static
BOOL LLPipeline::getRenderHighlights(void*)
{
	return sRenderHighlight;
}

LLViewerObject* LLPipeline::lineSegmentIntersectInWorld(const LLVector3& start, const LLVector3& end,
														BOOL pick_transparent,												
														S32* face_hit,
														LLVector3* intersection,         // return the intersection point
														LLVector2* tex_coord,            // return the texture coordinates of the intersection point
														LLVector3* normal,               // return the surface normal at the intersection point
														LLVector3* bi_normal             // return the surface bi-normal at the intersection point
	)
{
	LLDrawable* drawable = NULL;

	LLVector3 local_end = end;

	LLVector3 position;

	sPickAvatar = FALSE; //LLToolMgr::getInstance()->inBuildMode() ? FALSE : TRUE;
	
	for (LLWorld::region_list_t::const_iterator iter = LLWorld::getInstance()->getRegionList().begin(); 
			iter != LLWorld::getInstance()->getRegionList().end(); ++iter)
	{
		LLViewerRegion* region = *iter;

		for (U32 j = 0; j < LLViewerRegion::NUM_PARTITIONS; j++)
		{
			if ((j == LLViewerRegion::PARTITION_VOLUME) || 
				(j == LLViewerRegion::PARTITION_BRIDGE) || 
				(j == LLViewerRegion::PARTITION_TERRAIN) ||
				(j == LLViewerRegion::PARTITION_TREE) ||
				(j == LLViewerRegion::PARTITION_GRASS))  // only check these partitions for now
			{
				LLSpatialPartition* part = region->getSpatialPartition(j);
				if (part && hasRenderType(part->mDrawableType))
				{
					LLDrawable* hit = part->lineSegmentIntersect(start, local_end, pick_transparent, face_hit, &position, tex_coord, normal, bi_normal);
					if (hit)
					{
						drawable = hit;
						local_end = position;						
					}
				}
			}
		}
	}
	
	if (!sPickAvatar)
	{
		//save hit info in case we need to restore
		//due to attachment override
		LLVector3 local_normal;
		LLVector3 local_binormal;
		LLVector2 local_texcoord;
		S32 local_face_hit = -1;

		if (face_hit)
		{ 
			local_face_hit = *face_hit;
		}
		if (tex_coord)
		{
			local_texcoord = *tex_coord;
		}
		if (bi_normal)
		{
			local_binormal = *bi_normal;
		}
		if (normal)
		{
			local_normal = *normal;
		}
				
		const F32 ATTACHMENT_OVERRIDE_DIST = 0.1f;

		//check against avatars
		sPickAvatar = TRUE;
		for (LLWorld::region_list_t::const_iterator iter = LLWorld::getInstance()->getRegionList().begin(); 
				iter != LLWorld::getInstance()->getRegionList().end(); ++iter)
		{
			LLViewerRegion* region = *iter;

			LLSpatialPartition* part = region->getSpatialPartition(LLViewerRegion::PARTITION_BRIDGE);
			if (part && hasRenderType(part->mDrawableType))
			{
				LLDrawable* hit = part->lineSegmentIntersect(start, local_end, pick_transparent, face_hit, &position, tex_coord, normal, bi_normal);
				if (hit)
				{
					if (!drawable || 
						!drawable->getVObj()->isAttachment() ||
						(position-local_end).magVec() > ATTACHMENT_OVERRIDE_DIST)
					{ //avatar overrides if previously hit drawable is not an attachment or 
					  //attachment is far enough away from detected intersection
						drawable = hit;
						local_end = position;						
					}
					else
					{ //prioritize attachments over avatars
						position = local_end;

						if (face_hit)
						{
							*face_hit = local_face_hit;
						}
						if (tex_coord)
						{
							*tex_coord = local_texcoord;
						}
						if (bi_normal)
						{
							*bi_normal = local_binormal;
						}
						if (normal)
						{
							*normal = local_normal;
						}
					}
				}
			}
		}
	}

	//check all avatar nametags (silly, isn't it?)
	for (std::vector< LLCharacter* >::iterator iter = LLCharacter::sInstances.begin();
		iter != LLCharacter::sInstances.end();
		++iter)
	{
		LLVOAvatar* av = (LLVOAvatar*) *iter;
		if (av->mNameText.notNull() && av->mNameText->lineSegmentIntersect(start, local_end, position))
		{
			drawable = av->mDrawable;
			local_end = position;
		}
	}

	if (intersection)
	{
		*intersection = position;
	}

	return drawable ? drawable->getVObj().get() : NULL;
}

LLViewerObject* LLPipeline::lineSegmentIntersectInHUD(const LLVector3& start, const LLVector3& end,
													  BOOL pick_transparent,													
													  S32* face_hit,
													  LLVector3* intersection,         // return the intersection point
													  LLVector2* tex_coord,            // return the texture coordinates of the intersection point
													  LLVector3* normal,               // return the surface normal at the intersection point
													  LLVector3* bi_normal             // return the surface bi-normal at the intersection point
	)
{
	LLDrawable* drawable = NULL;

	for (LLWorld::region_list_t::const_iterator iter = LLWorld::getInstance()->getRegionList().begin(); 
			iter != LLWorld::getInstance()->getRegionList().end(); ++iter)
	{
		LLViewerRegion* region = *iter;

		BOOL toggle = FALSE;
		if (!hasRenderType(LLPipeline::RENDER_TYPE_HUD))
		{
			toggleRenderType(LLPipeline::RENDER_TYPE_HUD);
			toggle = TRUE;
		}

		LLSpatialPartition* part = region->getSpatialPartition(LLViewerRegion::PARTITION_HUD);
		if (part)
		{
			LLDrawable* hit = part->lineSegmentIntersect(start, end, pick_transparent, face_hit, intersection, tex_coord, normal, bi_normal);
			if (hit)
			{
				drawable = hit;
			}
		}

		if (toggle)
		{
			toggleRenderType(LLPipeline::RENDER_TYPE_HUD);
		}
	}
	return drawable ? drawable->getVObj().get() : NULL;
}

LLSpatialPartition* LLPipeline::getSpatialPartition(LLViewerObject* vobj)
{
	if (vobj)
	{
		LLViewerRegion* region = vobj->getRegion();
		if (region)
		{
			return region->getSpatialPartition(vobj->getPartitionType());
		}
	}
	return NULL;
}


void LLPipeline::resetVertexBuffers(LLDrawable* drawable)
{
	if (!drawable || drawable->isDead())
	{
		return;
	}

	for (S32 i = 0; i < drawable->getNumFaces(); i++)
	{
		LLFace* facep = drawable->getFace(i);
		facep->mVertexBuffer = NULL;
		facep->mLastVertexBuffer = NULL;
	}
}

void LLPipeline::resetVertexBuffers()
{
	sRenderBump = gSavedSettings.getBOOL("RenderObjectBump");
	LLVertexBuffer::sUseStreamDraw = gSavedSettings.getBOOL("ShyotlRenderUseStreamVBO");
	for (LLWorld::region_list_t::const_iterator iter = LLWorld::getInstance()->getRegionList().begin(); 
			iter != LLWorld::getInstance()->getRegionList().end(); ++iter)
	{
		LLViewerRegion* region = *iter;
		for (U32 i = 0; i < LLViewerRegion::NUM_PARTITIONS; i++)
		{
			LLSpatialPartition* part = region->getSpatialPartition(i);
			if (part)
			{
				part->resetVertexBuffers();
			}
		}
	}

	resetDrawOrders();

	gSky.resetVertexBuffers();

	if (LLVertexBuffer::sGLCount > 0)
	{
		LLVertexBuffer::cleanupClass();
	}

	//delete all name pool caches
	LLGLNamePool::cleanupPools();

	if (LLVertexBuffer::sGLCount > 0)
	{
		llwarns << "VBO wipe failed." << llendl;
	}

	if (!LLVertexBuffer::sStreamIBOPool.mNameList.empty() ||
		!LLVertexBuffer::sStreamVBOPool.mNameList.empty() ||
		!LLVertexBuffer::sDynamicIBOPool.mNameList.empty() ||
		!LLVertexBuffer::sDynamicVBOPool.mNameList.empty())
	{
		llwarns << "VBO name pool cleanup failed." << llendl;
	}

	LLVertexBuffer::unbind();

	LLPipeline::sTextureBindTest = gSavedSettings.getBOOL("RenderDebugTextureBind");
}

void LLPipeline::renderObjects(U32 type, U32 mask, BOOL texture)
{
	assertInitialized();
	glLoadMatrixd(gGLModelView);
	gGLLastMatrix = NULL;
	mSimplePool->pushBatches(type, mask);
	glLoadMatrixd(gGLModelView);
	gGLLastMatrix = NULL;		
}

void LLPipeline::setUseVBO(BOOL use_vbo)
{
	if (use_vbo != LLVertexBuffer::sEnableVBOs)
	{
		if (use_vbo)
		{
			llinfos << "Enabling VBO." << llendl;
		}
		else
		{ 
			llinfos << "Disabling VBO." << llendl;
		}
		
		resetVertexBuffers();
		LLVertexBuffer::initClass(use_vbo);
#if !LL_DARWIN
		if(LLFloaterHardwareSettings::isOpen())
			LLFloaterHardwareSettings::instance()->refreshEnabledState();
#endif
	}
}

void apply_cube_face_rotation(U32 face)
{
	switch (face)
	{
		case 0: 
			glRotatef(90.f, 0, 1, 0);
			glRotatef(180.f, 1, 0, 0);
		break;
		case 2: 
			glRotatef(-90.f, 1, 0, 0);
		break;
		case 4:
			glRotatef(180.f, 0, 1, 0);
			glRotatef(180.f, 0, 0, 1);
		break;
		case 1: 
			glRotatef(-90.f, 0, 1, 0);
			glRotatef(180.f, 1, 0, 0);
		break;
		case 3:
			glRotatef(90, 1, 0, 0);
		break;
		case 5: 
			glRotatef(180, 0, 0, 1);
		break;
	}
}

void validate_framebuffer_object()
{                                                           
	GLenum status;                                            
	status = glCheckFramebufferStatusEXT(GL_FRAMEBUFFER_EXT); 
	switch(status) 
	{                                          
		case GL_FRAMEBUFFER_COMPLETE_EXT:                       
			//framebuffer OK, no error.
			break;
		case GL_FRAMEBUFFER_INCOMPLETE_DIMENSIONS_EXT:
			// frame buffer not OK: probably means unsupported depth buffer format
			llerrs << "Framebuffer Incomplete Dimensions." << llendl;
			break;
		case GL_FRAMEBUFFER_INCOMPLETE_ATTACHMENT_EXT:
			// frame buffer not OK: probably means unsupported depth buffer format
			llerrs << "Framebuffer Incomplete Attachment." << llendl;
			break; 
		case GL_FRAMEBUFFER_UNSUPPORTED_EXT:                    
			/* choose different formats */                        
			llerrs << "Framebuffer unsupported." << llendl;
			break;                                                
		default:                                                
			llerrs << "Unknown framebuffer status." << llendl;
			break;
	}
}

void LLPipeline::bindScreenToTexture() 
{
	
}

void LLPipeline::renderBloom(BOOL for_snapshot, F32 zoom_factor, int subfield)
{
	if (!(gPipeline.canUseVertexShaders() &&
		sRenderGlow))
	{
		return;
	}

	LLVertexBuffer::unbind();
	LLGLState::checkStates();
	LLGLState::checkTextureChannels();

	assertInitialized();

	if (gUseWireframe)
	{
		glPolygonMode(GL_FRONT_AND_BACK, GL_FILL);
	}

	U32 res_mod = gSavedSettings.getU32("RenderResolutionDivisor");

	LLVector2 tc1(0,0);
	LLVector2 tc2((F32) gViewerWindow->getWindowDisplayWidth()*2,
				  (F32) gViewerWindow->getWindowDisplayHeight()*2);

	if (res_mod > 1)
	{
		tc2 /= (F32) res_mod;
	}

	gGL.setColorMask(true, true);
		
	LLFastTimer ftm(LLFastTimer::FTM_RENDER_BLOOM);
	gGL.color4f(1,1,1,1);
	LLGLDepthTest depth(GL_FALSE);
	LLGLDisable blend(GL_BLEND);
	LLGLDisable cull(GL_CULL_FACE);
	
	enableLightsFullbright(LLColor4(1,1,1,1));

	glMatrixMode(GL_PROJECTION);
	glPushMatrix();
	glLoadIdentity();
	glMatrixMode(GL_MODELVIEW);
	glPushMatrix();
	glLoadIdentity();

	LLGLDisable test(GL_ALPHA_TEST);

	gGL.setColorMask(true, true);
	glClearColor(0,0,0,0);

	if (for_snapshot)
	{
		gGL.getTexUnit(0)->bind(&mGlow[1]);
		{
			//LLGLEnable stencil(GL_STENCIL_TEST);
			//glStencilFunc(GL_NOTEQUAL, 255, 0xFFFFFFFF);
			//glStencilOp(GL_KEEP, GL_KEEP, GL_KEEP);
			//LLGLDisable blend(GL_BLEND);

			// If the snapshot is constructed from tiles, calculate which
			// tile we're in.
			const S32 num_horizontal_tiles = llceil(zoom_factor);
			const LLVector2 tile(subfield % num_horizontal_tiles,
								 (S32)(subfield / num_horizontal_tiles));
			llassert(zoom_factor > 0.0); // Non-zero, non-negative.
			const F32 tile_size = 1.0/zoom_factor;
			
			tc1 = tile*tile_size; // Top left texture coordinates
			tc2 = (tile+LLVector2(1,1))*tile_size; // Bottom right texture coordinates
			
			LLGLEnable blend(GL_BLEND);
			gGL.setSceneBlendType(LLRender::BT_ADD);
			
				
			gGL.begin(LLRender::TRIANGLE_STRIP);
			gGL.color4f(1,1,1,1);
			gGL.texCoord2f(tc1.mV[0], tc1.mV[1]);
			gGL.vertex2f(-1,-1);
			
			gGL.texCoord2f(tc1.mV[0], tc2.mV[1]);
			gGL.vertex2f(-1,1);
			
			gGL.texCoord2f(tc2.mV[0], tc1.mV[1]);
			gGL.vertex2f(1,-1);
			
			gGL.texCoord2f(tc2.mV[0], tc2.mV[1]);
			gGL.vertex2f(1,1);

			gGL.end();

			gGL.flush();
			gGL.setSceneBlendType(LLRender::BT_ALPHA);
		}

		gGL.flush();
		glMatrixMode(GL_PROJECTION);
		glPopMatrix();
		glMatrixMode(GL_MODELVIEW);
		glPopMatrix();

		return;
	}
	
	{
		{
			LLFastTimer ftm(LLFastTimer::FTM_RENDER_BLOOM_FBO);
			mGlow[2].bindTarget();
			mGlow[2].clear();
		}
		
		gGlowExtractProgram.bind();
		F32 minLum = llmax(gSavedSettings.getF32("RenderGlowMinLuminance"), 0.0f);
		F32 maxAlpha = gSavedSettings.getF32("RenderGlowMaxExtractAlpha");		
		F32 warmthAmount = gSavedSettings.getF32("RenderGlowWarmthAmount");	
		LLVector3 lumWeights = gSavedSettings.getVector3("RenderGlowLumWeights");
		LLVector3 warmthWeights = gSavedSettings.getVector3("RenderGlowWarmthWeights");
		gGlowExtractProgram.uniform1f("minLuminance", minLum);
		gGlowExtractProgram.uniform1f("maxExtractAlpha", maxAlpha);
		gGlowExtractProgram.uniform3f("lumWeights", lumWeights.mV[0], lumWeights.mV[1], lumWeights.mV[2]);
		gGlowExtractProgram.uniform3f("warmthWeights", warmthWeights.mV[0], warmthWeights.mV[1], warmthWeights.mV[2]);
		gGlowExtractProgram.uniform1f("warmthAmount", warmthAmount);
		LLGLEnable blend_on(GL_BLEND);
		LLGLEnable test(GL_ALPHA_TEST);
		gGL.setAlphaRejectSettings(LLRender::CF_DEFAULT);
		gGL.setSceneBlendType(LLRender::BT_ADD_WITH_ALPHA);
		
		gGL.getTexUnit(0)->unbind(LLTexUnit::TT_TEXTURE);		
		gGL.getTexUnit(0)->disable();
		gGL.getTexUnit(0)->enable(LLTexUnit::TT_RECT_TEXTURE);
		gGL.getTexUnit(0)->bind(&mScreen);

		gGL.color4f(1,1,1,1);
		gPipeline.enableLightsFullbright(LLColor4(1,1,1,1));
		gGL.begin(LLRender::TRIANGLE_STRIP);
		gGL.texCoord2f(tc1.mV[0], tc1.mV[1]);
		gGL.vertex2f(-1,-1);
		
		gGL.texCoord2f(tc1.mV[0], tc2.mV[1]);
		gGL.vertex2f(-1,3);
		
		gGL.texCoord2f(tc2.mV[0], tc1.mV[1]);
		gGL.vertex2f(3,-1);
		
		gGL.end();
		
		gGL.getTexUnit(0)->enable(LLTexUnit::TT_TEXTURE);

		mGlow[2].flush();
	}

	tc1.setVec(0,0);
	tc2.setVec(2,2);



	// power of two between 1 and 1024
	U32 glowResPow = gSavedSettings.getS32("RenderGlowResolutionPow");
	const U32 glow_res = llmax(1, 
		llmin(1024, 1 << glowResPow));

	S32 kernel = gSavedSettings.getS32("RenderGlowIterations")*2;
	F32 delta = gSavedSettings.getF32("RenderGlowWidth") / glow_res;
	// Use half the glow width if we have the res set to less than 9 so that it looks
	// almost the same in either case.
	if (glowResPow < 9)
	{
		delta *= 0.5f;
	}
	F32 strength = gSavedSettings.getF32("RenderGlowStrength");

	gGlowProgram.bind();
	gGlowProgram.uniform1f("glowStrength", strength);

	for (S32 i = 0; i < kernel; i++)
	{
		gGL.getTexUnit(0)->unbind(LLTexUnit::TT_TEXTURE);
		{
			LLFastTimer ftm(LLFastTimer::FTM_RENDER_BLOOM_FBO);
			mGlow[i%2].bindTarget();
			mGlow[i%2].clear();
		}
			
		if (i == 0)
		{
			gGL.getTexUnit(0)->bind(&mGlow[2]);
		}
		else
		{
			gGL.getTexUnit(0)->bind(&mGlow[(i-1)%2]);
		}

		if (i%2 == 0)
		{
			gGlowProgram.uniform2f("glowDelta", delta, 0);
		}
		else
		{
			gGlowProgram.uniform2f("glowDelta", 0, delta);
		}

		gGL.begin(LLRender::TRIANGLE_STRIP);
		gGL.texCoord2f(tc1.mV[0], tc1.mV[1]);
		gGL.vertex2f(-1,-1);
		
		gGL.texCoord2f(tc1.mV[0], tc2.mV[1]);
		gGL.vertex2f(-1,3);
		
		gGL.texCoord2f(tc2.mV[0], tc1.mV[1]);
		gGL.vertex2f(3,-1);
		
		gGL.end();
		
		mGlow[i%2].flush();
	}

	gGlowProgram.unbind();

	if (LLRenderTarget::sUseFBO)
	{
		LLFastTimer ftm(LLFastTimer::FTM_RENDER_BLOOM_FBO);
		glBindFramebufferEXT(GL_FRAMEBUFFER_EXT, 0);
	}

	gViewerWindow->setupViewport();

	gGL.flush();
	
	{
		LLVertexBuffer::unbind();

		
		
		tc2.setVec((F32) gViewerWindow->getWindowDisplayWidth(),
			(F32) gViewerWindow->getWindowDisplayHeight());

		if (res_mod > 1)
		{
			tc2 /= (F32) res_mod;
		}

		U32 mask = LLVertexBuffer::MAP_VERTEX | LLVertexBuffer::MAP_TEXCOORD0 | LLVertexBuffer::MAP_TEXCOORD1;
		LLPointer<LLVertexBuffer> buff = new LLVertexBuffer(mask, 0);
		buff->allocateBuffer(3,0,TRUE);

		LLStrider<LLVector3> v;
		LLStrider<LLVector2> uv1;
		LLStrider<LLVector2> uv2;

		buff->getVertexStrider(v);
		buff->getTexCoord0Strider(uv1);
		buff->getTexCoord1Strider(uv2);
		
		uv1[0] = LLVector2(0, 0);
		uv1[1] = LLVector2(0, 2);
		uv1[2] = LLVector2(2, 0);
		
		uv2[0] = LLVector2(0, 0);
		uv2[1] = LLVector2(0, tc2.mV[1]*2.f);
		uv2[2] = LLVector2(tc2.mV[0]*2.f, 0);
		
		v[0] = LLVector3(-1,-1,0);
		v[1] = LLVector3(-1,3,0);
		v[2] = LLVector3(3,-1,0);
				
		buff->setBuffer(0);

		LLGLDisable blend(GL_BLEND);

		//tex unit 0
		gGL.getTexUnit(0)->setTextureColorBlend(LLTexUnit::TBO_REPLACE, LLTexUnit::TBS_TEX_COLOR);
	
		gGL.getTexUnit(0)->bind(&mGlow[1]);
		gGL.getTexUnit(1)->activate();
		gGL.getTexUnit(1)->enable(LLTexUnit::TT_RECT_TEXTURE);
		
		//tex unit 1
		gGL.getTexUnit(1)->setTextureColorBlend(LLTexUnit::TBO_ADD, LLTexUnit::TBS_TEX_COLOR, LLTexUnit::TBS_PREV_COLOR);
		
		gGL.getTexUnit(1)->bind(&mScreen);
		gGL.getTexUnit(1)->activate();
		
		LLGLEnable multisample(GL_MULTISAMPLE_ARB);
		
		buff->setBuffer(mask);
		buff->drawArrays(LLRender::TRIANGLE_STRIP, 0, 3);
		
		gGL.getTexUnit(1)->disable();
		gGL.getTexUnit(1)->setTextureBlendType(LLTexUnit::TB_MULT);

		gGL.getTexUnit(0)->activate();
		gGL.getTexUnit(0)->setTextureBlendType(LLTexUnit::TB_MULT);
	}
	
	gGL.setSceneBlendType(LLRender::BT_ALPHA);
	glMatrixMode(GL_PROJECTION);
	glPopMatrix();
	glMatrixMode(GL_MODELVIEW);
	glPopMatrix();

	LLVertexBuffer::unbind();

	LLGLState::checkStates();
	LLGLState::checkTextureChannels();

}

void LLPipeline::bindDeferredShader(LLGLSLShader& shader, U32 light_index)
{
	shader.bind();
	S32 channel = 0;
	channel = shader.enableTexture(LLViewerShaderMgr::DEFERRED_DIFFUSE, LLTexUnit::TT_RECT_TEXTURE);
	if (channel > -1)
	{
		mDeferredScreen.bindTexture(0,channel);
		//glTexParameteri(GL_TEXTURE_2D, GL_TEXTURE_MAG_FILTER, GL_NEAREST);
		//glTexParameteri(GL_TEXTURE_2D, GL_TEXTURE_MIN_FILTER, GL_NEAREST);
	}

	channel = shader.enableTexture(LLViewerShaderMgr::DEFERRED_SPECULAR, LLTexUnit::TT_RECT_TEXTURE);
	if (channel > -1)
	{
		mDeferredScreen.bindTexture(1, channel);
	}

	channel = shader.enableTexture(LLViewerShaderMgr::DEFERRED_NORMAL, LLTexUnit::TT_RECT_TEXTURE);
	if (channel > -1)
	{
		mDeferredScreen.bindTexture(2, channel);
	}

	channel = shader.enableTexture(LLViewerShaderMgr::DEFERRED_POSITION, LLTexUnit::TT_RECT_TEXTURE);
	if (channel > -1)
	{
		mDeferredScreen.bindTexture(3, channel);
	}

	channel = shader.enableTexture(LLViewerShaderMgr::DEFERRED_DEPTH, LLTexUnit::TT_RECT_TEXTURE);
	if (channel > -1)
	{
		gGL.getTexUnit(channel)->bind(&mDeferredScreen, TRUE);
	}

	channel = shader.enableTexture(LLViewerShaderMgr::DEFERRED_NOISE);
	if (channel > -1)
	{
		gGL.getTexUnit(channel)->bindManual(LLTexUnit::TT_TEXTURE, mNoiseMap);
	}

	stop_glerror();

	channel = shader.enableTexture(LLViewerShaderMgr::DEFERRED_LIGHT, LLTexUnit::TT_RECT_TEXTURE);
	if (channel > -1)
	{
		mDeferredLight[light_index].bindTexture(0, channel);
	}

	stop_glerror();

	for (U32 i = 0; i < 4; i++)
	{
		channel = shader.enableTexture(LLViewerShaderMgr::DEFERRED_SHADOW0+i);
		stop_glerror();
		if (channel > -1)
		{
			stop_glerror();
			gGL.getTexUnit(channel)->bind(&mSunShadow[i], TRUE);
			gGL.getTexUnit(channel)->setTextureFilteringOption(LLTexUnit::TFO_BILINEAR);
			stop_glerror();
			
			glTexParameteri(GL_TEXTURE_2D, GL_TEXTURE_COMPARE_MODE_ARB, GL_COMPARE_R_TO_TEXTURE_ARB);
			glTexParameteri(GL_TEXTURE_2D, GL_TEXTURE_COMPARE_FUNC_ARB, GL_LEQUAL);
			stop_glerror();
		}
	}

	stop_glerror();

	F32 mat[64];
	for (U32 i = 0; i < 16; i++)
	{
		mat[i] = mSunShadowMatrix[0].m[i];
		mat[i+16] = mSunShadowMatrix[1].m[i];
		mat[i+32] = mSunShadowMatrix[2].m[i];
		mat[i+48] = mSunShadowMatrix[3].m[i];
	}

	shader.uniformMatrix4fv("shadow_matrix[0]", 4, FALSE, mat);
	shader.uniformMatrix4fv("shadow_matrix", 4, FALSE, mat);

	stop_glerror();

	channel = shader.enableTexture(LLViewerShaderMgr::ENVIRONMENT_MAP, LLTexUnit::TT_CUBE_MAP);
	if (channel > -1)
	{
		LLCubeMap* cube_map = gSky.mVOSkyp ? gSky.mVOSkyp->getCubeMap() : NULL;
		if (cube_map)
		{
			cube_map->enable(channel);
			cube_map->bind();
			F64* m = gGLModelView;

			
			F32 mat[] = { m[0], m[1], m[2],
						  m[4], m[5], m[6],
						  m[8], m[9], m[10] };
		
			shader.uniform3fv("env_mat[0]", 3, mat);
			shader.uniform3fv("env_mat", 3, mat);
		}
	}

	shader.uniform4fv("shadow_clip", 1, mSunClipPlanes.mV);
	static LLCachedControl<F32> render_deferred_sun_wash("RenderDeferredSunWash",.5f);
	static LLCachedControl<F32> render_shadow_noise("RenderShadowNoise",-.0001f);
	static LLCachedControl<F32> render_shadow_blur_size("RenderShadowBlurSize",.7f);
	static LLCachedControl<F32> render_ssao_scale("RenderSSAOScale",500);
	static LLCachedControl<S32> render_ssao_max_scale("RenderSSAOMaxScale",60);
	static LLCachedControl<F32> render_ssao_factor("RenderSSAOFactor",.3f);
	static LLCachedControl<LLVector3> render_ssao_effect("RenderSSAOEffect",LLVector3(.4f,1,0));
	static LLCachedControl<F32> render_deferred_alpha_soft("RenderDeferredAlphaSoften",.75f);

	shader.uniform1f("sun_wash", render_deferred_sun_wash);
	shader.uniform1f("shadow_noise", render_shadow_noise);
	shader.uniform1f("blur_size", render_shadow_blur_size);

	shader.uniform1f("ssao_radius", render_ssao_scale);
	shader.uniform1f("ssao_max_radius", render_ssao_max_scale);

	F32 ssao_factor = render_ssao_factor;
	shader.uniform1f("ssao_factor", ssao_factor);
	shader.uniform1f("ssao_factor_inv", 1.0/ssao_factor);

	LLVector3 ssao_effect = render_ssao_effect;
	F32 matrix_diag = (ssao_effect[0] + 2.0*ssao_effect[1])/3.0;
	F32 matrix_nondiag = (ssao_effect[0] - ssao_effect[1])/3.0;
	// This matrix scales (proj of color onto <1/rt(3),1/rt(3),1/rt(3)>) by
	// value factor, and scales remainder by saturation factor
	F32 ssao_effect_mat[] = {	matrix_diag, matrix_nondiag, matrix_nondiag,
								matrix_nondiag, matrix_diag, matrix_nondiag,
								matrix_nondiag, matrix_nondiag, matrix_diag};
	shader.uniformMatrix3fv("ssao_effect_mat", 1, GL_FALSE, ssao_effect_mat);

	shader.uniform2f("screen_res", mDeferredScreen.getWidth(), mDeferredScreen.getHeight());
	shader.uniform1f("near_clip", LLViewerCamera::getInstance()->getNear()*2.f);
	shader.uniform1f("alpha_soften", render_deferred_alpha_soft);
}

void LLPipeline::renderDeferredLighting()
{
	if (!sCull)
	{
		return;
	}

	LLGLEnable multisample(GL_MULTISAMPLE_ARB);

	if (gPipeline.hasRenderType(LLPipeline::RENDER_TYPE_HUD))
	{
		gPipeline.toggleRenderType(LLPipeline::RENDER_TYPE_HUD);
	}

	//ati doesn't seem to love actually using the stencil buffer on FBO's
	LLGLEnable stencil(GL_STENCIL_TEST);
	glStencilFunc(GL_EQUAL, 1, 0xFFFFFFFF);
	glStencilOp(GL_KEEP, GL_KEEP, GL_KEEP);

	gGL.setColorMask(true, true);

	mDeferredLight[0].bindTarget();

	//mDeferredLight[0].copyContents(mDeferredScreen, 0, 0, mDeferredScreen.getWidth(), mDeferredScreen.getHeight(),
	//					0, 0, mDeferredLight[0].getWidth(), mDeferredLight[0].getHeight(), GL_DEPTH_BUFFER_BIT | GL_STENCIL_BUFFER_BIT, GL_NEAREST);	
	
	//draw a cube around every light
	LLVertexBuffer::unbind();

	glBlendFunc(GL_ONE, GL_ONE);
	LLGLEnable cull(GL_CULL_FACE);
	LLGLEnable blend(GL_BLEND);

	glh::matrix4f mat = glh_copy_matrix(gGLModelView);

	F32 vert[] = 
	{
		-1,1,
		-1,-3,
		3,1,
	};

	bindDeferredShader(gDeferredSunProgram);

	glh::matrix4f inv_trans = glh_get_current_modelview().inverse().transpose();

	const U32 slice = 32;
	F32 offset[slice*3];
	for (U32 i = 0; i < 4; i++)
	{
		for (U32 j = 0; j < 8; j++)
		{
			glh::vec3f v;
			v.set_value(sinf(6.284f/8*j), cosf(6.284f/8*j), -(F32) i);
			v.normalize();
			inv_trans.mult_matrix_vec(v);
			v.normalize();
			offset[(i*8+j)*3+0] = v.v[0];
			offset[(i*8+j)*3+1] = v.v[2];
			offset[(i*8+j)*3+2] = v.v[1];
		}
	}

	gDeferredSunProgram.uniform3fv("offset", slice, offset);
	gDeferredSunProgram.uniform2f("screenRes", mDeferredLight[0].getWidth(), mDeferredLight[0].getHeight());

	setupHWLights(NULL); //to set mSunDir;

	glPushMatrix();
	glLoadIdentity();
	glMatrixMode(GL_PROJECTION);
	glPushMatrix();
	glLoadIdentity();

	LLVector4 dir(mSunDir, 0.f);

	glh::vec4f tc(dir.mV);
	mat.mult_matrix_vec(tc);
	glTexCoord4f(tc.v[0], tc.v[1], tc.v[2], 0);
	glColor3f(1,1,1);

	glVertexPointer(2, GL_FLOAT, 0, vert);
	{
		LLGLDisable blend(GL_BLEND);
		LLGLDepthTest depth(GL_FALSE);
		stop_glerror();
		glDrawArrays(GL_TRIANGLE_STRIP, 0, 3);
		stop_glerror();
	}
	
	unbindDeferredShader(gDeferredSunProgram);

	mDeferredLight[0].flush();

	//blur lightmap
	mDeferredLight[1].bindTarget();

	//mDeferredLight[1].copyContents(mDeferredScreen, 0, 0, mDeferredScreen.getWidth(), mDeferredScreen.getHeight(),
	//					0, 0, mDeferredLight[0].getWidth(), mDeferredLight[0].getHeight(), GL_DEPTH_BUFFER_BIT | GL_STENCIL_BUFFER_BIT, GL_NEAREST);	
	
	bindDeferredShader(gDeferredBlurLightProgram);

	LLVector3 gauss[32]; // xweight, yweight, offset

	LLVector3 go = gSavedSettings.getVector3("RenderShadowGaussian");
	U32 kern_length = llclamp(gSavedSettings.getU32("RenderShadowBlurSamples"), (U32) 1, (U32) 16)*2 - 1;
	F32 blur_size = gSavedSettings.getF32("RenderShadowBlurSize");

	// sample symmetrically with the middle sample falling exactly on 0.0
	F32 x = -(kern_length/2.0f) + 0.5f;

	for (U32 i = 0; i < kern_length; i++)
	{
		gauss[i].mV[0] = llgaussian(x, go.mV[0]);
		gauss[i].mV[1] = llgaussian(x, go.mV[1]);
		gauss[i].mV[2] = x;
		x += 1.f;
	}
	/* swap the x=0 position to the start of gauss[] so we can
	   treat it specially as an optimization. */
	LLVector3 swap;
	swap = gauss[kern_length/2];
	gauss[kern_length/2] = gauss[0];
	gauss[0] = swap;
	llassert(gauss[0].mV[2] == 0.0f);

	gDeferredBlurLightProgram.uniform2f("delta", 1.f, 0.f);
	gDeferredBlurLightProgram.uniform3fv("kern[0]", kern_length, gauss[0].mV);
	gDeferredBlurLightProgram.uniform3fv("kern", kern_length, gauss[0].mV);
	gDeferredBlurLightProgram.uniform1i("kern_length", kern_length);
	gDeferredBlurLightProgram.uniform1f("kern_scale", blur_size * (kern_length/2.f - 0.5f));

	{
		LLGLDisable blend(GL_BLEND);
		LLGLDepthTest depth(GL_FALSE);
		stop_glerror();
		glDrawArrays(GL_TRIANGLE_STRIP, 0, 3);
		stop_glerror();
	}
	
	mDeferredLight[1].flush();
	unbindDeferredShader(gDeferredBlurLightProgram);

	bindDeferredShader(gDeferredBlurLightProgram, 1);
	mDeferredLight[0].bindTarget();

	gDeferredBlurLightProgram.uniform2f("delta", 0.f, 1.f);
	gDeferredBlurLightProgram.uniform3fv("kern[0]", kern_length, gauss[0].mV);
	gDeferredBlurLightProgram.uniform3fv("kern", kern_length, gauss[0].mV);
	gDeferredBlurLightProgram.uniform1i("kern_length", kern_length);
	gDeferredBlurLightProgram.uniform1f("kern_scale", blur_size * (kern_length/2.f - 0.5f));

	{
		LLGLDisable blend(GL_BLEND);
		LLGLDepthTest depth(GL_FALSE);
		stop_glerror();
		glDrawArrays(GL_TRIANGLE_STRIP, 0, 4);
		stop_glerror();
	}
	mDeferredLight[0].flush();
	unbindDeferredShader(gDeferredBlurLightProgram);

	stop_glerror();
	glPopMatrix();
	stop_glerror();
	glMatrixMode(GL_MODELVIEW);
	stop_glerror();
	glPopMatrix();
	stop_glerror();

	//copy depth and stencil from deferred screen
	//mScreen.copyContents(mDeferredScreen, 0, 0, mDeferredScreen.getWidth(), mDeferredScreen.getHeight(),
	//					0, 0, mScreen.getWidth(), mScreen.getHeight(), GL_DEPTH_BUFFER_BIT | GL_STENCIL_BUFFER_BIT, GL_NEAREST);

	mScreen.bindTarget();
	mScreen.clear(GL_COLOR_BUFFER_BIT);
		
	bindDeferredShader(gDeferredSoftenProgram);	
	{
		LLGLDepthTest depth(GL_FALSE);
		LLGLDisable blend(GL_BLEND);
		LLGLDisable test(GL_ALPHA_TEST);

		//full screen blit
		glPushMatrix();
		glLoadIdentity();
		glMatrixMode(GL_PROJECTION);
		glPushMatrix();
		glLoadIdentity();

		glVertexPointer(2, GL_FLOAT, 0, vert);
		
		glDrawArrays(GL_TRIANGLE_STRIP, 0, 3);
		
		glPopMatrix();
		glMatrixMode(GL_MODELVIEW);
		glPopMatrix();
	}

	unbindDeferredShader(gDeferredSoftenProgram);

	bindDeferredShader(gDeferredLightProgram);

	std::list<LLVector4> fullscreen_lights;
	std::list<LLVector4> light_colors;

	F32 v[24];
	glVertexPointer(3, GL_FLOAT, 0, v);
	{
		LLGLDepthTest depth(GL_TRUE, GL_FALSE);
		for (LLDrawable::drawable_set_t::iterator iter = mLights.begin(); iter != mLights.end(); ++iter)
		{
			LLDrawable* drawablep = *iter;
			
			LLVOVolume* volume = drawablep->getVOVolume();
			if (!volume)
			{
				continue;
			}

			LLVector3 center = drawablep->getPositionAgent();
			F32* c = center.mV;
			F32 s = volume->getLightRadius()*1.5f;

			if (LLViewerCamera::getInstance()->AABBInFrustumNoFarClip(center, LLVector3(s,s,s)) == 0)
			{
				continue;
			}

			sVisibleLightCount++;
			glh::vec3f tc(c);
			mat.mult_matrix_vec(tc);
			
			LLColor3 col = volume->getLightColor();
			col *= volume->getLightIntensity();

			//vertex positions are encoded so the 3 bits of their vertex index 
			//correspond to their axis facing, with bit position 3,2,1 matching
			//axis facing x,y,z, bit set meaning positive facing, bit clear 
			//meaning negative facing
			v[0] = c[0]-s; v[1]  = c[1]-s; v[2]  = c[2]-s;  // 0 - 0000 
			v[3] = c[0]-s; v[4]  = c[1]-s; v[5]  = c[2]+s;  // 1 - 0001
			v[6] = c[0]-s; v[7]  = c[1]+s; v[8]  = c[2]-s;  // 2 - 0010
			v[9] = c[0]-s; v[10] = c[1]+s; v[11] = c[2]+s;  // 3 - 0011
																							   
			v[12] = c[0]+s; v[13] = c[1]-s; v[14] = c[2]-s; // 4 - 0100
			v[15] = c[0]+s; v[16] = c[1]-s; v[17] = c[2]+s; // 5 - 0101
			v[18] = c[0]+s; v[19] = c[1]+s; v[20] = c[2]-s; // 6 - 0110
			v[21] = c[0]+s; v[22] = c[1]+s; v[23] = c[2]+s; // 7 - 0111

			if (LLViewerCamera::getInstance()->getOrigin().mV[0] > c[0] + s + 0.2f ||
				LLViewerCamera::getInstance()->getOrigin().mV[0] < c[0] - s - 0.2f ||
				LLViewerCamera::getInstance()->getOrigin().mV[1] > c[1] + s + 0.2f ||
				LLViewerCamera::getInstance()->getOrigin().mV[1] < c[1] - s - 0.2f ||
				LLViewerCamera::getInstance()->getOrigin().mV[2] > c[2] + s + 0.2f ||
				LLViewerCamera::getInstance()->getOrigin().mV[2] < c[2] - s - 0.2f)
			{ //draw box if camera is outside box
				glTexCoord4f(tc.v[0], tc.v[1], tc.v[2], s*s);
				glColor4f(col.mV[0], col.mV[1], col.mV[2], volume->getLightFalloff()*0.5f);
				glDrawRangeElements(GL_TRIANGLE_FAN, 0, 7, 8,
					GL_UNSIGNED_BYTE, get_box_fan_indices(LLViewerCamera::getInstance(), center));
			}
			else
			{	
				fullscreen_lights.push_back(LLVector4(tc.v[0], tc.v[1], tc.v[2], s*s));
				light_colors.push_back(LLVector4(col.mV[0], col.mV[1], col.mV[2], volume->getLightFalloff()*0.5f));
			}
		}
	}

	unbindDeferredShader(gDeferredLightProgram);

	if (!fullscreen_lights.empty())
	{
		bindDeferredShader(gDeferredMultiLightProgram);
		LLGLDepthTest depth(GL_FALSE);

		//full screen blit
		glPushMatrix();
		glLoadIdentity();
		glMatrixMode(GL_PROJECTION);
		glPushMatrix();
		glLoadIdentity();

		U32 count = 0;

		LLVector4 light[16];
		LLVector4 col[16];

		glVertexPointer(2, GL_FLOAT, 0, vert);

		while (!fullscreen_lights.empty())
		{
			light[count] = fullscreen_lights.front();
			fullscreen_lights.pop_front();
			col[count] = light_colors.front();
			light_colors.pop_front();

			count++;
			if (count == 16 || fullscreen_lights.empty())
			{
				gDeferredMultiLightProgram.uniform1i("light_count", count);
				gDeferredMultiLightProgram.uniform4fv("light[0]", count, (GLfloat*) light);
				gDeferredMultiLightProgram.uniform4fv("light", count, (GLfloat*) light);
				gDeferredMultiLightProgram.uniform4fv("light_col[0]", count, (GLfloat*) col);
				gDeferredMultiLightProgram.uniform4fv("light_col", count, (GLfloat*) col);
				count = 0;
				glDrawArrays(GL_TRIANGLE_STRIP, 0, 3);
			}
		}
		
		
		glPopMatrix();
		glMatrixMode(GL_MODELVIEW);
		glPopMatrix();

		unbindDeferredShader(gDeferredMultiLightProgram);
	}
	glBlendFunc(GL_SRC_ALPHA, GL_ONE_MINUS_SRC_ALPHA);

	{ //render non-deferred geometry
		LLGLDisable blend(GL_BLEND);
		LLGLDisable stencil(GL_STENCIL_TEST);

		U32 render_mask = mRenderTypeMask;
		mRenderTypeMask = mRenderTypeMask &
		                  ((1 << LLPipeline::RENDER_TYPE_SKY) |
		                   (1 << LLPipeline::RENDER_TYPE_WL_CLOUDS) |
						   (1 << LLPipeline::RENDER_TYPE_CLASSIC_CLOUDS) |
		                   (1 << LLPipeline::RENDER_TYPE_WL_SKY) |
		                   (1 << LLPipeline::RENDER_TYPE_ALPHA) |
		                   (1 << LLPipeline::RENDER_TYPE_AVATAR) |
		                   (1 << LLPipeline::RENDER_TYPE_VOIDWATER) |
		                   (1 << LLPipeline::RENDER_TYPE_WATER) |
		                   (1 << LLPipeline::RENDER_TYPE_FULLBRIGHT) |
		                   (1 << LLPipeline::RENDER_TYPE_VOLUME) |
		                   (1 << LLPipeline::RENDER_TYPE_GLOW) |
		                   (1 << LLPipeline::RENDER_TYPE_BUMP));
		
		renderGeomPostDeferred(*LLViewerCamera::getInstance());
		mRenderTypeMask = render_mask;
	}

	mScreen.flush();
						
}

void LLPipeline::unbindDeferredShader(LLGLSLShader &shader)
{
	stop_glerror();
	shader.disableTexture(LLViewerShaderMgr::DEFERRED_POSITION, LLTexUnit::TT_RECT_TEXTURE);
	shader.disableTexture(LLViewerShaderMgr::DEFERRED_NORMAL, LLTexUnit::TT_RECT_TEXTURE);
	shader.disableTexture(LLViewerShaderMgr::DEFERRED_DIFFUSE, LLTexUnit::TT_RECT_TEXTURE);
	shader.disableTexture(LLViewerShaderMgr::DEFERRED_SPECULAR, LLTexUnit::TT_RECT_TEXTURE);
	shader.disableTexture(LLViewerShaderMgr::DEFERRED_DEPTH, LLTexUnit::TT_RECT_TEXTURE);
	shader.disableTexture(LLViewerShaderMgr::DEFERRED_LIGHT, LLTexUnit::TT_RECT_TEXTURE);
	for (U32 i = 0; i < 4; i++)
	{
		if (shader.disableTexture(LLViewerShaderMgr::DEFERRED_SHADOW0+i) > -1)
		{
			glTexParameteri(GL_TEXTURE_2D, GL_TEXTURE_COMPARE_MODE_ARB, GL_NONE);
		}
	}
	shader.disableTexture(LLViewerShaderMgr::DEFERRED_NOISE);

	S32 channel = shader.disableTexture(LLViewerShaderMgr::ENVIRONMENT_MAP, LLTexUnit::TT_CUBE_MAP);
	if (channel > -1)
	{
		LLCubeMap* cube_map = gSky.mVOSkyp ? gSky.mVOSkyp->getCubeMap() : NULL;
		if (cube_map)
		{
			cube_map->disable();
		}
	}
	gGL.getTexUnit(0)->unbind(LLTexUnit::TT_TEXTURE);
	gGL.getTexUnit(0)->activate();
	shader.unbind();
}

inline float sgn(float a)
{
    if (a > 0.0F) return (1.0F);
    if (a < 0.0F) return (-1.0F);
    return (0.0F);
}

void LLPipeline::generateWaterReflection(LLCamera& camera_in)
{
	if (LLPipeline::sWaterReflections && assertInitialized() && LLDrawPoolWater::sNeedsReflectionUpdate)
	{
		LLVOAvatar* agent = gAgent.getAvatarObject();
		if (gAgent.getCameraAnimating() || gAgent.getCameraMode() != CAMERA_MODE_MOUSELOOK)
		{
			agent = NULL;
		}

		if (agent)
		{
			agent->updateAttachmentVisibility(CAMERA_MODE_THIRD_PERSON);
		}
		LLVertexBuffer::unbind();

		LLGLState::checkStates();
		LLGLState::checkTextureChannels();
		LLGLState::checkClientArrays();

		LLCamera camera = camera_in;
		camera.setFar(camera.getFar()*0.87654321f);
		LLPipeline::sReflectionRender = TRUE;
		S32 occlusion = LLPipeline::sUseOcclusion;
		LLPipeline::sUseOcclusion = llmin(occlusion, 1);
		
		U32 type_mask = gPipeline.mRenderTypeMask;

		glh::matrix4f projection = glh_get_current_projection();
		glh::matrix4f mat;

		stop_glerror();
		LLPlane plane;

		F32 height = gAgent.getRegion()->getWaterHeight(); 
		F32 to_clip = fabsf(camera.getOrigin().mV[2]-height);
		F32 pad = -to_clip*0.05f; //amount to "pad" clip plane by

		//plane params
		LLVector3 pnorm;
		F32 pd;

		S32 water_clip = 0;
		if (!LLViewerCamera::getInstance()->cameraUnderWater())
		{ //camera is above water, clip plane points up
			pnorm.setVec(0,0,1);
			pd = -height;
			plane.setVec(pnorm, pd);
			water_clip = -1;
		}
		else
		{	//camera is below water, clip plane points down
			pnorm = LLVector3(0,0,-1);
			pd = height;
			plane.setVec(pnorm, pd);
			water_clip = 1;
		}



		if (!LLViewerCamera::getInstance()->cameraUnderWater())
		{	//generate planar reflection map
			gGL.getTexUnit(0)->unbind(LLTexUnit::TT_TEXTURE);
			glClearColor(0,0,0,0);
			gGL.setColorMask(true, true);
			mWaterRef.bindTarget();
			mWaterRef.getViewport(gGLViewport);
			mWaterRef.clear();
			gGL.setColorMask(true, false);

			stop_glerror();

			LLVector3 origin = camera.getOrigin();

			glPushMatrix();

			mat.set_scale(glh::vec3f(1,1,-1));
			mat.set_translate(glh::vec3f(0,0,height*2.f));
			
			glh::matrix4f current = glh_get_current_modelview();

			mat = current * mat;

			glh_set_current_modelview(mat);
			glLoadMatrixf(mat.m);

			LLViewerCamera::updateFrustumPlanes(camera, FALSE, TRUE);

			glCullFace(GL_FRONT);

			//initial sky pass (no user clip plane)
			{ //mask out everything but the sky
				U32 tmp = mRenderTypeMask;
				mRenderTypeMask = tmp & ((1 << LLPipeline::RENDER_TYPE_SKY) |
									(1 << LLPipeline::RENDER_TYPE_WL_SKY));
				static LLCullResult result;
				updateCull(camera, result);
				stateSort(camera, result);
				mRenderTypeMask = tmp & ((1 << LLPipeline::RENDER_TYPE_SKY) |
									(1 << LLPipeline::RENDER_TYPE_WL_CLOUDS) |
									(1 << LLPipeline::RENDER_TYPE_CLASSIC_CLOUDS) |
									(1 << LLPipeline::RENDER_TYPE_WL_SKY));
				renderGeom(camera, TRUE);
				mRenderTypeMask = tmp;
			}

			if (LLDrawPoolWater::sNeedsDistortionUpdate)
			{
				mRenderTypeMask &= ~((1<<LLPipeline::RENDER_TYPE_WATER) |
				                     (1<<LLPipeline::RENDER_TYPE_VOIDWATER) |
				                     (1<<LLPipeline::RENDER_TYPE_GROUND) |
				                     (1<<LLPipeline::RENDER_TYPE_SKY) |
<<<<<<< HEAD
									 (1<<LLPipeline::RENDER_TYPE_WL_CLOUDS) |
				                     (1<<LLPipeline::RENDER_TYPE_CLASSIC_CLOUDS));
=======
				                     (1<<LLPipeline::RENDER_TYPE_WL_CLOUDS) |
									 (1<<LLPipeline::RENDER_TYPE_CLASSIC_CLOUDS));
>>>>>>> 21d09270

				if (gSavedSettings.getBOOL("RenderWaterReflections"))
				{ //mask out selected geometry based on reflection detail

					S32 detail = gSavedSettings.getS32("RenderReflectionDetail");
					if (detail < 3)
					{
						mRenderTypeMask &= ~(1 << LLPipeline::RENDER_TYPE_PARTICLES);
						if (detail < 2)
						{
							mRenderTypeMask &= ~(1 << LLPipeline::RENDER_TYPE_AVATAR);
							if (detail < 1)
							{
								mRenderTypeMask &= ~(1 << LLPipeline::RENDER_TYPE_VOLUME);
							}
						}
					}

					LLSpatialPartition::sFreezeState = TRUE;
					LLPipeline::sSkipUpdate = TRUE;
					LLGLUserClipPlane clip_plane(plane, mat, projection);
					static LLCullResult result;
					updateCull(camera, result, 1);
					stateSort(camera, result);
					renderGeom(camera);
					LLSpatialPartition::sFreezeState = FALSE;
					LLPipeline::sSkipUpdate = FALSE;
				}
			}	
			glCullFace(GL_BACK);
			glPopMatrix();
			mWaterRef.flush();

			glh_set_current_modelview(current);
		}

		//render distortion map
		static BOOL last_update = TRUE;
		if (last_update)
		{
			camera.setFar(camera_in.getFar());
			mRenderTypeMask = type_mask & ~((1<<LLPipeline::RENDER_TYPE_WATER) |
							(1<<LLPipeline::RENDER_TYPE_VOIDWATER) |
							(1<<LLPipeline::RENDER_TYPE_GROUND));
			stop_glerror();

			LLPipeline::sUnderWaterRender = LLViewerCamera::getInstance()->cameraUnderWater() ? FALSE : TRUE;

			if (LLPipeline::sUnderWaterRender)
			{
				mRenderTypeMask &=	~((1<<LLPipeline::RENDER_TYPE_GROUND) |
									  (1<<LLPipeline::RENDER_TYPE_SKY) |
									  (1<<LLPipeline::RENDER_TYPE_WL_CLOUDS) |
									  (1<<LLPipeline::RENDER_TYPE_CLASSIC_CLOUDS) |
									  (1<<LLPipeline::RENDER_TYPE_WL_SKY));		
			}
			LLViewerCamera::updateFrustumPlanes(camera);

			gGL.getTexUnit(0)->unbind(LLTexUnit::TT_TEXTURE);
			LLColor4& col = LLDrawPoolWater::sWaterFogColor;
			glClearColor(col.mV[0], col.mV[1], col.mV[2], 0.f);
			gGL.setColorMask(true, true);
			mWaterDis.bindTarget();
			mWaterDis.getViewport(gGLViewport);
			mWaterDis.clear();
			gGL.setColorMask(true, false);

			if (!LLPipeline::sUnderWaterRender || LLDrawPoolWater::sNeedsReflectionUpdate)
			{
				//clip out geometry on the same side of water as the camera
				mat = glh_get_current_modelview();
				LLGLUserClipPlane clip_plane(LLPlane(-pnorm, -(pd+pad)), mat, projection);
				static LLCullResult result;
				updateCull(camera, result, water_clip);
				stateSort(camera, result);
				renderGeom(camera);
			}

			LLPipeline::sUnderWaterRender = FALSE;
			mWaterDis.flush();
		}
		last_update = LLDrawPoolWater::sNeedsReflectionUpdate && LLDrawPoolWater::sNeedsDistortionUpdate;

		LLRenderTarget::unbindTarget();

		LLPipeline::sReflectionRender = FALSE;

		if (!LLRenderTarget::sUseFBO)
		{
			glClear(GL_DEPTH_BUFFER_BIT);
		}
		glClearColor(0.f, 0.f, 0.f, 0.f);

		gViewerWindow->setupViewport();
		mRenderTypeMask = type_mask;
		LLDrawPoolWater::sNeedsReflectionUpdate = FALSE;
		LLDrawPoolWater::sNeedsDistortionUpdate = FALSE;
		LLViewerCamera::getInstance()->setUserClipPlane(LLPlane(-pnorm, -pd));
		LLPipeline::sUseOcclusion = occlusion;
		
		LLGLState::checkStates();
		LLGLState::checkTextureChannels();
		LLGLState::checkClientArrays();

		if (agent)
		{
			agent->updateAttachmentVisibility(gAgent.getCameraMode());
		}
	}
}

glh::matrix4f look(const LLVector3 pos, const LLVector3 dir, const LLVector3 up)
{
	glh::matrix4f ret;

	LLVector3 dirN;
	LLVector3 upN;
	LLVector3 lftN;

	lftN = dir % up;
	lftN.normVec();
	
	upN = lftN % dir;
	upN.normVec();
	
	dirN = dir;
	dirN.normVec();
	

	ret.m[ 0] = lftN[0];
	ret.m[ 1] = upN[0];
	ret.m[ 2] = -dirN[0];
	ret.m[ 3] = 0.f;

	ret.m[ 4] = lftN[1];
	ret.m[ 5] = upN[1];
	ret.m[ 6] = -dirN[1];
	ret.m[ 7] = 0.f;

	ret.m[ 8] = lftN[2];
	ret.m[ 9] = upN[2];
	ret.m[10] = -dirN[2];
	ret.m[11] = 0.f;

	ret.m[12] = -(lftN*pos);
	ret.m[13] = -(upN*pos);
	ret.m[14] = dirN*pos;
	ret.m[15] = 1.f;

	return ret;
}

glh::matrix4f scale_translate_to_fit(const LLVector3 min, const LLVector3 max)
{
	glh::matrix4f ret;
	ret.m[ 0] = 2/(max[0]-min[0]);
	ret.m[ 4] = 0;
	ret.m[ 8] = 0;
	ret.m[12] = -(max[0]+min[0])/(max[0]-min[0]);

	ret.m[ 1] = 0;
	ret.m[ 5] = 2/(max[1]-min[1]);
	ret.m[ 9] = 0;
	ret.m[13] = -(max[1]+min[1])/(max[1]-min[1]);

	ret.m[ 2] = 0;
	ret.m[ 6] = 0;
	ret.m[10] = 2/(max[2]-min[2]);
	ret.m[14] = -(max[2]+min[2])/(max[2]-min[2]);

	ret.m[ 3] = 0;
	ret.m[ 7] = 0;
	ret.m[11] = 0;
	ret.m[15] = 1;

	return ret;
}

void LLPipeline::generateSunShadow(LLCamera& camera)
{

	if (!sRenderDeferred)
	{
		return;
	}

	//temporary hack to disable shadows but keep local lights
	static BOOL clear = TRUE;
	BOOL gen_shadow = gSavedSettings.getBOOL("RenderDeferredSunShadow");
	if (!gen_shadow)
	{
		if (clear)
		{
			clear = FALSE;
			for (U32 i = 0; i < 4; i++)
			{
				mSunShadow[i].bindTarget();
				mSunShadow[i].clear();
				mSunShadow[i].flush();
			}
		}
		return;
	}
	clear = TRUE;

	gGL.setColorMask(false, false);

	//get sun view matrix
	
	F32 range = 128.f;

	//store current projection/modelview matrix
	glh::matrix4f saved_proj = glh_get_current_projection();
	glh::matrix4f saved_view = glh_get_current_modelview();
	glh::matrix4f inv_view = saved_view.inverse();

	glh::matrix4f view[4];
	glh::matrix4f proj[4];
	LLVector3 up;

	//clip contains parallel split distances for 3 splits
	LLVector3 clip = gSavedSettings.getVector3("RenderShadowClipPlanes");

	//far clip on last split is minimum of camera view distance and 128
	mSunClipPlanes = LLVector4(clip, clip.mV[2] * clip.mV[2]/clip.mV[1]);

	const LLPickInfo& pick_info = gViewerWindow->getLastPick();

	if (!pick_info.mPosGlobal.isExactlyZero())
	{ //squish nearest frustum based on alt-zoom (tighten up nearest frustum when focusing on tiny object
		F32 focus_dist = (F32) (pick_info.mPosGlobal + LLVector3d(pick_info.mObjectOffset) - gAgent.getPosGlobalFromAgent(LLViewerCamera::getInstance()->getOrigin())).magVec();
		mSunClipPlanes.mV[0] = llclamp(focus_dist*focus_dist, 2.f, mSunClipPlanes.mV[0]);
	}
		
	// convenience array of 4 near clip plane distances
	F32 dist[] = { 0.1f, mSunClipPlanes.mV[0], mSunClipPlanes.mV[1], mSunClipPlanes.mV[2], mSunClipPlanes.mV[3] };

	//currently used for amount to extrude frusta corners for constructing shadow frusta
	LLVector3 n = gSavedSettings.getVector3("RenderShadowNearDist");
	F32 nearDist[] = { n.mV[0], n.mV[1], n.mV[2], n.mV[2] };

	for (S32 j = 0; j < 4; j++)
	{
		//restore render matrices
		glh_set_current_modelview(saved_view);
		glh_set_current_projection(saved_proj);

		//get center of far clip plane (for point of interest later)
		LLVector3 center = camera.getOrigin() + camera.getAtAxis() * range;

		LLVector3 eye = camera.getOrigin();

		//camera used for shadow cull/render
		LLCamera shadow_cam;
		
	    // perspective shadow map
		glh::vec3f p[16];		//point cloud to be contained by shadow projection (light camera space)
		glh::vec3f wp[16];		//point cloud to be contained by shadow projection (world space)
		
		LLVector3 lightDir = -mSunDir;
		glh::vec3f light_dir(lightDir.mV);

		//create light space camera matrix
		LLVector3 at;
		F32 dl = camera.getLeftAxis() * lightDir;
		F32 du = camera.getUpAxis() * lightDir;

		//choose an at axis such that up will be most aligned with lightDir
		if (dl*dl < du*du)
		{
			at = lightDir%camera.getLeftAxis();
		}
		else
		{
			at = lightDir%camera.getUpAxis();
		}

		if (at * camera.getAtAxis() < 0)
		{
			at = -at;
		}
		
		LLVector3 left = lightDir%at;
		up = left%lightDir;
		up.normVec();

		//create world space camera frustum for this split
		shadow_cam = camera;
		shadow_cam.setFar(16.f);
	
		LLViewerCamera::updateFrustumPlanes(shadow_cam);

		LLVector3* frust = shadow_cam.mAgentFrustum;

		LLVector3 pn = shadow_cam.getAtAxis();
		
		LLVector3 frust_center;
		
		LLVector3 min, max;

		//construct 8 corners of split frustum section
		for (U32 i = 0; i < 4; i++)
		{
			LLVector3 delta = frust[i+4]-eye;
			delta.normVec();
			F32 dp = delta*pn;
			frust[i] = eye + (delta*dist[j])/dp;
			frust[i+4] = eye + (delta*dist[j+1])/dp;
			frust_center += frust[i] + frust[i+4];
		}

		//get frustum center
		frust_center /= 8.f;
						
		shadow_cam.calcAgentFrustumPlanes(frust);

		
		if (!gPipeline.hasRenderDebugMask(LLPipeline::RENDER_DEBUG_SHADOW_FRUSTA))
		{
			mShadowCamera[j] = shadow_cam;
		}

		if (gPipeline.getVisibleExtents(shadow_cam, min, max))
		{
			//no possible shadow receivers
			if (!gPipeline.hasRenderDebugMask(LLPipeline::RENDER_DEBUG_SHADOW_FRUSTA))
			{
				mShadowExtents[j][0] = LLVector3();
				mShadowExtents[j][1] = LLVector3();
				mShadowCamera[j+4] = shadow_cam;
			}

			continue;
		}

		if (!gPipeline.hasRenderDebugMask(LLPipeline::RENDER_DEBUG_SHADOW_FRUSTA))
		{
			mShadowExtents[j][0] = min;
			mShadowExtents[j][1] = max;
		}
				
		view[j] = look(frust_center-lightDir*nearDist[j], lightDir, up);
		F32 shadow_dist = nearDist[j];

		for (U32 i = 0; i < 8; i++)
		{
			//points in worldspace (wp) and light camera space (p)
			//that must be included in shadow generation
			wp[i] = glh::vec3f(frust[i].mV);
			wp[i+8] = wp[i] - light_dir*shadow_dist;
			view[j].mult_matrix_vec(wp[i], p[i]);
			view[j].mult_matrix_vec(wp[i+8], p[i+8]);
		}
	
		min = LLVector3(p[0].v);
		max = LLVector3(p[0].v);

		LLVector3 fmin = min;
		LLVector3 fmax = max;

		for (U32 i = 1; i < 16; i++)
		{ //find camera space AABB of frustum in light camera space
			update_min_max(min, max, LLVector3(p[i].v));
			if (i < 8)
			{
				update_min_max(fmin, fmax, LLVector3(p[i].v));
			}
		}

		//generate perspective matrix that contains frustum
		//proj[j] = matrix_perspective(min, max);
		proj[j] = gl_ortho(min.mV[0], max.mV[0],
							min.mV[1], max.mV[1],
							-max.mV[2], -min.mV[2]);
						
		shadow_cam.setFar(128.f);
		shadow_cam.setOriginAndLookAt(eye, up, center);

		glh_set_current_modelview(view[j]);
		glh_set_current_projection(proj[j]);

		LLViewerCamera::updateFrustumPlanes(shadow_cam, FALSE, FALSE, TRUE);

		proj[j] = gl_ortho(fmin.mV[0], fmax.mV[0],
						   fmin.mV[1], fmax.mV[1],
						   -fmax.mV[2], -fmin.mV[2]);

		//translate and scale to from [-1, 1] to [0, 1]
		glh::matrix4f trans(0.5f, 0.f, 0.f, 0.5f,
						0.f, 0.5f, 0.f, 0.5f,
						0.f, 0.f, 0.5f, 0.5f,
						0.f, 0.f, 0.f, 1.f);

		glh_set_current_modelview(view[j]);
		glh_set_current_projection(proj[j]);

		mSunShadowMatrix[j] = trans*proj[j]*view[j]*inv_view;
		
		U32 type_mask = mRenderTypeMask;
		mRenderTypeMask = type_mask & ((1<<LLPipeline::RENDER_TYPE_SIMPLE) |
									   (1<<LLPipeline::RENDER_TYPE_ALPHA) |
									   (1<<LLPipeline::RENDER_TYPE_GRASS) |
									   (1<<LLPipeline::RENDER_TYPE_FULLBRIGHT) |
									   (1<<LLPipeline::RENDER_TYPE_BUMP) |
									   (1<<LLPipeline::RENDER_TYPE_VOLUME) |
									   (1<<LLPipeline::RENDER_TYPE_AVATAR) |
									   (1<<LLPipeline::RENDER_TYPE_TREE) | 
									   (1<<LLPipeline::RENDER_TYPE_TERRAIN) |
									   0);

		//clip out geometry on the same side of water as the camera
		static LLCullResult result;
		S32 occlude = LLPipeline::sUseOcclusion;
		LLPipeline::sUseOcclusion = 1;
		LLPipeline::sShadowRender = TRUE;
		//hack to prevent LOD updates from using sun camera origin
		shadow_cam.setOrigin(camera.getOrigin());
		updateCull(shadow_cam, result);
		stateSort(shadow_cam, result);
		
		if (!gPipeline.hasRenderDebugMask(LLPipeline::RENDER_DEBUG_SHADOW_FRUSTA))
		{
			LLViewerCamera::updateFrustumPlanes(shadow_cam, FALSE, FALSE, TRUE);
			mShadowCamera[j+4] = shadow_cam;
		}

		LLFastTimer t(LLFastTimer::FTM_SHADOW_RENDER);

		stop_glerror();

		mSunShadow[j].bindTarget();
		mSunShadow[j].getViewport(gGLViewport);

		{
			LLGLDepthTest depth(GL_TRUE);
			mSunShadow[j].clear();
		}

		U32 types[] = { LLRenderPass::PASS_SIMPLE, LLRenderPass::PASS_FULLBRIGHT, LLRenderPass::PASS_SHINY, LLRenderPass::PASS_BUMP };
		LLGLEnable cull(GL_CULL_FACE);

		//generate sun shadow map
		glMatrixMode(GL_PROJECTION);
		glPushMatrix();
		glLoadMatrixf(proj[j].m);
		glMatrixMode(GL_MODELVIEW);
		glPushMatrix();
		glLoadMatrixf(view[j].m);

		stop_glerror();
		gGLLastMatrix = NULL;

		gGL.getTexUnit(0)->unbind(LLTexUnit::TT_TEXTURE);
				
		glColor4f(1,1,1,1);
		
		glCullFace(GL_FRONT);

		stop_glerror();

		gGL.setColorMask(false, false);

		gDeferredShadowProgram.bind();
		{
			LLFastTimer ftm(LLFastTimer::FTM_SHADOW_SIMPLE);
			LLGLDisable test(GL_ALPHA_TEST);
			gGL.getTexUnit(0)->disable();
			for (U32 i = 0; i < sizeof(types)/sizeof(U32); ++i)
			{
				renderObjects(types[i], LLVertexBuffer::MAP_VERTEX, FALSE);
			}
			gGL.getTexUnit(0)->enable(LLTexUnit::TT_TEXTURE);
		}
		
		{
			LLFastTimer ftm(LLFastTimer::FTM_SHADOW_ALPHA);
			LLGLEnable test(GL_ALPHA_TEST);
			gGL.setAlphaRejectSettings(LLRender::CF_GREATER, 0.6f);
			renderObjects(LLRenderPass::PASS_ALPHA_SHADOW, LLVertexBuffer::MAP_VERTEX | LLVertexBuffer::MAP_TEXCOORD0 | LLVertexBuffer::MAP_COLOR, TRUE);
			glColor4f(1,1,1,1);
			renderObjects(LLRenderPass::PASS_GRASS, LLVertexBuffer::MAP_VERTEX | LLVertexBuffer::MAP_TEXCOORD0, TRUE);
			gGL.setAlphaRejectSettings(LLRender::CF_DEFAULT);
		}
		
		gDeferredShadowProgram.unbind();

		renderGeomShadow(shadow_cam);

		gGL.setColorMask(true, true);

		glCullFace(GL_BACK);
		LLPipeline::sUseOcclusion = occlude;
		LLPipeline::sShadowRender = FALSE;
		mRenderTypeMask = type_mask;
		
		glMatrixMode(GL_PROJECTION);
		glPopMatrix();
		glMatrixMode(GL_MODELVIEW);
		glPopMatrix();
		gGLLastMatrix = NULL;

		mSunShadow[j].flush();
	}

	if (!gSavedSettings.getBOOL("CameraOffset"))
	{
		glh_set_current_modelview(saved_view);
		glh_set_current_projection(saved_proj);
	}
	else
	{
		glh_set_current_modelview(view[1]);
		glh_set_current_projection(proj[1]);
		glLoadMatrixf(view[1].m);
		glMatrixMode(GL_PROJECTION);
		glLoadMatrixf(proj[1].m);
		glMatrixMode(GL_MODELVIEW);
	}
	gGL.setColorMask(true, false);
}

void LLPipeline::renderGroups(LLRenderPass* pass, U32 type, U32 mask, BOOL texture)
{
	for (LLCullResult::sg_list_t::iterator i = sCull->beginVisibleGroups(); i != sCull->endVisibleGroups(); ++i)
	{
		LLSpatialGroup* group = *i;
		if (!group->isDead() &&
			(!sUseOcclusion || !group->isState(LLSpatialGroup::OCCLUDED)) &&
			gPipeline.hasRenderType(group->mSpatialPartition->mDrawableType) &&
			group->mDrawMap.find(type) != group->mDrawMap.end())
		{
			pass->renderGroup(group,type,mask,texture);
		}
	}
}

void LLPipeline::generateImpostor(LLVOAvatar* avatar)
{
	LLGLState::checkStates();
	LLGLState::checkTextureChannels();
	LLGLState::checkClientArrays();

	static LLCullResult result;
	result.clear();
	grabReferences(result);
	
	if (!avatar || !avatar->mDrawable)
	{
		return;
	}

	assertInitialized();

	U32 mask;
	BOOL muted = LLMuteList::getInstance()->isMuted(avatar->getID());

	if (muted)
	{
		mask  = 1 << LLPipeline::RENDER_TYPE_AVATAR;
	}
	else
	{
		mask  = (1<<LLPipeline::RENDER_TYPE_VOLUME) |
				(1<<LLPipeline::RENDER_TYPE_AVATAR) |
				(1<<LLPipeline::RENDER_TYPE_BUMP) |
				(1<<LLPipeline::RENDER_TYPE_GRASS) |
				(1<<LLPipeline::RENDER_TYPE_SIMPLE) |
				(1<<LLPipeline::RENDER_TYPE_FULLBRIGHT) |
				(1<<LLPipeline::RENDER_TYPE_ALPHA) | 
				(1<<LLPipeline::RENDER_TYPE_INVISIBLE);
	}
	
	mask = mask & gPipeline.getRenderTypeMask();
	U32 saved_mask = gPipeline.mRenderTypeMask;
	gPipeline.mRenderTypeMask = mask;

	S32 occlusion = sUseOcclusion;
	sUseOcclusion = 0;
	sReflectionRender = sRenderDeferred ? FALSE : TRUE;
	sImpostorRender = TRUE;

	markVisible(avatar->mDrawable, *LLViewerCamera::getInstance());
	LLVOAvatar::sUseImpostors = FALSE;

	LLVOAvatar::attachment_map_t::iterator iter;
	for (iter = avatar->mAttachmentPoints.begin();
		iter != avatar->mAttachmentPoints.end();
		++iter)
	{
		LLViewerJointAttachment *attachment = iter->second;
		for (LLViewerJointAttachment::attachedobjs_vec_t::iterator attachment_iter = attachment->mAttachedObjects.begin();
			 attachment_iter != attachment->mAttachedObjects.end();
			 ++attachment_iter)
		{
			if (LLViewerObject* attached_object = (*attachment_iter))
			{
				markVisible(attached_object->mDrawable->getSpatialBridge(), *LLViewerCamera::getInstance());
			}
		}
	}

	stateSort(*LLViewerCamera::getInstance(), result);
	
	const LLVector3* ext = avatar->mDrawable->getSpatialExtents();
	LLVector3 pos(avatar->getRenderPosition()+avatar->getImpostorOffset());

	LLCamera camera = *LLViewerCamera::getInstance();

	camera.lookAt(LLViewerCamera::getInstance()->getOrigin(), pos, LLViewerCamera::getInstance()->getUpAxis());
	
	LLVector2 tdim;

	LLVector3 half_height = (ext[1]-ext[0])*0.5f;

	LLVector3 left = camera.getLeftAxis();
	left *= left;
	left.normalize();

	LLVector3 up = camera.getUpAxis();
	up *= up;
	up.normalize();

	tdim.mV[0] = fabsf(half_height * left);
	tdim.mV[1] = fabsf(half_height * up);

	glMatrixMode(GL_PROJECTION);
	glPushMatrix();
	//glh::matrix4f ortho = gl_ortho(-tdim.mV[0], tdim.mV[0], -tdim.mV[1], tdim.mV[1], 1.0, 256.0);
	F32 distance = (pos-camera.getOrigin()).length();
	F32 fov = atanf(tdim.mV[1]/distance)*2.f*RAD_TO_DEG;
	F32 aspect = tdim.mV[0]/tdim.mV[1]; //128.f/256.f;
	glh::matrix4f persp = gl_perspective(fov, aspect, 1.f, 256.f);
	glh_set_current_projection(persp);
	glLoadMatrixf(persp.m);

	glMatrixMode(GL_MODELVIEW);
	glPushMatrix();
	glh::matrix4f mat;
	camera.getOpenGLTransform(mat.m);

	mat = glh::matrix4f((GLfloat*) OGL_TO_CFR_ROTATION) * mat;

	glLoadMatrixf(mat.m);
	glh_set_current_modelview(mat);

	glClearColor(0.0f,0.0f,0.0f,0.0f);
	gGL.setColorMask(true, true);
	glStencilMask(0xFFFFFFFF);
	glClearStencil(0);

	// get the number of pixels per angle
	F32 pa = gViewerWindow->getWindowDisplayHeight() / (RAD_TO_DEG * LLViewerCamera::getInstance()->getView());

	//get resolution based on angle width and height of impostor (double desired resolution to prevent aliasing)
	U32 resY = llmin(nhpo2((U32) (fov*pa)), (U32) 512);
	U32 resX = llmin(nhpo2((U32) (atanf(tdim.mV[0]/distance)*2.f*RAD_TO_DEG*pa)), (U32) 512);

	if (!avatar->mImpostor.isComplete() || resX != avatar->mImpostor.getWidth() ||
		resY != avatar->mImpostor.getHeight())
	{
		if (LLPipeline::sRenderDeferred)
		{
			avatar->mImpostor.allocate(resX,resY,GL_RGBA16F_ARB,TRUE,TRUE);
			addDeferredAttachments(avatar->mImpostor);
		}
		else
		{
			avatar->mImpostor.allocate(resX,resY,GL_RGBA,TRUE,TRUE);
		}
		gGL.getTexUnit(0)->bind(&avatar->mImpostor);
		gGL.getTexUnit(0)->setTextureFilteringOption(LLTexUnit::TFO_POINT);
		gGL.getTexUnit(0)->unbind(LLTexUnit::TT_TEXTURE);
	}

	{
		LLGLEnable scissor(GL_SCISSOR_TEST);
		glScissor(0, 0, resX, resY);
		avatar->mImpostor.bindTarget();
		avatar->mImpostor.clear();
	}
	
	LLGLEnable stencil(GL_STENCIL_TEST);

	glStencilFunc(GL_ALWAYS, 1, 0xFFFFFFFF);
	glStencilOp(GL_KEEP, GL_KEEP, GL_REPLACE);

	if (LLPipeline::sRenderDeferred)
	{
		stop_glerror();
		renderGeomDeferred(camera);
	}
	else
	{
		renderGeom(camera);
	}
	
	glStencilOp(GL_KEEP, GL_KEEP, GL_KEEP);
	glStencilFunc(GL_EQUAL, 1, 0xFFFFFF);

	if (!sRenderDeferred || muted)
	{
		LLVector3 left = camera.getLeftAxis()*tdim.mV[0]*2.f;
		LLVector3 up = camera.getUpAxis()*tdim.mV[1]*2.f;

		LLGLEnable blend(muted ? 0 : GL_BLEND);

		if (muted)
		{
			gGL.setColorMask(true, true);
		}
		else
		{
			gGL.setColorMask(false, true);
		}
		
		gGL.setSceneBlendType(LLRender::BT_ADD);
		gGL.getTexUnit(0)->unbind(LLTexUnit::TT_TEXTURE);

		LLGLDepthTest depth(GL_FALSE, GL_FALSE);

		gGL.color4f(1,1,1,1);
		gGL.color4ub(64,64,64,255);
		gGL.begin(LLRender::QUADS);
		gGL.vertex3fv((pos+left-up).mV);
		gGL.vertex3fv((pos-left-up).mV);
		gGL.vertex3fv((pos-left+up).mV);
		gGL.vertex3fv((pos+left+up).mV);
		gGL.end();
		gGL.flush();

		gGL.setSceneBlendType(LLRender::BT_ALPHA);
	}


	avatar->mImpostor.flush();

	avatar->setImpostorDim(tdim);

	LLVOAvatar::sUseImpostors = TRUE;
	sUseOcclusion = occlusion;
	sReflectionRender = FALSE;
	sImpostorRender = FALSE;
	gPipeline.mRenderTypeMask = saved_mask;

	glMatrixMode(GL_PROJECTION);
	glPopMatrix();
	glMatrixMode(GL_MODELVIEW);
	glPopMatrix();

	avatar->mNeedsImpostorUpdate = FALSE;
	avatar->cacheImpostorValues();

	LLVertexBuffer::unbind();
	LLGLState::checkStates();
	LLGLState::checkTextureChannels();
	LLGLState::checkClientArrays();
}

BOOL LLPipeline::hasRenderBatches(const U32 type) const
{
	return sCull->getRenderMapSize(type) > 0;
}

LLCullResult::drawinfo_list_t::iterator LLPipeline::beginRenderMap(U32 type)
{
	return sCull->beginRenderMap(type);
}

LLCullResult::drawinfo_list_t::iterator LLPipeline::endRenderMap(U32 type)
{
	return sCull->endRenderMap(type);
}

LLCullResult::sg_list_t::iterator LLPipeline::beginAlphaGroups()
{
	return sCull->beginAlphaGroups();
}

LLCullResult::sg_list_t::iterator LLPipeline::endAlphaGroups()
{
	return sCull->endAlphaGroups();
}
<|MERGE_RESOLUTION|>--- conflicted
+++ resolved
@@ -5957,13 +5957,8 @@
 				                     (1<<LLPipeline::RENDER_TYPE_VOIDWATER) |
 				                     (1<<LLPipeline::RENDER_TYPE_GROUND) |
 				                     (1<<LLPipeline::RENDER_TYPE_SKY) |
-<<<<<<< HEAD
-									 (1<<LLPipeline::RENDER_TYPE_WL_CLOUDS) |
-				                     (1<<LLPipeline::RENDER_TYPE_CLASSIC_CLOUDS));
-=======
 				                     (1<<LLPipeline::RENDER_TYPE_WL_CLOUDS) |
 									 (1<<LLPipeline::RENDER_TYPE_CLASSIC_CLOUDS));
->>>>>>> 21d09270
 
 				if (gSavedSettings.getBOOL("RenderWaterReflections"))
 				{ //mask out selected geometry based on reflection detail
