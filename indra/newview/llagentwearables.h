/** 
 * @file llagentwearables.h
 * @brief LLAgentWearables class header file
 *
 * $LicenseInfo:firstyear=2000&license=viewergpl$
 * 
 * Copyright (c) 2000-2010, Linden Research, Inc.
 * 
 * Second Life Viewer Source Code
 * The source code in this file ("Source Code") is provided by Linden Lab
 * to you under the terms of the GNU General Public License, version 2.0
 * ("GPL"), unless you have obtained a separate licensing agreement
 * ("Other License"), formally executed by you and Linden Lab.  Terms of
 * the GPL can be found in doc/GPL-license.txt in this distribution, or
 * online at http://secondlife.com/developers/opensource/gplv2
 * 
 * There are special exceptions to the terms and conditions of the GPL as
 * it is applied to this Source Code. View the full text of the exception
 * in the file doc/FLOSS-exception.txt in this software distribution, or
 * online at
 * http://secondlife.com/developers/opensource/flossexception
 * 
 * By copying, modifying or distributing this software, you acknowledge
 * that you have read and understood your obligations described above,
 * and agree to abide by those obligations.
 * 
 * ALL LINDEN LAB SOURCE CODE IS PROVIDED "AS IS." LINDEN LAB MAKES NO
 * WARRANTIES, EXPRESS, IMPLIED OR OTHERWISE, REGARDING ITS ACCURACY,
 * COMPLETENESS OR PERFORMANCE.
 * $/LicenseInfo$
 * 
 */

#ifndef LL_LLAGENTWEARABLES_H
#define LL_LLAGENTWEARABLES_H

// libraries
#include "llmemory.h"
#include "llui.h"
#include "lluuid.h"
#include "llinventory.h"

// newview
#include "llinventorymodel.h"
#include "llviewerinventory.h"
#include "llvoavatardefines.h"

class LLInventoryItem;
class LLVOAvatarSelf;
class LLWearable;
class LLInitialWearablesFetch;
class LLViewerObject;
class LLTexLayerTemplate;

class LLAgentWearables : public LLInitClass<LLAgentWearables>
{
	//--------------------------------------------------------------------
	// Constructors / destructors / Initializers
	//--------------------------------------------------------------------
public:
	friend class LLInitialWearablesFetch;

	LLAgentWearables();
	virtual ~LLAgentWearables();
	void 			setAvatarObject(LLVOAvatarSelf *avatar);
	void			createStandardWearables(BOOL female); 
	void			cleanup();
	//void			dump();

	// LLInitClass interface
	static void initClass();
protected:
	void			createStandardWearablesDone(S32 type);
	void			createStandardWearablesAllDone();

	//--------------------------------------------------------------------
	// Queries
	//--------------------------------------------------------------------
public:
	BOOL			isWearingItem(const LLUUID& item_id) const;
	BOOL			isWearableModifiable(LLWearableType::EType type) const;
	BOOL			isWearableModifiable(const LLUUID& item_id) const;

	BOOL			isWearableCopyable(LLWearableType::EType type) const;
<<<<<<< HEAD
	BOOL			areWearablesLoaded() const;
	//void			updateWearablesLoaded();
=======
	BOOL			areWearablesLoaded() const { return mWearablesLoaded; };
	void			updateWearablesLoaded();
>>>>>>> cfd154d4
	//void			checkWearablesLoaded() const;
	//bool			canMoveWearable(const LLUUID& item_id, bool closer_to_body);
	
	// Note: False for shape, skin, eyes, and hair, unless you have MORE than 1.
	//bool			canWearableBeRemoved(const LLWearable* wearable) const;

	//void			animateAllWearableParams(F32 delta, BOOL upload_bake);

	BOOL			needsReplacement(LLWearableType::EType wearableType, S32 remove);
	U32				getWearablePermMask(LLWearableType::EType type) const;
	
	//--------------------------------------------------------------------
	// Accessors
	//--------------------------------------------------------------------
public:
	const LLUUID		getWearableItemID(LLWearableType::EType type ) const;
	const LLUUID		getWearableAssetID(LLWearableType::EType type) const;
	const LLWearable*	getWearableFromItemID(const LLUUID& item_id) const;
	LLWearable*			getWearableFromItemID(const LLUUID& item_id);
	LLWearable*			getWearableFromAssetID(const LLUUID& asset_id);
	LLInventoryItem* 	getWearableInventoryItem(LLWearableType::EType type);
	static BOOL			selfHasWearable(LLWearableType::EType type);
	LLWearable*			getWearable( const LLWearableType::EType type );
	const LLWearable*	getWearable( const LLWearableType::EType type ) const;
	LLWearable*	getTopWearable(const LLWearableType::EType type);
	LLWearable*	getBottomWearable(const LLWearableType::EType type);
	U32				getWearableCount(const LLWearableType::EType type) const;
	U32				getWearableCount(const U32 tex_index) const;

	void			copyWearableToInventory( LLWearableType::EType type );

	static const U32 MAX_CLOTHING_PER_TYPE = 1; 


	//--------------------------------------------------------------------
	// Setters
	//--------------------------------------------------------------------

private:
	// Low-level data structure setter - public access is via setWearableItem, etc.
	void 			setWearable(const LLWearableType::EType type, LLWearable *wearable);
	U32 			pushWearable(const LLWearableType::EType type, LLWearable *wearable);
	void			wearableUpdated(LLWearable *wearable);
	void 			popWearable(LLWearable *wearable);
	void			popWearable(const LLWearableType::EType type);
	
public:
	void			setWearableItem(LLInventoryItem* new_item, LLWearable* wearable);
	void			setWearableOutfit(const LLInventoryItem::item_array_t& items, const LLDynamicArray< LLWearable* >& wearables, BOOL remove);
	void			setWearableName(const LLUUID& item_id, const std::string& new_name);
	//void			addLocalTextureObject(const LLWearableType::EType wearable_type, const LLVOAvatarDefines::ETextureIndex texture_type, U32 wearable_index);
	U32				getWearableIndex(const LLWearable *wearable) const;

protected:
	void			setWearableFinal( LLInventoryItem* new_item, LLWearable* new_wearable );
	static bool		onSetWearableDialog(const LLSD& notification, const LLSD& response, LLWearable* wearable);

	void			addWearableToAgentInventory(LLPointer<LLInventoryCallback> cb,
												LLWearable* wearable, 
												const LLUUID& category_id = LLUUID::null,
												BOOL notify = TRUE);
						
	/**
	 * @brief Only public because of addWearableToAgentInventoryCallback.
	 *
	 * NOTE: Do not call this method unless you are the inventory callback.
	 * NOTE: This can suffer from race conditions when working on the
	 * same values for index.
	 * @param index The index in mWearableEntry.
	 * @param item_id The inventory item id of the new wearable to wear.
	 * @param wearable The actual wearable data.
	 */
	void addWearabletoAgentInventoryDone(const LLWearableType::EType type,
		const LLUUID& item_id,
		LLWearable* wearable);

	void			recoverMissingWearable(LLWearableType::EType type);
	void			recoverMissingWearableDone();

	//--------------------------------------------------------------------
	// Editing/moving wearables
	//--------------------------------------------------------------------

public:
	//static void		createWearable(LLWearableType::EType type, bool wear = false, const LLUUID& parent_id = LLUUID::null);
	//static void		editWearable(const LLUUID& item_id);
	//bool			moveWearable(const LLViewerInventoryItem* item, bool closer_to_body);

	//void			requestEditingWearable(const LLUUID& item_id);
	//void			editWearableIfRequested(const LLUUID& item_id);

private:
	//LLUUID			mItemToEdit;

	//--------------------------------------------------------------------
	// Removing wearables
	//--------------------------------------------------------------------
public:
	void			removeWearable( LLWearableType::EType type );
private:
	void			removeWearableFinal( LLWearableType::EType type );
protected:
	static bool		onRemoveWearableDialog(const LLSD& notification, const LLSD& response);
	static void		userRemoveAllClothesStep2(BOOL proceed, void* userdata ); // userdata is NULL
	
	//--------------------------------------------------------------------
	// Server Communication
	//--------------------------------------------------------------------
public:
	// Processes the initial wearables update message (if necessary, since the outfit folder makes it redundant)
	static void		processAgentInitialWearablesUpdate(LLMessageSystem* mesgsys, void** user_data);
	LLUUID			computeBakedTextureHash(LLVOAvatarDefines::EBakedTextureIndex baked_index,
											BOOL generate_valid_hash = TRUE);

protected:
	void			sendAgentWearablesUpdate();
	void			sendAgentWearablesRequest();
	void			queryWearableCache();
	void 			updateServer();
	static void		onInitialWearableAssetArrived(LLWearable* wearable, void* userdata );

	//--------------------------------------------------------------------
	// Outfits
	//--------------------------------------------------------------------
public:
	
	// Should only be called if we *know* we've never done so before, since users may
	// not want the Library outfits to stay in their quick outfit selector and can delete them.
	//void			populateMyOutfitsFolder();
	void			makeNewOutfit(
						const std::string& new_folder_name,
						const LLDynamicArray<S32>& wearables_to_include,
						const LLDynamicArray<S32>& attachments_to_include,
						BOOL rename_clothing);
private:

	void			makeNewOutfitDone(S32 type);

	//--------------------------------------------------------------------
	// Save Wearables
	//--------------------------------------------------------------------
public:	
	void			saveWearableAs(const LLWearableType::EType type, const std::string& new_name, BOOL save_in_lost_and_found );
	void			saveWearable(const LLWearableType::EType type, BOOL send_update = TRUE,
								 const std::string new_name = "");

	void			saveAllWearables();
	void			revertWearable( LLWearableType::EType type );
	void			revertAllWearables();

	//--------------------------------------------------------------------
	// Static UI hooks
	//--------------------------------------------------------------------
public:
	static void		userRemoveWearable(const LLWearableType::EType &type);
	static void		userRemoveAllClothes();

	typedef std::vector<LLViewerObject*> llvo_vec_t;
	
//	static void 	userUpdateAttachments(LLInventoryModel::item_array_t& obj_item_array);
// [SL:KB] - Patch: Appearance-SyncAttach | Checked: 2010-09-22 (Catznip-2.2.0a) | Added: Catznip-2.2.0a
	// Not the best way to go about this but other attempts changed far too much LL code to be a viable solution
	static void 	userUpdateAttachments(LLInventoryModel::item_array_t& obj_item_array, bool fAttachOnly = false);
// [/SL:KB]
	static void		userRemoveMultipleAttachments(llvo_vec_t& llvo_array);
	static void		userRemoveAllAttachments();
	static void		userAttachMultipleAttachments(LLInventoryModel::item_array_t& obj_item_array);

	BOOL			itemUpdatePending(const LLUUID& item_id) const;
	U32				itemUpdatePendingCount() const;

	//--------------------------------------------------------------------
	// Signals
	//--------------------------------------------------------------------
public:
	/*typedef boost::function<void()>			loading_started_callback_t;
	typedef boost::signals2::signal<void()>	loading_started_signal_t;
	boost::signals2::connection				addLoadingStartedCallback(loading_started_callback_t cb);

	typedef boost::function<void()>			loaded_callback_t;
	typedef boost::signals2::signal<void()>	loaded_signal_t;
	boost::signals2::connection				addLoadedCallback(loaded_callback_t cb);

	void									notifyLoadingStarted();
	void									notifyLoadingFinished();*/

private:

	//--------------------------------------------------------------------
	// Member variables
	//--------------------------------------------------------------------
private:
	typedef std::vector<LLWearable*> wearableentry_vec_t; // all wearables of a certain type (EG all shirts)
	typedef std::map<LLWearableType::EType, wearableentry_vec_t> wearableentry_map_t;	// wearable "categories" arranged by wearable type
	wearableentry_map_t mWearableDatas;

	static BOOL		mInitialWearablesUpdateReceived;
	BOOL			mWearablesLoaded;
	
	//--------------------------------------------------------------------------------
	// Support classes
	//--------------------------------------------------------------------------------
private:
	class createStandardWearablesAllDoneCallback : public LLRefCount
	{
	protected:
		~createStandardWearablesAllDoneCallback();
	};
	class sendAgentWearablesUpdateCallback : public LLRefCount
	{
	protected:
		~sendAgentWearablesUpdateCallback();
	};

	class addWearableToAgentInventoryCallback : public LLInventoryCallback
	{
	public:
		enum {
			CALL_NONE = 0,
			CALL_UPDATE = 1,
			CALL_RECOVERDONE = 2,
			CALL_CREATESTANDARDDONE = 4,
			CALL_MAKENEWOUTFITDONE = 8
		} EType;

		/**
		 * @brief Construct a callback for dealing with the wearables.
		 *
		 * Would like to pass the agent in here, but we can't safely
		 * count on it being around later.  Just use gAgent directly.
		 * @param cb callback to execute on completion (??? unused ???)
		 * @param index Index for the wearable in the agent
		 * @param wearable The wearable data.
		 * @param todo Bitmask of actions to take on completion.
		 */
		addWearableToAgentInventoryCallback(LLPointer<LLRefCount> cb,
											LLWearableType::EType type,
											LLWearable* wearable,
											U32 todo = CALL_NONE);
		virtual void fire(const LLUUID& inv_item);

	private:
		LLWearableType::EType mType;
		LLWearable* mWearable;
		U32 mTodo;
		LLPointer<LLRefCount> mCB;
	};

}; // LLAgentWearables

extern LLAgentWearables gAgentWearables;

//--------------------------------------------------------------------
// Types
//--------------------------------------------------------------------	

#endif // LL_AGENTWEARABLES_H<|MERGE_RESOLUTION|>--- conflicted
+++ resolved
@@ -82,13 +82,8 @@
 	BOOL			isWearableModifiable(const LLUUID& item_id) const;
 
 	BOOL			isWearableCopyable(LLWearableType::EType type) const;
-<<<<<<< HEAD
 	BOOL			areWearablesLoaded() const;
-	//void			updateWearablesLoaded();
-=======
-	BOOL			areWearablesLoaded() const { return mWearablesLoaded; };
 	void			updateWearablesLoaded();
->>>>>>> cfd154d4
 	//void			checkWearablesLoaded() const;
 	//bool			canMoveWearable(const LLUUID& item_id, bool closer_to_body);
 	
