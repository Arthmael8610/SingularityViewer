--- conflicted
+++ resolved
@@ -221,11 +221,14 @@
 	getChildView("checkbox share with group")->setEnabled(FALSE);
 	getChildView("button deed")->setEnabled(FALSE);
 
+	getChildView("text anyone can")->setEnabled(FALSE);
 	getChild<LLUICtrl>("checkbox allow everyone move")->setValue(FALSE);
 	getChildView("checkbox allow everyone move")->setEnabled(FALSE);
 	getChild<LLUICtrl>("checkbox allow everyone copy")->setValue(FALSE);
 	getChildView("checkbox allow everyone copy")->setEnabled(FALSE);
-
+	getChild<LLUICtrl>("checkbox allow export")->setValue(FALSE);
+	getChildView("checkbox allow export")->setEnabled(FALSE);
+ 
 	//Next owner can:
 	getChildView("Next owner can:")->setEnabled(FALSE);
 	getChild<LLUICtrl>("checkbox next owner can modify")->setValue(FALSE);
@@ -270,6 +273,7 @@
 	getChildView("N:")->setVisible(								FALSE);
 	getChildView("F:")->setVisible(								FALSE);
 }
+
 void LLPanelPermissions::refresh()
 {
 
@@ -308,102 +312,10 @@
 	if(!nodep || !objectp)// || attachment_selected)
 	{
 		// ...nothing selected
-<<<<<<< HEAD
 		disableAll();
-=======
-		childSetEnabled("perm_modify",false);
-		childSetText("perm_modify",LLStringUtil::null);
-
-		childSetEnabled("Creator:",false);
-		childSetText("Creator Name",LLStringUtil::null);
-		childSetEnabled("Creator Name",false);
-		childSetEnabled("button creator profile",false);
-
-		childSetEnabled("Owner:",false);
-		childSetText("Owner Name",LLStringUtil::null);
-		childSetEnabled("Owner Name",false);
-		childSetEnabled("button owner profile",false);
-
-		childSetEnabled("Last Owner:",false);
-		childSetText("Last Owner Name",LLStringUtil::null);
-		childSetEnabled("Last Owner Name",false);
-		childSetEnabled("button last owner profile",false);
-
-		childSetEnabled("Group:",false);
-		childSetText("Group Name",LLStringUtil::null);
-		childSetEnabled("Group Name",false);
-		childSetEnabled("button set group",false);
-		childSetEnabled("button open group",false);
-
-		childSetText("Object Name",LLStringUtil::null);
-		childSetEnabled("Object Name",false);
-		childSetEnabled("Name:",false);
-		childSetText("Group Name",LLStringUtil::null);
-		childSetEnabled("Group Name",false);
-		childSetEnabled("Description:",false);
-		childSetText("Object Description",LLStringUtil::null);
-		childSetEnabled("Object Description",false);
-
-		childSetEnabled("Permissions:",false);
-		
-		childSetValue("checkbox share with group",FALSE);
-		childSetEnabled("checkbox share with group",false);
-		childSetEnabled("button deed",false);
-
-		childSetEnabled("text anyone can", false);
-		childSetValue("checkbox allow everyone move",FALSE);
-		childSetEnabled("checkbox allow everyone move",false);
-		childSetValue("checkbox allow everyone copy",FALSE);
-		childSetEnabled("checkbox allow everyone copy",false);
-		childSetValue("checkbox allow export", false);
-		childSetEnabled("checkbox allow export", false);
-
-		//Next owner can:
-		childSetEnabled("Next owner can:",false);
-		childSetValue("checkbox next owner can modify",FALSE);
-		childSetEnabled("checkbox next owner can modify",false);
-		childSetValue("checkbox next owner can copy",FALSE);
-		childSetEnabled("checkbox next owner can copy",false);
-		childSetValue("checkbox next owner can transfer",FALSE);
-		childSetEnabled("checkbox next owner can transfer",false);
-
-		//checkbox for sale
-		childSetValue("checkbox for sale",FALSE);
-		childSetEnabled("checkbox for sale",false);
-
-		//checkbox include in search
-		childSetValue("search_check", FALSE);
-		childSetEnabled("search_check", false);
-		
-		LLRadioGroup*	RadioSaleType = getChild<LLRadioGroup>("sale type");
-		if(RadioSaleType)
-		{
-			RadioSaleType->setSelectedIndex(-1);
-			RadioSaleType->setEnabled(FALSE);
-		}
-		
-		childSetEnabled("Cost",false);
-		childSetText("Cost", getString("Cost Default", argsCurrency));
-		childSetText("Edit Cost",LLStringUtil::null);
-		childSetEnabled("Edit Cost",false);
-		
-		childSetEnabled("label click action",false);
-		LLComboBox*	ComboClickAction = getChild<LLComboBox>("clickaction");
-		if(ComboClickAction)
-		{
-			ComboClickAction->setEnabled(FALSE);
-			ComboClickAction->clear();
-		}
-		childSetVisible("B:",false);
-		childSetVisible("O:",false);
-		childSetVisible("G:",false);
-		childSetVisible("E:",false);
-		childSetVisible("N:",false);
-		childSetVisible("F:",false);
-
->>>>>>> 532fc686
 		return;
 	}
+
 
 	// figure out a few variables
 	BOOL is_one_object = (object_count == 1);
@@ -738,14 +650,9 @@
 		childSetVisible("perm_modify", false);
 		if (valid_base_perms)
 		{
-<<<<<<< HEAD
 			std::string perm_string = mask_to_string(base_mask_on);
-=======
-			perm_string = "B: ";
-			perm_string += mask_to_string(base_mask_on);
 			if (!supports_export && base_mask_on & PERM_EXPORT) // Hide Export when not available
 				perm_string.erase(perm_string.find_last_of("E"));
->>>>>>> 532fc686
 			if (U32 diff_mask = base_mask_on ^ owner_mask_on) // When different, show the user's potential permissions lowercase.
 			{
 				if (diff_mask & PERM_MOVE)
@@ -762,32 +669,20 @@
 			getChild<LLUICtrl>("B:")->setValue("B: " + perm_string);
 			getChildView("B:")->setVisible(							TRUE);
 			
-<<<<<<< HEAD
-			getChild<LLUICtrl>("O:")->setValue("O: " + mask_to_string(owner_mask_on));
-			getChildView("O:")->setVisible(							TRUE);
-=======
-			perm_string = "O: ";
-			perm_string += mask_to_string(owner_mask_on);
+			perm_string = mask_to_string(owner_mask_on);
 			if (!supports_export && owner_mask_on & PERM_EXPORT) // Hide Export when not available
 				perm_string.erase(perm_string.find_last_of("E"));
-			childSetText("O:",perm_string);
-			childSetVisible("O:",true);
->>>>>>> 532fc686
+			getChild<LLUICtrl>("O:")->setValue("O: " + perm_string);
+			getChildView("O:")->setVisible(							TRUE);
 			
 			getChild<LLUICtrl>("G:")->setValue("G: " + mask_to_string(group_mask_on));
 			getChildView("G:")->setVisible(							TRUE);
 			
-<<<<<<< HEAD
-			getChild<LLUICtrl>("E:")->setValue("E: " + mask_to_string(everyone_mask_on));
-			getChildView("E:")->setVisible(							TRUE);
-=======
-			perm_string = "E: ";
-			perm_string += mask_to_string(everyone_mask_on);
+			perm_string = mask_to_string(owner_mask_on);
 			if (!supports_export && everyone_mask_on & PERM_EXPORT) // Hide Export when not available
 				perm_string.erase(perm_string.find_last_of("E"));
-			childSetText("E:",perm_string);
-			childSetVisible("E:",true);
->>>>>>> 532fc686
+			getChild<LLUICtrl>("E:")->setValue("E: " + perm_string);
+			getChildView("E:")->setVisible(							TRUE);
 			
 			getChild<LLUICtrl>("N:")->setValue("N: " + mask_to_string(next_owner_mask_on));
 			getChildView("N:")->setVisible(							TRUE);
@@ -835,29 +730,17 @@
 
 	if (has_change_perm_ability)
 	{
-<<<<<<< HEAD
 		getChildView("checkbox share with group")->setEnabled(TRUE);
+		getChildView("text anyone can")->setEnabled(true);
 		getChildView("checkbox allow everyone move")->setEnabled(owner_mask_on & PERM_MOVE);
 		getChildView("checkbox allow everyone copy")->setEnabled(owner_mask_on & PERM_COPY && owner_mask_on & PERM_TRANSFER);
 	}
 	else
 	{
 		getChildView("checkbox share with group")->setEnabled(FALSE);
+		getChildView("text anyone can")->setEnabled(false);
 		getChildView("checkbox allow everyone move")->setEnabled(FALSE);
 		getChildView("checkbox allow everyone copy")->setEnabled(FALSE);
-=======
-		childSetEnabled("checkbox share with group",true);
-		childSetEnabled("text anyone can", true);
-		childSetEnabled("checkbox allow everyone move",owner_mask_on & PERM_MOVE);
-		childSetEnabled("checkbox allow everyone copy",owner_mask_on & PERM_COPY && owner_mask_on & PERM_TRANSFER);
-	}
-	else
-	{
-		childSetEnabled("checkbox share with group", FALSE);
-		childSetEnabled("text anyone can", false);
-		childSetEnabled("checkbox allow everyone move", FALSE);
-		childSetEnabled("checkbox allow everyone copy", FALSE);
->>>>>>> 532fc686
 	}
 
 	// Is this user allowed to toggle export on this object?
@@ -874,13 +757,13 @@
 		for (U8 i = 0; can_export && i < objectp->getNumTEs(); ++i) // Can the textures be exported?
 			if (LLTextureEntry* texture = objectp->getTE(i))
 				can_export = is_asset_exportable(texture->getID());
-		childSetEnabled("checkbox allow export", can_export);
+		getChildView("checkbox allow export")->setEnabled(can_export);
 	}
 	else
 	{
-		childSetEnabled("checkbox allow export", false);
+		getChildView("checkbox allow export")->setEnabled(false);
 		if (!gHippoGridManager->getCurrentGrid()->isSecondLife())
-			childSetVisible("checkbox allow export", true);
+			getChildView("checkbox allow everyone copy")->setVisible(true);
 	}
 
 	if (has_change_sale_ability && (owner_mask_on & PERM_TRANSFER))
@@ -891,18 +774,12 @@
 		getChild<LLUICtrl>("checkbox for sale")->setTentative( 				is_for_sale_mixed);
 		getChildView("sale type")->setEnabled(num_for_sale && can_transfer && !is_sale_price_mixed);
 
-<<<<<<< HEAD
-		getChildView("Next owner can:")->setEnabled(TRUE);
-		getChildView("checkbox next owner can modify")->setEnabled(base_mask_on & PERM_MODIFY);
-		getChildView("checkbox next owner can copy")->setEnabled(base_mask_on & PERM_COPY);
-		getChildView("checkbox next owner can transfer")->setEnabled(next_owner_mask_on & PERM_COPY);
-=======
+
 		bool no_export = everyone_mask_off & PERM_EXPORT; // Next owner perms can't be changed if set
-		childSetEnabled("Next owner can:", no_export);
-		childSetEnabled("checkbox next owner can modify", no_export && base_mask_on & PERM_MODIFY);
-		childSetEnabled("checkbox next owner can copy", no_export && base_mask_on & PERM_COPY);
-		childSetEnabled("checkbox next owner can transfer", no_export && next_owner_mask_on & PERM_COPY);
->>>>>>> 532fc686
+		getChildView("Next owner can:")->setEnabled(no_export);
+		getChildView("checkbox next owner can modify")->setEnabled(no_export && base_mask_on & PERM_MODIFY);
+		getChildView("checkbox next owner can copy")->setEnabled(no_export && base_mask_on & PERM_COPY);
+		getChildView("checkbox next owner can transfer")->setEnabled(no_export && next_owner_mask_on & PERM_COPY);
 	}
 	else 
 	{
@@ -978,18 +855,18 @@
 		{
 			if(everyone_mask_on & PERM_EXPORT)
 			{
-				childSetValue("checkbox allow export", true);
-				childSetTentative("checkbox allow export", false);
+				getChild<LLUICtrl>("checkbox allow export")->setValue(TRUE);
+				getChild<LLUICtrl>("checkbox allow export")->setTentative(	FALSE);
 			}
 			else if(everyone_mask_off & PERM_EXPORT)
 			{
-				childSetValue("checkbox allow export", false);
-				childSetTentative("checkbox allow export", false);
+				getChild<LLUICtrl>("checkbox allow export")->setValue(FALSE);
+				getChild<LLUICtrl>("checkbox allow export")->setTentative(	FALSE);
 			}
 			else
 			{
-				childSetValue("checkbox allow export", true);
-				childSetTentative("checkbox allow export", true);
+				getChild<LLUICtrl>("checkbox allow export")->setValue(TRUE);
+				getChild<LLUICtrl>("checkbox allow export")->setValue(	TRUE);
 			}
 		}
 		else
