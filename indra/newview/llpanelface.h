/** 
 * @file llpanelface.h
 * @brief Panel in the tools floater for editing face textures, colors, etc.
 *
 * $LicenseInfo:firstyear=2001&license=viewergpl$
 * 
 * Copyright (c) 2001-2009, Linden Research, Inc.
 * 
 * Second Life Viewer Source Code
 * The source code in this file ("Source Code") is provided by Linden Lab
 * to you under the terms of the GNU General Public License, version 2.0
 * ("GPL"), unless you have obtained a separate licensing agreement
 * ("Other License"), formally executed by you and Linden Lab.  Terms of
 * the GPL can be found in doc/GPL-license.txt in this distribution, or
 * online at http://secondlifegrid.net/programs/open_source/licensing/gplv2
 * 
 * There are special exceptions to the terms and conditions of the GPL as
 * it is applied to this Source Code. View the full text of the exception
 * in the file doc/FLOSS-exception.txt in this software distribution, or
 * online at
 * http://secondlifegrid.net/programs/open_source/licensing/flossexception
 * 
 * By copying, modifying or distributing this software, you acknowledge
 * that you have read and understood your obligations described above,
 * and agree to abide by those obligations.
 * 
 * ALL LINDEN LAB SOURCE CODE IS PROVIDED "AS IS." LINDEN LAB MAKES NO
 * WARRANTIES, EXPRESS, IMPLIED OR OTHERWISE, REGARDING ITS ACCURACY,
 * COMPLETENESS OR PERFORMANCE.
 * $/LicenseInfo$
 */

#ifndef LL_LLPANELFACE_H
#define LL_LLPANELFACE_H

#include "v4color.h"
#include "llpanel.h"

class LLButton;
class LLCheckBoxCtrl;
class LLColorSwatchCtrl;
class LLComboBox;
class LLInventoryItem;
class LLLineEditor;
class LLSpinCtrl;
class LLTextBox;
class LLTextureCtrl;
class LLUICtrl;
class LLViewerObject;

class LLPanelFace : public LLPanel
{
public:
	virtual BOOL	postBuild();
	LLPanelFace(const std::string& name);
	virtual ~LLPanelFace();

	void			refresh();
	void			setMediaURL(const std::string& url);
	void			setMediaType(const std::string& mime_type);

protected:
	void			getState();

	void			sendTexture();			// applies and sends texture
	void			sendTextureInfo();		// applies and sends texture scale, offset, etc.
	void			sendColor();			// applies and sends color
	void			sendAlpha();			// applies and sends transparency
	void			sendBump();				// applies and sends bump map
	void			sendTexGen();				// applies and sends bump map
	void			sendShiny();			// applies and sends shininess
	void			sendFullbright();		// applies and sends full bright
	void            sendGlow();
	void			sendMedia();

	// this function is to return TRUE if the drag should succeed.
<<<<<<< HEAD
	static BOOL onDragTexture(LLUICtrl* ctrl, LLInventoryItem* item, void* ud);

	void 	onCommitTexture(const LLSD& data);
	static void 	onCancelTexture(			LLUICtrl* ctrl, void* userdata);
	static void 	onSelectTexture(			LLUICtrl* ctrl, void* userdata);
	void 	onCommitColor(const LLSD& data);
	void 	onCommitAlpha(const LLSD& data);
	static void 	onCancelColor(			LLUICtrl* ctrl, void* userdata);
	static void 	onSelectColor(			LLUICtrl* ctrl, void* userdata);
	
	static 	void onCommitTextureInfo( 		LLUICtrl* ctrl, void* userdata);
=======
	static BOOL onDragTexture(LLUICtrl* ctrl, LLInventoryItem* item);

	void 	onCommitTexture(const LLSD& data);
	void 	onCancelTexture(const LLSD& data);
	void 	onSelectTexture(const LLSD& data);
	void 	onCommitColor(const LLSD& data);
	void 	onCommitAlpha(const LLSD& data);
	void 	onCancelColor(const LLSD& data);
	void 	onSelectColor(const LLSD& data);
	static void 	onCommitTextureInfo(	LLUICtrl* ctrl, void* userdata);
>>>>>>> 8fb8e74e
	static void		onCommitBump(			LLUICtrl* ctrl, void* userdata);
	static void		onCommitTexGen(			LLUICtrl* ctrl, void* userdata);
	static void		onCommitShiny(			LLUICtrl* ctrl, void* userdata);
	static void		onCommitFullbright(		LLUICtrl* ctrl, void* userdata);
	static void     onCommitGlow(           LLUICtrl* ctrl, void *userdata);
	static void		onCommitPlanarAlign(	LLUICtrl* ctrl, void* userdata);
	static void		onClickApply(void*);
	static void		onClickAutoFix(void*);
	static void		onClickCopy(void*);
	static void		onClickPaste(void*);

	static F32      valueGlow(LLViewerObject* object, S32 face);
};

#endif<|MERGE_RESOLUTION|>--- conflicted
+++ resolved
@@ -74,19 +74,6 @@
 	void			sendMedia();
 
 	// this function is to return TRUE if the drag should succeed.
-<<<<<<< HEAD
-	static BOOL onDragTexture(LLUICtrl* ctrl, LLInventoryItem* item, void* ud);
-
-	void 	onCommitTexture(const LLSD& data);
-	static void 	onCancelTexture(			LLUICtrl* ctrl, void* userdata);
-	static void 	onSelectTexture(			LLUICtrl* ctrl, void* userdata);
-	void 	onCommitColor(const LLSD& data);
-	void 	onCommitAlpha(const LLSD& data);
-	static void 	onCancelColor(			LLUICtrl* ctrl, void* userdata);
-	static void 	onSelectColor(			LLUICtrl* ctrl, void* userdata);
-	
-	static 	void onCommitTextureInfo( 		LLUICtrl* ctrl, void* userdata);
-=======
 	static BOOL onDragTexture(LLUICtrl* ctrl, LLInventoryItem* item);
 
 	void 	onCommitTexture(const LLSD& data);
@@ -97,7 +84,6 @@
 	void 	onCancelColor(const LLSD& data);
 	void 	onSelectColor(const LLSD& data);
 	static void 	onCommitTextureInfo(	LLUICtrl* ctrl, void* userdata);
->>>>>>> 8fb8e74e
 	static void		onCommitBump(			LLUICtrl* ctrl, void* userdata);
 	static void		onCommitTexGen(			LLUICtrl* ctrl, void* userdata);
 	static void		onCommitShiny(			LLUICtrl* ctrl, void* userdata);
