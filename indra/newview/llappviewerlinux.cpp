--- conflicted
+++ resolved
@@ -732,10 +732,6 @@
 {
 	char serial_md5[MD5HEX_STR_SIZE];
 	serial_md5[0] = 0;
-<<<<<<< HEAD
-
-	// TODO
-=======
 	std::string best;
 	std::string uuiddir("/dev/disk/by-uuid/");
 
@@ -756,7 +752,6 @@
 	// we don't return the actual serial number, just a hash of it.
 	LLMD5 md5( reinterpret_cast<const unsigned char*>(best.c_str()) );
 	md5.hex_digest(serial_md5);
->>>>>>> 58eff984
 
 	return serial_md5;
 }