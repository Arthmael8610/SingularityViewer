/** 
 * @file llviewerparcelmgr.cpp
 * @brief Viewer-side representation of owned land
 *
 * $LicenseInfo:firstyear=2002&license=viewergpl$
 * 
 * Copyright (c) 2002-2009, Linden Research, Inc.
 * 
 * Second Life Viewer Source Code
 * The source code in this file ("Source Code") is provided by Linden Lab
 * to you under the terms of the GNU General Public License, version 2.0
 * ("GPL"), unless you have obtained a separate licensing agreement
 * ("Other License"), formally executed by you and Linden Lab.  Terms of
 * the GPL can be found in doc/GPL-license.txt in this distribution, or
 * online at http://secondlifegrid.net/programs/open_source/licensing/gplv2
 * 
 * There are special exceptions to the terms and conditions of the GPL as
 * it is applied to this Source Code. View the full text of the exception
 * in the file doc/FLOSS-exception.txt in this software distribution, or
 * online at
 * http://secondlifegrid.net/programs/open_source/licensing/flossexception
 * 
 * By copying, modifying or distributing this software, you acknowledge
 * that you have read and understood your obligations described above,
 * and agree to abide by those obligations.
 * 
 * ALL LINDEN LAB SOURCE CODE IS PROVIDED "AS IS." LINDEN LAB MAKES NO
 * WARRANTIES, EXPRESS, IMPLIED OR OTHERWISE, REGARDING ITS ACCURACY,
 * COMPLETENESS OR PERFORMANCE.
 * $/LicenseInfo$
 */

#include "llviewerprecompiledheaders.h"

#include "llviewerparcelmgr.h"

// Library includes
#include "llaudioengine.h"
#include "indra_constants.h"
#include "llcachename.h"
#include "llgl.h"
#include "llnotifications.h"
#include "llnotificationsutil.h"
#include "llparcel.h"
#include "llsecondlifeurls.h"
#include "message.h"

// Viewer includes
#include "llagent.h"
#include "llagentaccess.h"
#include "llfloatergroupinfo.h"
#include "llviewerwindow.h"
#include "llviewercontrol.h"
#include "llfirstuse.h"
#include "llfloaterbuyland.h"
#include "llfloatergroups.h"
//#include "llfloaterhtml.h"
#include "llpanelnearbymedia.h"
#include "llfloatersellland.h"
#include "llfloaterteleporthistory.h"
#include "llfloatertools.h"
#include "llnotify.h"
#include "llparcelselection.h"
#include "llresmgr.h"
#include "llsdutil.h"
#include "llsdutil_math.h"
#include "llstatusbar.h"
#include "llui.h"
#include "llviewertexturelist.h"
#include "llviewermenu.h"
#include "llviewerparcelmedia.h"
#include "llviewerparceloverlay.h"
#include "llviewerregion.h"
#include "llworld.h"
#include "lloverlaybar.h"
#include "roles_constants.h"
#include "llweb.h"

const F32 PARCEL_COLLISION_DRAW_SECS = 1.f;


// Globals

U8* LLViewerParcelMgr::sPackedOverlay = NULL;

LLUUID gCurrentMovieID = LLUUID::null;

LLPointer<LLViewerTexture> sBlockedImage;
LLPointer<LLViewerTexture> sPassImage;

// Local functions
void optionally_start_music(LLParcel* parcel);
void callback_start_music(S32 option, void* data);
void optionally_prepare_video(const LLParcel *parcelp);
void callback_prepare_video(S32 option, void* data);
void prepare_video(const LLParcel *parcelp);
void start_video(const LLParcel *parcelp);
void stop_video();
bool callback_god_force_owner(const LLSD&, const LLSD&);

struct LLGodForceOwnerData
{
	LLUUID mOwnerID;
	S32 mLocalID;
	LLHost mHost;

	LLGodForceOwnerData(
		const LLUUID& owner_id,
		S32 local_parcel_id,
		const LLHost& host) :
		mOwnerID(owner_id),
		mLocalID(local_parcel_id),
		mHost(host) {}
};

//
// Methods
//
LLViewerParcelMgr::LLViewerParcelMgr()
:	mSelected(FALSE),
	mRequestResult(0),
	mWestSouth(),
	mEastNorth(),
	mSelectedDwell(DWELL_NAN),
	mAgentParcelSequenceID(-1),
	mHoverRequestResult(0),
	mHoverWestSouth(),
	mHoverEastNorth(),
	mRenderCollision(FALSE),
	mRenderSelection(TRUE),
	mCollisionBanned(0),
	mCollisionTimer(),
	mMediaParcelId(0),
	mMediaRegionId(0),
	mHighlightSegments(NULL),
	mCollisionSegments(NULL),
	mAgentParcelOverlay(NULL),
	mParcelsPerEdge(0)
{
	mCurrentParcel = new LLParcel();
	mCurrentParcelSelection = new LLParcelSelection(mCurrentParcel);
	mFloatingParcelSelection = new LLParcelSelection(mCurrentParcel);

	mAgentParcel = new LLParcel();
	mHoverParcel = new LLParcel();
	mCollisionParcel = new LLParcel();

<<<<<<< HEAD
// <FS:CR> Aurora Sim
	// Max region size on Aurora-Sim, 8192, just creating larger buffers, it will still work on Second Life and Opensim
	F32 region_size = 8192.f;

	mParcelsPerEdge = S32(	region_size / PARCEL_GRID_STEP_METERS );
	//mParcelsPerEdge = S32(	REGION_WIDTH_METERS / PARCEL_GRID_STEP_METERS );
// </FS:CR> Aurora Sim
=======
	mParcelsPerEdge = S32(8192.f / PARCEL_GRID_STEP_METERS); // 8192 is the maximum region size on Aurora and solves the audio problem.
>>>>>>> 36e6946c
	mHighlightSegments = new U8[(mParcelsPerEdge+1)*(mParcelsPerEdge+1)];
	resetSegments(mHighlightSegments);

	mCollisionSegments = new U8[(mParcelsPerEdge+1)*(mParcelsPerEdge+1)];
	resetSegments(mCollisionSegments);

	// JC: Resolved a merge conflict here, eliminated
	// mBlockedImage->setAddressMode(LLTexUnit::TAM_WRAP);
	// because it is done in llviewertexturelist.cpp
	mBlockedImage = LLViewerTextureManager::getFetchedTextureFromFile("noentrylines.j2c");
	mPassImage = LLViewerTextureManager::getFetchedTextureFromFile("noentrypasslines.j2c");

	S32 overlay_size = mParcelsPerEdge * mParcelsPerEdge / PARCEL_OVERLAY_CHUNKS;
	sPackedOverlay = new U8[overlay_size];

	mAgentParcelOverlay = new U8[mParcelsPerEdge * mParcelsPerEdge];
	S32 i;
	for (i = 0; i < mParcelsPerEdge * mParcelsPerEdge; i++)
	{
		mAgentParcelOverlay[i] = 0;
	}

<<<<<<< HEAD
// <FS:CR> Aurora Sim
	mParcelsPerEdge = S32(	REGION_WIDTH_METERS / PARCEL_GRID_STEP_METERS );
// </FS:CR> Aurora Sim
=======
	mParcelsPerEdge = S32(REGION_WIDTH_METERS / PARCEL_GRID_STEP_METERS);
>>>>>>> 36e6946c

	mTeleportInProgress = TRUE; // the initial parcel update is treated like teleport
}

<<<<<<< HEAD
// <FS:CR> Aurora Sim
void LLViewerParcelMgr::init(F32 region_size)
{
	mParcelsPerEdge = S32(	region_size / PARCEL_GRID_STEP_METERS );
}
// </FS:CR> Aurora Sim
=======
void LLViewerParcelMgr::widthUpdate(F32 region_width)
{
	mParcelsPerEdge = S32(region_width / PARCEL_GRID_STEP_METERS);
}
>>>>>>> 36e6946c

LLViewerParcelMgr::~LLViewerParcelMgr()
{
	mCurrentParcelSelection->setParcel(NULL);
	mCurrentParcelSelection = NULL;

	mFloatingParcelSelection->setParcel(NULL);
	mFloatingParcelSelection = NULL;

	delete mCurrentParcel;
	mCurrentParcel = NULL;

	delete mAgentParcel;
	mAgentParcel = NULL;

	delete mCollisionParcel;
	mCollisionParcel = NULL;

	delete mHoverParcel;
	mHoverParcel = NULL;

	delete[] mHighlightSegments;
	mHighlightSegments = NULL;

	delete[] mCollisionSegments;
	mCollisionSegments = NULL;

	delete[] sPackedOverlay;
	sPackedOverlay = NULL;

	delete[] mAgentParcelOverlay;
	mAgentParcelOverlay = NULL;

	sBlockedImage = NULL;
	sPassImage = NULL;
}

void LLViewerParcelMgr::dump()
{
	llinfos << "Parcel Manager Dump" << llendl;
	llinfos << "mSelected " << S32(mSelected) << llendl;
	llinfos << "Selected parcel: " << llendl;
	llinfos << mWestSouth << " to " << mEastNorth << llendl;
	mCurrentParcel->dump();
	llinfos << "banning " << mCurrentParcel->mBanList.size() << llendl;
	
	access_map_const_iterator cit = mCurrentParcel->mBanList.begin();
	access_map_const_iterator end = mCurrentParcel->mBanList.end();
	for ( ; cit != end; ++cit)
	{
		llinfos << "ban id " << (*cit).first << llendl;
	}
	llinfos << "Hover parcel:" << llendl;
	mHoverParcel->dump();
	llinfos << "Agent parcel:" << llendl;
	mAgentParcel->dump();
}


LLViewerRegion* LLViewerParcelMgr::getSelectionRegion()
{
	return LLWorld::getInstance()->getRegionFromPosGlobal( mWestSouth );
}


void LLViewerParcelMgr::getDisplayInfo(S32* area_out, S32* claim_out,
									   S32* rent_out,
									   BOOL* for_sale_out,
									   F32* dwell_out)
{
	S32 area = 0;
	S32 price = 0;
	S32 rent = 0;
	BOOL for_sale = FALSE;
	F32 dwell = DWELL_NAN;

	if (mSelected)
	{
		if (mCurrentParcelSelection->mSelectedMultipleOwners)
		{
			area = mCurrentParcelSelection->getClaimableArea();
		}
		else
		{
			area = getSelectedArea();
		}

		if (mCurrentParcel->getForSale())
		{
			price = mCurrentParcel->getSalePrice();
			for_sale = TRUE;
		}
		else
		{
			price = area * mCurrentParcel->getClaimPricePerMeter();
			for_sale = FALSE;
		}

		rent = mCurrentParcel->getTotalRent();

		dwell = mSelectedDwell;
	}

	*area_out = area;
	*claim_out = price;
	*rent_out = rent;
	*for_sale_out = for_sale;
	*dwell_out = dwell;
}

S32 LLViewerParcelMgr::getSelectedArea() const
{
	S32 rv = 0;
	if(mSelected && mCurrentParcel && mCurrentParcelSelection->mWholeParcelSelected)
	{
		rv = mCurrentParcel->getArea();
	}
	else if(mSelected)
	{
		F64 width = mEastNorth.mdV[VX] - mWestSouth.mdV[VX];
		F64 height = mEastNorth.mdV[VY] - mWestSouth.mdV[VY];
		F32 area = (F32)(width * height);
		rv = llround(area);
	}
	return rv;
}

void LLViewerParcelMgr::resetSegments(U8* segments)
{
	S32 i;
	S32 count = (mParcelsPerEdge+1)*(mParcelsPerEdge+1);
	for (i = 0; i < count; i++)
	{
		segments[i] = 0x0;
	}
}


void LLViewerParcelMgr::writeHighlightSegments(F32 west, F32 south, F32 east,
											   F32 north)
{
	S32 x, y;
	S32 min_x = llround( west / PARCEL_GRID_STEP_METERS );
	S32 max_x = llround( east / PARCEL_GRID_STEP_METERS );
	S32 min_y = llround( south / PARCEL_GRID_STEP_METERS );
	S32 max_y = llround( north / PARCEL_GRID_STEP_METERS );

	const S32 STRIDE = mParcelsPerEdge+1;

	// south edge
	y = min_y;
	for (x = min_x; x < max_x; x++)
	{
		// exclusive OR means that writing to this segment twice
		// will turn it off
		mHighlightSegments[x + y*STRIDE] ^= SOUTH_MASK;
	}

	// west edge
	x = min_x;
	for (y = min_y; y < max_y; y++)
	{
		mHighlightSegments[x + y*STRIDE] ^= WEST_MASK;
	}

	// north edge - draw the south border on the y+1'th cell,
	// which given C-style arrays, is item foo[max_y]
	y = max_y;
	for (x = min_x; x < max_x; x++)
	{
		mHighlightSegments[x + y*STRIDE] ^= SOUTH_MASK;
	}

	// east edge - draw west border on x+1'th cell
	x = max_x;
	for (y = min_y; y < max_y; y++)
	{
		mHighlightSegments[x + y*STRIDE] ^= WEST_MASK;
	}
}


void LLViewerParcelMgr::writeSegmentsFromBitmap(U8* bitmap, U8* segments)
{
	S32 x;
	S32 y;
	const S32 IN_STRIDE = mParcelsPerEdge;
	const S32 OUT_STRIDE = mParcelsPerEdge+1;

	for (y = 0; y < IN_STRIDE; y++)
	{
		x = 0;
		while( x < IN_STRIDE )
		{
			U8 byte = bitmap[ (x + y*IN_STRIDE) / 8 ];

			S32 bit;
			for (bit = 0; bit < 8; bit++)
			{
				if (byte & (1 << bit) )
				{
					S32 out = x+y*OUT_STRIDE;

					// This and one above it
					segments[out]            ^= SOUTH_MASK;
					segments[out+OUT_STRIDE] ^= SOUTH_MASK;

					// This and one to the right
					segments[out]   ^= WEST_MASK;
					segments[out+1] ^= WEST_MASK;
				}
				x++;
			}
		}
	}
}


void LLViewerParcelMgr::writeAgentParcelFromBitmap(U8* bitmap)
{
	S32 x;
	S32 y;
	const S32 IN_STRIDE = mParcelsPerEdge;

	for (y = 0; y < IN_STRIDE; y++)
	{
		x = 0;
		while( x < IN_STRIDE )
		{
			U8 byte = bitmap[ (x + y*IN_STRIDE) / 8 ];

			S32 bit;
			for (bit = 0; bit < 8; bit++)
			{
				if (byte & (1 << bit) )
				{
					mAgentParcelOverlay[x+y*IN_STRIDE] = 1;
				}
				else
				{
					mAgentParcelOverlay[x+y*IN_STRIDE] = 0;
				}
				x++;
			}
		}
	}
}


// Given a point, find the PARCEL_GRID_STEP x PARCEL_GRID_STEP block
// containing it and select that.
LLParcelSelectionHandle LLViewerParcelMgr::selectParcelAt(const LLVector3d& pos_global)
{
	LLVector3d southwest = pos_global;
	LLVector3d northeast = pos_global;

	southwest -= LLVector3d( PARCEL_GRID_STEP_METERS/2, PARCEL_GRID_STEP_METERS/2, 0 );
	southwest.mdV[VX] = llround( southwest.mdV[VX], (F64)PARCEL_GRID_STEP_METERS );
	southwest.mdV[VY] = llround( southwest.mdV[VY], (F64)PARCEL_GRID_STEP_METERS );

	northeast += LLVector3d( PARCEL_GRID_STEP_METERS/2, PARCEL_GRID_STEP_METERS/2, 0 );
	northeast.mdV[VX] = llround( northeast.mdV[VX], (F64)PARCEL_GRID_STEP_METERS );
	northeast.mdV[VY] = llround( northeast.mdV[VY], (F64)PARCEL_GRID_STEP_METERS );

	// Snap to parcel
	return selectLand( southwest, northeast, TRUE );
}


// Tries to select the parcel inside the rectangle
LLParcelSelectionHandle LLViewerParcelMgr::selectParcelInRectangle()
{
	return selectLand(mWestSouth, mEastNorth, TRUE);
}


void LLViewerParcelMgr::selectCollisionParcel()
{
	// BUG: Claim to be in the agent's region
<<<<<<< HEAD
// <FS:CR> Aurora Sim
	//mWestSouth = gAgent.getRegion()->getOriginGlobal();
	//mEastNorth = mWestSouth;
	//mEastNorth += LLVector3d(PARCEL_GRID_STEP_METERS, PARCEL_GRID_STEP_METERS, 0.0);
	mWestSouth = getSelectionRegion()->getOriginGlobal();
	mEastNorth = mWestSouth;
	mEastNorth += LLVector3d((getSelectionRegion()->getWidth() / REGION_WIDTH_METERS) * PARCEL_GRID_STEP_METERS, 
		                     (getSelectionRegion()->getWidth() / REGION_WIDTH_METERS) * PARCEL_GRID_STEP_METERS, 0.0);
// </FS:CR> Aurora Sim
=======
	mWestSouth = getSelectionRegion()->getOriginGlobal();
	mEastNorth = mWestSouth;
	mEastNorth += LLVector3d(getSelectionRegion()->getWidth()/REGION_WIDTH_METERS * PARCEL_GRID_STEP_METERS, getSelectionRegion()->getWidth()/REGION_WIDTH_METERS * PARCEL_GRID_STEP_METERS, 0.0);
>>>>>>> 36e6946c

	// BUG: must be in the sim you are in
	LLMessageSystem *msg = gMessageSystem;
	msg->newMessageFast(_PREHASH_ParcelPropertiesRequestByID);
	msg->nextBlockFast(_PREHASH_AgentID);
	msg->addUUIDFast(_PREHASH_AgentID, gAgent.getID() );
	msg->addUUIDFast(_PREHASH_SessionID, gAgent.getSessionID() );
	msg->nextBlockFast(_PREHASH_ParcelData);
	msg->addS32Fast(_PREHASH_SequenceID, SELECTED_PARCEL_SEQ_ID );
	msg->addS32Fast(_PREHASH_LocalID, mCollisionParcel->getLocalID() );
	gAgent.sendReliableMessage();

	mRequestResult = PARCEL_RESULT_NO_DATA;

	// Hack: Copy some data over temporarily
	mCurrentParcel->setName( mCollisionParcel->getName() );
	mCurrentParcel->setDesc( mCollisionParcel->getDesc() );
	mCurrentParcel->setPassPrice(mCollisionParcel->getPassPrice());
	mCurrentParcel->setPassHours(mCollisionParcel->getPassHours());

	// clear the list of segments to prevent flashing
	resetSegments(mHighlightSegments);

	mFloatingParcelSelection->setParcel(mCurrentParcel);
	mCurrentParcelSelection->setParcel(NULL);
	mCurrentParcelSelection = new LLParcelSelection(mCurrentParcel);

	mSelected = TRUE;
	mCurrentParcelSelection->mWholeParcelSelected = TRUE;
	notifyObservers();
	return;
}


// snap_selection = auto-select the hit parcel, if there is exactly one
LLParcelSelectionHandle LLViewerParcelMgr::selectLand(const LLVector3d &corner1, const LLVector3d &corner2,
								   BOOL snap_selection)
{
	sanitize_corners( corner1, corner2, mWestSouth, mEastNorth );

	// ...x isn't more than one meter away
	F32 delta_x = getSelectionWidth();
	if (delta_x * delta_x <= 1.f * 1.f)
	{
		mSelected = FALSE;
		notifyObservers();
		return NULL;
	}

	// ...y isn't more than one meter away
	F32 delta_y = getSelectionHeight();
	if (delta_y * delta_y <= 1.f * 1.f)
	{
		mSelected = FALSE;
		notifyObservers();
		return NULL;
	}

	// Can't select across region boundary
	// We need to pull in the upper right corner by a little bit to allow
	// selection up to the x = 256 or y = 256 edge.
	LLVector3d east_north_region_check( mEastNorth );
	east_north_region_check.mdV[VX] -= 0.5;
	east_north_region_check.mdV[VY] -= 0.5;

	LLViewerRegion *region = LLWorld::getInstance()->getRegionFromPosGlobal(mWestSouth);
	LLViewerRegion *region_other = LLWorld::getInstance()->getRegionFromPosGlobal( east_north_region_check );

	if(!region)
	{
		// just in case they somehow selected no land.
		mSelected = FALSE;
		return NULL;
	}

	if (region != region_other)
	{
		LLNotificationsUtil::add("CantSelectLandFromMultipleRegions");
		mSelected = FALSE;
		notifyObservers();
		return NULL;
	}

	// Build region global copies of corners
	LLVector3 wsb_region = region->getPosRegionFromGlobal( mWestSouth );
	LLVector3 ent_region = region->getPosRegionFromGlobal( mEastNorth );

	// Send request message
	LLMessageSystem *msg = gMessageSystem;
	msg->newMessageFast(_PREHASH_ParcelPropertiesRequest);
	msg->nextBlockFast(_PREHASH_AgentData);
	msg->addUUIDFast(_PREHASH_AgentID, gAgent.getID() );
	msg->addUUIDFast(_PREHASH_SessionID, gAgent.getSessionID() );
	msg->nextBlockFast(_PREHASH_ParcelData);
	msg->addS32Fast(_PREHASH_SequenceID, SELECTED_PARCEL_SEQ_ID );
	msg->addF32Fast(_PREHASH_West,  wsb_region.mV[VX] );
	msg->addF32Fast(_PREHASH_South, wsb_region.mV[VY] );
	msg->addF32Fast(_PREHASH_East,  ent_region.mV[VX] );
	msg->addF32Fast(_PREHASH_North, ent_region.mV[VY] );
	msg->addBOOL("SnapSelection", snap_selection);
	msg->sendReliable( region->getHost() );

	mRequestResult = PARCEL_RESULT_NO_DATA;

	// clear the list of segments to prevent flashing
	resetSegments(mHighlightSegments);

	mFloatingParcelSelection->setParcel(mCurrentParcel);
	mCurrentParcelSelection->setParcel(NULL);
	mCurrentParcelSelection = new LLParcelSelection(mCurrentParcel);

	mSelected = TRUE;
	mCurrentParcelSelection->mWholeParcelSelected = snap_selection;
	notifyObservers();
	return mCurrentParcelSelection;
}

void LLViewerParcelMgr::deselectUnused()
{
	// no more outstanding references to this selection, other than our own
	if (mCurrentParcelSelection->getNumRefs() == 1 && mFloatingParcelSelection->getNumRefs() == 1)
	{
		deselectLand();
	}
}

void LLViewerParcelMgr::deselectLand()
{
	if (mSelected)
	{
		mSelected = FALSE;

		// Invalidate the selected parcel
		mCurrentParcel->setLocalID(-1);
		mCurrentParcel->mAccessList.clear();
		mCurrentParcel->mBanList.clear();
		//mCurrentParcel->mRenterList.reset();

		mSelectedDwell = DWELL_NAN;

		// invalidate parcel selection so that existing users of this selection can clean up
		mCurrentParcelSelection->setParcel(NULL);
		mFloatingParcelSelection->setParcel(NULL);
		// create new parcel selection
		mCurrentParcelSelection = new LLParcelSelection(mCurrentParcel);

		notifyObservers(); // Notify observers *after* changing the parcel selection
	}
}


void LLViewerParcelMgr::addObserver(LLParcelObserver* observer)
{
	mObservers.put(observer);
}


void LLViewerParcelMgr::removeObserver(LLParcelObserver* observer)
{
	mObservers.removeObj(observer);
}


// Call this method when it's time to update everyone on a new state.
// Copy the list because an observer could respond by removing itself
// from the list.
void LLViewerParcelMgr::notifyObservers()
{
	LLDynamicArray<LLParcelObserver*> observers;
	S32 count = mObservers.count();
	S32 i;
	for(i = 0; i < count; ++i)
	{
		observers.put(mObservers.get(i));
	}
	for(i = 0; i < count; ++i)
	{
		observers.get(i)->changed();
	}
}


//
// ACCESSORS
//
BOOL LLViewerParcelMgr::selectionEmpty() const
{
	return !mSelected;
}


LLParcelSelectionHandle LLViewerParcelMgr::getParcelSelection() const
{
	return mCurrentParcelSelection;
}

LLParcelSelectionHandle LLViewerParcelMgr::getFloatingParcelSelection() const
{
	return mFloatingParcelSelection;
}

LLParcel *LLViewerParcelMgr::getAgentParcel() const
{
	return mAgentParcel;
}

// Return whether the agent can build on the land they are on
bool LLViewerParcelMgr::allowAgentBuild() const
{
	if (mAgentParcel)
	{
		return (gAgent.isGodlike() ||
				(mAgentParcel->allowModifyBy(gAgent.getID(), gAgent.getGroupID())) ||
				(isParcelOwnedByAgent(mAgentParcel, GP_LAND_ALLOW_CREATE)));
	}
	else
	{
		return gAgent.isGodlike();
	}
}

// Return whether anyone can build on the given parcel
bool LLViewerParcelMgr::allowAgentBuild(const LLParcel* parcel) const
{
	return parcel->getAllowModify();
}

bool LLViewerParcelMgr::allowAgentVoice() const
{
	return allowAgentVoice(gAgent.getRegion(), mAgentParcel);
}

bool LLViewerParcelMgr::allowAgentVoice(const LLViewerRegion* region, const LLParcel* parcel) const
{
	return region && region->isVoiceEnabled()
		&& parcel	&& parcel->getParcelFlagAllowVoice();
}

bool LLViewerParcelMgr::allowAgentFly(const LLViewerRegion* region, const LLParcel* parcel) const
{
	return region && !region->getBlockFly()
		&& parcel && parcel->getAllowFly();
}

// Can the agent be pushed around by LLPushObject?
bool LLViewerParcelMgr::allowAgentPush(const LLViewerRegion* region, const LLParcel* parcel) const
{
	return region && !region->getRestrictPushObject()
		&& parcel && !parcel->getRestrictPushObject();
}

bool LLViewerParcelMgr::allowAgentScripts(const LLViewerRegion* region, const LLParcel* parcel) const
{
	// *NOTE: This code does not take into account group-owned parcels
	// and the flag to allow group-owned scripted objects to run.
	// This mirrors the traditional menu bar parcel icon code, but is not
	// technically correct.
	return region
		&& !region->getRegionFlag(REGION_FLAGS_SKIP_SCRIPTS)
		&& !region->getRegionFlag(REGION_FLAGS_ESTATE_SKIP_SCRIPTS)
		&& parcel
		&& parcel->getAllowOtherScripts();
}

bool LLViewerParcelMgr::allowAgentDamage(const LLViewerRegion* region, const LLParcel* parcel) const
{
	return (region && region->getAllowDamage())
		|| (parcel && parcel->getAllowDamage());
}

BOOL LLViewerParcelMgr::isOwnedAt(const LLVector3d& pos_global) const
{
	LLViewerRegion* region = LLWorld::getInstance()->getRegionFromPosGlobal( pos_global );
	if (!region) return FALSE;

	LLViewerParcelOverlay* overlay = region->getParcelOverlay();
	if (!overlay) return FALSE;

	LLVector3 pos_region = region->getPosRegionFromGlobal( pos_global );

	return overlay->isOwned( pos_region );
}

BOOL LLViewerParcelMgr::isOwnedSelfAt(const LLVector3d& pos_global) const
{
	LLViewerRegion* region = LLWorld::getInstance()->getRegionFromPosGlobal( pos_global );
	if (!region) return FALSE;

	LLViewerParcelOverlay* overlay = region->getParcelOverlay();
	if (!overlay) return FALSE;

	LLVector3 pos_region = region->getPosRegionFromGlobal( pos_global );

	return overlay->isOwnedSelf( pos_region );
}

BOOL LLViewerParcelMgr::isOwnedOtherAt(const LLVector3d& pos_global) const
{
	LLViewerRegion* region = LLWorld::getInstance()->getRegionFromPosGlobal( pos_global );
	if (!region) return FALSE;

	LLViewerParcelOverlay* overlay = region->getParcelOverlay();
	if (!overlay) return FALSE;

	LLVector3 pos_region = region->getPosRegionFromGlobal( pos_global );

	return overlay->isOwnedOther( pos_region );
}

BOOL LLViewerParcelMgr::isSoundLocal(const LLVector3d& pos_global) const
{
	LLViewerRegion* region = LLWorld::getInstance()->getRegionFromPosGlobal( pos_global );
	if (!region) return FALSE;

	LLViewerParcelOverlay* overlay = region->getParcelOverlay();
	if (!overlay) return FALSE;

	LLVector3 pos_region = region->getPosRegionFromGlobal( pos_global );

	return overlay->isSoundLocal( pos_region );
}

BOOL LLViewerParcelMgr::canHearSound(const LLVector3d &pos_global) const
{
	BOOL in_agent_parcel = inAgentParcel(pos_global);

	if (in_agent_parcel)
	{
		// In same parcel as the agent
		return TRUE;
	}
	else
	{
		if (LLViewerParcelMgr::getInstance()->getAgentParcel()->getSoundLocal())
		{
			// Not in same parcel, and agent parcel only has local sound
			return FALSE;
		}
		else if (LLViewerParcelMgr::getInstance()->isSoundLocal(pos_global))
		{
			// Not in same parcel, and target parcel only has local sound
			return FALSE;
		}
		else
		{
			// Not in same parcel, but neither are local sound
			return TRUE;
		}
	}
}


BOOL LLViewerParcelMgr::inAgentParcel(const LLVector3d &pos_global) const
{
	LLViewerRegion* region = LLWorld::getInstance()->getRegionFromPosGlobal(pos_global);
	LLViewerRegion* agent_region = gAgent.getRegion();
	if (!region || !agent_region)
		return FALSE;

	if (region != agent_region)
	{
		// Can't be in the agent parcel if you're not in the same region.
		return FALSE;
	}

	LLVector3 pos_region = agent_region->getPosRegionFromGlobal(pos_global);
	S32 row =    S32(pos_region.mV[VY] / PARCEL_GRID_STEP_METERS);
	S32 column = S32(pos_region.mV[VX] / PARCEL_GRID_STEP_METERS);

	if (mAgentParcelOverlay[row*mParcelsPerEdge + column])
	{
		return TRUE;
	}
	else
	{
		return FALSE;
	}
}

// Returns NULL when there is no valid data.
LLParcel* LLViewerParcelMgr::getHoverParcel() const
{
	if (mHoverRequestResult == PARCEL_RESULT_SUCCESS)
	{
		return mHoverParcel;
	}
	else
	{
		return NULL;
	}
}

// Returns NULL when there is no valid data.
LLParcel* LLViewerParcelMgr::getCollisionParcel() const
{
	if (mRenderCollision)
	{
		return mCollisionParcel;
	}
	else
	{
		return NULL;
	}
}

//
// UTILITIES
//

void LLViewerParcelMgr::render()
{
	static const LLCachedControl<bool> RenderParcelSelection("RenderParcelSelection");
	if (mSelected && mRenderSelection && RenderParcelSelection)
	{
		// Rendering is done in agent-coordinates, so need to supply
		// an appropriate offset to the render code.
		LLViewerRegion* regionp = LLWorld::getInstance()->getRegionFromPosGlobal(mWestSouth);
		if (!regionp) return;

		renderHighlightSegments(mHighlightSegments, regionp);
	}
}


void LLViewerParcelMgr::renderParcelCollision()
{
	// check for expiration
	if (mCollisionTimer.getElapsedTimeF32() > PARCEL_COLLISION_DRAW_SECS)
	{
		mRenderCollision = FALSE;
	}

	static const LLCachedControl<bool> ShowBanLines("ShowBanLines");
	if (mRenderCollision && ShowBanLines)
	{
		LLViewerRegion* regionp = gAgent.getRegion();
		if (regionp)
		{
			BOOL use_pass = mCollisionParcel->getParcelFlag(PF_USE_PASS_LIST);
			renderCollisionSegments(mCollisionSegments, use_pass, regionp);
		}
	}
}


void LLViewerParcelMgr::sendParcelAccessListRequest(U32 flags)
{
	if (!mSelected)
	{
		return;
	}

	LLViewerRegion *region = LLWorld::getInstance()->getRegionFromPosGlobal( mWestSouth );
	if (!region) return;

	LLMessageSystem *msg = gMessageSystem;
	

	if (flags & AL_BAN) 
	{
		mCurrentParcel->mBanList.clear();
	}
	if (flags & AL_ACCESS) 
	{
		mCurrentParcel->mAccessList.clear();
	}		

	// Only the headers differ
	msg->newMessageFast(_PREHASH_ParcelAccessListRequest);
	msg->nextBlockFast(_PREHASH_AgentData);
	msg->addUUIDFast(_PREHASH_AgentID, gAgent.getID());
	msg->addUUIDFast(_PREHASH_SessionID, gAgent.getSessionID());
	msg->nextBlockFast(_PREHASH_Data);
	msg->addS32Fast(_PREHASH_SequenceID, 0);
	msg->addU32Fast(_PREHASH_Flags, flags);
	msg->addS32("LocalID", mCurrentParcel->getLocalID() );
	msg->sendReliable( region->getHost() );
}


void LLViewerParcelMgr::sendParcelDwellRequest()
{
	if (!mSelected)
	{
		return;
	}

	LLViewerRegion *region = LLWorld::getInstance()->getRegionFromPosGlobal( mWestSouth );
	if (!region) return;

	LLMessageSystem *msg = gMessageSystem;

	// Only the headers differ
	msg->newMessage("ParcelDwellRequest");
	msg->nextBlock("AgentData");
	msg->addUUID("AgentID", gAgent.getID() );
	msg->addUUID("SessionID", gAgent.getSessionID());
	msg->nextBlock("Data");
	msg->addS32("LocalID", mCurrentParcel->getLocalID());
	msg->addUUID("ParcelID", LLUUID::null);	// filled in on simulator
	msg->sendReliable( region->getHost() );
}


void LLViewerParcelMgr::sendParcelGodForceOwner(const LLUUID& owner_id)
{
	if (!mSelected)
	{
		LLNotificationsUtil::add("CannotSetLandOwnerNothingSelected");
		return;
	}

	llinfos << "Claiming " << mWestSouth << " to " << mEastNorth << llendl;

	// BUG: Only works for the region containing mWestSouthBottom
	LLVector3d east_north_region_check( mEastNorth );
	east_north_region_check.mdV[VX] -= 0.5;
	east_north_region_check.mdV[VY] -= 0.5;

	LLViewerRegion *region = LLWorld::getInstance()->getRegionFromPosGlobal( mWestSouth );
	if (!region)
	{
		// TODO: Add a force owner version of this alert.
		LLNotificationsUtil::add("CannotContentifyNoRegion");
		return;
	}

	// BUG: Make work for cross-region selections
	LLViewerRegion *region2 = LLWorld::getInstance()->getRegionFromPosGlobal( east_north_region_check );
	if (region != region2)
	{
		LLNotificationsUtil::add("CannotSetLandOwnerMultipleRegions");
		return;
	}

	llinfos << "Region " << region->getOriginGlobal() << llendl;

	LLSD payload;
	payload["owner_id"] = owner_id;
	payload["parcel_local_id"] = mCurrentParcel->getLocalID();
	payload["region_host"] = region->getHost().getIPandPort();
	LLNotification::Params params("ForceOwnerAuctionWarning");
	params.payload(payload).functor(callback_god_force_owner);

	if(mCurrentParcel->getAuctionID())
	{
		LLNotifications::instance().add(params);
	}
	else
	{
		LLNotifications::instance().forceResponse(params, 0);
	}
}

bool callback_god_force_owner(const LLSD& notification, const LLSD& response)
{
	S32 option = LLNotificationsUtil::getSelectedOption(notification, response);
	if(0 == option)
	{
		LLMessageSystem* msg = gMessageSystem;
		msg->newMessage("ParcelGodForceOwner");
		msg->nextBlock("AgentData");
		msg->addUUID("AgentID", gAgent.getID());
		msg->addUUID("SessionID", gAgent.getSessionID());
		msg->nextBlock("Data");
		msg->addUUID("OwnerID", notification["payload"]["owner_id"].asUUID());
		msg->addS32( "LocalID", notification["payload"]["parcel_local_id"].asInteger());
		msg->sendReliable(LLHost(notification["payload"]["region_host"].asString()));
	}
	return false;
}

void LLViewerParcelMgr::sendParcelGodForceToContent()
{
	if (!mSelected)
	{
		LLNotificationsUtil::add("CannotContentifyNothingSelected");
		return;
	}
	LLViewerRegion* region = LLWorld::getInstance()->getRegionFromPosGlobal( mWestSouth );
	if (!region)
	{
		LLNotificationsUtil::add("CannotContentifyNoRegion");
		return;
	}

	LLMessageSystem* msg = gMessageSystem;
	msg->newMessage("ParcelGodMarkAsContent");
	msg->nextBlock("AgentData");
	msg->addUUID("AgentID", gAgent.getID());
	msg->addUUID("SessionID", gAgent.getSessionID());
	msg->nextBlock("ParcelData");
	msg->addS32("LocalID", mCurrentParcel->getLocalID());
	msg->sendReliable(region->getHost());
}

void LLViewerParcelMgr::sendParcelRelease()
{
	if (!mSelected)
	{
        LLNotificationsUtil::add("CannotReleaseLandNothingSelected");
		return;
	}

	LLViewerRegion *region = LLWorld::getInstance()->getRegionFromPosGlobal( mWestSouth );
	if (!region)
	{
		LLNotificationsUtil::add("CannotReleaseLandNoRegion");
		return;
	}

	//U32 flags = PR_NONE;
	//if (god_force) flags |= PR_GOD_FORCE;

	LLMessageSystem* msg = gMessageSystem;
	msg->newMessage("ParcelRelease");
	msg->nextBlock("AgentData");
	msg->addUUID("AgentID", gAgent.getID() );
	msg->addUUID("SessionID", gAgent.getSessionID() );
	msg->nextBlock("Data");
	msg->addS32("LocalID", mCurrentParcel->getLocalID() );
	//msg->addU32("Flags", flags);
	msg->sendReliable( region->getHost() );

	// Blitz selection, since the parcel might be non-rectangular, and
	// we won't have appropriate parcel information.
	deselectLand();
}

class LLViewerParcelMgr::ParcelBuyInfo
{
public:
	LLUUID	mAgent;
	LLUUID	mSession;
	LLUUID	mGroup;
	BOOL	mIsGroupOwned;
	BOOL	mRemoveContribution;
	BOOL	mIsClaim;
	LLHost	mHost;
	
	// for parcel buys
	S32		mParcelID;
	S32		mPrice;
	S32		mArea;

	// for land claims
	F32		mWest;
	F32		mSouth;
	F32		mEast;
	F32		mNorth;
};

LLViewerParcelMgr::ParcelBuyInfo* LLViewerParcelMgr::setupParcelBuy(
	const LLUUID& agent_id,
	const LLUUID& session_id,
	const LLUUID& group_id,
	BOOL is_group_owned,
	BOOL is_claim,
	BOOL remove_contribution)
{
	if (!mSelected || !mCurrentParcel)
	{
		LLNotificationsUtil::add("CannotBuyLandNothingSelected");
		return NULL;
	}

	LLViewerRegion *region = LLWorld::getInstance()->getRegionFromPosGlobal( mWestSouth );
	if (!region)
	{
		LLNotificationsUtil::add("CannotBuyLandNoRegion");
		return NULL;
	}
	
	if (is_claim)
	{
		llinfos << "Claiming " << mWestSouth << " to " << mEastNorth << llendl;
		llinfos << "Region " << region->getOriginGlobal() << llendl;

		// BUG: Only works for the region containing mWestSouthBottom
		LLVector3d east_north_region_check( mEastNorth );
		east_north_region_check.mdV[VX] -= 0.5;
		east_north_region_check.mdV[VY] -= 0.5;

		LLViewerRegion *region2 = LLWorld::getInstance()->getRegionFromPosGlobal( east_north_region_check );

		if (region != region2)
		{
			LLNotificationsUtil::add("CantBuyLandAcrossMultipleRegions");
			return NULL;
		}
	}
	
	
	ParcelBuyInfo* info = new ParcelBuyInfo;
	
	info->mAgent = agent_id;
	info->mSession = session_id;
	info->mGroup = group_id;
	info->mIsGroupOwned = is_group_owned;
	info->mIsClaim = is_claim;
	info->mRemoveContribution = remove_contribution;
	info->mHost = region->getHost();
	info->mPrice = mCurrentParcel->getSalePrice();
	info->mArea = mCurrentParcel->getArea();
	
	if (!is_claim)
	{
		info->mParcelID = mCurrentParcel->getLocalID();
	}
	else
	{
		// BUG: Make work for cross-region selections
		LLVector3 west_south_bottom_region = region->getPosRegionFromGlobal( mWestSouth );
		LLVector3 east_north_top_region = region->getPosRegionFromGlobal( mEastNorth );
		
		info->mWest		= west_south_bottom_region.mV[VX];
		info->mSouth	= west_south_bottom_region.mV[VY];
		info->mEast		= east_north_top_region.mV[VX];
		info->mNorth	= east_north_top_region.mV[VY];
	}
	
	return info;
}

void LLViewerParcelMgr::sendParcelBuy(ParcelBuyInfo* info)
{
	// send the message
	LLMessageSystem* msg = gMessageSystem;
	msg->newMessage(info->mIsClaim ? "ParcelClaim" : "ParcelBuy");
	msg->nextBlock("AgentData");
	msg->addUUID("AgentID", info->mAgent);
	msg->addUUID("SessionID", info->mSession);
	msg->nextBlock("Data");
	msg->addUUID("GroupID", info->mGroup);
	msg->addBOOL("IsGroupOwned", info->mIsGroupOwned);
	if (!info->mIsClaim)
	{
		msg->addBOOL("RemoveContribution", info->mRemoveContribution);
		msg->addS32("LocalID", info->mParcelID);
	}
	msg->addBOOL("Final", TRUE);	// don't allow escrow buys
	if (info->mIsClaim)
	{
		msg->nextBlock("ParcelData");
		msg->addF32("West",  info->mWest);
		msg->addF32("South", info->mSouth);
		msg->addF32("East",  info->mEast);
		msg->addF32("North", info->mNorth);
	}
	else // ParcelBuy
	{
		msg->nextBlock("ParcelData");
		msg->addS32("Price",info->mPrice);
		msg->addS32("Area",info->mArea);
	}
	msg->sendReliable(info->mHost);
}

void LLViewerParcelMgr::deleteParcelBuy(ParcelBuyInfo* *info)
{
	// Must be here because ParcelBuyInfo is local to this .cpp file
	delete *info;
	*info = NULL;
}

void LLViewerParcelMgr::sendParcelDeed(const LLUUID& group_id)
{
	if (!mSelected || !mCurrentParcel)
	{
		LLNotificationsUtil::add("CannotDeedLandNothingSelected");
		return;
	}
	if(group_id.isNull())
	{
		LLNotificationsUtil::add("CannotDeedLandNoGroup");
		return;
	}
	LLViewerRegion *region = LLWorld::getInstance()->getRegionFromPosGlobal( mWestSouth );
	if (!region)
	{
		LLNotificationsUtil::add("CannotDeedLandNoRegion");
		return;
	}

	LLMessageSystem* msg = gMessageSystem;
	msg->newMessage("ParcelDeedToGroup");
	msg->nextBlock("AgentData");
	msg->addUUID("AgentID", gAgent.getID() );
	msg->addUUID("SessionID", gAgent.getSessionID() );
	msg->nextBlock("Data");
	msg->addUUID("GroupID", group_id );
	msg->addS32("LocalID", mCurrentParcel->getLocalID() );
	//msg->addU32("JoinNeighbors", join);
	msg->sendReliable( region->getHost() );
}


/*
// *NOTE: We cannot easily make landmarks at global positions because
// global positions probably refer to a sim/local combination which
// can move over time. We could implement this by looking up the
// region global x,y, but it's easier to take it out for now.
void LLViewerParcelMgr::makeLandmarkAtSelection()
{
	// Don't create for parcels you don't own
	if (gAgent.getID() != mCurrentParcel->getOwnerID())
	{
		return;
	}

	LLVector3d global_center(mWestSouth);
	global_center += mEastNorth;
	global_center *= 0.5f;

	LLViewerRegion* region;
	region = LLWorld::getInstance()->getRegionFromPosGlobal(global_center);

	LLVector3 west_south_bottom_region = region->getPosRegionFromGlobal( mWestSouth );
	LLVector3 east_north_top_region = region->getPosRegionFromGlobal( mEastNorth );

	std::string name("My Land");
	std::string buffer;
	S32 pos_x = (S32)floor((west_south_bottom_region.mV[VX] + east_north_top_region.mV[VX]) / 2.0f);
	S32 pos_y = (S32)floor((west_south_bottom_region.mV[VY] + east_north_top_region.mV[VY]) / 2.0f);
	buffer = llformat("%s in %s (%d, %d)",
			name.c_str(),
			region->getName().c_str(),
			pos_x, pos_y);
	name.assign(buffer);

	create_landmark(name, "Claimed land", global_center);
}
*/

const std::string& LLViewerParcelMgr::getAgentParcelName() const
{
	return mAgentParcel->getName();
}


void LLViewerParcelMgr::sendParcelPropertiesUpdate(LLParcel* parcel, bool use_agent_region)
{
	if(!parcel) return;

	LLViewerRegion *region = use_agent_region ? gAgent.getRegion() : LLWorld::getInstance()->getRegionFromPosGlobal( mWestSouth );
	if (!region) return;
	//llinfos << "found region: " << region->getName() << llendl;

	LLSD body;
	std::string url = region->getCapability("ParcelPropertiesUpdate");
	if (!url.empty())
	{
		// request new properties update from simulator
		U32 message_flags = 0x01;
		body["flags"] = ll_sd_from_U32(message_flags);
		parcel->packMessage(body);
		llinfos << "Sending parcel properties update via capability to: "
			<< url << llendl;
		LLHTTPClient::post(url, body, new LLHTTPClient::ResponderIgnore);
	}
	else
	{
		LLMessageSystem* msg = gMessageSystem;
		msg->newMessageFast(_PREHASH_ParcelPropertiesUpdate);
		msg->nextBlockFast(_PREHASH_AgentData);
		msg->addUUIDFast(_PREHASH_AgentID,	gAgent.getID() );
		msg->addUUIDFast(_PREHASH_SessionID, gAgent.getSessionID());
		msg->nextBlockFast(_PREHASH_ParcelData);
		msg->addS32Fast(_PREHASH_LocalID, parcel->getLocalID() );

		U32 message_flags = 0x01;
		msg->addU32("Flags", message_flags);

		parcel->packMessage(msg);

		msg->sendReliable( region->getHost() );
	}
}


void LLViewerParcelMgr::setHoverParcel(const LLVector3d& pos)
{
	static U32 last_west, last_south;

	// only request parcel info when tooltip is shown
	if (!gSavedSettings.getBOOL("ShowLandHoverTip"))
	{
		return;
	}
	// only request parcel info if position has changed outside of the
	// last parcel grid step
	U32 west_parcel_step = (U32) floor( pos.mdV[VX] / PARCEL_GRID_STEP_METERS );
	U32 south_parcel_step = (U32) floor( pos.mdV[VY] / PARCEL_GRID_STEP_METERS );
	
	if ((west_parcel_step == last_west) && (south_parcel_step == last_south))
	{
		return;
	}
	else 
	{
		last_west = west_parcel_step;
		last_south = south_parcel_step;
	}

	LLViewerRegion* region = LLWorld::getInstance()->getRegionFromPosGlobal( pos );
	if (!region)
	{
		return;
	}

	// Send a rectangle around the point.
	// This means the parcel sent back is at least a rectangle around the point,
	// which is more efficient for public land.  Fewer requests are sent.  JC
	LLVector3 wsb_region = region->getPosRegionFromGlobal( pos );

	F32 west  = PARCEL_GRID_STEP_METERS * floor( wsb_region.mV[VX] / PARCEL_GRID_STEP_METERS );
	F32 south = PARCEL_GRID_STEP_METERS * floor( wsb_region.mV[VY] / PARCEL_GRID_STEP_METERS );

	F32 east  = west  + PARCEL_GRID_STEP_METERS;
	F32 north = south + PARCEL_GRID_STEP_METERS;

	// Send request message
	LLMessageSystem *msg = gMessageSystem;
	msg->newMessageFast(_PREHASH_ParcelPropertiesRequest);
	msg->nextBlockFast(_PREHASH_AgentData);
	msg->addUUIDFast(_PREHASH_AgentID, gAgent.getID() );
	msg->addUUIDFast(_PREHASH_SessionID, gAgent.getSessionID() );
	msg->nextBlockFast(_PREHASH_ParcelData);
	msg->addS32Fast(_PREHASH_SequenceID,	HOVERED_PARCEL_SEQ_ID );
	msg->addF32Fast(_PREHASH_West,			west );
	msg->addF32Fast(_PREHASH_South,			south );
	msg->addF32Fast(_PREHASH_East,			east );
	msg->addF32Fast(_PREHASH_North,			north );
	msg->addBOOL("SnapSelection",			FALSE );
	msg->sendReliable( region->getHost() );

	mHoverRequestResult = PARCEL_RESULT_NO_DATA;
}


// static
void LLViewerParcelMgr::processParcelOverlay(LLMessageSystem *msg, void **user)
{
	if (gNoRender)
	{
		return;
	}

	// Extract the packed overlay information
	S32 packed_overlay_size = msg->getSizeFast(_PREHASH_ParcelData, _PREHASH_Data);

	if (packed_overlay_size <= 0)
	{
		llwarns << "Overlay size " << packed_overlay_size << llendl;
		return;
	}

<<<<<<< HEAD
// <FS:CR> Aurora Sim
	//S32 parcels_per_edge = LLViewerParcelMgr::getInstance()->mParcelsPerEdge;
	//S32 expected_size = parcels_per_edge * parcels_per_edge / PARCEL_OVERLAY_CHUNKS;
	S32 expected_size = 1024;
// </FS:CR> Aurora Sim
=======
	const S32 expected_size = 1024;
>>>>>>> 36e6946c
	if (packed_overlay_size != expected_size)
	{
		llwarns << "Got parcel overlay size " << packed_overlay_size
			<< " expecting " << expected_size << llendl;
		return;
	}

	S32 sequence_id;
	msg->getS32Fast(_PREHASH_ParcelData, _PREHASH_SequenceID, sequence_id);
	msg->getBinaryDataFast(
			_PREHASH_ParcelData,
			_PREHASH_Data,
			sPackedOverlay,
			expected_size);

	LLHost host = msg->getSender();
	LLViewerRegion *region = LLWorld::getInstance()->getRegion(host);
	if (region)
	{
		region->mParcelOverlay->uncompressLandOverlay( sequence_id, sPackedOverlay );
	}
}

// static
void LLViewerParcelMgr::processParcelProperties(LLMessageSystem *msg, void **user)
{
	S32		request_result;
	S32		sequence_id;
	BOOL	snap_selection = FALSE;
	S32		self_count = 0;
	S32		other_count = 0;
	S32		public_count = 0;
	S32		local_id;
	LLUUID	owner_id;
	BOOL	is_group_owned;
	U32 auction_id = 0;
	S32		claim_price_per_meter = 0;
	S32		rent_price_per_meter = 0;
	S32		claim_date = 0;
	LLVector3	aabb_min;
	LLVector3	aabb_max;
	S32		area = 0;
	S32		sw_max_prims = 0;
	S32		sw_total_prims = 0;
	//LLUUID	buyer_id;
	U8 status = 0;
	S32		max_prims = 0;
	S32		total_prims = 0;
	S32		owner_prims = 0;
	S32		group_prims = 0;
	S32		other_prims = 0;
	S32		selected_prims = 0;
	F32		parcel_prim_bonus = 1.f;
	BOOL	region_push_override = false;
	BOOL	region_deny_anonymous_override = false;
	BOOL	region_deny_identified_override = false; // Deprecated
	BOOL	region_deny_transacted_override = false; // Deprecated
	BOOL	region_deny_age_unverified_override = false;

	S32		other_clean_time = 0;

	LLViewerParcelMgr& parcel_mgr = LLViewerParcelMgr::instance();
<<<<<<< HEAD
// <FS:CR> Aurora Sim
	LLViewerRegion* msg_region = LLWorld::getInstance()->getRegion( msg->getSender() );
	if(msg_region) {
			parcel_mgr.mParcelsPerEdge = S32( msg_region->getWidth() / PARCEL_GRID_STEP_METERS );
	}
	else {
		parcel_mgr.mParcelsPerEdge = S32( gAgent.getRegion()->getWidth() / PARCEL_GRID_STEP_METERS );
	}
// </FS:CR> Aurora Sim
=======
	LLViewerRegion* msg_region = LLWorld::getInstance()->getRegion(msg->getSender());
	if(msg_region)
		parcel_mgr.mParcelsPerEdge = S32(msg_region->getWidth() / PARCEL_GRID_STEP_METERS);
	else
		parcel_mgr.mParcelsPerEdge = S32(gAgent.getRegion()->getWidth() / PARCEL_GRID_STEP_METERS);
>>>>>>> 36e6946c

	msg->getS32Fast(_PREHASH_ParcelData, _PREHASH_RequestResult, request_result );
	msg->getS32Fast(_PREHASH_ParcelData, _PREHASH_SequenceID, sequence_id );

	if (request_result == PARCEL_RESULT_NO_DATA)
	{
		// no valid parcel data
		llinfos << "no valid parcel data" << llendl;
		return;
	}

	// Decide where the data will go.
	LLParcel* parcel = NULL;
	if (sequence_id == SELECTED_PARCEL_SEQ_ID)
	{
		// ...selected parcels report this sequence id
		parcel_mgr.mRequestResult = PARCEL_RESULT_SUCCESS;
		parcel = parcel_mgr.mCurrentParcel;
	}
	else if (sequence_id == HOVERED_PARCEL_SEQ_ID)
	{
		parcel_mgr.mHoverRequestResult = PARCEL_RESULT_SUCCESS;
		parcel = parcel_mgr.mHoverParcel;
	}
	else if (sequence_id == COLLISION_NOT_IN_GROUP_PARCEL_SEQ_ID ||
			 sequence_id == COLLISION_NOT_ON_LIST_PARCEL_SEQ_ID ||
			 sequence_id == COLLISION_BANNED_PARCEL_SEQ_ID)
	{
		parcel_mgr.mHoverRequestResult = PARCEL_RESULT_SUCCESS;
		parcel = parcel_mgr.mCollisionParcel;
	}
	else if (sequence_id == 0 || sequence_id > parcel_mgr.mAgentParcelSequenceID)
	{
		// new agent parcel
		parcel_mgr.mAgentParcelSequenceID = sequence_id;
		parcel = parcel_mgr.mAgentParcel;
	}
	else
	{
		llinfos << "out of order agent parcel sequence id " << sequence_id
			<< " last good " << parcel_mgr.mAgentParcelSequenceID
			<< llendl;
		return;
	}

	msg->getBOOL("ParcelData", "SnapSelection", snap_selection);
	msg->getS32Fast(_PREHASH_ParcelData, _PREHASH_SelfCount, self_count);
	msg->getS32Fast(_PREHASH_ParcelData, _PREHASH_OtherCount, other_count);
	msg->getS32Fast(_PREHASH_ParcelData, _PREHASH_PublicCount, public_count);
	msg->getS32Fast( _PREHASH_ParcelData, _PREHASH_LocalID,		local_id );
	msg->getUUIDFast(_PREHASH_ParcelData, _PREHASH_OwnerID,		owner_id);
	msg->getBOOLFast(_PREHASH_ParcelData, _PREHASH_IsGroupOwned, is_group_owned);
	msg->getU32Fast(_PREHASH_ParcelData, _PREHASH_AuctionID, auction_id);
	msg->getS32Fast( _PREHASH_ParcelData, _PREHASH_ClaimDate,	claim_date);
	msg->getS32Fast( _PREHASH_ParcelData, _PREHASH_ClaimPrice,	claim_price_per_meter);
	msg->getS32Fast( _PREHASH_ParcelData, _PREHASH_RentPrice,	rent_price_per_meter);
	msg->getVector3Fast(_PREHASH_ParcelData, _PREHASH_AABBMin, aabb_min);
	msg->getVector3Fast(_PREHASH_ParcelData, _PREHASH_AABBMax, aabb_max);
	msg->getS32Fast(	_PREHASH_ParcelData, _PREHASH_Area, area );
	//msg->getUUIDFast(	_PREHASH_ParcelData, _PREHASH_BuyerID, buyer_id);
	msg->getU8("ParcelData", "Status", status);
	msg->getS32("ParcelData", "SimWideMaxPrims", sw_max_prims );
	msg->getS32("ParcelData", "SimWideTotalPrims", sw_total_prims );
	msg->getS32Fast(_PREHASH_ParcelData, _PREHASH_MaxPrims, max_prims );
	msg->getS32Fast(_PREHASH_ParcelData, _PREHASH_TotalPrims, total_prims );
	msg->getS32Fast(_PREHASH_ParcelData, _PREHASH_OwnerPrims, owner_prims );
	msg->getS32Fast(_PREHASH_ParcelData, _PREHASH_GroupPrims, group_prims );
	msg->getS32Fast(_PREHASH_ParcelData, _PREHASH_OtherPrims, other_prims );
	msg->getS32Fast(_PREHASH_ParcelData, _PREHASH_SelectedPrims, selected_prims );
	msg->getF32Fast(_PREHASH_ParcelData, _PREHASH_ParcelPrimBonus, parcel_prim_bonus );
	msg->getBOOLFast(_PREHASH_ParcelData, _PREHASH_RegionPushOverride, region_push_override );
	msg->getBOOLFast(_PREHASH_ParcelData, _PREHASH_RegionDenyAnonymous, region_deny_anonymous_override );
	msg->getBOOLFast(_PREHASH_ParcelData, _PREHASH_RegionDenyIdentified, region_deny_identified_override ); // Deprecated
	msg->getBOOLFast(_PREHASH_ParcelData, _PREHASH_RegionDenyTransacted, region_deny_transacted_override ); // Deprecated
	if (msg->getNumberOfBlocksFast(_PREHASH_AgeVerificationBlock))
	{
		// this block was added later and may not be on older sims, so we have to test its existence first
		msg->getBOOLFast(_PREHASH_AgeVerificationBlock, _PREHASH_RegionDenyAgeUnverified, region_deny_age_unverified_override );
	}

	msg->getS32("ParcelData", "OtherCleanTime", other_clean_time );

	// Actually extract the data.
	if (parcel)
	{
		parcel->init(owner_id,
			FALSE, FALSE, FALSE,
			claim_date, claim_price_per_meter, rent_price_per_meter,
			area, other_prims, parcel_prim_bonus, is_group_owned);
		parcel->setLocalID(local_id);
		parcel->setAABBMin(aabb_min);
		parcel->setAABBMax(aabb_max);

		parcel->setAuctionID(auction_id);
		parcel->setOwnershipStatus((LLParcel::EOwnershipStatus)status);

		parcel->setSimWideMaxPrimCapacity(sw_max_prims);
		parcel->setSimWidePrimCount(sw_total_prims);
		parcel->setMaxPrimCapacity(max_prims);
		parcel->setOwnerPrimCount(owner_prims);
		parcel->setGroupPrimCount(group_prims);
		parcel->setOtherPrimCount(other_prims);
		parcel->setSelectedPrimCount(selected_prims);
		parcel->setParcelPrimBonus(parcel_prim_bonus);

		parcel->setCleanOtherTime(other_clean_time);
		parcel->setRegionPushOverride(region_push_override);
		parcel->setRegionDenyAnonymousOverride(region_deny_anonymous_override);
		parcel->setRegionDenyAgeUnverifiedOverride(region_deny_age_unverified_override);
		parcel->unpackMessage(msg);

		if (parcel == parcel_mgr.mAgentParcel)
		{
			S32 bitmap_size =	parcel_mgr.mParcelsPerEdge
								* parcel_mgr.mParcelsPerEdge
								/ 8;
			U8* bitmap = new U8[ bitmap_size ];
			msg->getBinaryDataFast(_PREHASH_ParcelData, _PREHASH_Bitmap, bitmap, bitmap_size);

			parcel_mgr.writeAgentParcelFromBitmap(bitmap);
			delete[] bitmap;

			// Let interesting parties know about agent parcel change.
			LLViewerParcelMgr* instance = LLViewerParcelMgr::getInstance();

			instance->mAgentParcelChangedSignal();

			if (instance->mTeleportInProgress)
			{
				instance->mTeleportInProgress = FALSE;
				instance->mTeleportFinishedSignal(gAgent.getPositionGlobal());
			}
		}
	}
	// Add any pending entry to the TP history now that we got the *new* parcel name.
	LLFloaterTeleportHistory::getInstance()->addEntry(LLViewerParcelMgr::getInstance()->getAgentParcelName());

	// Handle updating selections, if necessary.
	if (sequence_id == SELECTED_PARCEL_SEQ_ID)
	{
		// Update selected counts
		parcel_mgr.mCurrentParcelSelection->mSelectedSelfCount = self_count;
		parcel_mgr.mCurrentParcelSelection->mSelectedOtherCount = other_count;
		parcel_mgr.mCurrentParcelSelection->mSelectedPublicCount = public_count;

		parcel_mgr.mCurrentParcelSelection->mSelectedMultipleOwners =
							(request_result == PARCEL_RESULT_MULTIPLE);

		// Select the whole parcel
		LLViewerRegion* region = LLWorld::getInstance()->getRegion( msg->getSender() );
		if (region)
		{
			if (!snap_selection)
			{
				// don't muck with the westsouth and eastnorth.
				// just highlight it
				LLVector3 west_south = region->getPosRegionFromGlobal(parcel_mgr.mWestSouth);
				LLVector3 east_north = region->getPosRegionFromGlobal(parcel_mgr.mEastNorth);

				parcel_mgr.resetSegments(parcel_mgr.mHighlightSegments);
				parcel_mgr.writeHighlightSegments(
								west_south.mV[VX],
								west_south.mV[VY],
								east_north.mV[VX],
								east_north.mV[VY] );
				parcel_mgr.mCurrentParcelSelection->mWholeParcelSelected = FALSE;
			}
			else if (0 == local_id)
			{
				// this is public land, just highlight the selection
				parcel_mgr.mWestSouth = region->getPosGlobalFromRegion( aabb_min );
				parcel_mgr.mEastNorth = region->getPosGlobalFromRegion( aabb_max );

				parcel_mgr.resetSegments(parcel_mgr.mHighlightSegments);
				parcel_mgr.writeHighlightSegments(
								aabb_min.mV[VX],
								aabb_min.mV[VY],
								aabb_max.mV[VX],
								aabb_max.mV[VY] );
				parcel_mgr.mCurrentParcelSelection->mWholeParcelSelected = TRUE;
			}
			else
			{
				parcel_mgr.mWestSouth = region->getPosGlobalFromRegion( aabb_min );
				parcel_mgr.mEastNorth = region->getPosGlobalFromRegion( aabb_max );

				// Owned land, highlight the boundaries
				S32 bitmap_size =	parcel_mgr.mParcelsPerEdge
									* parcel_mgr.mParcelsPerEdge
									/ 8;
				U8* bitmap = new U8[ bitmap_size ];
				msg->getBinaryDataFast(_PREHASH_ParcelData, _PREHASH_Bitmap, bitmap, bitmap_size);

				parcel_mgr.resetSegments(parcel_mgr.mHighlightSegments);
				parcel_mgr.writeSegmentsFromBitmap( bitmap, parcel_mgr.mHighlightSegments );

				delete[] bitmap;
				bitmap = NULL;

				parcel_mgr.mCurrentParcelSelection->mWholeParcelSelected = TRUE;
			}

			// Request access list information for this land
			parcel_mgr.sendParcelAccessListRequest(AL_ACCESS | AL_BAN);

			// Request dwell for this land, if it's not public land.
			parcel_mgr.mSelectedDwell = DWELL_NAN;
			if (0 != local_id)
			{
				parcel_mgr.sendParcelDwellRequest();
			}

			parcel_mgr.mSelected = TRUE;
			parcel_mgr.notifyObservers();
		}
	}
	else if (sequence_id == COLLISION_NOT_IN_GROUP_PARCEL_SEQ_ID ||
			 sequence_id == COLLISION_NOT_ON_LIST_PARCEL_SEQ_ID  ||
			 sequence_id == COLLISION_BANNED_PARCEL_SEQ_ID)
	{
		// We're about to collide with this parcel
		parcel_mgr.mRenderCollision = TRUE;
		parcel_mgr.mCollisionTimer.reset();

		// Differentiate this parcel if we are banned from it.
		if (sequence_id == COLLISION_BANNED_PARCEL_SEQ_ID)
		{
			parcel_mgr.mCollisionBanned = BA_BANNED;
		}
		else if (sequence_id == COLLISION_NOT_IN_GROUP_PARCEL_SEQ_ID)
		{
			parcel_mgr.mCollisionBanned = BA_NOT_IN_GROUP;
		}
		else 
		{
			parcel_mgr.mCollisionBanned = BA_NOT_ON_LIST;

		}

		S32 bitmap_size =	parcel_mgr.mParcelsPerEdge
							* parcel_mgr.mParcelsPerEdge
							/ 8;
		U8* bitmap = new U8[ bitmap_size ];
		msg->getBinaryDataFast(_PREHASH_ParcelData, _PREHASH_Bitmap, bitmap, bitmap_size);

		parcel_mgr.resetSegments(parcel_mgr.mCollisionSegments);
		parcel_mgr.writeSegmentsFromBitmap( bitmap, parcel_mgr.mCollisionSegments );

		delete[] bitmap;
		bitmap = NULL;

	}
	else if (sequence_id == HOVERED_PARCEL_SEQ_ID)
	{
		LLViewerRegion *region = LLWorld::getInstance()->getRegion( msg->getSender() );
		if (region)
		{
			parcel_mgr.mHoverWestSouth = region->getPosGlobalFromRegion( aabb_min );
			parcel_mgr.mHoverEastNorth = region->getPosGlobalFromRegion( aabb_max );
		}
		else
		{
			parcel_mgr.mHoverWestSouth.clearVec();
			parcel_mgr.mHoverEastNorth.clearVec();
		}
	}
	else
	{
		// look for music.
		if (gAudiop)
		{
			if (parcel)
			{
				std::string music_url_raw = parcel->getMusicURL();

				// Trim off whitespace from front and back
				std::string music_url = music_url_raw;
				LLStringUtil::trim(music_url);

				// On entering a new parcel, stop the last stream if the
				// new parcel has a different music url.  (Empty URL counts
				// as different.)
				const std::string& stream_url = gAudiop->getInternetStreamURL();

				if (music_url.empty() || music_url != stream_url)
				{
					// URL is different from one currently playing.
					gAudiop->stopInternetStream();

					// If there is a new music URL and it's valid, play it.
					if (music_url.size() > 12)
					{
						if (music_url.substr(0,7) == "http://")
						{
							optionally_start_music(parcel);
						}
						else
						{
							llinfos << "Stopping parcel music (invalid audio stream URL)" << llendl;
							// clears the URL 
							gAudiop->startInternetStream(LLStringUtil::null); 
						}
					}
					else if (!gAudiop->getInternetStreamURL().empty())
					{
						llinfos << "Stopping parcel music (parcel stream URL is empty)" << llendl;
						gAudiop->startInternetStream(LLStringUtil::null);
					}
				}
			}
			else
			{
				// Public land has no music
				gAudiop->stopInternetStream();
			}
		}//if gAudiop

		// now check for video
		LLViewerParcelMedia::update( parcel );
	};
}

void optionally_start_music(LLParcel* parcel)
{
	if (gSavedSettings.getBOOL("AudioStreamingMusic"))
	{
		
	
	
		// Make the user click the start button on the overlay bar. JC
		//		llinfos << "Starting parcel music " << parcel->getMusicURL() << llendl;

		// now only play music when you enter a new parcel if the control is in PLAY state
		// changed as part of SL-4878
		if (gOverlayBar && gOverlayBar->musicPlaying())
		{
			LLPanelNearByMedia* nearby_media_panel = LLFloaterNearbyMedia::instanceExists() ? LLFloaterNearbyMedia::getInstance()->getMediaPanel() : NULL;
			if ((nearby_media_panel &&
			     nearby_media_panel->getParcelAudioAutoStart()) ||
			    // or they have expressed no opinion in the UI, but have autoplay on...
			    (!nearby_media_panel &&
			     /*gSavedSettings.getBOOL(LLViewerMedia::AUTO_PLAY_MEDIA_SETTING) &&*/
				 gSavedSettings.getBOOL("MediaTentativeAutoPlay")))
			{
				LLViewerParcelMedia::playStreamingMusic(parcel);
				return;
			}
		}
		gAudiop->startInternetStream(LLStringUtil::null); 
	}
}

// static
void LLViewerParcelMgr::processParcelAccessListReply(LLMessageSystem *msg, void **user)
{
	LLUUID agent_id;
	S32 sequence_id = 0;
	U32 message_flags = 0x0;
	S32 parcel_id = -1;

	msg->getUUIDFast(_PREHASH_Data, _PREHASH_AgentID, agent_id);
	msg->getS32Fast( _PREHASH_Data, _PREHASH_SequenceID, sequence_id );	//ignored
	msg->getU32Fast( _PREHASH_Data, _PREHASH_Flags, message_flags);
	msg->getS32Fast( _PREHASH_Data, _PREHASH_LocalID, parcel_id);

	LLParcel* parcel = LLViewerParcelMgr::getInstance()->mCurrentParcel;
	if (!parcel) return;

	if (parcel_id != parcel->getLocalID())
	{
		llwarns << "processParcelAccessListReply for parcel " << parcel_id
			<< " which isn't the selected parcel " << parcel->getLocalID()<< llendl;
		return;
	}

	if (message_flags & AL_ACCESS)
	{
		parcel->unpackAccessEntries(msg, &(parcel->mAccessList) );
	}
	else if (message_flags & AL_BAN)
	{
		parcel->unpackAccessEntries(msg, &(parcel->mBanList) );
	}
	/*else if (message_flags & AL_RENTER)
	{
		parcel->unpackAccessEntries(msg, &(parcel->mRenterList) );
	}*/

	LLViewerParcelMgr::getInstance()->notifyObservers();
}


// static
void LLViewerParcelMgr::processParcelDwellReply(LLMessageSystem* msg, void**)
{
	LLUUID agent_id;
	msg->getUUID("AgentData", "AgentID", agent_id);

	S32 local_id;
	msg->getS32("Data", "LocalID", local_id);

	LLUUID parcel_id;
	msg->getUUID("Data", "ParcelID", parcel_id);

	F32 dwell;
	msg->getF32("Data", "Dwell", dwell);

	if (local_id == LLViewerParcelMgr::getInstance()->mCurrentParcel->getLocalID())
	{
		LLViewerParcelMgr::getInstance()->mSelectedDwell = dwell;
		LLViewerParcelMgr::getInstance()->notifyObservers();
	}
}


void LLViewerParcelMgr::sendParcelAccessListUpdate(U32 which)
{

	LLUUID transactionUUID;
	transactionUUID.generate();

	if (!mSelected)
	{
		return;
	}

	LLViewerRegion* region = LLWorld::getInstance()->getRegionFromPosGlobal( mWestSouth );
	if (!region) return;

	LLMessageSystem* msg = gMessageSystem;

	LLParcel* parcel = mCurrentParcel;
	if (!parcel) return;

	if (which & AL_ACCESS)
	{	
		S32 count = parcel->mAccessList.size();
		S32 num_sections = (S32) ceil(count/PARCEL_MAX_ENTRIES_PER_PACKET);
		S32 sequence_id = 1;
		BOOL start_message = TRUE;
		BOOL initial = TRUE;

		access_map_const_iterator cit = parcel->mAccessList.begin();
		access_map_const_iterator end = parcel->mAccessList.end();
		while ( (cit != end) || initial ) 
		{	
			if (start_message) 
			{
				msg->newMessageFast(_PREHASH_ParcelAccessListUpdate);
				msg->nextBlockFast(_PREHASH_AgentData);
				msg->addUUIDFast(_PREHASH_AgentID, gAgent.getID() );
				msg->addUUIDFast(_PREHASH_SessionID, gAgent.getSessionID() );
				msg->nextBlockFast(_PREHASH_Data);
				msg->addU32Fast(_PREHASH_Flags, AL_ACCESS);
				msg->addS32(_PREHASH_LocalID, parcel->getLocalID() );
				msg->addUUIDFast(_PREHASH_TransactionID, transactionUUID);
				msg->addS32Fast(_PREHASH_SequenceID, sequence_id);
				msg->addS32Fast(_PREHASH_Sections, num_sections);
				start_message = FALSE;

				if (initial && (cit == end))
				{
					// pack an empty block if there will be no data
					msg->nextBlockFast(_PREHASH_List);
					msg->addUUIDFast(_PREHASH_ID,  LLUUID::null );
					msg->addS32Fast(_PREHASH_Time, 0 );
					msg->addU32Fast(_PREHASH_Flags,	0 );
				}

				initial = FALSE;
				sequence_id++;

			}
			
			while ( (cit != end) && (msg->getCurrentSendTotal() < MTUBYTES)) 
			{

				const LLAccessEntry& entry = (*cit).second;
				
				msg->nextBlockFast(_PREHASH_List);
				msg->addUUIDFast(_PREHASH_ID,  entry.mID );
				msg->addS32Fast(_PREHASH_Time, entry.mTime );
				msg->addU32Fast(_PREHASH_Flags,	entry.mFlags );
				++cit;
			}

			start_message = TRUE;
			msg->sendReliable( region->getHost() );
		}
	}

	if (which & AL_BAN)
	{	
		S32 count = parcel->mBanList.size();
		S32 num_sections = (S32) ceil(count/PARCEL_MAX_ENTRIES_PER_PACKET);
		S32 sequence_id = 1;
		BOOL start_message = TRUE;
		BOOL initial = TRUE;

		access_map_const_iterator cit = parcel->mBanList.begin();
		access_map_const_iterator end = parcel->mBanList.end();
		while ( (cit != end) || initial ) 
		{
			if (start_message) 
			{
				msg->newMessageFast(_PREHASH_ParcelAccessListUpdate);
				msg->nextBlockFast(_PREHASH_AgentData);
				msg->addUUIDFast(_PREHASH_AgentID, gAgent.getID() );
				msg->addUUIDFast(_PREHASH_SessionID, gAgent.getSessionID() );
				msg->nextBlockFast(_PREHASH_Data);
				msg->addU32Fast(_PREHASH_Flags, AL_BAN);
				msg->addS32(_PREHASH_LocalID, parcel->getLocalID() );
				msg->addUUIDFast(_PREHASH_TransactionID, transactionUUID);
				msg->addS32Fast(_PREHASH_SequenceID, sequence_id);
				msg->addS32Fast(_PREHASH_Sections, num_sections);
				start_message = FALSE;

				if (initial && (cit == end))
				{
					// pack an empty block if there will be no data
					msg->nextBlockFast(_PREHASH_List);
					msg->addUUIDFast(_PREHASH_ID,  LLUUID::null );
					msg->addS32Fast(_PREHASH_Time, 0 );
					msg->addU32Fast(_PREHASH_Flags,	0 );
				}

				initial = FALSE;
				sequence_id++;

			}
			
			while ( (cit != end) && (msg->getCurrentSendTotal() < MTUBYTES)) 
			{
				const LLAccessEntry& entry = (*cit).second;
				
				msg->nextBlockFast(_PREHASH_List);
				msg->addUUIDFast(_PREHASH_ID,  entry.mID );
				msg->addS32Fast(_PREHASH_Time, entry.mTime );
				msg->addU32Fast(_PREHASH_Flags,	entry.mFlags );
				++cit;
			}

			start_message = TRUE;
			msg->sendReliable( region->getHost() );
		}
	}
}

void LLViewerParcelMgr::deedLandToGroup()
{
	std::string group_name;
	gCacheName->getGroupName(mCurrentParcel->getGroupID(), group_name);
	LLSD args;
	args["AREA"] = llformat("%d", mCurrentParcel->getArea());
	args["GROUP_NAME"] = group_name;
	if(mCurrentParcel->getContributeWithDeed())
	{
		std::string full_name;
		gCacheName->getFullName(mCurrentParcel->getOwnerID(),full_name);
		args["NAME"] = full_name;
		LLNotificationsUtil::add("DeedLandToGroupWithContribution",args, LLSD(), deedAlertCB);
	}
	else
	{
		LLNotificationsUtil::add("DeedLandToGroup",args, LLSD(), deedAlertCB);
	}
}

// static
bool LLViewerParcelMgr::deedAlertCB(const LLSD& notification, const LLSD& response)
{
	S32 option = LLNotificationsUtil::getSelectedOption(notification, response);
	if (option == 0)
	{
		LLParcel* parcel = LLViewerParcelMgr::getInstance()->getParcelSelection()->getParcel();
		LLUUID group_id;
		if(parcel)
		{
			group_id = parcel->getGroupID();
		}
		LLViewerParcelMgr::getInstance()->sendParcelDeed(group_id);
	}
	return false;
}


void LLViewerParcelMgr::startReleaseLand()
{
	if (!mSelected)
	{
		LLNotificationsUtil::add("CannotReleaseLandNothingSelected");
		return;
	}

	if (mRequestResult == PARCEL_RESULT_NO_DATA)
	{
		LLNotificationsUtil::add("CannotReleaseLandWatingForServer");
		return;
	}

	if (mRequestResult == PARCEL_RESULT_MULTIPLE)
	{
		LLNotificationsUtil::add("CannotReleaseLandSelected");
		return;
	}

	if (!isParcelOwnedByAgent(mCurrentParcel, GP_LAND_RELEASE)
		&& !(gAgent.canManageEstate()))
	{
		LLNotificationsUtil::add("CannotReleaseLandDontOwn");
		return;
	}

	LLVector3d parcel_center = (mWestSouth + mEastNorth) / 2.0;
	LLViewerRegion* region = LLWorld::getInstance()->getRegionFromPosGlobal(parcel_center);
	if (!region)
	{
		LLNotificationsUtil::add("CannotReleaseLandRegionNotFound");
		return;
	}
/*
	if (region->getRegionFlag(REGION_FLAGS_BLOCK_LAND_RESELL)
		&& !gAgent.isGodlike())
	{
		LLSD args;
		args["REGION"] = region->getName();
		LLNotificationsUtil::add("CannotReleaseLandNoTransfer", args);
		return;
	}
*/

	if (!mCurrentParcelSelection->mWholeParcelSelected)
	{
		LLNotificationsUtil::add("CannotReleaseLandPartialSelection");
		return;
	}

	// Compute claim price
	LLSD args;
	args["AREA"] = llformat("%d",mCurrentParcel->getArea());
	LLNotificationsUtil::add("ReleaseLandWarning", args, LLSD(), releaseAlertCB);
}

bool LLViewerParcelMgr::canAgentBuyParcel(LLParcel* parcel, bool forGroup) const
{
	if (!parcel)
	{
		return false;
	}
	
	if (mSelected  &&  parcel == mCurrentParcel)
	{
		if (mRequestResult == PARCEL_RESULT_NO_DATA)
		{
			return false;
		}
	}
	
	const LLUUID& parcelOwner = parcel->getOwnerID();
	const LLUUID& authorizeBuyer = parcel->getAuthorizedBuyerID();

	if (parcel->isPublic())
	{
		return true;	// change this if want to make it gods only
	}
	
	LLViewerRegion* regionp = LLViewerParcelMgr::getInstance()->getSelectionRegion();
	if (regionp)
	{
		U8 sim_access = regionp->getSimAccess();
		const LLAgentAccess& agent_access = gAgent.getAgentAccess();
		// if the region is PG, we're happy already, so do nothing
		// but if we're set to avoid either mature or adult, get us outta here
		if ((sim_access == SIM_ACCESS_MATURE) &&
			!agent_access.canAccessMature())
		{
			return false;
		}
		else if ((sim_access == SIM_ACCESS_ADULT) &&
				 !agent_access.canAccessAdult())
		{
			return false;
		}
	}	
	
	bool isForSale = parcel->getForSale()
			&& ((parcel->getSalePrice() > 0) || (authorizeBuyer.notNull()));
			
	bool isEmpowered
		= forGroup ? gAgent.hasPowerInActiveGroup(GP_LAND_DEED) == TRUE : true;
		
	bool isOwner
		= parcelOwner == (forGroup ? gAgent.getGroupID() : gAgent.getID());
	
	bool isAuthorized
			= (authorizeBuyer.isNull()
				|| (gAgent.getID() == authorizeBuyer)
				|| (gAgent.hasPowerInGroup(authorizeBuyer,GP_LAND_DEED)
					&& gAgent.hasPowerInGroup(authorizeBuyer,GP_LAND_SET_SALE_INFO)));
	
	return isForSale && !isOwner && isAuthorized  && isEmpowered;
}


void LLViewerParcelMgr::startBuyLand(BOOL is_for_group)
{
	LLFloaterBuyLand::buyLand(getSelectionRegion(), mCurrentParcelSelection, is_for_group == TRUE);
}

void LLViewerParcelMgr::startSellLand()
{
	LLFloaterSellLand::sellLand(getSelectionRegion(), mCurrentParcelSelection);
}

void LLViewerParcelMgr::startDivideLand()
{
	if (!mSelected)
	{
		LLNotificationsUtil::add("CannotDivideLandNothingSelected");
		return;
	}

	if (mCurrentParcelSelection->mWholeParcelSelected)
	{
		LLNotificationsUtil::add("CannotDivideLandPartialSelection");
		return;
	}

	LLSD payload;
	payload["west_south_border"] = ll_sd_from_vector3d(mWestSouth);
	payload["east_north_border"] = ll_sd_from_vector3d(mEastNorth);

	LLNotificationsUtil::add("LandDivideWarning", LLSD(), payload, callbackDivideLand);
}

// static
bool LLViewerParcelMgr::callbackDivideLand(const LLSD& notification, const LLSD& response)
{
	S32 option = LLNotificationsUtil::getSelectedOption(notification, response);
	LLVector3d west_south_d = ll_vector3d_from_sd(notification["payload"]["west_south_border"]);
	LLVector3d east_north_d = ll_vector3d_from_sd(notification["payload"]["east_north_border"]);
	LLVector3d parcel_center = (west_south_d + east_north_d) / 2.0;

	LLViewerRegion* region = LLWorld::getInstance()->getRegionFromPosGlobal(parcel_center);
	if (!region)
	{
		LLNotificationsUtil::add("CannotDivideLandNoRegion");
		return false;
	}

	if (0 == option)
	{
		LLVector3 west_south = region->getPosRegionFromGlobal(west_south_d);
		LLVector3 east_north = region->getPosRegionFromGlobal(east_north_d);

		LLMessageSystem* msg = gMessageSystem;
		msg->newMessage("ParcelDivide");
		msg->nextBlock("AgentData");
		msg->addUUID("AgentID", gAgent.getID());
		msg->addUUID("SessionID", gAgent.getSessionID());
		msg->nextBlock("ParcelData");
		msg->addF32("West", west_south.mV[VX]);
		msg->addF32("South", west_south.mV[VY]);
		msg->addF32("East", east_north.mV[VX]);
		msg->addF32("North", east_north.mV[VY]);
		msg->sendReliable(region->getHost());
	}
	return false;
}


void LLViewerParcelMgr::startJoinLand()
{
	if (!mSelected)
	{
		LLNotificationsUtil::add("CannotJoinLandNothingSelected");
		return;
	}

	if (mCurrentParcelSelection->mWholeParcelSelected)
	{
		LLNotificationsUtil::add("CannotJoinLandEntireParcelSelected");
		return;
	}

	if (!mCurrentParcelSelection->mSelectedMultipleOwners)
	{
		LLNotificationsUtil::add("CannotJoinLandSelection");
		return;
	}

	LLSD payload;
	payload["west_south_border"] = ll_sd_from_vector3d(mWestSouth);
	payload["east_north_border"] = ll_sd_from_vector3d(mEastNorth);

	LLNotificationsUtil::add("JoinLandWarning", LLSD(), payload, callbackJoinLand);
}

// static
bool LLViewerParcelMgr::callbackJoinLand(const LLSD& notification, const LLSD& response)
{
	S32 option = LLNotificationsUtil::getSelectedOption(notification, response);
	LLVector3d west_south_d = ll_vector3d_from_sd(notification["payload"]["west_south_border"]);
	LLVector3d east_north_d = ll_vector3d_from_sd(notification["payload"]["east_north_border"]);
	LLVector3d parcel_center = (west_south_d + east_north_d) / 2.0;

	LLViewerRegion* region = LLWorld::getInstance()->getRegionFromPosGlobal(parcel_center);
	if (!region)
	{
		LLNotificationsUtil::add("CannotJoinLandNoRegion");
		return false;
	}

	if (0 == option)
	{
		LLVector3 west_south = region->getPosRegionFromGlobal(west_south_d);
		LLVector3 east_north = region->getPosRegionFromGlobal(east_north_d);

		LLMessageSystem* msg = gMessageSystem;
		msg->newMessage("ParcelJoin");
		msg->nextBlock("AgentData");
		msg->addUUID("AgentID", gAgent.getID());
		msg->addUUID("SessionID", gAgent.getSessionID());
		msg->nextBlock("ParcelData");
		msg->addF32("West", west_south.mV[VX]);
		msg->addF32("South", west_south.mV[VY]);
		msg->addF32("East", east_north.mV[VX]);
		msg->addF32("North", east_north.mV[VY]);
		msg->sendReliable(region->getHost());
	}
	return false;
}


void LLViewerParcelMgr::startDeedLandToGroup()
{
	if (!mSelected || !mCurrentParcel)
	{
		LLNotificationsUtil::add("CannotDeedLandNothingSelected");
		return;
	}

	if (mRequestResult == PARCEL_RESULT_NO_DATA)
	{
		LLNotificationsUtil::add("CannotDeedLandWaitingForServer");
		return;
	}

	if (mRequestResult == PARCEL_RESULT_MULTIPLE)
	{
		LLNotificationsUtil::add("CannotDeedLandMultipleSelected");
		return;
	}

	LLVector3d parcel_center = (mWestSouth + mEastNorth) / 2.0;
	LLViewerRegion* region = LLWorld::getInstance()->getRegionFromPosGlobal(parcel_center);
	if (!region)
	{
		LLNotificationsUtil::add("CannotDeedLandNoRegion");
		return;
	}

	/*
	if(!gAgent.isGodlike())
	{
		if(region->getRegionFlag(REGION_FLAGS_BLOCK_LAND_RESELL)
			&& (mCurrentParcel->getOwnerID() != region->getOwner()))
		{
			LLSD args;
			args["REGION"] = region->getName();
			LLNotificationsUtil::add("CannotDeedLandNoTransfer", args);
			return;
		}
	}
	*/

	deedLandToGroup();
}
void LLViewerParcelMgr::reclaimParcel()
{
	LLParcel* parcel = LLViewerParcelMgr::getInstance()->getParcelSelection()->getParcel();
	LLViewerRegion* regionp = LLViewerParcelMgr::getInstance()->getSelectionRegion();
	if(parcel && parcel->getOwnerID().notNull()
	   && (parcel->getOwnerID() != gAgent.getID())
	   && regionp && (regionp->getOwner() == gAgent.getID()))
	{
		LLMessageSystem* msg = gMessageSystem;
		msg->newMessage("ParcelReclaim");
		msg->nextBlock("AgentData");
		msg->addUUID("AgentID", gAgent.getID());
		msg->addUUID("SessionID", gAgent.getSessionID());
		msg->nextBlock("Data");
		msg->addS32("LocalID", parcel->getLocalID());
		msg->sendReliable(regionp->getHost());
	}
}

// static
bool LLViewerParcelMgr::releaseAlertCB(const LLSD& notification, const LLSD& response)
{
	S32 option = LLNotificationsUtil::getSelectedOption(notification, response);
	if (option == 0)
	{
		// Send the release message, not a force
		LLViewerParcelMgr::getInstance()->sendParcelRelease();
	}
	return false;
}

void LLViewerParcelMgr::buyPass()
{
	LLParcel* parcel = getParcelSelection()->getParcel();
	if (!parcel) return;

	LLViewerRegion* region = getSelectionRegion();
	if (!region) return;

	LLMessageSystem* msg = gMessageSystem;
	msg->newMessageFast(_PREHASH_ParcelBuyPass);
	msg->nextBlock("AgentData");
	msg->addUUID("AgentID", gAgent.getID());
	msg->addUUID("SessionID", gAgent.getSessionID());
	msg->nextBlockFast(_PREHASH_ParcelData);
	msg->addS32Fast(_PREHASH_LocalID, parcel->getLocalID() );
	msg->sendReliable( region->getHost() );
}

//Tells whether we are allowed to buy a pass or not
BOOL LLViewerParcelMgr::isCollisionBanned()	
{ 
	if ((mCollisionBanned == BA_ALLOWED) || (mCollisionBanned == BA_NOT_ON_LIST) || (mCollisionBanned == BA_NOT_IN_GROUP))
		return FALSE;
	else 
		return TRUE;
}

// This implementation should mirror LLSimParcelMgr::isParcelOwnedBy
// static
BOOL LLViewerParcelMgr::isParcelOwnedByAgent(const LLParcel* parcelp, U64 group_proxy_power)
{
	if (!parcelp)
	{
		return FALSE;
	}

	// Gods can always assume ownership.
	if (gAgent.isGodlike())
	{
		return TRUE;
	}

	// The owner of a parcel automatically gets all powersr.
	if (parcelp->getOwnerID() == gAgent.getID())
	{
		return TRUE;
	}

	// Only gods can assume 'ownership' of public land.
	if (parcelp->isPublic())
	{
		return FALSE;
	}

	// Return whether or not the agent has group_proxy_power powers in the
	// parcel's group.
	return gAgent.hasPowerInGroup(parcelp->getOwnerID(), group_proxy_power);
}

// This implementation should mirror llSimParcelMgr::isParcelModifiableBy
// static
BOOL LLViewerParcelMgr::isParcelModifiableByAgent(const LLParcel* parcelp, U64 group_proxy_power)
{
	// If the agent can assume ownership, it is probably modifiable.
	BOOL rv = FALSE;
	if (parcelp)
	{
		// *NOTE: This should only work for leased parcels, but group owned
		// parcels cannot be OS_LEASED yet. Phoenix 2003-12-15.
		rv = isParcelOwnedByAgent(parcelp, group_proxy_power);

		// ... except for the case that the parcel is not OS_LEASED for agent-owned parcels.
		if( (gAgent.getID() == parcelp->getOwnerID())
			&& !gAgent.isGodlike()
			&& (parcelp->getOwnershipStatus() != LLParcel::OS_LEASED) )
		{
			rv = FALSE;
		}
	}
	return rv;
}

void sanitize_corners(const LLVector3d &corner1,
										const LLVector3d &corner2,
										LLVector3d &west_south_bottom,
										LLVector3d &east_north_top)
{
	west_south_bottom.mdV[VX] = llmin( corner1.mdV[VX], corner2.mdV[VX] );
	west_south_bottom.mdV[VY] = llmin( corner1.mdV[VY], corner2.mdV[VY] );
	west_south_bottom.mdV[VZ] = llmin( corner1.mdV[VZ], corner2.mdV[VZ] );

	east_north_top.mdV[VX] = llmax( corner1.mdV[VX], corner2.mdV[VX] );
	east_north_top.mdV[VY] = llmax( corner1.mdV[VY], corner2.mdV[VY] );
	east_north_top.mdV[VZ] = llmax( corner1.mdV[VZ], corner2.mdV[VZ] );
}


void LLViewerParcelMgr::cleanupGlobals()
{
	LLParcelSelection::sNullSelection = NULL;
}

LLViewerTexture* LLViewerParcelMgr::getBlockedImage() const
{
	return sBlockedImage;
}

LLViewerTexture* LLViewerParcelMgr::getPassImage() const
{
	return sPassImage;
}

boost::signals2::connection LLViewerParcelMgr::addAgentParcelChangedCallback(parcel_changed_callback_t cb)
{
	return mAgentParcelChangedSignal.connect(cb);
}
/*
 * Set finish teleport callback. You can use it to observe all  teleport events.
 * NOTE:
 * After local( in one region) teleports we
 *  cannot rely on gAgent.getPositionGlobal(),
 *  so the new position gets passed explicitly.
 *  Use args of this callback to get global position of avatar after teleport event.
 */
boost::signals2::connection LLViewerParcelMgr::setTeleportFinishedCallback(teleport_finished_callback_t cb)
{
	return mTeleportFinishedSignal.connect(cb);
}

boost::signals2::connection LLViewerParcelMgr::setTeleportFailedCallback(parcel_changed_callback_t cb)
{
	return mTeleportFailedSignal.connect(cb);
}

/* Ok, we're notified that teleport has been finished.
 * We should now propagate the notification via mTeleportFinishedSignal
 * to all interested parties.
 */
void LLViewerParcelMgr::onTeleportFinished(bool local, const LLVector3d& new_pos)
{
	// Treat only teleports within the same parcel as local (EXT-3139).
	if (local && LLViewerParcelMgr::getInstance()->inAgentParcel(new_pos))
	{
		// Local teleport. We already have the agent parcel data.
		// Emit the signal immediately.
		getInstance()->mTeleportFinishedSignal(new_pos);
	}
	else
	{
		// Non-local teleport (inter-region or between different parcels of the same region).
		// The agent parcel data has not been updated yet.
		// Let's wait for the update and then emit the signal.
		mTeleportInProgress = TRUE;
	}
}

void LLViewerParcelMgr::onTeleportFailed()
{
	mTeleportFailedSignal();
}<|MERGE_RESOLUTION|>--- conflicted
+++ resolved
@@ -145,17 +145,10 @@
 	mHoverParcel = new LLParcel();
 	mCollisionParcel = new LLParcel();
 
-<<<<<<< HEAD
 // <FS:CR> Aurora Sim
-	// Max region size on Aurora-Sim, 8192, just creating larger buffers, it will still work on Second Life and Opensim
-	F32 region_size = 8192.f;
-
-	mParcelsPerEdge = S32(	region_size / PARCEL_GRID_STEP_METERS );
+	mParcelsPerEdge = S32(8192.f / PARCEL_GRID_STEP_METERS); // 8192 is the maximum region size on Aurora and solves the audio problem.
 	//mParcelsPerEdge = S32(	REGION_WIDTH_METERS / PARCEL_GRID_STEP_METERS );
 // </FS:CR> Aurora Sim
-=======
-	mParcelsPerEdge = S32(8192.f / PARCEL_GRID_STEP_METERS); // 8192 is the maximum region size on Aurora and solves the audio problem.
->>>>>>> 36e6946c
 	mHighlightSegments = new U8[(mParcelsPerEdge+1)*(mParcelsPerEdge+1)];
 	resetSegments(mHighlightSegments);
 
@@ -178,30 +171,19 @@
 		mAgentParcelOverlay[i] = 0;
 	}
 
-<<<<<<< HEAD
 // <FS:CR> Aurora Sim
-	mParcelsPerEdge = S32(	REGION_WIDTH_METERS / PARCEL_GRID_STEP_METERS );
+	mParcelsPerEdge = S32(REGION_WIDTH_METERS / PARCEL_GRID_STEP_METERS);
 // </FS:CR> Aurora Sim
-=======
-	mParcelsPerEdge = S32(REGION_WIDTH_METERS / PARCEL_GRID_STEP_METERS);
->>>>>>> 36e6946c
 
 	mTeleportInProgress = TRUE; // the initial parcel update is treated like teleport
 }
 
-<<<<<<< HEAD
 // <FS:CR> Aurora Sim
 void LLViewerParcelMgr::init(F32 region_size)
 {
-	mParcelsPerEdge = S32(	region_size / PARCEL_GRID_STEP_METERS );
+	mParcelsPerEdge = S32(region_size / PARCEL_GRID_STEP_METERS);
 }
 // </FS:CR> Aurora Sim
-=======
-void LLViewerParcelMgr::widthUpdate(F32 region_width)
-{
-	mParcelsPerEdge = S32(region_width / PARCEL_GRID_STEP_METERS);
-}
->>>>>>> 36e6946c
 
 LLViewerParcelMgr::~LLViewerParcelMgr()
 {
@@ -481,21 +463,14 @@
 void LLViewerParcelMgr::selectCollisionParcel()
 {
 	// BUG: Claim to be in the agent's region
-<<<<<<< HEAD
 // <FS:CR> Aurora Sim
 	//mWestSouth = gAgent.getRegion()->getOriginGlobal();
 	//mEastNorth = mWestSouth;
 	//mEastNorth += LLVector3d(PARCEL_GRID_STEP_METERS, PARCEL_GRID_STEP_METERS, 0.0);
 	mWestSouth = getSelectionRegion()->getOriginGlobal();
 	mEastNorth = mWestSouth;
-	mEastNorth += LLVector3d((getSelectionRegion()->getWidth() / REGION_WIDTH_METERS) * PARCEL_GRID_STEP_METERS, 
-		                     (getSelectionRegion()->getWidth() / REGION_WIDTH_METERS) * PARCEL_GRID_STEP_METERS, 0.0);
+	mEastNorth += LLVector3d(getSelectionRegion()->getWidth()/REGION_WIDTH_METERS * PARCEL_GRID_STEP_METERS, getSelectionRegion()->getWidth()/REGION_WIDTH_METERS * PARCEL_GRID_STEP_METERS, 0.0);
 // </FS:CR> Aurora Sim
-=======
-	mWestSouth = getSelectionRegion()->getOriginGlobal();
-	mEastNorth = mWestSouth;
-	mEastNorth += LLVector3d(getSelectionRegion()->getWidth()/REGION_WIDTH_METERS * PARCEL_GRID_STEP_METERS, getSelectionRegion()->getWidth()/REGION_WIDTH_METERS * PARCEL_GRID_STEP_METERS, 0.0);
->>>>>>> 36e6946c
 
 	// BUG: must be in the sim you are in
 	LLMessageSystem *msg = gMessageSystem;
@@ -1453,15 +1428,11 @@
 		return;
 	}
 
-<<<<<<< HEAD
 // <FS:CR> Aurora Sim
 	//S32 parcels_per_edge = LLViewerParcelMgr::getInstance()->mParcelsPerEdge;
 	//S32 expected_size = parcels_per_edge * parcels_per_edge / PARCEL_OVERLAY_CHUNKS;
 	S32 expected_size = 1024;
 // </FS:CR> Aurora Sim
-=======
-	const S32 expected_size = 1024;
->>>>>>> 36e6946c
 	if (packed_overlay_size != expected_size)
 	{
 		llwarns << "Got parcel overlay size " << packed_overlay_size
@@ -1524,23 +1495,13 @@
 	S32		other_clean_time = 0;
 
 	LLViewerParcelMgr& parcel_mgr = LLViewerParcelMgr::instance();
-<<<<<<< HEAD
 // <FS:CR> Aurora Sim
-	LLViewerRegion* msg_region = LLWorld::getInstance()->getRegion( msg->getSender() );
-	if(msg_region) {
-			parcel_mgr.mParcelsPerEdge = S32( msg_region->getWidth() / PARCEL_GRID_STEP_METERS );
-	}
-	else {
-		parcel_mgr.mParcelsPerEdge = S32( gAgent.getRegion()->getWidth() / PARCEL_GRID_STEP_METERS );
-	}
-// </FS:CR> Aurora Sim
-=======
 	LLViewerRegion* msg_region = LLWorld::getInstance()->getRegion(msg->getSender());
 	if(msg_region)
 		parcel_mgr.mParcelsPerEdge = S32(msg_region->getWidth() / PARCEL_GRID_STEP_METERS);
 	else
 		parcel_mgr.mParcelsPerEdge = S32(gAgent.getRegion()->getWidth() / PARCEL_GRID_STEP_METERS);
->>>>>>> 36e6946c
+// </FS:CR> Aurora Sim
 
 	msg->getS32Fast(_PREHASH_ParcelData, _PREHASH_RequestResult, request_result );
 	msg->getS32Fast(_PREHASH_ParcelData, _PREHASH_SequenceID, sequence_id );
