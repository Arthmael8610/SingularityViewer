--- conflicted
+++ resolved
@@ -1666,12 +1666,8 @@
 	}
 	else if (isRoot() || !mDrawable->getParent())
 	{
-<<<<<<< HEAD
-		if ( mHasPelvisOffset )
-=======
 		F32 fixup;
 		if ( hasPelvisFixup( fixup) )
->>>>>>> 9e354801
 		{
 			//Apply a pelvis fixup (as defined by the avs skin)
 			LLVector3 pos = mDrawable->getPositionAgent();
