/** 
 * @file llvoavatar.cpp
 * @brief Implementation of LLVOAvatar class which is a derivation fo LLViewerObject
 *
 * $LicenseInfo:firstyear=2001&license=viewergpl$
 * 
 * Copyright (c) 2001-2009, Linden Research, Inc.
 * 
 * Second Life Viewer Source Code
 * The source code in this file ("Source Code") is provided by Linden Lab
 * to you under the terms of the GNU General Public License, version 2.0
 * ("GPL"), unless you have obtained a separate licensing agreement
 * ("Other License"), formally executed by you and Linden Lab.  Terms of
 * the GPL can be found in doc/GPL-license.txt in this distribution, or
 * online at http://secondlifegrid.net/programs/open_source/licensing/gplv2
 * 
 * There are special exceptions to the terms and conditions of the GPL as
 * it is applied to this Source Code. View the full text of the exception
 * in the file doc/FLOSS-exception.txt in this software distribution, or
 * online at
 * http://secondlifegrid.net/programs/open_source/licensing/flossexception
 * 
 * By copying, modifying or distributing this software, you acknowledge
 * that you have read and understood your obligations described above,
 * and agree to abide by those obligations.
 * 
 * ALL LINDEN LAB SOURCE CODE IS PROVIDED "AS IS." LINDEN LAB MAKES NO
 * WARRANTIES, EXPRESS, IMPLIED OR OTHERWISE, REGARDING ITS ACCURACY,
 * COMPLETENESS OR PERFORMANCE.
 * $/LicenseInfo$
 */

#include "llviewerprecompiledheaders.h"

#include "llvoavatar.h"

#include <stdio.h>
#include <ctype.h>

#include "llaudioengine.h"
#include "noise.h"
#include "llsdserialize.h"

#include "llagent.h" //  Get state values from here
#include "llviewercontrol.h"
#include "lldrawpoolavatar.h"
#include "lldriverparam.h"
#include "lleditingmotion.h"
#include "llemote.h"

#include "llfirstuse.h"
#include "llfloaterchat.h"
#include "llheadrotmotion.h"

#include "llhudeffecttrail.h"
#include "llhudmanager.h"
#include "llinventorybridge.h"
#include "llinventoryview.h"
#include "llkeyframefallmotion.h"
#include "llkeyframestandmotion.h"
#include "llkeyframewalkmotion.h"
#include "llmutelist.h"
#include "llnotify.h"
#include "llquantize.h"
#include "llregionhandle.h"
#include "llresmgr.h"
#include "llselectmgr.h"
#include "llsprite.h"
#include "lltargetingmotion.h"
#include "lltexlayer.h"
#include "lltoolgrab.h"	// for needsRenderBeam
#include "lltoolmgr.h" // for needsRenderBeam
#include "lltoolmorph.h"
#include "llviewercamera.h"
#include "llviewercontrol.h"
#include "llviewerimagelist.h"
#include "llviewermedia.h"
#include "llviewermenu.h"
#include "llviewerobjectlist.h"
#include "llviewerparcelmgr.h"
#include "llviewerstats.h"
#include "llvovolume.h"
#include "llworld.h"
#include "pipeline.h"
#include "llviewershadermgr.h"
#include "llsky.h"
#include "llanimstatelabels.h"
#include "llgesturemgr.h" //needed to trigger the voice gesticulations
#include "llvoiceclient.h"
#include "llvoicevisualizer.h" // Ventrella

#include "llsdserialize.h" //For the client definitions

// <edit>
#include "llfloaterexploreanimations.h"
#include "llao.h"
#include "llimagemetadatareader.h"
// </edit>

#if LL_MSVC
// disable boost::lexical_cast warning
#pragma warning (disable:4702)
#endif
#include <boost/lexical_cast.hpp>

using namespace LLVOAvatarDefines;

//-----------------------------------------------------------------------------
// Global constants
//-----------------------------------------------------------------------------
const LLUUID ANIM_AGENT_BODY_NOISE = LLUUID("9aa8b0a6-0c6f-9518-c7c3-4f41f2c001ad"); //"body_noise"
const LLUUID ANIM_AGENT_BREATHE_ROT	= LLUUID("4c5a103e-b830-2f1c-16bc-224aa0ad5bc8");  //"breathe_rot"
const LLUUID ANIM_AGENT_EDITING	= LLUUID("2a8eba1d-a7f8-5596-d44a-b4977bf8c8bb");  //"editing"
const LLUUID ANIM_AGENT_EYE	= LLUUID("5c780ea8-1cd1-c463-a128-48c023f6fbea");  //"eye"
const LLUUID ANIM_AGENT_FLY_ADJUST = LLUUID("db95561f-f1b0-9f9a-7224-b12f71af126e");  //"fly_adjust"
const LLUUID ANIM_AGENT_HAND_MOTION	= LLUUID("ce986325-0ba7-6e6e-cc24-b17c4b795578");  //"hand_motion"
const LLUUID ANIM_AGENT_HEAD_ROT = LLUUID("e6e8d1dd-e643-fff7-b238-c6b4b056a68d");  //"head_rot"
const LLUUID ANIM_AGENT_PELVIS_FIX = LLUUID("0c5dd2a2-514d-8893-d44d-05beffad208b");  //"pelvis_fix"
const LLUUID ANIM_AGENT_TARGET = LLUUID("0e4896cb-fba4-926c-f355-8720189d5b55");  //"target"
const LLUUID ANIM_AGENT_WALK_ADJUST	= LLUUID("829bc85b-02fc-ec41-be2e-74cc6dd7215d");  //"walk_adjust"


//-----------------------------------------------------------------------------
// Constants
//-----------------------------------------------------------------------------
const std::string AVATAR_DEFAULT_CHAR = "avatar";

const S32 MIN_PIXEL_AREA_FOR_COMPOSITE = 1024;
const F32 SHADOW_OFFSET_AMT = 0.03f;

const F32 DELTA_TIME_MIN = 0.01f;	// we clamp measured deltaTime to this
const F32 DELTA_TIME_MAX = 0.2f;	// range to insure stability of computations.

const F32 PELVIS_LAG_FLYING		= 0.22f;// pelvis follow half life while flying
const F32 PELVIS_LAG_WALKING	= 0.4f;	// ...while walking
const F32 PELVIS_LAG_MOUSELOOK = 0.15f;
const F32 MOUSELOOK_PELVIS_FOLLOW_FACTOR = 0.5f;
const F32 PELVIS_LAG_WHEN_FOLLOW_CAM_IS_ON = 0.0001f; // not zero! - something gets divided by this!

const F32 PELVIS_ROT_THRESHOLD_SLOW = 60.0f;	// amount of deviation allowed between
const F32 PELVIS_ROT_THRESHOLD_FAST = 2.0f;	// the pelvis and the view direction
											// when moving fast & slow
const F32 TORSO_NOISE_AMOUNT = 1.0f;	// Amount of deviation from up-axis, in degrees
const F32 TORSO_NOISE_SPEED = 0.2f;	// Time scale factor on torso noise.

const F32 BREATHE_ROT_MOTION_STRENGTH = 0.05f;
const F32 BREATHE_SCALE_MOTION_STRENGTH = 0.005f;

const F32 MIN_SHADOW_HEIGHT = 0.f;
const F32 MAX_SHADOW_HEIGHT = 0.3f;

const S32 MIN_REQUIRED_PIXEL_AREA_BODY_NOISE = 10000;
const S32 MIN_REQUIRED_PIXEL_AREA_BREATHE = 10000;
const S32 MIN_REQUIRED_PIXEL_AREA_PELVIS_FIX = 40;

const S32 TEX_IMAGE_SIZE_SELF = 512;
const S32 TEX_IMAGE_AREA_SELF = TEX_IMAGE_SIZE_SELF * TEX_IMAGE_SIZE_SELF;
const S32 TEX_IMAGE_SIZE_OTHER = TEX_IMAGE_SIZE_SELF / 4;  // The size of local textures for other (!mIsSelf) avatars
const S32 TEX_IMAGE_AREA_OTHER = TEX_IMAGE_SIZE_OTHER * TEX_IMAGE_SIZE_OTHER;

const F32 HEAD_MOVEMENT_AVG_TIME = 0.9f;

const S32 MORPH_MASK_REQUESTED_DISCARD = 0;

// Discard level at which to switch to baked textures
// Should probably be 4 or 3, but didn't want to change it while change other logic - SJB
const S32 SWITCH_TO_BAKED_DISCARD = 5;

const F32 FOOT_COLLIDE_FUDGE = 0.04f;

const F32 HOVER_EFFECT_MAX_SPEED = 3.f;
const F32 HOVER_EFFECT_STRENGTH = 0.f;
const F32 UNDERWATER_EFFECT_STRENGTH = 0.1f;
const F32 UNDERWATER_FREQUENCY_DAMP = 0.33f;
const F32 APPEARANCE_MORPH_TIME = 0.65f;
const F32 TIME_BEFORE_MESH_CLEANUP = 5.f; // seconds
const S32 AVATAR_RELEASE_THRESHOLD = 10; // number of avatar instances before releasing memory
const F32 FOOT_GROUND_COLLISION_TOLERANCE = 0.25f;
const F32 AVATAR_LOD_TWEAK_RANGE = 0.7f;
const S32 MAX_BUBBLE_CHAT_LENGTH = DB_CHAT_MSG_STR_LEN;
const S32 MAX_BUBBLE_CHAT_UTTERANCES = 12;
const F32 CHAT_FADE_TIME = 8.0;
const F32 BUBBLE_CHAT_TIME = CHAT_FADE_TIME * 3.f;

const LLColor4 DUMMY_COLOR = LLColor4(0.5,0.5,0.5,1.0);

enum ERenderName
{
	RENDER_NAME_NEVER,
	RENDER_NAME_FADE,
	RENDER_NAME_ALWAYS
};

//-----------------------------------------------------------------------------
// Callback data
//-----------------------------------------------------------------------------
struct LLAvatarTexData
{
	LLAvatarTexData( const LLUUID& id, ETextureIndex index )
		: mAvatarID(id), mIndex(index) {}
	LLUUID				mAvatarID;
	ETextureIndex	mIndex;
};

struct LLTextureMaskData
{
	LLTextureMaskData( const LLUUID& id )
		: mAvatarID(id), mLastDiscardLevel(S32_MAX) {}
	LLUUID				mAvatarID;
	S32					mLastDiscardLevel;
};

/*********************************************************************************
 **                                                                             **
 ** Begin LLVOAvatar Support classes
 **
 **/

//------------------------------------------------------------------------
// LLVOBoneInfo
// Trans/Scale/Rot etc. info about each avatar bone.  Used by LLVOAvatarSkeleton.
//------------------------------------------------------------------------
class LLVOAvatarBoneInfo
{
	friend class LLVOAvatar;
	friend class LLVOAvatarSkeletonInfo;
public:
	LLVOAvatarBoneInfo() : mIsJoint(FALSE) {}
	~LLVOAvatarBoneInfo()
	{
		std::for_each(mChildList.begin(), mChildList.end(), DeletePointer());
	}
	BOOL parseXml(LLXmlTreeNode* node);
	
	BOOL mIsJoint;
	
private:
	std::string mName;
	LLVector3 mPos;
	LLVector3 mRot;
	LLVector3 mScale;
	LLVector3 mPivot;
	typedef std::vector<LLVOAvatarBoneInfo*> child_list_t;
	child_list_t mChildList;
};

//------------------------------------------------------------------------
// LLVOAvatarSkeletonInfo
// Overall avatar skeleton
//------------------------------------------------------------------------
class LLVOAvatarSkeletonInfo
{
	friend class LLVOAvatar;
public:
	LLVOAvatarSkeletonInfo() :
		mNumBones(0), mNumCollisionVolumes(0) {}
	~LLVOAvatarSkeletonInfo()
	{
		std::for_each(mBoneInfoList.begin(), mBoneInfoList.end(), DeletePointer());
	}
	BOOL parseXml(LLXmlTreeNode* node);
	S32 getNumBones() const { return mNumBones; }
	S32 getNumCollisionVolumes() const { return mNumCollisionVolumes; }
	
private:
	S32 mNumBones;
	S32 mNumCollisionVolumes;
	typedef std::vector<LLVOAvatarBoneInfo*> bone_info_list_t;
	bone_info_list_t mBoneInfoList;
};


//------------------------------------------------------------------------
// LLVOAvatarXmlInfo
// One instance (in LLVOAvatar) with common data parsed from the XML files
//------------------------------------------------------------------------
class LLVOAvatarXmlInfo
{
	friend class LLVOAvatar;
public:
	LLVOAvatarXmlInfo();
	~LLVOAvatarXmlInfo();

private:
	BOOL 	parseXmlSkeletonNode(LLXmlTreeNode* root);
	BOOL 	parseXmlMeshNodes(LLXmlTreeNode* root);
	BOOL 	parseXmlColorNodes(LLXmlTreeNode* root);
	BOOL 	parseXmlLayerNodes(LLXmlTreeNode* root);
	BOOL 	parseXmlDriverNodes(LLXmlTreeNode* root);

	struct LLVOAvatarMeshInfo
	{
		typedef std::pair<LLPolyMorphTargetInfo*,BOOL> morph_info_pair_t;
		typedef std::vector<morph_info_pair_t> morph_info_list_t;

		LLVOAvatarMeshInfo() : mLOD(0), mMinPixelArea(.1f) {}
		~LLVOAvatarMeshInfo()
		{
			morph_info_list_t::iterator iter;
			for (iter = mPolyMorphTargetInfoList.begin(); iter != mPolyMorphTargetInfoList.end(); iter++)
			{
				delete iter->first;
			}
			mPolyMorphTargetInfoList.clear();
		}

		std::string mType;
		S32			mLOD;
		std::string	mMeshFileName;
		std::string	mReferenceMeshName;
		F32			mMinPixelArea;
		morph_info_list_t mPolyMorphTargetInfoList;
	};
	typedef std::vector<LLVOAvatarMeshInfo*> mesh_info_list_t;
	mesh_info_list_t mMeshInfoList;

	typedef std::vector<LLPolySkeletalDistortionInfo*> skeletal_distortion_info_list_t;
	skeletal_distortion_info_list_t mSkeletalDistortionInfoList;
	
	struct LLVOAvatarAttachmentInfo
	{
		LLVOAvatarAttachmentInfo()
			: mGroup(-1), mAttachmentID(-1), mPieMenuSlice(-1), mVisibleFirstPerson(FALSE),
			  mIsHUDAttachment(FALSE), mHasPosition(FALSE), mHasRotation(FALSE) {}
		std::string mName;
		std::string mJointName;
		LLVector3 mPosition;
		LLVector3 mRotationEuler;
		S32 mGroup;
		S32 mAttachmentID;
		S32 mPieMenuSlice;
		BOOL mVisibleFirstPerson;
		BOOL mIsHUDAttachment;
		BOOL mHasPosition;
		BOOL mHasRotation;
	};
	typedef std::vector<LLVOAvatarAttachmentInfo*> attachment_info_list_t;
	attachment_info_list_t mAttachmentInfoList;
	
	LLTexGlobalColorInfo *mTexSkinColorInfo;
	LLTexGlobalColorInfo *mTexHairColorInfo;
	LLTexGlobalColorInfo *mTexEyeColorInfo;

	typedef std::vector<LLTexLayerSetInfo*> layer_info_list_t;
	layer_info_list_t mLayerInfoList;

	typedef std::vector<LLDriverParamInfo*> driver_info_list_t;
	driver_info_list_t mDriverInfoList;
};

//-----------------------------------------------------------------------------
// class LLBodyNoiseMotion
//-----------------------------------------------------------------------------
class LLBodyNoiseMotion :
	public LLMotion
{
public:
	// Constructor
	LLBodyNoiseMotion(const LLUUID &id)
		: LLMotion(id)
	{
		mName = "body_noise";
		mTorsoState = new LLJointState;
	}

	// Destructor
	virtual ~LLBodyNoiseMotion() { }

public:
	//-------------------------------------------------------------------------
	// functions to support MotionController and MotionRegistry
	//-------------------------------------------------------------------------
	// static constructor
	// all subclasses must implement such a function and register it
	static LLMotion *create(const LLUUID &id) { return new LLBodyNoiseMotion(id); }

public:
	//-------------------------------------------------------------------------
	// animation callbacks to be implemented by subclasses
	//-------------------------------------------------------------------------

	// motions must specify whether or not they loop
	virtual BOOL getLoop() { return TRUE; }

	// motions must report their total duration
	virtual F32 getDuration() { return 0.0; }

	// motions must report their "ease in" duration
	virtual F32 getEaseInDuration() { return 0.0; }

	// motions must report their "ease out" duration.
	virtual F32 getEaseOutDuration() { return 0.0; }

	// motions must report their priority
	virtual LLJoint::JointPriority getPriority() { return LLJoint::HIGH_PRIORITY; }

	virtual LLMotionBlendType getBlendType() { return ADDITIVE_BLEND; }

	// called to determine when a motion should be activated/deactivated based on avatar pixel coverage
	virtual F32 getMinPixelArea() { return MIN_REQUIRED_PIXEL_AREA_BODY_NOISE; }

	// run-time (post constructor) initialization,
	// called after parameters have been set
	// must return true to indicate success and be available for activation
	virtual LLMotionInitStatus onInitialize(LLCharacter *character)
	{
		if( !mTorsoState->setJoint( character->getJoint("mTorso") ))
		{
			return STATUS_FAILURE;
		}

		mTorsoState->setUsage(LLJointState::ROT);

		addJointState( mTorsoState );
		return STATUS_SUCCESS;
	}

	// called when a motion is activated
	// must return TRUE to indicate success, or else
	// it will be deactivated
	virtual BOOL onActivate() { return TRUE; }

	// called per time step
	// must return TRUE while it is active, and
	// must return FALSE when the motion is completed.
	virtual BOOL onUpdate(F32 time, U8* joint_mask)
	{
		F32 nx[2];
		nx[0]=time*TORSO_NOISE_SPEED;
		nx[1]=0.0f;
		F32 ny[2];
		ny[0]=0.0f;
		ny[1]=time*TORSO_NOISE_SPEED;
		F32 noiseX = noise2(nx);
		F32 noiseY = noise2(ny);

		F32 rx = TORSO_NOISE_AMOUNT * DEG_TO_RAD * noiseX / 0.42f;
		F32 ry = TORSO_NOISE_AMOUNT * DEG_TO_RAD * noiseY / 0.42f;
		LLQuaternion tQn;
		tQn.setQuat( rx, ry, 0.0f );
		mTorsoState->setRotation( tQn );

		return TRUE;
	}

	// called when a motion is deactivated
	virtual void onDeactivate() {}

private:
	//-------------------------------------------------------------------------
	// joint states to be animated
	//-------------------------------------------------------------------------
	LLPointer<LLJointState> mTorsoState;
};

//-----------------------------------------------------------------------------
// class LLBreatheMotionRot
//-----------------------------------------------------------------------------
class LLBreatheMotionRot :
	public LLMotion
{
public:
	// Constructor
	LLBreatheMotionRot(const LLUUID &id) :
		LLMotion(id),
		mBreatheRate(1.f),
		mCharacter(NULL)
	{
		mName = "breathe_rot";
		mChestState = new LLJointState;
	}

	// Destructor
	virtual ~LLBreatheMotionRot() {}

public:
	//-------------------------------------------------------------------------
	// functions to support MotionController and MotionRegistry
	//-------------------------------------------------------------------------
	// static constructor
	// all subclasses must implement such a function and register it
	static LLMotion *create(const LLUUID &id) { return new LLBreatheMotionRot(id); }

public:
	//-------------------------------------------------------------------------
	// animation callbacks to be implemented by subclasses
	//-------------------------------------------------------------------------

	// motions must specify whether or not they loop
	virtual BOOL getLoop() { return TRUE; }

	// motions must report their total duration
	virtual F32 getDuration() { return 0.0; }

	// motions must report their "ease in" duration
	virtual F32 getEaseInDuration() { return 0.0; }

	// motions must report their "ease out" duration.
	virtual F32 getEaseOutDuration() { return 0.0; }

	// motions must report their priority
	virtual LLJoint::JointPriority getPriority() { return LLJoint::MEDIUM_PRIORITY; }

	virtual LLMotionBlendType getBlendType() { return NORMAL_BLEND; }

	// called to determine when a motion should be activated/deactivated based on avatar pixel coverage
	virtual F32 getMinPixelArea() { return MIN_REQUIRED_PIXEL_AREA_BREATHE; }

	// run-time (post constructor) initialization,
	// called after parameters have been set
	// must return true to indicate success and be available for activation
	virtual LLMotionInitStatus onInitialize(LLCharacter *character)
	{		
		mCharacter = character;
		bool success = true;

		if ( !mChestState->setJoint( character->getJoint( "mChest" ) ) ) { success = false; }

		if ( success )
		{
			mChestState->setUsage(LLJointState::ROT);
			addJointState( mChestState );
		}

		if ( success )
		{
			return STATUS_SUCCESS;
		}
		else
		{
			return STATUS_FAILURE;
		}
	}

	// called when a motion is activated
	// must return TRUE to indicate success, or else
	// it will be deactivated
	virtual BOOL onActivate() { return TRUE; }

	// called per time step
	// must return TRUE while it is active, and
	// must return FALSE when the motion is completed.
	virtual BOOL onUpdate(F32 time, U8* joint_mask)
	{
		mBreatheRate = 1.f;

		F32 breathe_amt = (sinf(mBreatheRate * time) * BREATHE_ROT_MOTION_STRENGTH);

		mChestState->setRotation(LLQuaternion(breathe_amt, LLVector3(0.f, 1.f, 0.f)));

		return TRUE;
	}

	// called when a motion is deactivated
	virtual void onDeactivate() {}

private:
	//-------------------------------------------------------------------------
	// joint states to be animated
	//-------------------------------------------------------------------------
	LLPointer<LLJointState> mChestState;
	F32					mBreatheRate;
	LLCharacter*		mCharacter;
};

//-----------------------------------------------------------------------------
// class LLPelvisFixMotion
//-----------------------------------------------------------------------------
class LLPelvisFixMotion :
	public LLMotion
{
public:
	// Constructor
	LLPelvisFixMotion(const LLUUID &id)
		: LLMotion(id), mCharacter(NULL)
	{
		mName = "pelvis_fix";

		mPelvisState = new LLJointState;
	}

	// Destructor
	virtual ~LLPelvisFixMotion() { }

public:
	//-------------------------------------------------------------------------
	// functions to support MotionController and MotionRegistry
	//-------------------------------------------------------------------------
	// static constructor
	// all subclasses must implement such a function and register it
	static LLMotion *create(const LLUUID& id) { return new LLPelvisFixMotion(id); }

public:
	//-------------------------------------------------------------------------
	// animation callbacks to be implemented by subclasses
	//-------------------------------------------------------------------------

	// motions must specify whether or not they loop
	virtual BOOL getLoop() { return TRUE; }

	// motions must report their total duration
	virtual F32 getDuration() { return 0.0; }

	// motions must report their "ease in" duration
	virtual F32 getEaseInDuration() { return 0.5f; }

	// motions must report their "ease out" duration.
	virtual F32 getEaseOutDuration() { return 0.5f; }

	// motions must report their priority
	virtual LLJoint::JointPriority getPriority() { return LLJoint::LOW_PRIORITY; }

	virtual LLMotionBlendType getBlendType() { return NORMAL_BLEND; }

	// called to determine when a motion should be activated/deactivated based on avatar pixel coverage
	virtual F32 getMinPixelArea() { return MIN_REQUIRED_PIXEL_AREA_PELVIS_FIX; }

	// run-time (post constructor) initialization,
	// called after parameters have been set
	// must return true to indicate success and be available for activation
	virtual LLMotionInitStatus onInitialize(LLCharacter *character)
	{
		mCharacter = character;

		if (!mPelvisState->setJoint( character->getJoint("mPelvis")))
		{
			return STATUS_FAILURE;
		}

		mPelvisState->setUsage(LLJointState::POS);

		addJointState( mPelvisState );
		return STATUS_SUCCESS;
	}

	// called when a motion is activated
	// must return TRUE to indicate success, or else
	// it will be deactivated
	virtual BOOL onActivate() { return TRUE; }

	// called per time step
	// must return TRUE while it is active, and
	// must return FALSE when the motion is completed.
	virtual BOOL onUpdate(F32 time, U8* joint_mask)
	{
		mPelvisState->setPosition(LLVector3::zero);

		return TRUE;
	}

	// called when a motion is deactivated
	virtual void onDeactivate() {}

private:
	//-------------------------------------------------------------------------
	// joint states to be animated
	//-------------------------------------------------------------------------
	LLPointer<LLJointState> mPelvisState;
	LLCharacter*		mCharacter;
};

/**
 **
 ** End LLVOAvatar Support classes
 **                                                                             **
 *********************************************************************************/


//-----------------------------------------------------------------------------
// Static Data
//-----------------------------------------------------------------------------
LLXmlTree LLVOAvatar::sXMLTree;
LLXmlTree LLVOAvatar::sSkeletonXMLTree;
BOOL LLVOAvatar::sDebugAvatarRotation = FALSE;
LLVOAvatarSkeletonInfo* LLVOAvatar::sAvatarSkeletonInfo = NULL;
LLVOAvatarXmlInfo* LLVOAvatar::sAvatarXmlInfo = NULL;
LLVOAvatarDictionary *LLVOAvatar::sAvatarDictionary = NULL;
S32 LLVOAvatar::sFreezeCounter = 0;
S32 LLVOAvatar::sMaxVisible = 50;
LLMap< LLGLenum, LLGLuint*> LLVOAvatar::sScratchTexNames;
LLMap< LLGLenum, F32*> LLVOAvatar::sScratchTexLastBindTime;
S32 LLVOAvatar::sScratchTexBytes = 0;
F32 LLVOAvatar::sRenderDistance = 256.f;
S32	LLVOAvatar::sNumVisibleAvatars = 0;
S32	LLVOAvatar::sNumLODChangesThisFrame = 0;
LLSD LLVOAvatar::sClientResolutionList;



const LLUUID LLVOAvatar::sStepSoundOnLand = LLUUID("e8af4a28-aa83-4310-a7c4-c047e15ea0df");
const LLUUID LLVOAvatar::sStepSounds[LL_MCODE_END] =
{
	LLUUID(SND_STONE_RUBBER),
	LLUUID(SND_METAL_RUBBER),
	LLUUID(SND_GLASS_RUBBER),
	LLUUID(SND_WOOD_RUBBER),
	LLUUID(SND_FLESH_RUBBER),
	LLUUID(SND_RUBBER_PLASTIC),
	LLUUID(SND_RUBBER_RUBBER)
};

S32 LLVOAvatar::sRenderName = RENDER_NAME_ALWAYS;
BOOL LLVOAvatar::sRenderGroupTitles = TRUE;
S32 LLVOAvatar::sNumVisibleChatBubbles = 0;
BOOL LLVOAvatar::sDebugInvisible = FALSE;
BOOL LLVOAvatar::sShowAttachmentPoints = FALSE;
BOOL LLVOAvatar::sShowAnimationDebug = FALSE;
BOOL LLVOAvatar::sShowFootPlane = FALSE;
BOOL LLVOAvatar::sVisibleInFirstPerson = FALSE;
F32 LLVOAvatar::sLODFactor = 1.f;
BOOL LLVOAvatar::sUseImpostors = FALSE;
BOOL LLVOAvatar::sJointDebug = FALSE;

EmeraldGlobalBoobConfig LLVOAvatar::sBoobConfig;

F32 LLVOAvatar::sAvMorphTime			= 0.65f;


F32 LLVOAvatar::sUnbakedTime = 0.f;
F32 LLVOAvatar::sUnbakedUpdateTime = 0.f;
F32 LLVOAvatar::sGreyTime = 0.f;
F32 LLVOAvatar::sGreyUpdateTime = 0.f;
bool LLVOAvatar::sDoProperArc = true;

// Globals
LLFrameTimer gAttachmentsTimer;
bool gAttachmentsListDirty = true;

//-----------------------------------------------------------------------------
// Helper functions
//-----------------------------------------------------------------------------
static F32 calc_bouncy_animation(F32 x);
static U32 calc_shame(LLVOVolume* volume, std::set<LLUUID> &textures);

//-----------------------------------------------------------------------------
// LLVOAvatar()
//-----------------------------------------------------------------------------
LLVOAvatar::LLVOAvatar(const LLUUID& id,
					   const LLPCode pcode,
					   LLViewerRegion* regionp) :
	LLViewerObject(id, pcode, regionp),
	mIsDummy(FALSE),
	mSpecialRenderMode(0),
	mTurning(FALSE),
	mPelvisToFoot(0.f),
	mLastSkeletonSerialNum( 0 ),
	mHeadOffset(),
	mIsSitting(FALSE),
	mTimeVisible(),
	mTyping(FALSE),
	mMeshValid(FALSE),
	mVisible(FALSE),
	mWindFreq(0.f),
	mRipplePhase( 0.f ),
	mBelowWater(FALSE),
	mAppearanceAnimSetByUser(FALSE),
	mLastAppearanceBlendTime(0.f),
	mAppearanceAnimating(FALSE),
	mNameString(),
	mTitle(),
	mNameAway(FALSE),
	mNameBusy(FALSE),
	mNameMute(FALSE),
	mRenderGroupTitles(sRenderGroupTitles),
	mNameAppearance(FALSE),
	mLastRegionHandle(0),
	mRegionCrossingCount(0),
	mFirstTEMessageReceived( FALSE ),
	mFirstAppearanceMessageReceived( FALSE ),
	mCulled( FALSE ),
	mVisibilityRank(0),
	mTexSkinColor( NULL ),
	mTexHairColor( NULL ),
	mTexEyeColor( NULL ),
	mNeedsSkin(FALSE),
	mUpdatePeriod(1),
	mFullyLoadedInitialized(FALSE),
	mHasBakedHair( FALSE ),
	mSupportsAlphaLayers(FALSE),
	mFirstSetActualBoobGravRan( false )
	//mFirstSetActualButtGravRan( false ),
	//mFirstSetActualFatGravRan( false )
	// <edit>
//	mNametagSaysIdle(false),
//	mIdleForever(true),
//	mIdleMinutes(0),
//	mFocusObject(LLUUID::null),
//	mFocusVector(LLVector3d::zero)
	// </edit>
{
	LLMemType mt(LLMemType::MTYPE_AVATAR);
	//VTResume();  // VTune
	
	// mVoiceVisualizer is created by the hud effects manager and uses the HUD Effects pipeline
	const bool needsSendToSim = false; // currently, this HUD effect doesn't need to pack and unpack data to do its job
	mVoiceVisualizer = ( LLVoiceVisualizer *)LLHUDManager::getInstance()->createViewerEffect( LLHUDObject::LL_HUD_EFFECT_VOICE_VISUALIZER, needsSendToSim );

	lldebugs << "LLVOAvatar Constructor (0x" << this << ") id:" << mID << llendl;

	mPelvisp = NULL;

	for( S32 i=0; i<TEX_NUM_INDICES; i++ )
	{
		if (isIndexLocalTexture((ETextureIndex)i))
		{
			mLocalTextureData[(ETextureIndex)i] = LocalTextureData();
		}
	}

	mBakedTextureData.resize(BAKED_NUM_INDICES);
	for (U32 i = 0; i < mBakedTextureData.size(); i++ )
	{
		mBakedTextureData[i].mLastTextureIndex = IMG_DEFAULT_AVATAR;
		mBakedTextureData[i].mTexLayerSet = NULL;
		mBakedTextureData[i].mIsLoaded = false;
		mBakedTextureData[i].mIsUsed = false;
		mBakedTextureData[i].mMaskTexName = 0;
		mBakedTextureData[i].mTextureIndex = getTextureIndex((EBakedTextureIndex)i);
	}

	mDirtyMesh = TRUE;	// Dirty geometry, need to regenerate.
	mShadow0Facep = NULL;
	mShadow1Facep = NULL;
	mHeadp = NULL;

	mIsBuilt = FALSE;

	mNumJoints = 0;
	mSkeleton = NULL;
	mScreenp = NULL;

	mNumCollisionVolumes = 0;
	mCollisionVolumes = NULL;

	// set up animation variables
	mSpeed = 0.f;
	setAnimationData("Speed", &mSpeed);

	if (id == gAgentID)
	{
		mIsSelf = TRUE;
		gAgent.setAvatarObject(this);
		gAttachmentsTimer.reset();
		lldebugs << "Marking avatar as self " << id << llendl;
	}
	else
	{
		mIsSelf = FALSE;
	}

	mNeedsImpostorUpdate = TRUE;
	mNeedsAnimUpdate = TRUE;

	mImpostorDistance = 0;
	mImpostorPixelArea = 0;

	setNumTEs(TEX_NUM_INDICES);

	mbCanSelect = TRUE;

	mSignaledAnimations.clear();
	mPlayingAnimations.clear();

	mWasOnGroundLeft = FALSE;
	mWasOnGroundRight = FALSE;

	mTimeLast = 0.0f;
	mSpeedAccum = 0.0f;

	mRippleTimeLast = 0.f;

	mShadowImagep = gImageList.getImageFromFile("foot_shadow.j2c");
	gGL.getTexUnit(0)->bind(mShadowImagep.get());
	mShadowImagep->setAddressMode(LLTexUnit::TAM_CLAMP);
	
	mInAir = FALSE;

	mStepOnLand = TRUE;
	mStepMaterial = 0;

	mLipSyncActive = false;
	mOohMorph      = NULL;
	mAahMorph      = NULL;

	//-------------------------------------------------------------------------
	// initialize joint, mesh and shape members
	//-------------------------------------------------------------------------
	mRoot.setName( "mRoot" );

	for (LLVOAvatarDictionary::mesh_map_t::const_iterator iter = LLVOAvatarDictionary::getInstance()->getMeshes().begin();
		 iter != LLVOAvatarDictionary::getInstance()->getMeshes().end();
		 iter++)
	{
		const EMeshIndex mesh_index = iter->first;
		const LLVOAvatarDictionary::MeshDictionaryEntry *mesh_dict = iter->second;

		LLViewerJoint* joint = new LLViewerJoint();
		joint->setName(mesh_dict->mName);
		joint->setMeshID(mesh_index);
		mMeshLOD.push_back(joint);
		
		/* mHairLOD.setName("mHairLOD");
		   mHairMesh0.setName("mHairMesh0");
		   mHairMesh0.setMeshID(MESH_ID_HAIR);
		   mHairMesh1.setName("mHairMesh1"); */
		for (U32 lod = 0; lod < mesh_dict->mLOD; lod++)
		{
			LLViewerJointMesh* mesh = new LLViewerJointMesh();
			std::string mesh_name = "m" + mesh_dict->mName + boost::lexical_cast<std::string>(lod);
			// We pre-pended an m - need to capitalize first character for camelCase
			mesh_name[1] = toupper(mesh_name[1]);
			mesh->setName(mesh_name);
			mesh->setMeshID(mesh_index);
			mesh->setPickName(mesh_dict->mPickName);
			switch((int)mesh_index)
			{
				case MESH_ID_HAIR:
					mesh->setIsTransparent(TRUE);
					break;
				case MESH_ID_SKIRT:
					mesh->setIsTransparent(TRUE);
					break;
				case MESH_ID_EYEBALL_LEFT:
				case MESH_ID_EYEBALL_RIGHT:
					mesh->setSpecular( LLColor4( 1.0f, 1.0f, 1.0f, 1.0f ), 1.f );
					break;
			}

			joint->mMeshParts.push_back(mesh);
		}
	}

	//-------------------------------------------------------------------------
	// associate baked textures with meshes
	//-------------------------------------------------------------------------
	for (LLVOAvatarDictionary::mesh_map_t::const_iterator iter = LLVOAvatarDictionary::getInstance()->getMeshes().begin();
		 iter != LLVOAvatarDictionary::getInstance()->getMeshes().end();
		 iter++)
	{
		const EMeshIndex mesh_index = iter->first;
		const LLVOAvatarDictionary::MeshDictionaryEntry *mesh_dict = iter->second;
		const EBakedTextureIndex baked_texture_index = mesh_dict->mBakedID;

		// Skip it if there's no associated baked texture.
		if (baked_texture_index == BAKED_NUM_INDICES) continue;

		for (std::vector<LLViewerJointMesh* >::iterator iter = mMeshLOD[mesh_index]->mMeshParts.begin();
			 iter != mMeshLOD[mesh_index]->mMeshParts.end(); iter++)
		{
			LLViewerJointMesh* mesh = (LLViewerJointMesh*) *iter;
			mBakedTextureData[(int)baked_texture_index].mMeshes.push_back(mesh);
		}
	}


	//-------------------------------------------------------------------------
	// register motions
	//-------------------------------------------------------------------------
	if (LLCharacter::sInstances.size() == 1)
	{
		LLKeyframeMotion::setVFS(gStaticVFS);
		registerMotion( ANIM_AGENT_BUSY,					LLNullMotion::create );
		registerMotion( ANIM_AGENT_CROUCH,					LLKeyframeStandMotion::create );
		registerMotion( ANIM_AGENT_CROUCHWALK,				LLKeyframeWalkMotion::create );
		registerMotion( ANIM_AGENT_EXPRESS_AFRAID,			LLEmote::create );
		registerMotion( ANIM_AGENT_EXPRESS_ANGER,			LLEmote::create );
		registerMotion( ANIM_AGENT_EXPRESS_BORED,			LLEmote::create );
		registerMotion( ANIM_AGENT_EXPRESS_CRY,				LLEmote::create );
		registerMotion( ANIM_AGENT_EXPRESS_DISDAIN,			LLEmote::create );
		registerMotion( ANIM_AGENT_EXPRESS_EMBARRASSED,		LLEmote::create );
		registerMotion( ANIM_AGENT_EXPRESS_FROWN,			LLEmote::create );
		registerMotion( ANIM_AGENT_EXPRESS_KISS,			LLEmote::create );
		registerMotion( ANIM_AGENT_EXPRESS_LAUGH,			LLEmote::create );
		registerMotion( ANIM_AGENT_EXPRESS_OPEN_MOUTH,		LLEmote::create );
		registerMotion( ANIM_AGENT_EXPRESS_REPULSED,		LLEmote::create );
		registerMotion( ANIM_AGENT_EXPRESS_SAD,				LLEmote::create );
		registerMotion( ANIM_AGENT_EXPRESS_SHRUG,			LLEmote::create );
		registerMotion( ANIM_AGENT_EXPRESS_SMILE,			LLEmote::create );
		registerMotion( ANIM_AGENT_EXPRESS_SURPRISE,		LLEmote::create );
		registerMotion( ANIM_AGENT_EXPRESS_TONGUE_OUT,		LLEmote::create );
		registerMotion( ANIM_AGENT_EXPRESS_TOOTHSMILE,		LLEmote::create );
		registerMotion( ANIM_AGENT_EXPRESS_WINK,			LLEmote::create );
		registerMotion( ANIM_AGENT_EXPRESS_WORRY,			LLEmote::create );
		registerMotion( ANIM_AGENT_RUN,						LLKeyframeWalkMotion::create );
		registerMotion( ANIM_AGENT_STAND,					LLKeyframeStandMotion::create );
		registerMotion( ANIM_AGENT_STAND_1,					LLKeyframeStandMotion::create );
		registerMotion( ANIM_AGENT_STAND_2,					LLKeyframeStandMotion::create );
		registerMotion( ANIM_AGENT_STAND_3,					LLKeyframeStandMotion::create );
		registerMotion( ANIM_AGENT_STAND_4,					LLKeyframeStandMotion::create );
		registerMotion( ANIM_AGENT_STANDUP,					LLKeyframeFallMotion::create );
		registerMotion( ANIM_AGENT_TURNLEFT,				LLKeyframeWalkMotion::create );
		registerMotion( ANIM_AGENT_TURNRIGHT,				LLKeyframeWalkMotion::create );
		registerMotion( ANIM_AGENT_WALK,					LLKeyframeWalkMotion::create );
	
		// motions without a start/stop bit
		registerMotion( ANIM_AGENT_BODY_NOISE,				LLBodyNoiseMotion::create );
		registerMotion( ANIM_AGENT_BREATHE_ROT,				LLBreatheMotionRot::create );
		registerMotion( ANIM_AGENT_EDITING,					LLEditingMotion::create	);
		registerMotion( ANIM_AGENT_EYE,						LLEyeMotion::create	);
		registerMotion( ANIM_AGENT_FEMALE_WALK,				LLKeyframeWalkMotion::create );
		registerMotion( ANIM_AGENT_FLY_ADJUST,				LLFlyAdjustMotion::create );
		registerMotion( ANIM_AGENT_HAND_MOTION,				LLHandMotion::create );
		registerMotion( ANIM_AGENT_HEAD_ROT,				LLHeadRotMotion::create );
		registerMotion( ANIM_AGENT_PELVIS_FIX,				LLPelvisFixMotion::create );
		registerMotion( ANIM_AGENT_SIT_FEMALE,				LLKeyframeMotion::create );
		registerMotion( ANIM_AGENT_TARGET,					LLTargetingMotion::create );
		registerMotion( ANIM_AGENT_WALK_ADJUST,				LLWalkAdjustMotion::create );

	}

	// grab the boob savedparams (prob a better place for this)
	sBoobConfig.mass             = EmeraldBoobUtils::convertMass(gSavedSettings.getF32("EmeraldBoobMass"));
	sBoobConfig.hardness         = EmeraldBoobUtils::convertHardness(gSavedSettings.getF32("EmeraldBoobHardness"));
	sBoobConfig.velMax           = EmeraldBoobUtils::convertVelMax(gSavedSettings.getF32("EmeraldBoobVelMax"));
	sBoobConfig.velMin           = EmeraldBoobUtils::convertVelMin(gSavedSettings.getF32("EmeraldBoobVelMin"));
	sBoobConfig.friction         = EmeraldBoobUtils::convertFriction(gSavedSettings.getF32("EmeraldBoobFriction"));
	sBoobConfig.enabled          = gSavedSettings.getBOOL("EmeraldBreastPhysicsToggle");
	sBoobConfig.XYInfluence		 = gSavedSettings.getF32("EmeraldBoobXYInfluence");
	sDoProperArc				 = (bool)gSavedSettings.getBOOL("EmeraldUseProperArc");

	if (gNoRender)
	{
		return;
	}
	buildCharacter();

	// preload specific motions here
	createMotion( ANIM_AGENT_CUSTOMIZE);
	createMotion( ANIM_AGENT_CUSTOMIZE_DONE);

	//VTPause();  // VTune
	
	mVoiceVisualizer->setVoiceEnabled( gVoiceClient->getVoiceEnabled( mID ) );
	mCurrentGesticulationLevel = 0;
}











//------------------------------------------------------------------------
// LLVOAvatar::~LLVOAvatar()
//------------------------------------------------------------------------
LLVOAvatar::~LLVOAvatar()
{
	lldebugs << "LLVOAvatar Destructor (0x" << this << ") id:" << mID << llendl;

	if (mIsSelf)
	{
		gAgent.setAvatarObject(NULL);
	}

	mRoot.removeAllChildren();

	delete [] mSkeleton;
	mSkeleton = NULL;

	delete mScreenp;
	mScreenp = NULL;
	
	delete [] mCollisionVolumes;
	mCollisionVolumes = NULL;


	mNumJoints = 0;

	for (U32 i = 0; i < mBakedTextureData.size(); i++)
	{
		delete mBakedTextureData[i].mTexLayerSet;
		mBakedTextureData[i].mTexLayerSet = NULL;
	}

	std::for_each(mAttachmentPoints.begin(), mAttachmentPoints.end(), DeletePairedPointer());
	mAttachmentPoints.clear();

	delete mTexSkinColor;
	mTexSkinColor = NULL;
	delete mTexHairColor;
	mTexHairColor = NULL;
	delete mTexEyeColor;
	mTexEyeColor = NULL;

	std::for_each(mMeshes.begin(), mMeshes.end(), DeletePairedPointer());
	mMeshes.clear();
	std::vector<LLViewerJoint*>::iterator jointIter;
	for (jointIter = mMeshLOD.begin();
		jointIter != mMeshLOD.end(); jointIter++)
	{
		LLViewerJoint* joint = (LLViewerJoint *) *jointIter;
		std::for_each(joint->mMeshParts.begin(), joint->mMeshParts.end(), DeletePointer());
		joint->mMeshParts.clear();
	}
	std::for_each(mMeshLOD.begin(), mMeshLOD.end(), DeletePointer());
	mMeshLOD.clear();
	
	mDead = TRUE;
	
	// Clean up class data
	LLVOAvatar::cullAvatarsByPixelArea();

	mAnimationSources.clear();

	lldebugs << "LLVOAvatar Destructor end" << llendl;
}

void LLVOAvatar::markDead()
{
	if (mNameText)
	{
		mNameText->markDead();
		mNameText = NULL;
		sNumVisibleChatBubbles--;
	}

	mVoiceVisualizer->markDead();

	mBeam = NULL;
	LLViewerObject::markDead();
}


BOOL LLVOAvatar::isFullyBaked()
{
	if (mIsDummy) return TRUE;
	if (getNumTEs() == 0) return FALSE;

	for (U32 i = 0; i < mBakedTextureData.size(); i++)
	{
		if (!isTextureDefined(mBakedTextureData[i].mTextureIndex)
			&& ( (i != BAKED_SKIRT) || isWearingWearableType(WT_SKIRT) ) )
		{
			return FALSE;
		}
	}
	return TRUE;
}

void LLVOAvatar::deleteLayerSetCaches(bool clearAll)
{
	for (U32 i = 0; i < mBakedTextureData.size(); i++)
	{
		if (mBakedTextureData[i].mTexLayerSet)
		{
			if ((i != BAKED_HAIR || mIsSelf) && !clearAll)		// Backwards compatibility - can be removed after hair baking is mandatory on the grid
			{
				mBakedTextureData[i].mTexLayerSet->deleteCaches();
			}
		}
		if (mBakedTextureData[i].mMaskTexName)
		{
			glDeleteTextures(1, (GLuint*)&(mBakedTextureData[i].mMaskTexName));
			mBakedTextureData[i].mMaskTexName = 0 ;
		}
	}
}

// static 
BOOL LLVOAvatar::areAllNearbyInstancesBaked(S32& grey_avatars)
{
	BOOL res = TRUE;
	grey_avatars = 0;
	for (std::vector<LLCharacter*>::iterator iter = LLCharacter::sInstances.begin();
		iter != LLCharacter::sInstances.end(); ++iter)
	{
		LLVOAvatar* inst = (LLVOAvatar*) *iter;
		if( inst->isDead() )
		{
			continue;
		}
// 		else
// 		if( inst->getPixelArea() < MIN_PIXEL_AREA_FOR_COMPOSITE )
// 		{
// 			return res;  // Assumes sInstances is sorted by pixel area.
// 		}
		else
		if( !inst->isFullyBaked() )
		{
			res = FALSE;
			if (inst->mHasGrey)
			{
				++grey_avatars;
			}
		}
	}
	return res;
}

// static 
void LLVOAvatar::dumpScratchTextureByteCount()
{
	llinfos << "Scratch Texture GL: " << (sScratchTexBytes/1024) << "KB" << llendl;
}

// static
void LLVOAvatar::getMeshInfo (mesh_info_t* mesh_info)
{
	if (!mesh_info) return;

	LLVOAvatarXmlInfo::mesh_info_list_t::iterator iter = sAvatarXmlInfo->mMeshInfoList.begin();
	LLVOAvatarXmlInfo::mesh_info_list_t::iterator end  = sAvatarXmlInfo->mMeshInfoList.end();

	for (; iter != end; ++iter)
	{
		LLVOAvatarXmlInfo::LLVOAvatarMeshInfo* avatar_info = (*iter);
		std::string type = avatar_info->mType;
		S32         lod  = avatar_info->mLOD;
		std::string file = avatar_info->mMeshFileName;

		mesh_info_t::iterator iter_info = mesh_info->find(type);
		if(iter_info == mesh_info->end())
		{
			lod_mesh_map_t lod_mesh;
			lod_mesh.insert(std::pair<S32,std::string>(lod, file));
			mesh_info->insert(std::pair<std::string,lod_mesh_map_t>(type, lod_mesh));
		}
		else
		{
			lod_mesh_map_t& lod_mesh = iter_info->second;
			lod_mesh_map_t::iterator iter_lod = lod_mesh.find(lod);
			if (iter_lod == lod_mesh.end())
			{
				lod_mesh.insert(std::pair<S32,std::string>(lod, file));
			}
			else
			{
				// Should never happen
				llwarns << "Duplicate mesh LOD " << type << " " << lod << " " << file << llendl;
			}
		}
	}
	return;
}


// static
void LLVOAvatar::dumpBakedStatus()
{
	LLVector3d camera_pos_global = gAgent.getCameraPositionGlobal();

	for (std::vector<LLCharacter*>::iterator iter = LLCharacter::sInstances.begin();
		iter != LLCharacter::sInstances.end(); ++iter)
	{
		LLVOAvatar* inst = (LLVOAvatar*) *iter;
		llinfos << "Avatar ";

		LLNameValue* firstname = inst->getNVPair("FirstName");
		LLNameValue* lastname = inst->getNVPair("LastName");

		if( firstname )
		{
			llcont << firstname->getString();
		}
		if( lastname )
		{
			llcont << " " << lastname->getString();
		}

		llcont << " " << inst->mID;

		if( inst->isDead() )
		{
			llcont << " DEAD ("<< inst->getNumRefs() << " refs)";
		}

		if( inst->isSelf() )
		{
			llcont << " (self)";
		}


		F64 dist_to_camera = (inst->getPositionGlobal() - camera_pos_global).length();
		llcont << " " << dist_to_camera << "m ";

		llcont << " " << inst->mPixelArea << " pixels";

		if( inst->isVisible() )
		{
			llcont << " (visible)";
		}
		else
		{
			llcont << " (not visible)";
		}

		if( inst->isFullyBaked() )
		{
			llcont << " Baked";
		}
		else
		{
			llcont << " Unbaked (";

			for (LLVOAvatarDictionary::baked_map_t::const_iterator iter = LLVOAvatarDictionary::getInstance()->getBakedTextures().begin();
				 iter != LLVOAvatarDictionary::getInstance()->getBakedTextures().end();
				 iter++)
			{
				const LLVOAvatarDictionary::BakedDictionaryEntry *baked_dict = iter->second;
				const ETextureIndex index = baked_dict->mTextureIndex;
				if (!inst->isTextureDefined(index))
				{
					llcont << " " << LLVOAvatarDictionary::getInstance()->getTexture(index)->mName;
				}
			}

			llcont << " ) " << inst->getUnbakedPixelAreaRank();
			if( inst->isCulled() )
			{
				llcont << " culled";
			}
		}
		llcont << llendl;
	}
}

//static
void LLVOAvatar::restoreGL()
{
	for (std::vector<LLCharacter*>::iterator iter = LLCharacter::sInstances.begin();
		iter != LLCharacter::sInstances.end(); ++iter)
	{
		LLVOAvatar* inst = (LLVOAvatar*) *iter;
		inst->setCompositeUpdatesEnabled( TRUE );
		for (U32 i = 0; i < inst->mBakedTextureData.size(); i++)
		{
			inst->invalidateComposite( inst->mBakedTextureData[i].mTexLayerSet, FALSE );
		}
		inst->updateMeshTextures();
	}
}

//static
void LLVOAvatar::destroyGL()
{
	deleteCachedImages();

	resetImpostors();
}

//static
void LLVOAvatar::resetImpostors()
{
	for (std::vector<LLCharacter*>::iterator iter = LLCharacter::sInstances.begin();
		iter != LLCharacter::sInstances.end(); ++iter)
	{
		LLVOAvatar* avatar = (LLVOAvatar*) *iter;
		avatar->mImpostor.release();
	}
}

// static
void LLVOAvatar::deleteCachedImages(bool clearAll)
{
if(gAuditTexture)
	{
		S32 total_tex_size = sScratchTexBytes ;
		S32 tex_size = SCRATCH_TEX_WIDTH * SCRATCH_TEX_HEIGHT ;

		if( LLVOAvatar::sScratchTexNames.checkData( GL_LUMINANCE ) )
		{
			LLImageGL::decTextureCounterStatic(tex_size, 1, LLViewerImageBoostLevel::AVATAR_SCRATCH_TEX) ;
			total_tex_size -= tex_size ;
		}
		if( LLVOAvatar::sScratchTexNames.checkData( GL_ALPHA ) )
		{
			LLImageGL::decTextureCounterStatic(tex_size, 1, LLViewerImageBoostLevel::AVATAR_SCRATCH_TEX) ;
			total_tex_size -= tex_size ;
		}
		if( LLVOAvatar::sScratchTexNames.checkData( GL_COLOR_INDEX ) )
		{
			LLImageGL::decTextureCounterStatic(tex_size, 1, LLViewerImageBoostLevel::AVATAR_SCRATCH_TEX) ;
			total_tex_size -= tex_size ;
		}
		if( LLVOAvatar::sScratchTexNames.checkData( GL_LUMINANCE_ALPHA ) )
		{
			LLImageGL::decTextureCounterStatic(tex_size, 2, LLViewerImageBoostLevel::AVATAR_SCRATCH_TEX) ;
			total_tex_size -= 2 * tex_size ;
		}
		if( LLVOAvatar::sScratchTexNames.checkData( GL_RGB ) )
		{
			LLImageGL::decTextureCounterStatic(tex_size, 3, LLViewerImageBoostLevel::AVATAR_SCRATCH_TEX) ;
			total_tex_size -= 3 * tex_size ;
		}
		if( LLVOAvatar::sScratchTexNames.checkData( GL_RGBA ) )
		{
			LLImageGL::decTextureCounterStatic(tex_size, 4, LLViewerImageBoostLevel::AVATAR_SCRATCH_TEX) ;
			total_tex_size -= 4 * tex_size ;
		}
		//others
		while(total_tex_size > 0)
		{
			LLImageGL::decTextureCounterStatic(tex_size, 4, LLViewerImageBoostLevel::AVATAR_SCRATCH_TEX) ;
			total_tex_size -= 4 * tex_size ;
		}
	}

	if (LLTexLayerSet::sHasCaches)
	{
		lldebugs << "Deleting layer set caches" << llendl;
		for (std::vector<LLCharacter*>::iterator iter = LLCharacter::sInstances.begin();
		iter != LLCharacter::sInstances.end(); ++iter)
		{
			LLVOAvatar* inst = (LLVOAvatar*) *iter;
			inst->deleteLayerSetCaches(clearAll);
		}
		LLTexLayerSet::sHasCaches = FALSE;
	}

	for( LLGLuint* namep = sScratchTexNames.getFirstData();
		 namep;
		 namep = sScratchTexNames.getNextData() )
	{
		LLImageGL::deleteTextures(1, (U32 *)namep );
		stop_glerror();
	}

	if( sScratchTexBytes )
	{
		lldebugs << "Clearing Scratch Textures " << (sScratchTexBytes/1024) << "KB" << llendl;

		sScratchTexNames.deleteAllData();
		LLVOAvatar::sScratchTexLastBindTime.deleteAllData();
		LLImageGL::sGlobalTextureMemoryInBytes -= sScratchTexBytes;
		sScratchTexBytes = 0;
	}

	gTexStaticImageList.deleteCachedImages();
}


//------------------------------------------------------------------------
// static
// LLVOAvatar::initClass()
//------------------------------------------------------------------------
void LLVOAvatar::initClass()
{
	std::string xmlFile;

	xmlFile = gDirUtilp->getExpandedFilename(LL_PATH_CHARACTER,AVATAR_DEFAULT_CHAR) + "_lad.xml";
	BOOL success = sXMLTree.parseFile( xmlFile, FALSE );
	if (!success)
	{
		llerrs << "Problem reading avatar configuration file:" << xmlFile << llendl;
	}

	// now sanity check xml file
	LLXmlTreeNode* root = sXMLTree.getRoot();
	if (!root)
	{
		llerrs << "No root node found in avatar configuration file: " << xmlFile << llendl;
		return;
	}

	//-------------------------------------------------------------------------
	// <linden_avatar version="1.0"> (root)
	//-------------------------------------------------------------------------
	if( !root->hasName( "linden_avatar" ) )
	{
		llerrs << "Invalid avatar file header: " << xmlFile << llendl;
	}
	
	std::string version;
	static LLStdStringHandle version_string = LLXmlTree::addAttributeString("version");
	if( !root->getFastAttributeString( version_string, version ) || (version != "1.0") )
	{
		llerrs << "Invalid avatar file version: " << version << " in file: " << xmlFile << llendl;
	}

	S32 wearable_def_version = 1;
	static LLStdStringHandle wearable_definition_version_string = LLXmlTree::addAttributeString("wearable_definition_version");
	root->getFastAttributeS32( wearable_definition_version_string, wearable_def_version );
	LLWearable::setCurrentDefinitionVersion( wearable_def_version );

	std::string mesh_file_name;

	LLXmlTreeNode* skeleton_node = root->getChildByName( "skeleton" );
	if (!skeleton_node)
	{
		llerrs << "No skeleton in avatar configuration file: " << xmlFile << llendl;
		return;
	}
	
	std::string skeleton_file_name;
	static LLStdStringHandle file_name_string = LLXmlTree::addAttributeString("file_name");
	if (!skeleton_node->getFastAttributeString(file_name_string, skeleton_file_name))
	{
		llerrs << "No file name in skeleton node in avatar config file: " << xmlFile << llendl;
	}
	
	std::string skeleton_path;
	skeleton_path = gDirUtilp->getExpandedFilename(LL_PATH_CHARACTER,skeleton_file_name);
	if (!parseSkeletonFile(skeleton_path))
	{
		llerrs << "Error parsing skeleton file: " << skeleton_path << llendl;
	}

	// Process XML data

	// avatar_skeleton.xml
	llassert(!sAvatarSkeletonInfo);
	sAvatarSkeletonInfo = new LLVOAvatarSkeletonInfo;
	if (!sAvatarSkeletonInfo->parseXml(sSkeletonXMLTree.getRoot()))
	{
		llerrs << "Error parsing skeleton XML file: " << skeleton_path << llendl;
	}
	// parse avatar_lad.xml
	llassert(!sAvatarXmlInfo);
	sAvatarXmlInfo = new LLVOAvatarXmlInfo;
	if (!sAvatarXmlInfo->parseXmlSkeletonNode(root))
	{
		llerrs << "Error parsing skeleton node in avatar XML file: " << skeleton_path << llendl;
	}
	if (!sAvatarXmlInfo->parseXmlMeshNodes(root))
	{
		llerrs << "Error parsing skeleton node in avatar XML file: " << skeleton_path << llendl;
	}
	if (!sAvatarXmlInfo->parseXmlColorNodes(root))
	{
		llerrs << "Error parsing skeleton node in avatar XML file: " << skeleton_path << llendl;
	}
	if (!sAvatarXmlInfo->parseXmlLayerNodes(root))
	{
		llerrs << "Error parsing skeleton node in avatar XML file: " << skeleton_path << llendl;
	}
	if (!sAvatarXmlInfo->parseXmlDriverNodes(root))
	{
		llerrs << "Error parsing skeleton node in avatar XML file: " << skeleton_path << llendl;
	}

	{
		if (gSavedSettings.getBOOL("AscentUpdateTagsOnLoad"))
		{
			if (updateClientTags())
			{
				LLChat chat;
				chat.mSourceType = CHAT_SOURCE_SYSTEM;
				chat.mText = llformat("Client definitions are up-to-date.");
				LLFloaterChat::addChat(chat);
			}
		}

		loadClientTags();
	}
}


void LLVOAvatar::cleanupClass()
{
	delete sAvatarXmlInfo;
	sAvatarXmlInfo = NULL;
	delete sAvatarSkeletonInfo;
	sAvatarSkeletonInfo = NULL;
	sSkeletonXMLTree.cleanup();
	sXMLTree.cleanup();
}

const LLVector3 LLVOAvatar::getRenderPosition() const
{
	if (mDrawable.isNull() || mDrawable->getGeneration() < 0)
	{
		return getPositionAgent();
	}
	else if (isRoot())
	{
		return mDrawable->getPositionAgent();
	}
	else
	{
		return getPosition() * mDrawable->getParent()->getRenderMatrix();
	}
}

void LLVOAvatar::updateDrawable(BOOL force_damped)
{
	clearChanged(SHIFTED);
}

void LLVOAvatar::onShift(const LLVector3& shift_vector)
{
	mLastAnimExtents[0] += shift_vector;
	mLastAnimExtents[1] += shift_vector;
	mNeedsImpostorUpdate = TRUE;
	mNeedsAnimUpdate = TRUE;
}

void LLVOAvatar::updateSpatialExtents(LLVector3& newMin, LLVector3 &newMax)
{
	if (isImpostor() && !needsImpostorUpdate())
	{
		LLVector3 delta = getRenderPosition() -
			((LLVector3(mDrawable->getPositionGroup())-mImpostorOffset));
		
		newMin = mLastAnimExtents[0] + delta;
		newMax = mLastAnimExtents[1] + delta;
	}
	else
	{
		getSpatialExtents(newMin,newMax);
		mLastAnimExtents[0] = newMin;
		mLastAnimExtents[1] = newMax;
		LLVector3 pos_group = (newMin+newMax)*0.5f;
		mImpostorOffset = pos_group-getRenderPosition();
		mDrawable->setPositionGroup(pos_group);
	}
}

void LLVOAvatar::getSpatialExtents(LLVector3& newMin, LLVector3& newMax)
{
	LLVector3 buffer(0.25f, 0.25f, 0.25f);
	LLVector3 pos = getRenderPosition();
	newMin = pos - buffer;
	newMax = pos + buffer;
	float max_attachment_span = DEFAULT_MAX_PRIM_SCALE * 5.0f;
	
	//stretch bounding box by joint positions
	for (polymesh_map_t::iterator i = mMeshes.begin(); i != mMeshes.end(); ++i)
	{
		LLPolyMesh* mesh = i->second;
		for (S32 joint_num = 0; joint_num < mesh->mJointRenderData.count(); joint_num++)
		{
			update_min_max(newMin, newMax,
							mesh->mJointRenderData[joint_num]->mWorldMatrix->getTranslation());
		}
	}

	mPixelArea = LLPipeline::calcPixelArea((newMin+newMax)*0.5f, (newMax-newMin)*0.5f, *LLViewerCamera::getInstance());

	//stretch bounding box by attachments
	for (attachment_map_t::iterator iter = mAttachmentPoints.begin();
		iter != mAttachmentPoints.end();
		++iter)
	{
		LLViewerJointAttachment* attachment = iter->second;

		if (!attachment->getValid())
		{
			continue ;
		}

		for (LLViewerJointAttachment::attachedobjs_vec_t::iterator attachment_iter = attachment->mAttachedObjects.begin();
			 attachment_iter != attachment->mAttachedObjects.end();
			 ++attachment_iter)
		{
			const LLViewerObject* attached_object = (*attachment_iter);
			if (attached_object && !attached_object->isHUDAttachment())
			{
				LLDrawable* drawable = attached_object->mDrawable;
				if (drawable)
				{
					LLSpatialBridge* bridge = drawable->getSpatialBridge();
					if (bridge)
					{
						const LLVector3* ext = bridge->getSpatialExtents();
						LLVector3 distance = (ext[1] - ext[0]);
						
						// Only add the prim to spatial extents calculations if it isn't a megaprim.
						// max_attachment_span calculated at the start of the function 
						// (currently 5 times our max prim size) 
						if (distance.mV[0] < max_attachment_span 
							&& distance.mV[1] < max_attachment_span
							&& distance.mV[2] < max_attachment_span)
						{
							update_min_max(newMin,newMax,ext[0]);
							update_min_max(newMin,newMax,ext[1]);
						}
					}
				}
			}
		}
	}

	//pad bounding box	
	newMin -= buffer;
	newMax += buffer;
}

//-----------------------------------------------------------------------------
// renderCollisionVolumes()
//-----------------------------------------------------------------------------
void LLVOAvatar::renderCollisionVolumes()
{
	for (S32 i = 0; i < mNumCollisionVolumes; i++)
	{
		mCollisionVolumes[i].renderCollision();
	}

	if (mNameText.notNull())
	{
		LLVector3 unused;
		mNameText->lineSegmentIntersect(LLVector3(0,0,0), LLVector3(0,0,1), unused, TRUE);
	}
}

BOOL LLVOAvatar::lineSegmentIntersect(const LLVector3& start, const LLVector3& end,
									  S32 face,
									  BOOL pick_transparent,
									  S32* face_hit,
									  LLVector3* intersection,
									  LLVector2* tex_coord,
									  LLVector3* normal,
									  LLVector3* bi_normal
		)
{

	if ((mIsSelf && !gAgent.needsRenderAvatar()) || !LLPipeline::sPickAvatar)
	{
		return FALSE;
	}

	if (lineSegmentBoundingBox(start, end))
	{
		for (S32 i = 0; i < mNumCollisionVolumes; ++i)
		{
			mCollisionVolumes[i].updateWorldMatrix();

			glh::matrix4f mat((F32*) mCollisionVolumes[i].getXform()->getWorldMatrix().mMatrix);
			glh::matrix4f inverse = mat.inverse();
			glh::matrix4f norm_mat = inverse.transpose();

			glh::vec3f p1(start.mV);
			glh::vec3f p2(end.mV);

			inverse.mult_matrix_vec(p1);
			inverse.mult_matrix_vec(p2);

			LLVector3 position;
			LLVector3 norm;

			if (linesegment_sphere(LLVector3(p1.v), LLVector3(p2.v), LLVector3(0,0,0), 1.f, position, norm))
			{
				glh::vec3f res_pos(position.mV);
				mat.mult_matrix_vec(res_pos);
				
				norm.normalize();
				glh::vec3f res_norm(norm.mV);
				norm_mat.mult_matrix_dir(res_norm);

				if (intersection)
				{
					*intersection = LLVector3(res_pos.v);
				}

				if (normal)
				{
					*normal = LLVector3(res_norm.v);
				}

				return TRUE;
			}
		}
	}
	
	LLVector3 position;
	if (mNameText.notNull() && mNameText->lineSegmentIntersect(start, end, position))
	{
		if (intersection)
		{
			*intersection = position;
		}

		return TRUE;
	}

	return FALSE;
}

//-----------------------------------------------------------------------------
// parseSkeletonFile()
//-----------------------------------------------------------------------------
BOOL LLVOAvatar::parseSkeletonFile(const std::string& filename)
{
	LLMemType mt(LLMemType::MTYPE_AVATAR);
	
	//-------------------------------------------------------------------------
	// parse the file
	//-------------------------------------------------------------------------
	BOOL success = sSkeletonXMLTree.parseFile( filename, FALSE );

	if (!success)
	{
		llerrs << "Can't parse skeleton file: " << filename << llendl;
		return FALSE;
	}

	// now sanity check xml file
	LLXmlTreeNode* root = sSkeletonXMLTree.getRoot();
	if (!root)
	{
		llerrs << "No root node found in avatar skeleton file: " << filename << llendl;
	}

	if( !root->hasName( "linden_skeleton" ) )
	{
		llerrs << "Invalid avatar skeleton file header: " << filename << llendl;
	}

	std::string version;
	static LLStdStringHandle version_string = LLXmlTree::addAttributeString("version");
	if( !root->getFastAttributeString( version_string, version ) || (version != "1.0") )
	{
		llerrs << "Invalid avatar skeleton file version: " << version << " in file: " << filename << llendl;
	}

	return TRUE;
}

//-----------------------------------------------------------------------------
// setupBone()
//-----------------------------------------------------------------------------
BOOL LLVOAvatar::setupBone(const LLVOAvatarBoneInfo* info, LLViewerJoint* parent, S32 &volume_num, S32 &joint_num)
{
	LLMemType mt(LLMemType::MTYPE_AVATAR);
	
	LLViewerJoint* joint = NULL;

	if (info->mIsJoint)
	{
		joint = (LLViewerJoint*)getCharacterJoint(joint_num);
		if (!joint)
		{
			llwarns << "Too many bones" << llendl;
			return FALSE;
		}
		joint->setName( info->mName );
	}
	else // collision volume
	{
		if (volume_num >= (S32)mNumCollisionVolumes)
		{
			llwarns << "Too many bones" << llendl;
			return FALSE;
		}
		joint = (LLViewerJoint*)(&mCollisionVolumes[volume_num]);

		joint->setName( info->mName );
	}

	// add to parent
	if (parent)
	{
		parent->addChild( joint );
	}

	joint->setPosition(info->mPos);

	joint->setRotation(mayaQ(info->mRot.mV[VX], info->mRot.mV[VY],
							 info->mRot.mV[VZ], LLQuaternion::XYZ));

	joint->setScale(info->mScale);


	if (info->mIsJoint)
	{
		joint->setSkinOffset( info->mPivot );
		joint_num++;
	}
	else // collision volume
	{
		volume_num++;
	}

	// setup children
	LLVOAvatarBoneInfo::child_list_t::const_iterator iter;
	for (iter = info->mChildList.begin(); iter != info->mChildList.end(); iter++)
	{
		LLVOAvatarBoneInfo *child_info = *iter;
		if (!setupBone(child_info, joint, volume_num, joint_num))
		{
			return FALSE;
		}
	}

	return TRUE;
}

//-----------------------------------------------------------------------------
// buildSkeleton()
//-----------------------------------------------------------------------------
BOOL LLVOAvatar::buildSkeleton(const LLVOAvatarSkeletonInfo *info)
{
	LLMemType mt(LLMemType::MTYPE_AVATAR);
	

	if (!info)
		return FALSE;
	//-------------------------------------------------------------------------
	// allocate joints
	//-------------------------------------------------------------------------
	if (!allocateCharacterJoints(info->mNumBones))
	{
		llerrs << "Can't allocate " << info->mNumBones << " joints" << llendl;
		return FALSE;
	}
	
	//-------------------------------------------------------------------------
	// allocate volumes
	//-------------------------------------------------------------------------
	if (info->mNumCollisionVolumes)
	{
		if (!allocateCollisionVolumes(info->mNumCollisionVolumes))
		{
			llerrs << "Can't allocate " << info->mNumCollisionVolumes << " collision volumes" << llendl;
			return FALSE;
		}
	}

	S32 current_joint_num = 0;
	S32 current_volume_num = 0;
	LLVOAvatarSkeletonInfo::bone_info_list_t::const_iterator iter;
	for (iter = info->mBoneInfoList.begin(); iter != info->mBoneInfoList.end(); iter++)
	{
		LLVOAvatarBoneInfo *info = *iter;
		if (!setupBone(info, NULL, current_volume_num, current_joint_num))
		{
			llerrs << "Error parsing bone in skeleton file" << llendl;
			return FALSE;
		}
	}

	// add special-purpose "screen" joint
	if (mIsSelf)
	{
		mScreenp = new LLViewerJoint("mScreen", NULL);
		// for now, put screen at origin, as it is only used during special
		// HUD rendering mode
		F32 aspect = LLViewerCamera::getInstance()->getAspect();
		LLVector3 scale(1.f, aspect, 1.f);
		mScreenp->setScale(scale);
		mScreenp->setWorldPosition(LLVector3::zero);
	}

	return TRUE;
}

//-----------------------------------------------------------------------------
// LLVOAvatar::startDefaultMotions()
//-----------------------------------------------------------------------------
void LLVOAvatar::startDefaultMotions()
{
	//-------------------------------------------------------------------------
	// start default motions
	//-------------------------------------------------------------------------
	startMotion( ANIM_AGENT_HEAD_ROT );
	startMotion( ANIM_AGENT_EYE );
	startMotion( ANIM_AGENT_BODY_NOISE );
	startMotion( ANIM_AGENT_BREATHE_ROT );
	startMotion( ANIM_AGENT_HAND_MOTION );
	startMotion( ANIM_AGENT_PELVIS_FIX );

	//-------------------------------------------------------------------------
	// restart any currently active motions
	//-------------------------------------------------------------------------
	processAnimationStateChanges();
}

//-----------------------------------------------------------------------------
// LLVOAvatar::buildCharacter()
// Deferred initialization and rebuild of the avatar.
//-----------------------------------------------------------------------------
void LLVOAvatar::buildCharacter()
{
	LLMemType mt(LLMemType::MTYPE_AVATAR);
	
	//-------------------------------------------------------------------------
	// remove all references to our existing skeleton
	// so we can rebuild it
	//-------------------------------------------------------------------------
	flushAllMotions();

	//-------------------------------------------------------------------------
	// remove all of mRoot's children
	//-------------------------------------------------------------------------
	mRoot.removeAllChildren();
	mIsBuilt = FALSE;

	//-------------------------------------------------------------------------
	// clear mesh data
	//-------------------------------------------------------------------------
	for (std::vector<LLViewerJoint*>::iterator jointIter = mMeshLOD.begin();
		jointIter != mMeshLOD.end(); jointIter++)
	{
		LLViewerJoint* joint = (LLViewerJoint*) *jointIter;
		for (std::vector<LLViewerJointMesh*>::iterator meshIter = joint->mMeshParts.begin();
			meshIter != joint->mMeshParts.end(); meshIter++)
		{
			LLViewerJointMesh * mesh = (LLViewerJointMesh *) *meshIter;
			mesh->setMesh(NULL);
		}
	}

	//-------------------------------------------------------------------------
	// (re)load our skeleton and meshes
	//-------------------------------------------------------------------------
	LLTimer timer;

	BOOL status = loadAvatar();
	stop_glerror();

	if (gNoRender)
	{
		// Still want to load the avatar skeleton so visual parameters work.
		return;
	}

// 	gPrintMessagesThisFrame = TRUE;
	lldebugs << "Avatar load took " << timer.getElapsedTimeF32() << " seconds." << llendl;

	if ( ! status )
	{
		if ( mIsSelf )
		{
			llerrs << "Unable to load user's avatar" << llendl;
		}
		else
		{
			llwarns << "Unable to load other's avatar" << llendl;
		}
		return;
	}

	//-------------------------------------------------------------------------
	// initialize "well known" joint pointers
	//-------------------------------------------------------------------------
	mPelvisp		= (LLViewerJoint*)mRoot.findJoint("mPelvis");
	mTorsop			= (LLViewerJoint*)mRoot.findJoint("mTorso");
	mChestp			= (LLViewerJoint*)mRoot.findJoint("mChest");
	mNeckp			= (LLViewerJoint*)mRoot.findJoint("mNeck");
	mHeadp			= (LLViewerJoint*)mRoot.findJoint("mHead");
	mSkullp			= (LLViewerJoint*)mRoot.findJoint("mSkull");
	mHipLeftp		= (LLViewerJoint*)mRoot.findJoint("mHipLeft");
	mHipRightp		= (LLViewerJoint*)mRoot.findJoint("mHipRight");
	mKneeLeftp		= (LLViewerJoint*)mRoot.findJoint("mKneeLeft");
	mKneeRightp		= (LLViewerJoint*)mRoot.findJoint("mKneeRight");
	mAnkleLeftp		= (LLViewerJoint*)mRoot.findJoint("mAnkleLeft");
	mAnkleRightp	= (LLViewerJoint*)mRoot.findJoint("mAnkleRight");
	mFootLeftp		= (LLViewerJoint*)mRoot.findJoint("mFootLeft");
	mFootRightp		= (LLViewerJoint*)mRoot.findJoint("mFootRight");
	mWristLeftp		= (LLViewerJoint*)mRoot.findJoint("mWristLeft");
	mWristRightp	= (LLViewerJoint*)mRoot.findJoint("mWristRight");
	mEyeLeftp		= (LLViewerJoint*)mRoot.findJoint("mEyeLeft");
	mEyeRightp		= (LLViewerJoint*)mRoot.findJoint("mEyeRight");

	//-------------------------------------------------------------------------
	// Make sure "well known" pointers exist
	//-------------------------------------------------------------------------
	if (!(mPelvisp &&
		mTorsop &&
		mChestp &&
		mNeckp &&
		mHeadp &&
		mSkullp &&
		mHipLeftp &&
		mHipRightp &&
		mKneeLeftp &&
		mKneeRightp &&
		mAnkleLeftp &&
		mAnkleRightp &&
		mFootLeftp &&
		mFootRightp &&
		mWristLeftp &&
		mWristRightp &&
		mEyeLeftp &&
		mEyeRightp))
	{
		llerrs << "Failed to create avatar." << llendl;
		return;
	}

	//-------------------------------------------------------------------------
	// initialize the pelvis
	//-------------------------------------------------------------------------
	mPelvisp->setPosition( LLVector3(0.0f, 0.0f, 0.0f) );
	
	//-------------------------------------------------------------------------
	// set head offset from pelvis
	//-------------------------------------------------------------------------
	updateHeadOffset();

	//-------------------------------------------------------------------------
	// initialize lip sync morph pointers
	//-------------------------------------------------------------------------
	mOohMorph     = getVisualParam( "Lipsync_Ooh" );
	mAahMorph     = getVisualParam( "Lipsync_Aah" );

	// If we don't have the Ooh morph, use the Kiss morph
	if (!mOohMorph)
	{
		llwarns << "Missing 'Ooh' morph for lipsync, using fallback." << llendl;
		mOohMorph = getVisualParam( "Express_Kiss" );
	}

	// If we don't have the Aah morph, use the Open Mouth morph
	if (!mAahMorph)
	{
		llwarns << "Missing 'Aah' morph for lipsync, using fallback." << llendl;
		mAahMorph = getVisualParam( "Express_Open_Mouth" );
	}

	startDefaultMotions();

	//-------------------------------------------------------------------------
	// restart any currently active motions
	//-------------------------------------------------------------------------
	processAnimationStateChanges();

	mIsBuilt = TRUE;
	stop_glerror();

	//-------------------------------------------------------------------------
	// build the attach and detach menus
	//-------------------------------------------------------------------------
	if (mIsSelf)
	{
		// *TODO: Translate
		gAttachBodyPartPieMenus[0] = NULL;
		gAttachBodyPartPieMenus[1] = new LLPieMenu(std::string("Right Arm >"));
		gAttachBodyPartPieMenus[2] = new LLPieMenu(std::string("Head >"));
		gAttachBodyPartPieMenus[3] = new LLPieMenu(std::string("Left Arm >"));
		gAttachBodyPartPieMenus[4] = NULL;
		gAttachBodyPartPieMenus[5] = new LLPieMenu(std::string("Left Leg >"));
		gAttachBodyPartPieMenus[6] = new LLPieMenu(std::string("Torso >"));
		gAttachBodyPartPieMenus[7] = new LLPieMenu(std::string("Right Leg >"));

		gDetachBodyPartPieMenus[0] = NULL;
		gDetachBodyPartPieMenus[1] = new LLPieMenu(std::string("Right Arm >"));
		gDetachBodyPartPieMenus[2] = new LLPieMenu(std::string("Head >"));
		gDetachBodyPartPieMenus[3] = new LLPieMenu(std::string("Left Arm >"));
		gDetachBodyPartPieMenus[4] = NULL;
		gDetachBodyPartPieMenus[5] = new LLPieMenu(std::string("Left Leg >"));
		gDetachBodyPartPieMenus[6] = new LLPieMenu(std::string("Torso >"));
		gDetachBodyPartPieMenus[7] = new LLPieMenu(std::string("Right Leg >"));

		for (S32 i = 0; i < 8; i++)
		{
			if (gAttachBodyPartPieMenus[i])
			{
				gAttachPieMenu->appendPieMenu( gAttachBodyPartPieMenus[i] );
			}
			else
			{
				BOOL attachment_found = FALSE;
				for (attachment_map_t::iterator iter = mAttachmentPoints.begin();
					 iter != mAttachmentPoints.end(); )
				{
					attachment_map_t::iterator curiter = iter++;
					LLViewerJointAttachment* attachment = curiter->second;
					if (attachment->getGroup() == i)
					{
						LLMenuItemCallGL* item;


						item = new LLMenuItemCallGL(attachment->getName(), 
													NULL, 
													object_selected_and_point_valid);
						item->addListener(gMenuHolder->getListenerByName("Object.AttachToAvatar"), "on_click", curiter->first);
						
						gAttachPieMenu->append(item);

						attachment_found = TRUE;
						break;

					}
				}







				if (!attachment_found)
				{
					gAttachPieMenu->appendSeparator();
				}
			}

			if (gDetachBodyPartPieMenus[i])
			{
				gDetachPieMenu->appendPieMenu( gDetachBodyPartPieMenus[i] );
			}
			else
			{
				BOOL attachment_found = FALSE;
				for (attachment_map_t::iterator iter = mAttachmentPoints.begin();
					 iter != mAttachmentPoints.end(); )
				{
					attachment_map_t::iterator curiter = iter++;
					LLViewerJointAttachment* attachment = curiter->second;
					if (attachment->getGroup() == i)
					{
						gDetachPieMenu->append(new LLMenuItemCallGL(attachment->getName(),
							&handle_detach_from_avatar, object_attached, attachment));

						attachment_found = TRUE;
						break;
					}
				}

				if (!attachment_found)
				{
					gDetachPieMenu->appendSeparator();
				}
			}
		}

		// add screen attachments
		for (attachment_map_t::iterator iter = mAttachmentPoints.begin();
			 iter != mAttachmentPoints.end(); )
		{
			attachment_map_t::iterator curiter = iter++;
			LLViewerJointAttachment* attachment = curiter->second;
			if (attachment->getGroup() == 8)
			{
				LLMenuItemCallGL* item;


				item = new LLMenuItemCallGL(attachment->getName(),
											NULL,
											object_selected_and_point_valid);
				item->addListener(gMenuHolder->getListenerByName("Object.AttachToAvatar"), "on_click", curiter->first);
				gAttachScreenPieMenu->append(item);
				gDetachScreenPieMenu->append(new LLMenuItemCallGL(attachment->getName(),
							&handle_detach_from_avatar, object_attached, attachment));
			}
		}







		for (S32 pass = 0; pass < 2; pass++)
		{
			for (attachment_map_t::iterator iter = mAttachmentPoints.begin();
				 iter != mAttachmentPoints.end(); )
			{
				attachment_map_t::iterator curiter = iter++;
				LLViewerJointAttachment* attachment = curiter->second;
				if (attachment->getIsHUDAttachment() != (pass == 1))
				{
					continue;
				}

				LLMenuItemCallGL* item = new LLMenuItemCallGL(attachment->getName(),
															  NULL, &object_selected_and_point_valid,
															  &attach_label, attachment);
				item->addListener(gMenuHolder->getListenerByName("Object.AttachToAvatar"), "on_click", curiter->first);
				gAttachSubMenu->append(item);

				gDetachSubMenu->append(new LLMenuItemCallGL(attachment->getName(),
					&handle_detach_from_avatar, object_attached, &detach_label, attachment));
				
			}
			if (pass == 0)
			{
				// put separator between non-hud and hud attachments
				gAttachSubMenu->appendSeparator();
				gDetachSubMenu->appendSeparator();
			}
		}

		for (S32 group = 0; group < 8; group++)
		{
			// skip over groups that don't have sub menus
			if (!gAttachBodyPartPieMenus[group] || !gDetachBodyPartPieMenus[group])
			{
				continue;
			}

			std::multimap<S32, S32> attachment_pie_menu_map;

			// gather up all attachment points assigned to this group, and throw into map sorted by pie slice number
			for (attachment_map_t::iterator iter = mAttachmentPoints.begin();
				 iter != mAttachmentPoints.end(); )
			{
				attachment_map_t::iterator curiter = iter++;
				LLViewerJointAttachment* attachment = curiter->second;
				if(attachment->getGroup() == group)
				{
					// use multimap to provide a partial order off of the pie slice key
					S32 pie_index = attachment->getPieSlice();
					attachment_pie_menu_map.insert(std::make_pair(pie_index, curiter->first));
				}
			}

			// add in requested order to pie menu, inserting separators as necessary
			S32 cur_pie_slice = 0;
			for (std::multimap<S32, S32>::iterator attach_it = attachment_pie_menu_map.begin();
				 attach_it != attachment_pie_menu_map.end(); ++attach_it)
			{
				S32 requested_pie_slice = attach_it->first;
				S32 attach_index = attach_it->second;
				while (cur_pie_slice < requested_pie_slice)
				{
					gAttachBodyPartPieMenus[group]->appendSeparator();
					gDetachBodyPartPieMenus[group]->appendSeparator();
					cur_pie_slice++;
				}

				LLViewerJointAttachment* attachment = get_if_there(mAttachmentPoints, attach_index, (LLViewerJointAttachment*)NULL);
				if (attachment)
				{


					LLMenuItemCallGL* item = new LLMenuItemCallGL(attachment->getName(),
																  NULL, object_selected_and_point_valid);



					gAttachBodyPartPieMenus[group]->append(item);
					item->addListener(gMenuHolder->getListenerByName("Object.AttachToAvatar"), "on_click", attach_index);
					gDetachBodyPartPieMenus[group]->append(new LLMenuItemCallGL(attachment->getName(),
																				&handle_detach_from_avatar,
																				object_attached, attachment));
					cur_pie_slice++;
				}
			}
		}
	}

	mMeshValid = TRUE;
}


//-----------------------------------------------------------------------------
// releaseMeshData()
//-----------------------------------------------------------------------------
void LLVOAvatar::releaseMeshData()
{
	LLMemType mt(LLMemType::MTYPE_AVATAR);
	
	if (sInstances.size() < AVATAR_RELEASE_THRESHOLD || mIsDummy)
	{
		return;
	}

	//llinfos << "Releasing" << llendl;

	// cleanup mesh data
	for (std::vector<LLViewerJoint*>::iterator iter = mMeshLOD.begin();
		iter != mMeshLOD.end(); iter++)
	{
		LLViewerJoint* joint = (LLViewerJoint*) *iter;
		joint->setValid(FALSE, TRUE);
	}

	//cleanup data
	if (mDrawable.notNull())
	{
		LLFace* facep = mDrawable->getFace(0);
		facep->setSize(0, 0);
		for(S32 i = mNumInitFaces ; i < mDrawable->getNumFaces(); i++)
		{
			facep = mDrawable->getFace(i);
			facep->setSize(0, 0);
		}
	}

	for (attachment_map_t::iterator iter = mAttachmentPoints.begin();
		 iter != mAttachmentPoints.end(); )
	{
		attachment_map_t::iterator curiter = iter++;
		LLViewerJointAttachment* attachment = curiter->second;
		if (!attachment->getIsHUDAttachment())
		{
			attachment->setAttachmentVisibility(FALSE);
		}
	}
	mMeshValid = FALSE;
}

//-----------------------------------------------------------------------------
// restoreMeshData()
//-----------------------------------------------------------------------------
void LLVOAvatar::restoreMeshData()
{
	LLMemType mt(LLMemType::MTYPE_AVATAR);
	
	//llinfos << "Restoring" << llendl;
	mMeshValid = TRUE;
	updateJointLODs();

	if (mIsSelf)
	{
		updateAttachmentVisibility(gAgent.getCameraMode());
	}
	else
	{
		for (attachment_map_t::iterator iter = mAttachmentPoints.begin();
			 iter != mAttachmentPoints.end(); )
		{
			attachment_map_t::iterator curiter = iter++;
			LLViewerJointAttachment* attachment = curiter->second;
			if (!attachment->getIsHUDAttachment())
			{
				attachment->setAttachmentVisibility(TRUE);
			}
		}
	}

	// force mesh update as LOD might not have changed to trigger this
	gPipeline.markRebuild(mDrawable, LLDrawable::REBUILD_GEOMETRY, TRUE);
}

//-----------------------------------------------------------------------------
// updateMeshData()
//-----------------------------------------------------------------------------
void LLVOAvatar::updateMeshData()
{
	if (mDrawable.notNull())
	{
		stop_glerror();

		S32 f_num = 0 ;
		const U32 VERTEX_NUMBER_THRESHOLD = 128 ;//small number of this means each part of an avatar has its own vertex buffer.
		const S32 num_parts = mMeshLOD.size();

		// this order is determined by number of LODS
		// if a mesh earlier in this list changed LODs while a later mesh doesn't,
		// the later mesh's index offset will be inaccurate
		for(S32 part_index = 0 ; part_index < num_parts ;)
		{
			S32 j = part_index ;
			U32 last_v_num = 0, num_vertices = 0 ;
			U32 last_i_num = 0, num_indices = 0 ;

			while(part_index < num_parts && num_vertices < VERTEX_NUMBER_THRESHOLD)
			{
				last_v_num = num_vertices ;
				last_i_num = num_indices ;

				mMeshLOD[part_index++]->updateFaceSizes(num_vertices, num_indices, mAdjustedPixelArea);
			}
			if(num_vertices < 1)//skip empty meshes
			{
				break ;
			}
			if(last_v_num > 0)//put the last inserted part into next vertex buffer.
			{
				num_vertices = last_v_num ;
				num_indices = last_i_num ;
				part_index-- ;
			}
		
			LLFace* facep ;
			if(f_num < mDrawable->getNumFaces())
			{
				facep = mDrawable->getFace(f_num);
			}
			else
			{
				facep = mDrawable->addFace(mDrawable->getFace(0)->getPool(), mDrawable->getFace(0)->getTexture()) ;
			}
			
			// resize immediately
			facep->setSize(num_vertices, num_indices);

			if(facep->mVertexBuffer.isNull())
			{
				facep->mVertexBuffer = new LLVertexBufferAvatar();
				facep->mVertexBuffer->allocateBuffer(num_vertices, num_indices, TRUE);
			}
			else
			{
				facep->mVertexBuffer->resizeBuffer(num_vertices, num_indices) ;
			}
		
			facep->setGeomIndex(0);
			facep->setIndicesIndex(0);
		
			// This is a hack! Avatars have their own pool, so we are detecting
			//   the case of more than one avatar in the pool (thus > 0 instead of >= 0)
			if (facep->getGeomIndex() > 0)
			{
				llerrs << "non-zero geom index: " << facep->getGeomIndex() << " in LLVOAvatar::restoreMeshData" << llendl;
			}

			for(S32 k = j ; k < part_index ; k++)
			{
				mMeshLOD[k]->updateFaceData(facep, mAdjustedPixelArea, k == MESH_ID_HAIR);
			}

			stop_glerror();
			facep->mVertexBuffer->setBuffer(0);

			if(!f_num)
			{
				f_num += mNumInitFaces ;
			}
			else
			{
				f_num++ ;
			}
		}
	}
}

//------------------------------------------------------------------------

//------------------------------------------------------------------------
// The viewer can only suggest a good size for the agent,
// the simulator will keep it inside a reasonable range.
void LLVOAvatar::computeBodySize()
{
	LLVector3 pelvis_scale = mPelvisp->getScale();

	// some of the joints have not been cached
	LLVector3 skull = mSkullp->getPosition();
	LLVector3 skull_scale = mSkullp->getScale();

	LLVector3 neck = mNeckp->getPosition();
	LLVector3 neck_scale = mNeckp->getScale();

	LLVector3 chest = mChestp->getPosition();
	LLVector3 chest_scale = mChestp->getScale();

	// the rest of the joints have been cached
	LLVector3 head = mHeadp->getPosition();
	LLVector3 head_scale = mHeadp->getScale();

	LLVector3 torso = mTorsop->getPosition();
	LLVector3 torso_scale = mTorsop->getScale();

	LLVector3 hip = mHipLeftp->getPosition();
	LLVector3 hip_scale = mHipLeftp->getScale();

	LLVector3 knee = mKneeLeftp->getPosition();
	LLVector3 knee_scale = mKneeLeftp->getScale();

	LLVector3 ankle = mAnkleLeftp->getPosition();
	LLVector3 ankle_scale = mAnkleLeftp->getScale();

	LLVector3 foot  = mFootLeftp->getPosition();

	mPelvisToFoot = hip.mV[VZ] * pelvis_scale.mV[VZ] -
				 	knee.mV[VZ] * hip_scale.mV[VZ] -
				 	ankle.mV[VZ] * knee_scale.mV[VZ] -
				 	foot.mV[VZ] * ankle_scale.mV[VZ];

	mBodySize.mV[VZ] = mPelvisToFoot +
					   // the sqrt(2) correction below is an approximate
					   // correction to get to the top of the head
					   F_SQRT2 * (skull.mV[VZ] * head_scale.mV[VZ]) +
					   head.mV[VZ] * neck_scale.mV[VZ] +
					   neck.mV[VZ] * chest_scale.mV[VZ] +
					   chest.mV[VZ] * torso_scale.mV[VZ] +
					   torso.mV[VZ] * pelvis_scale.mV[VZ];

	// TODO -- measure the real depth and width
	mBodySize.mV[VX] = DEFAULT_AGENT_DEPTH;
	mBodySize.mV[VY] = DEFAULT_AGENT_WIDTH;

/* debug spam
	std::cout << "skull = " << skull << std::endl;				// adebug
	std::cout << "head = " << head << std::endl;				// adebug
	std::cout << "head_scale = " << head_scale << std::endl;	// adebug
	std::cout << "neck = " << neck << std::endl;				// adebug
	std::cout << "neck_scale = " << neck_scale << std::endl;	// adebug
	std::cout << "chest = " << chest << std::endl;				// adebug
	std::cout << "chest_scale = " << chest_scale << std::endl;	// adebug
	std::cout << "torso = " << torso << std::endl;				// adebug
	std::cout << "torso_scale = " << torso_scale << std::endl;	// adebug
	std::cout << std::endl;	// adebug

	std::cout << "pelvis_scale = " << pelvis_scale << std::endl;// adebug
	std::cout << std::endl;	// adebug

	std::cout << "hip = " << hip << std::endl;					// adebug
	std::cout << "hip_scale = " << hip_scale << std::endl;		// adebug
	std::cout << "ankle = " << ankle << std::endl;				// adebug
	std::cout << "ankle_scale = " << ankle_scale << std::endl;	// adebug
	std::cout << "foot = " << foot << std::endl;				// adebug
	std::cout << "mBodySize = " << mBodySize << std::endl;		// adebug
	std::cout << "mPelvisToFoot = " << mPelvisToFoot << std::endl;	// adebug
	std::cout << std::endl;		// adebug
*/
}

//------------------------------------------------------------------------
// LLVOAvatar::processUpdateMessage()
//------------------------------------------------------------------------
U32 LLVOAvatar::processUpdateMessage(LLMessageSystem *mesgsys,
										  void **user_data,
										  U32 block_num, const EObjectUpdateType update_type,
										  LLDataPacker *dp)
{
	LLMemType mt(LLMemType::MTYPE_AVATAR);
	
	LLVector3 old_vel = getVelocity();
	// Do base class updates...
	U32 retval = LLViewerObject::processUpdateMessage(mesgsys, user_data, block_num, update_type, dp);

	if(retval & LLViewerObject::INVALID_UPDATE)
	{
		if(this == gAgent.getAvatarObject())
		{
			//tell sim to cancel this update
			gAgent.teleportViaLocation(gAgent.getPositionGlobal());
		}
	}

	//llinfos << getRotation() << llendl;
	//llinfos << getPosition() << llendl;
	// <edit>
	if (update_type == OUT_FULL )
	{
		
		if(mIsSelf)
		{
			if(gSavedSettings.getBOOL("ReSit"))
			{
				gMessageSystem->newMessageFast(_PREHASH_AgentRequestSit);
				gMessageSystem->nextBlockFast(_PREHASH_AgentData);
				gMessageSystem->addUUIDFast(_PREHASH_AgentID, gAgent.getID());
				gMessageSystem->addUUIDFast(_PREHASH_SessionID, gAgent.getSessionID());
				gMessageSystem->nextBlockFast(_PREHASH_TargetObject);
				gMessageSystem->addUUIDFast(_PREHASH_TargetID, gReSitTargetID);
				gMessageSystem->addVector3Fast(_PREHASH_Offset, gReSitOffset);
				gAgent.getRegion()->sendReliableMessage();
			}
		}
	}
	// </edit>
	return retval;
}

// virtual
S32 LLVOAvatar::setTETexture(const U8 te, const LLUUID& uuid)
{
	// The core setTETexture() method requests images, so we need
	// to redirect certain avatar texture requests to different sims.
	if (isIndexBakedTexture((ETextureIndex)te))
	{
		LLHost target_host = getObjectHost();
		return setTETextureCore(te, uuid, target_host);
	}
	else
	{
		return setTETextureCore(te, uuid, LLHost::invalid);
	}
}


// setTEImage

//------------------------------------------------------------------------
// idleUpdate()
//------------------------------------------------------------------------
BOOL LLVOAvatar::idleUpdate(LLAgent &agent, LLWorld &world, const F64 &time)
{
	LLMemType mt(LLMemType::MTYPE_AVATAR);
	LLFastTimer t(LLFastTimer::FTM_AVATAR_UPDATE);

	if (isDead())
	{
		llinfos << "Warning!  Idle on dead avatar" << llendl;
		return TRUE;
	}

 	if (!(gPipeline.hasRenderType(LLPipeline::RENDER_TYPE_AVATAR)))
	{
		return TRUE;
	}
	
	// force immediate pixel area update on avatars using last frames data (before drawable or camera updates)
	setPixelAreaAndAngle(gAgent);

	// force asynchronous drawable update
	if(mDrawable.notNull() && !gNoRender)
	{
		LLFastTimer t(LLFastTimer::FTM_JOINT_UPDATE);
	
		if (mIsSitting && getParent())
		{
			LLViewerObject *root_object = (LLViewerObject*)getRoot();
			LLDrawable* drawablep = root_object->mDrawable;
			// if this object hasn't already been updated by another avatar...
			if (drawablep) // && !drawablep->isState(LLDrawable::EARLY_MOVE))
			{
				if (root_object->isSelected())
				{
					gPipeline.updateMoveNormalAsync(drawablep);
				}
				else
				{
					gPipeline.updateMoveDampedAsync(drawablep);
				}
			}
		}
		else
		{
			gPipeline.updateMoveDampedAsync(mDrawable);
		}
	}

	//--------------------------------------------------------------------
	// set alpha flag depending on state
	//--------------------------------------------------------------------

	if (mIsSelf)
	{
		LLViewerObject::idleUpdate(agent, world, time);
		
		// trigger fidget anims
		if (isAnyAnimationSignaled(AGENT_STAND_ANIMS, NUM_AGENT_STAND_ANIMS))
		{
			// <edit>
			if(LLAO::isEnabled())
				LLAO::mTimer->resume();//Timer only pauses if its not paused, check is inside function.
			// </edit>
			agent.fidget();
		}
	}
	else
	{
		// Should override the idleUpdate stuff and leave out the angular update part.
		LLQuaternion rotation = getRotation();
		LLViewerObject::idleUpdate(agent, world, time);
		setRotation(rotation);
	}

	// attach objects that were waiting for a drawable
	lazyAttach();
	if (mIsSelf)
	{
		checkAttachments();
	}
	
	// animate the character
	// store off last frame's root position to be consistent with camera position
	LLVector3 root_pos_last = mRoot.getWorldPosition();
	bool detailed_update = updateCharacter(agent);
	bool voice_enabled = gVoiceClient->getVoiceEnabled( mID ) && gVoiceClient->inProximalChannel();

	if (gNoRender)
	{
		return TRUE;
	}

	//Emerald performs some force-bakes stuff here. Added it in because we noticed slow responses with client tag ident. -HgB
	if(mIsSelf)
	{
		for(U8 i=0;i<getNumTEs();++i)
		{
			LLViewerImage* te = getTEImage(i);
			te->forceActive();
		}
	}

	idleUpdateVoiceVisualizer( voice_enabled );
	idleUpdateMisc( detailed_update );
	idleUpdateAppearanceAnimation();
	idleUpdateBoobEffect();
	idleUpdateLipSync( voice_enabled );
	idleUpdateLoadingEffect();
	idleUpdateBelowWater();	// wind effect uses this
	idleUpdateWindEffect();
	idleUpdateNameTag( root_pos_last );
	idleUpdateRenderCost();
	idleUpdateTractorBeam();
	return TRUE;
}

void LLVOAvatar::checkAttachments()
{
	const F32 LAZY_ATTACH_DELAY = 15.0f;
	static bool first_run = true;

	if (!mIsSelf)
	{
		return;
	}

	if (mPendingAttachment.size() == 0)
	{
		if (first_run)
		{
			if (gAttachmentsTimer.getElapsedTimeF32() > LAZY_ATTACH_DELAY)
			{
				first_run = false;
				LLVOAvatar* avatarp = gAgent.getAvatarObject();
				if (!avatarp) return;
				std::set<LLUUID> worn;
				for (LLVOAvatar::attachment_map_t::iterator iter = avatarp->mAttachmentPoints.begin(); 
					 iter != avatarp->mAttachmentPoints.end(); )
				{
					LLVOAvatar::attachment_map_t::iterator curiter = iter++;
					LLViewerJointAttachment* attachment = curiter->second;
					for (LLViewerJointAttachment::attachedobjs_vec_t::iterator attachment_iter = attachment->mAttachedObjects.begin();
						 attachment_iter != attachment->mAttachedObjects.end();
						 ++attachment_iter)
					{
						LLViewerObject *attached_object = (*attachment_iter);
						if (attached_object)
						{
							worn.insert(attached_object->getAttachmentItemID());
						}
					}
				}
				std::string filename = gDirUtilp->getExpandedFilename(LL_PATH_PER_SL_ACCOUNT, "attachments.xml");
				//llinfos << "Reading the saved worn attachments list from: " << filename << llendl;
				LLSD list;
				llifstream llsd_xml;
				llsd_xml.open(filename.c_str(), std::ios::in | std::ios::binary);
				if (llsd_xml.is_open())
				{
					LLSDSerialize::fromXML(list, llsd_xml);
					for (LLSD::map_iterator iter = list.beginMap(); iter != list.endMap(); iter++)
					{
						LLSD array = iter->second;
						if (array.isArray())
						{
							for (int i = 0; i < array.size(); i++)
							{
								LLSD map = array[i];
								if (map.has("inv_item_id"))
								{
									LLUUID item_id = map.get("inv_item_id");
									if (worn.find(item_id) == worn.end())
									{
										LLViewerInventoryItem* item = gInventory.getItem(item_id);
										if (item)
										{
											rez_attachment(item, NULL, false);
										}
										else
										{
											llwarns << item_id.asString() << " not found in inventory, could not reattach." << llendl;
										}
									}
								}
								else
								{
									llwarns << "Malformed attachments list file (no \"inv_item_id\" key). Aborting." << llendl;
									llsd_xml.close();
									return;
								}
							}
						}
						else
						{
							llwarns << "Malformed attachments list file (not an array). Aborting." << llendl;
							llsd_xml.close();
							return;
						}
					}
					llsd_xml.close();
				}
			}
		}
		else if (gAttachmentsListDirty)
		{
			gAttachmentsListDirty = false;
			LLSD list;
			LLSD array = list.emptyArray();
			LLVOAvatar* avatarp = gAgent.getAvatarObject();
			if (!avatarp) return;
			for (LLVOAvatar::attachment_map_t::iterator iter = avatarp->mAttachmentPoints.begin(); 
				 iter != avatarp->mAttachmentPoints.end(); )
			{
				LLVOAvatar::attachment_map_t::iterator curiter = iter++;
				LLViewerJointAttachment* attachment = curiter->second;
				for (LLViewerJointAttachment::attachedobjs_vec_t::iterator attachment_iter = attachment->mAttachedObjects.begin();
					 attachment_iter != attachment->mAttachedObjects.end();
					 ++attachment_iter)
				{
					LLViewerObject *attached_object = (*attachment_iter);
					if (attached_object)
					{
						LLSD entry = list.emptyMap();
						entry.insert("inv_item_id", attached_object->getAttachmentItemID());
						array.append(entry);
					}
				}
			}
			list.insert("attachments", array);
			std::string filename = gDirUtilp->getExpandedFilename(LL_PATH_PER_SL_ACCOUNT, "attachments.xml");
			llofstream list_file(filename);
			LLSDSerialize::toPrettyXML(list, list_file);
			list_file.close();
			//llinfos << "Worn attachments list saved to: " << filename << llendl;
		}
	}
	else
	{
		gAttachmentsListDirty = true;
		gAttachmentsTimer.reset();
	}
}

void LLVOAvatar::idleUpdateVoiceVisualizer(bool voice_enabled)
{
	// disable voice visualizer when in mouselook
	mVoiceVisualizer->setVoiceEnabled( voice_enabled && !(mIsSelf && gAgent.cameraMouselook()) );
	if ( voice_enabled )
	{
		//----------------------------------------------------------------
		// Only do gesture triggering for your own avatar, and only when you're in a proximal channel.
		//----------------------------------------------------------------
		if( mIsSelf )
		{
			//----------------------------------------------------------------------------------------
			// The following takes the voice signal and uses that to trigger gesticulations. 
			//----------------------------------------------------------------------------------------
			int lastGesticulationLevel = mCurrentGesticulationLevel;
			mCurrentGesticulationLevel = mVoiceVisualizer->getCurrentGesticulationLevel();
			
			//---------------------------------------------------------------------------------------------------
			// If "current gesticulation level" changes, we catch this, and trigger the new gesture
			//---------------------------------------------------------------------------------------------------
			if ( lastGesticulationLevel != mCurrentGesticulationLevel )
			{
				if ( mCurrentGesticulationLevel != VOICE_GESTICULATION_LEVEL_OFF )
				{
					std::string gestureString = "unInitialized";
					if ( mCurrentGesticulationLevel == 0 )	{ gestureString = "/voicelevel1";	}
					else	if ( mCurrentGesticulationLevel == 1 )	{ gestureString = "/voicelevel2";	}
					else	if ( mCurrentGesticulationLevel == 2 )	{ gestureString = "/voicelevel3";	}
					else	{ llinfos << "oops - CurrentGesticulationLevel can be only 0, 1, or 2"  << llendl; }
					
					// this is the call that Karl S. created for triggering gestures from within the code.
					gGestureManager.triggerAndReviseString( gestureString );
				}
			}
			
		} //if( mIsSelf )
		
		//-----------------------------------------------------------------------------------------------------------------
		// If the avatar is speaking, then the voice amplitude signal is passed to the voice visualizer.
		// Also, here we trigger voice visualizer start and stop speaking, so it can animate the voice symbol.
		//
		// Notice the calls to "gAwayTimer.reset()". This resets the timer that determines how long the avatar has been
		// "away", so that the avatar doesn't lapse into away-mode (and slump over) while the user is still talking. 
		//-----------------------------------------------------------------------------------------------------------------
		if ( gVoiceClient->getIsSpeaking( mID ) )
		{
			if ( ! mVoiceVisualizer->getCurrentlySpeaking() )
			{
				mVoiceVisualizer->setStartSpeaking();
				
				//printf( "gAwayTimer.reset();\n" );
			}
			
			mVoiceVisualizer->setSpeakingAmplitude( gVoiceClient->getCurrentPower( mID ) );
			
			if( mIsSelf )
			{
				gAgent.clearAFK();
			}
			mIdleTimer.reset();
		}
		else
		{
			if ( mVoiceVisualizer->getCurrentlySpeaking() )
			{
				mVoiceVisualizer->setStopSpeaking();
				
				if ( mLipSyncActive )
				{
					if( mOohMorph ) mOohMorph->setWeight(mOohMorph->getMinWeight(), FALSE);
					if( mAahMorph ) mAahMorph->setWeight(mAahMorph->getMinWeight(), FALSE);
					
					mLipSyncActive = false;
					LLCharacter::updateVisualParams();
					dirtyMesh();
				}
			}
		}
		
		//--------------------------------------------------------------------------------------------
		// here we get the approximate head position and set as sound source for the voice symbol
		// (the following version uses a tweak of "mHeadOffset" which handle sitting vs. standing)
		//--------------------------------------------------------------------------------------------
		LLVector3 headOffset = LLVector3( 0.0f, 0.0f, mHeadOffset.mV[2] );
		mVoiceVisualizer->setVoiceSourceWorldPosition( mRoot.getWorldPosition() + headOffset );
		
	}//if ( voiceEnabled )
}

void LLVOAvatar::idleUpdateMisc(bool detailed_update)
{
	if (LLVOAvatar::sJointDebug)
	{
		llinfos << getFullname() << ": joint touches: " << LLJoint::sNumTouches << " updates: " << LLJoint::sNumUpdates << llendl;
	}

	LLJoint::sNumUpdates = 0;
	LLJoint::sNumTouches = 0;

	// *NOTE: this is necessary for the floating name text above your head.
	if (mDrawable.notNull())
	{
		gPipeline.markRebuild(mDrawable, LLDrawable::REBUILD_SHADOW, TRUE);
	}

	BOOL visible = isVisible() || mNeedsAnimUpdate;

	// update attachments positions
	if (detailed_update || !sUseImpostors)
	{
		LLFastTimer t(LLFastTimer::FTM_ATTACHMENT_UPDATE);
		for (attachment_map_t::iterator iter = mAttachmentPoints.begin();
			 iter != mAttachmentPoints.end(); )
		{
			attachment_map_t::iterator curiter = iter++;
			LLViewerJointAttachment* attachment = curiter->second;
			for (LLViewerJointAttachment::attachedobjs_vec_t::iterator attachment_iter = attachment->mAttachedObjects.begin();
				 attachment_iter != attachment->mAttachedObjects.end();
				 ++attachment_iter)
			{
				LLViewerObject* attached_object = (*attachment_iter);
				BOOL visibleAttachment = visible || (attached_object && 
													!(attached_object->mDrawable->getSpatialBridge() &&
													  attached_object->mDrawable->getSpatialBridge()->getRadius() < 2.0));
				if (visibleAttachment && attached_object && !attached_object->isDead() && attachment->getValid())
 				{
					// if selecting any attachments, update all of them as non-damped
					if (LLSelectMgr::getInstance()->getSelection()->getObjectCount() && LLSelectMgr::getInstance()->getSelection()->isAttachment())
					{
						gPipeline.updateMoveNormalAsync(attached_object->mDrawable);
					}
					else
					{
						gPipeline.updateMoveDampedAsync(attached_object->mDrawable);
					}
					LLSpatialBridge* bridge = attached_object->mDrawable->getSpatialBridge();
					if (bridge)
					{
						gPipeline.updateMoveNormalAsync(bridge);
					}
					attached_object->updateText();
				}
			}
		}
	}

	mNeedsAnimUpdate = FALSE;

	if (isImpostor() && !mNeedsImpostorUpdate)
	{
		LLVector3 ext[2];
		F32 distance;
		LLVector3 angle;

		getImpostorValues(ext, angle, distance);

		for (U32 i = 0; i < 3 && !mNeedsImpostorUpdate; i++)
		{
			F32 cur_angle = angle.mV[i];
			F32 old_angle = mImpostorAngle.mV[i];
			F32 angle_diff = fabsf(cur_angle-old_angle);
		
			if (angle_diff > 3.14159f/512.f*distance*mUpdatePeriod)
			{
				mNeedsImpostorUpdate = TRUE;
			}
		}

		if (detailed_update && !mNeedsImpostorUpdate)
		{	//update impostor if view angle, distance, or bounding box change
			//significantly
			
			F32 dist_diff = fabsf(distance-mImpostorDistance);
			if (dist_diff/mImpostorDistance > 0.1f)
			{
				mNeedsImpostorUpdate = TRUE;
			}
			else
			{
				getSpatialExtents(ext[0], ext[1]);
				if ((ext[1]-mImpostorExtents[1]).length() > 0.05f ||
					(ext[0]-mImpostorExtents[0]).length() > 0.05f)
				{
					mNeedsImpostorUpdate = TRUE;
				}
			}
		}
	}

	mDrawable->movePartition();
	
	//force a move if sitting on an active object
	if (getParent() && ((LLViewerObject*) getParent())->mDrawable->isActive())
	{
		gPipeline.markMoved(mDrawable, TRUE);
	}
}

void LLVOAvatar::idleUpdateAppearanceAnimation()
{
	// update morphing params
	if (mAppearanceAnimating)
	{
		ESex avatar_sex = getSex();
		F32 appearance_anim_time = mAppearanceMorphTimer.getElapsedTimeF32();
		if (appearance_anim_time >= sAvMorphTime)
		{
			mAppearanceAnimating = FALSE;
			for (LLVisualParam *param = getFirstVisualParam();
				 param;
				 param = getNextVisualParam())
			{
				if (param->isTweakable())
				{
					param->stopAnimating(mAppearanceAnimSetByUser);
				}
			}
			updateVisualParams();
			if (mIsSelf)
			{
				gAgent.sendAgentSetAppearance();
			}
			mIdleTimer.reset();
		}
		else
		{
			F32 blend_frac = calc_bouncy_animation(appearance_anim_time / sAvMorphTime);
			F32 last_blend_frac = calc_bouncy_animation(mLastAppearanceBlendTime / sAvMorphTime);
			F32 morph_amt;
			// if it's over 5 seconds, just forget the bouncy anim
			if(sAvMorphTime > 5.f)
			{
				blend_frac = appearance_anim_time / sAvMorphTime;
				last_blend_frac = mLastAppearanceBlendTime / sAvMorphTime;
			}
			if (last_blend_frac == 1.f)
			{
				morph_amt = 1.f;
			}
			else
			{
				morph_amt = (blend_frac - last_blend_frac) / (1.f - last_blend_frac);
			}

			LLVisualParam *param;

			// animate only top level params
			for (param = getFirstVisualParam();
				 param;
				 param = getNextVisualParam())
			{
				if (param->isTweakable())
				{
					param->animate(morph_amt, mAppearanceAnimSetByUser);
				}
			}



			// apply all params
			for (param = getFirstVisualParam();
				 param;
				 param = getNextVisualParam())
			{
				param->apply(avatar_sex);
			}

			mLastAppearanceBlendTime = appearance_anim_time;
		}
		dirtyMesh();
	}
}

// ------------------------------------------------------------
// Danny: ZOMG Boob Phsyics go!
// ------------------------------------------------------------
void LLVOAvatar::idleUpdateBoobEffect()
{
	if(mFirstSetActualBoobGravRan)
	{
		// should probably be moved somewhere where it is only called when boobsize changes
		LLVisualParam *param;

		// BOOBS
		param = getVisualParam(105); //boob size
		mLocalBoobConfig.boobSize = param->getCurrentWeight();
		EmeraldBoobInputs boobInputs;
		boobInputs.type = 0;
		boobInputs.chestPosition	= mChestp->getWorldPosition();
		boobInputs.chestRotation	= mChestp->getWorldRotation();
		boobInputs.elapsedTime		= mBoobBounceTimer.getElapsedTimeF32();
		boobInputs.appearanceFlag	= getAppearanceFlag();


		EmeraldBoobState newBoobState = EmeraldBoobUtils::idleUpdate(sBoobConfig, mLocalBoobConfig, mBoobState, boobInputs);
		if(mBoobState.boobGrav != newBoobState.boobGrav)
		{
			LLVisualParam *param;
			param = getVisualParam(507);

			ESex avatar_sex = getSex();
		
			param->stopAnimating(FALSE);
			param->setWeight(llclamp(newBoobState.boobGrav+getActualBoobGrav(), -1.5f, 2.f), FALSE);
			param->apply(avatar_sex);
			updateVisualParams();
		}

		mBoobState = newBoobState;
	}
	/*
	if(mFirstSetActualButtGravRan)
	{
		// BUTT
		EmeraldBoobInputs buttInputs;
		buttInputs.type = 1;
		buttInputs.chestPosition	= mPelvisp->getWorldPosition();
		buttInputs.chestRotation	= mPelvisp->getWorldRotation();
		buttInputs.elapsedTime		= mBoobBounceTimer.getElapsedTimeF32();
		buttInputs.appearanceFlag	= getAppearanceFlag();


		EmeraldBoobState newButtState = EmeraldBoobUtils::idleUpdate(sBoobConfig, mLocalBoobConfig, mButtState, buttInputs);

		if(mButtState.boobGrav != newButtState.boobGrav)
		{
			LLVisualParam *param;
			param = getVisualParam(795);

			ESex avatar_sex = getSex();

			param->stopAnimating(FALSE);
			param->setWeight(newButtState.boobGrav*0.3f+getActualButtGrav(), FALSE);
			param->apply(avatar_sex);
			updateVisualParams();
		}

		mButtState = newButtState;
	}

	if(mFirstSetActualFatGravRan)
	{
		// FAT
		EmeraldBoobInputs fatInputs;
		fatInputs.type = 2;
		fatInputs.chestPosition		= mPelvisp->getWorldPosition();
		fatInputs.chestRotation		= mPelvisp->getWorldRotation();
		fatInputs.elapsedTime		= mBoobBounceTimer.getElapsedTimeF32();
		fatInputs.appearanceFlag	= getAppearanceFlag();


		EmeraldBoobState newFatState = EmeraldBoobUtils::idleUpdate(sBoobConfig, mLocalBoobConfig, mFatState, fatInputs);

		if(mFatState.boobGrav != newFatState.boobGrav)
		{
			LLVisualParam *param;
			param = getVisualParam(157);

			ESex avatar_sex = getSex();

			param->stopAnimating(FALSE);
			param->setWeight(newFatState.boobGrav*0.3f+getActualFatGrav(), FALSE);
			param->apply(avatar_sex);
			updateVisualParams();
		}

		mFatState = newFatState;
	}
	*/
	
}

void LLVOAvatar::idleUpdateLipSync(bool voice_enabled)
{
	// Use the Lipsync_Ooh and Lipsync_Aah morphs for lip sync
	if ( voice_enabled && (gVoiceClient->lipSyncEnabled()) && gVoiceClient->getIsSpeaking( mID ) )
	{
		F32 ooh_morph_amount = 0.0f;
		F32 aah_morph_amount = 0.0f;

		mVoiceVisualizer->lipSyncOohAah( ooh_morph_amount, aah_morph_amount );

		if( mOohMorph )
		{
			F32 ooh_weight = mOohMorph->getMinWeight()
				+ ooh_morph_amount * (mOohMorph->getMaxWeight() - mOohMorph->getMinWeight());

			mOohMorph->setWeight( ooh_weight, FALSE );
		}

		if( mAahMorph )
		{
			F32 aah_weight = mAahMorph->getMinWeight()
				+ aah_morph_amount * (mAahMorph->getMaxWeight() - mAahMorph->getMinWeight());

			mAahMorph->setWeight( aah_weight, FALSE );
		}

		mLipSyncActive = true;
		LLCharacter::updateVisualParams();
		dirtyMesh();
		mIdleTimer.reset();
	}
}

void LLVOAvatar::idleUpdateLoadingEffect()
{
	// update visibility when avatar is partially loaded
	if (updateIsFullyLoaded()) // changed?
	{
		if (isFullyLoaded())
		{
			deleteParticleSource();
		}
		else
		{
			LLPartSysData particle_parameters;

			// fancy particle cloud designed by Brent
			particle_parameters.mPartData.mMaxAge            = 4.f;
			particle_parameters.mPartData.mStartScale.mV[VX] = 0.8f;
			particle_parameters.mPartData.mStartScale.mV[VX] = 0.8f;
			particle_parameters.mPartData.mStartScale.mV[VY] = 1.0f;
			particle_parameters.mPartData.mEndScale.mV[VX]   = 0.02f;
			particle_parameters.mPartData.mEndScale.mV[VY]   = 0.02f;
			particle_parameters.mPartData.mStartColor        = LLColor4(1, 1, 1, 0.5f);
			particle_parameters.mPartData.mEndColor          = LLColor4(1, 1, 1, 0.0f);
			particle_parameters.mPartData.mStartScale.mV[VX] = 0.8f;
			LLViewerImage* cloud = gImageList.getImageFromFile("cloud-particle.j2c");
			particle_parameters.mPartImageID                 = cloud->getID();
			particle_parameters.mMaxAge                      = 0.f;
			particle_parameters.mPattern                     = LLPartSysData::LL_PART_SRC_PATTERN_ANGLE_CONE;
			particle_parameters.mInnerAngle                  = 3.14159f;
			particle_parameters.mOuterAngle                  = 0.f;
			particle_parameters.mBurstRate                   = 0.02f;
			particle_parameters.mBurstRadius                 = 0.0f;
			particle_parameters.mBurstPartCount              = 1;
			particle_parameters.mBurstSpeedMin               = 0.1f;
			particle_parameters.mBurstSpeedMax               = 1.f;
			particle_parameters.mPartData.mFlags             = ( LLPartData::LL_PART_INTERP_COLOR_MASK | LLPartData::LL_PART_INTERP_SCALE_MASK |
																 LLPartData::LL_PART_EMISSIVE_MASK | // LLPartData::LL_PART_FOLLOW_SRC_MASK |
																 LLPartData::LL_PART_TARGET_POS_MASK );
			
			setParticleSource(particle_parameters, getID());
		}
	}
}


void LLVOAvatar::idleUpdateWindEffect()
{
	// update wind effect
	if ((LLViewerShaderMgr::instance()->getVertexShaderLevel(LLViewerShaderMgr::SHADER_AVATAR) >= LLDrawPoolAvatar::SHADER_LEVEL_CLOTH))
	{
		F32 hover_strength = 0.f;
		F32 time_delta = mRippleTimer.getElapsedTimeF32() - mRippleTimeLast;
		mRippleTimeLast = mRippleTimer.getElapsedTimeF32();
		LLVector3 velocity = getVelocity();
		F32 speed = velocity.length();
		//RN: velocity varies too much frame to frame for this to work
		mRippleAccel.clearVec();//lerp(mRippleAccel, (velocity - mLastVel) * time_delta, LLCriticalDamp::getInterpolant(0.02f));
		mLastVel = velocity;
		LLVector4 wind;
		wind.setVec(getRegion()->mWind.getVelocityNoisy(getPositionAgent(), 4.f) - velocity);

		if (mInAir)
		{
			hover_strength = HOVER_EFFECT_STRENGTH * llmax(0.f, HOVER_EFFECT_MAX_SPEED - speed);
		}

		if (mBelowWater)
		{
			// TODO: make cloth flow more gracefully when underwater
			hover_strength += UNDERWATER_EFFECT_STRENGTH;
		}

		wind.mV[VZ] += hover_strength;
		wind.normalize();

		wind.mV[VW] = llmin(0.025f + (speed * 0.015f) + hover_strength, 0.5f);
		F32 interp;
		if (wind.mV[VW] > mWindVec.mV[VW])
		{
			interp = LLCriticalDamp::getInterpolant(0.2f);
		}
		else
		{
			interp = LLCriticalDamp::getInterpolant(0.4f);
		}
		mWindVec = lerp(mWindVec, wind, interp);
	
		F32 wind_freq = hover_strength + llclamp(8.f + (speed * 0.7f) + (noise1(mRipplePhase) * 4.f), 8.f, 25.f);
		mWindFreq = lerp(mWindFreq, wind_freq, interp);

		if (mBelowWater)
		{
			mWindFreq *= UNDERWATER_FREQUENCY_DAMP;
		}

		mRipplePhase += (time_delta * mWindFreq);
		if (mRipplePhase > F_TWO_PI)
		{
			mRipplePhase = fmodf(mRipplePhase, F_TWO_PI);
		}
	}
}

bool LLVOAvatar::updateClientTags()
{ 
	std::string client_list_filename = gDirUtilp->getExpandedFilename(LL_PATH_USER_SETTINGS, "client_definitions.xml");
	LLSD response = LLHTTPClient::blockingGet("http://ascentviewer.com/updates/client_definitions.xml");
	if(response.has("body"))
	{
		const LLSD &client_list = response["body"];

		if(client_list.has("isComplete"))
		{
			llofstream export_file;
			export_file.open(client_list_filename);
			LLSDSerialize::toPrettyXML(client_list, export_file);
			export_file.close();
			return true;
		}
	}
	return false;
}

bool LLVOAvatar::loadClientTags()
{
	//Changed the file name to keep Emerald from overwriting it. Hokey stuff in there, and it's missing clients. -HGB
	std::string client_list_filename = gDirUtilp->getExpandedFilename(LL_PATH_USER_SETTINGS, "client_definitions.xml");

	if(!LLFile::isfile(client_list_filename))
	{
		client_list_filename = gDirUtilp->getExpandedFilename(LL_PATH_APP_SETTINGS, "client_definitions.xml");
	}

	if(LLFile::isfile(client_list_filename))
	{
		LLSD client_list;

		llifstream importer(client_list_filename);
		LLSDSerialize::fromXMLDocument(client_list, importer);
		if(client_list.has("isComplete"))
		{
			sClientResolutionList = client_list;
		}
		else
		{
			return false;
		}
	}else
	{
		return false;
	}

	for (std::vector<LLCharacter*>::iterator iter = LLCharacter::sInstances.begin();
	iter != LLCharacter::sInstances.end(); ++iter)
	{
		LLVOAvatar* avatarp = (LLVOAvatar*) *iter;
		if(avatarp)
		{
			LLVector3 root_pos_last = avatarp->mRoot.getWorldPosition();
			avatarp->idleUpdateNameTag(root_pos_last);
		}
	}
	return true;
}

void LLVOAvatar::getClientInfo(std::string& client, LLColor4& color, BOOL useComment)
{
	if (!getTE(TEX_HEAD_BODYPAINT))
		 return;
	std::string uuid_str = getTE(TEX_HEAD_BODYPAINT)->getID().asString(); //UUID of the head texture
	if (mIsSelf)
	{
		BOOL showCustomTag = gCOASavedSettings->getBOOL("AscentUseCustomTag");
		if (!gSavedSettings.getBOOL("AscentShowSelfTagColor"))
		{
			color = gColors.getColor( "AvatarNameColor" );
			return;
		}
		else if (showCustomTag)
		{
			color = gCOASavedSettings->getColor4("AscentCustomTagColor");
			client = gCOASavedSettings->getString("AscentCustomTagLabel");
			return;
		}
		else if (gSavedSettings.getBOOL("AscentUseTag"))
			uuid_str = gCOASavedSettings->getString("AscentReportClientUUID");
	}
	if(getTEImage(TEX_HEAD_BODYPAINT)->getID() == IMG_DEFAULT_AVATAR)
	{
		BOOL res = FALSE;
		for(int ti = TEX_UPPER_SHIRT; ti < TEX_NUM_INDICES; ti++)
		{
			switch((ETextureIndex)ti)
			{
				case TEX_HEAD_BODYPAINT:
				case TEX_UPPER_SHIRT:
				case TEX_LOWER_PANTS:
				case TEX_EYES_IRIS:
				case TEX_HAIR:
				case TEX_UPPER_BODYPAINT:
				case TEX_LOWER_BODYPAINT:
				case TEX_LOWER_SHOES:
				case TEX_LOWER_SOCKS:
				case TEX_UPPER_JACKET:
				case TEX_LOWER_JACKET:
				case TEX_UPPER_GLOVES:
				case TEX_UPPER_UNDERSHIRT:
				case TEX_LOWER_UNDERPANTS:
				case TEX_SKIRT:
					if(getTEImage(ti)->getID() != IMG_DEFAULT_AVATAR)
						res = TRUE;
					break;
				default:
					break;
			}
			if(res)
				break;
		}
		if(res)
		{ 
			//I found that someone failed at clothing protection
			if(getTEImage(TEX_EYES_IRIS)->getID().asString() == "4934f1bf-3b1f-cf4f-dbdf-a72550d05bc6"
			&& getTEImage(TEX_UPPER_BODYPAINT)->getID().asString() == "4934f1bf-3b1f-cf4f-dbdf-a72550d05bc6"
			&& getTEImage(TEX_LOWER_BODYPAINT)->getID().asString() == "4934f1bf-3b1f-cf4f-dbdf-a72550d05bc6")
			{
				color = gColors.getColor( "AvatarNameColor" );
				client = "?";
			}
			return;
		}
		else
		{
			color = LLColor4(1.0f, 1.0f, 1.0f); //White, since tags are white on their side. -HgB
			client = "Viewer 2.0";
			return;
		}
	}
	if(getTEImage(TEX_HEAD_BODYPAINT)->isMissingAsset())
	{
		color = LLColor4(0.5f, 0.0f, 0.0f);
		client = "Unknown";
	}
	if (LLVOAvatar::sClientResolutionList.has("isComplete") && LLVOAvatar::sClientResolutionList.has(uuid_str))
	{
		
		LLSD cllsd = LLVOAvatar::sClientResolutionList[uuid_str];
		client = cllsd["name"].asString();
		LLColor4 colour;
		colour.setValue(cllsd["color"]);
		if(cllsd["multiple"].asReal() != 0)
		{
			color += colour;
			color *= 1.0/(cllsd["multiple"].asReal()+1.0f);
		}
		else
			color = colour;
	}
	else
	{
		color = gColors.getColor( "AvatarNameColor" );
		color.setAlpha(1.f);
		client = "?";
		//llinfos << "Apparently this tag isn't registered: " << uuid_str << llendl;
	}

	if ((mIsSelf)&&(!gSavedSettings.getBOOL("AscentShowSelfTagColor")))
	{
		color = gColors.getColor( "AvatarNameColor" );
	}
	
	if (false)
	//We'll remove this entirely eventually, but it's useful information if we're going to try for the new client tag idea. -HgB
	//if(useComment) 
	{
		LLUUID baked_head_id = getTE(9)->getID();
		LLPointer<LLViewerImage> baked_head_image = gImageList.getImage(baked_head_id);
		if(baked_head_image && baked_head_image->decodedComment.length())
		{
			if(client.length())
				client += ", ";

			if(baked_head_image->commentEncryptionType == ENC_EMKDU_V1 || baked_head_image->commentEncryptionType == ENC_ONYXKDU)
				client += "(XOR) ";
			else if(baked_head_image->commentEncryptionType == ENC_EMKDU_V2)
				client += "(AES) ";

			client += baked_head_image->decodedComment;
		}

		LLPointer<LLViewerImage> baked_eye_image = gImageList.getImage(getTE(11)->getID());

		if(baked_eye_image && !baked_eye_image->decodedComment.empty()
			&& baked_eye_image->decodedComment != baked_head_image->decodedComment)
		{
			if(baked_eye_image->commentEncryptionType == ENC_EMKDU_V1 || baked_eye_image->commentEncryptionType == ENC_ONYXKDU)
				extraMetadata = "(XOR) ";
			else if(baked_eye_image->commentEncryptionType == ENC_EMKDU_V2)
				extraMetadata = "(AES) ";

			extraMetadata += baked_eye_image->decodedComment;
		}
	}
}

void LLVOAvatar::idleUpdateNameTag(const LLVector3& root_pos_last)
{
	// update chat bubble
	//--------------------------------------------------------------------
	// draw text label over characters head
	//--------------------------------------------------------------------
	if (mChatTimer.getElapsedTimeF32() > BUBBLE_CHAT_TIME)
	{
		mChats.clear();
	}
	
	const F32 time_visible = mTimeVisible.getElapsedTimeF32();
	static LLCachedControl<F32> NAME_SHOW_TIME("RenderNameShowTime",10);	// seconds
	static LLCachedControl<F32> FADE_DURATION("RenderNameFadeDuration",1); // seconds
	static LLCachedControl<bool> use_chat_bubbles("UseChatBubbles",false);
	static LLCachedControl<bool> render_name_hide_self("RenderNameHideSelf",false);
	
	BOOL visible_avatar = isVisible() || mNeedsAnimUpdate;
	BOOL visible_chat = use_chat_bubbles && (mChats.size() || mTyping);
	BOOL render_name =	visible_chat ||
						(visible_avatar &&
						((sRenderName == RENDER_NAME_ALWAYS) ||
						(sRenderName == RENDER_NAME_FADE && time_visible < NAME_SHOW_TIME)));
	// If it's your own avatar, don't draw in mouselook, and don't
	// draw if we're specifically hiding our own name.
	if (mIsSelf)
	{
		render_name = render_name
						&& !gAgent.cameraMouselook()
						&& (visible_chat || !render_name_hide_self);
	}

	if ( render_name )
	{
		BOOL new_name = FALSE;
		if (visible_chat != mVisibleChat)
		{
			mVisibleChat = visible_chat;
			new_name = TRUE;
		}
		
		if (sRenderGroupTitles != mRenderGroupTitles)
		{
			mRenderGroupTitles = sRenderGroupTitles;
			new_name = TRUE;
		}


		// <edit>
		std::string client;
		// </edit>
		// First Calculate Alpha
		// If alpha > 0, create mNameText if necessary, otherwise delete it
		{
			F32 alpha = 0.f;
			if (mAppAngle > 5.f)
			{
				const F32 START_FADE_TIME = NAME_SHOW_TIME - FADE_DURATION;
				if (!visible_chat && sRenderName == RENDER_NAME_FADE && time_visible > START_FADE_TIME)
				{
					alpha = 1.f - (time_visible - START_FADE_TIME) / FADE_DURATION;
				}
				else
				{
					// ...not fading, full alpha
					alpha = 1.f;
				}
			}
			else if (mAppAngle > 2.f)
			{
				// far away is faded out also
				alpha = (mAppAngle-2.f)/3.f;
			}

			if (alpha > 0.f)
			{
				if (!mNameText)
				{
					mNameText = (LLHUDText *)LLHUDObject::addHUDObject(LLHUDObject::LL_HUD_TEXT);
					mNameText->setMass(10.f);
					mNameText->setSourceObject(this);
					mNameText->setVertAlignment(LLHUDText::ALIGN_VERT_TOP);
					mNameText->setVisibleOffScreen(TRUE);
					mNameText->setMaxLines(11);
					mNameText->setFadeDistance(CHAT_NORMAL_RADIUS, 5.f);
					mNameText->setUseBubble(TRUE);
					sNumVisibleChatBubbles++;
					new_name = TRUE;
				}
				
				LLColor4 avatar_name_color = gColors.getColor( "AvatarNameColor" );
				//As pointed out by Zwagoth, we really shouldn't be doing this per-frame. Skip if we already have the data. -HgB
				if (mClientTag == "")
				{
					mClientColor = gColors.getColor( "AvatarNameColor" );
					if(isFullyLoaded())
					{
						//Zwagoth's new client identification - HgB
						// Overwrite the current tag/color settings if new method
						// exists -- charbl.
						const LLTextureEntry* texentry = getTE(0);
						if(texentry->getGlow() > 0.0)
						{
							llinfos << "Using new client identifier." << llendl;
							U8 tag_buffer[UUID_BYTES+1];
							memset(&tag_buffer, 0, UUID_BYTES);
							memcpy(&tag_buffer[0], &texentry->getID().mData, UUID_BYTES);
							tag_buffer[UUID_BYTES] = 0;
							U32 tag_len = strlen((const char*)&tag_buffer[0]);
							tag_len = (tag_len>UUID_BYTES) ? (UUID_BYTES) : tag_len;
							mClientTag = std::string((char*)&tag_buffer[0], tag_len);
							LLStringFn::replace_ascii_controlchars(mClientTag, LL_UNKNOWN_CHAR);
							mNameString.clear();
							mClientColor = texentry->getColor();
						}
						else
						{
							llinfos << "Using Emerald-style client identifier." << llendl;
							//The old client identification. Used only if the new method doesn't exist, so that it isn't automatically overwritten. -HgB
							getClientInfo(mClientTag,mClientColor);
							if(mClientTag == "")
								client = "?"; //prevent console spam..
						}	
					}

					// Overwrite the tag/color shit yet again if we want to see
					// friends in a special color. -- charbl
					if (LLAvatarTracker::instance().getBuddyInfo(this->getID()) != NULL)
					{
						if (gSavedSettings.getBOOL("AscentShowFriendsTag"))
						{
							mClientTag = "Friend";
						}
					}
<<<<<<< HEAD
				}

				static LLCachedControl<bool> ascent_use_status_colors("AscentUseStatusColors",true);
				if (!mIsSelf && ascent_use_status_colors)
				{
					LLViewerRegion* parent_estate = LLWorld::getInstance()->getRegionFromPosGlobal(this->getPositionGlobal());
					LLUUID estate_owner = LLUUID::null;
					if(parent_estate && parent_estate->isAlive())
					{
						estate_owner = parent_estate->getOwner();
					}
					
					std::string name;
					name += firstname->getString();
					name += " ";
					name += lastname->getString();
					//Lindens are always more Linden than your friend, make that take precedence
					if(LLMuteList::getInstance()->isLinden(name))
					{
						mClientColor = gCOASavedSettings->getColor4("AscentLindenColor").getValue();
					}
					//check if they are an estate owner at their current position
					else if(estate_owner.notNull() && this->getID() == estate_owner)
					{
						mClientColor = gCOASavedSettings->getColor4("AscentEstateOwnerColor").getValue();
					}
					//without these dots, SL would suck.
					else if (LLAvatarTracker::instance().getBuddyInfo(this->getID()) != NULL)
					{
						mClientColor = gCOASavedSettings->getColor4("AscentFriendColor");
					}
					//big fat jerkface who is probably a jerk, display them as such.
					else if(LLMuteList::getInstance()->isMuted(this->getID()))
					{
						mClientColor = gCOASavedSettings->getColor4("AscentMutedColor").getValue();
=======
					if (!mIsSelf && gSavedSettings.getBOOL("AscentUseStatusColors"))
					{
						LLViewerRegion* parent_estate = LLWorld::getInstance()->getRegionFromPosGlobal(this->getPositionGlobal());
						LLUUID estate_owner = LLUUID::null;
						if(parent_estate && parent_estate->isAlive())
						{
							estate_owner = parent_estate->getOwner();
						}
						
						//Lindens are always more Linden than your friend, make that take precedence
						if(LLMuteList::getInstance()->isLinden(getFullname()))
						{
							mClientColor = gCOASavedSettings->getColor4("AscentLindenColor").getValue();
						}
						//check if they are an estate owner at their current position
						else if(estate_owner.notNull() && this->getID() == estate_owner)
						{
							mClientColor = gCOASavedSettings->getColor4("AscentEstateOwnerColor").getValue();
						}
						//without these dots, SL would suck.
						else if (LLAvatarTracker::instance().getBuddyInfo(this->getID()) != NULL)
						{
							mClientColor = gCOASavedSettings->getColor4("AscentFriendColor");
						}
						//big fat jerkface who is probably a jerk, display them as such.
						else if(LLMuteList::getInstance()->isMuted(this->getID()))
						{
							mClientColor = gCOASavedSettings->getColor4("AscentMutedColor").getValue();
						}
>>>>>>> 21d09270
					}
				}

				client = mClientTag;
				if ((mIsSelf && gSavedSettings.getBOOL("AscentShowSelfTagColor"))
							|| (!mIsSelf && gSavedSettings.getBOOL("AscentShowOthersTagColor")))
					avatar_name_color = mClientColor;
				

				avatar_name_color.setAlpha(alpha);
					
				//llinfos << "Show Self Tag is set to " << gSavedSettings.getBOOL("AscentShowSelfTagColor") << llendl;
				
				mNameText->setColor(avatar_name_color);
				

				LLQuaternion root_rot = mRoot.getWorldRotation();
				mNameText->setUsePixelSize(TRUE);
				LLVector3 pixel_right_vec;
				LLVector3 pixel_up_vec;
				LLViewerCamera::getInstance()->getPixelVectors(root_pos_last, pixel_up_vec, pixel_right_vec);
				LLVector3 camera_to_av = root_pos_last - LLViewerCamera::getInstance()->getOrigin();
				camera_to_av.normalize();
				LLVector3 local_camera_at = camera_to_av * ~root_rot;
				LLVector3 local_camera_up = camera_to_av % LLViewerCamera::getInstance()->getLeftAxis();
				local_camera_up.normalize();
				local_camera_up = local_camera_up * ~root_rot;
			
				local_camera_up.scaleVec(mBodySize * 0.5f);
				local_camera_at.scaleVec(mBodySize * 0.5f);

				LLVector3 name_position = mRoot.getWorldPosition() + 
					(local_camera_up * root_rot) -
					(projected_vec(local_camera_at * root_rot, camera_to_av));
				name_position += pixel_up_vec * 15.f;
				mNameText->setPositionAgent(name_position);
			}
			else if (mNameText)
			{
				mNameText->markDead();
				mNameText = NULL;
				sNumVisibleChatBubbles--;
			}
		}

		LLNameValue *title = getNVPair("Title");
		LLNameValue* firstname = getNVPair("FirstName");
		LLNameValue* lastname = getNVPair("LastName");

		if (mNameText.notNull() && firstname && lastname)
		{
			BOOL is_away = mSignaledAnimations.find(ANIM_AGENT_AWAY)  != mSignaledAnimations.end();
			if(mNameAway && ! is_away) mIdleTimer.reset();
			BOOL is_busy = mSignaledAnimations.find(ANIM_AGENT_BUSY) != mSignaledAnimations.end();
			if(mNameBusy && ! is_busy) mIdleTimer.reset();
			BOOL is_appearance = mSignaledAnimations.find(ANIM_AGENT_CUSTOMIZE) != mSignaledAnimations.end();
			if(mNameAppearance && ! is_appearance) mIdleTimer.reset();
			BOOL is_muted;
			if (mIsSelf)
			{
				is_muted = FALSE;
			}
			else
			{
				is_muted = LLMuteList::getInstance()->isMuted(getID());
				
			}

			if (mNameString.empty() ||
				new_name ||
				(!title && !mTitle.empty()) ||
				(title && mTitle != title->getString()) ||
				(is_away != mNameAway || is_busy != mNameBusy || is_muted != mNameMute)
				|| is_appearance != mNameAppearance
				|| client.length() ) // <edit>
			{
				std::string line;




				if (!sRenderGroupTitles)
				{
					// If all group titles are turned off, stack first name
					// on a line above last name
					line += firstname->getString();
					line += "\n";
				}
				else if (title && title->getString() && title->getString()[0] != '\0')
				{
					line += title->getString();
					LLStringFn::replace_ascii_controlchars(line,LL_UNKNOWN_CHAR);
					line += "\n";
					line += firstname->getString();
				}
				else
				{
					line += firstname->getString();
				}

				line += " ";
				line += lastname->getString();






				std::string additions;
				BOOL need_comma = FALSE;
				
				if (client.length() || is_away || is_muted || is_busy)
				{
					if ((client != "")&&(client != "?"))
					{
						if ((mIsSelf && gSavedSettings.getBOOL("AscentShowSelfTag"))
							|| (!mIsSelf && gSavedSettings.getBOOL("AscentShowOthersTag")))
						{
							additions += client;
							need_comma = TRUE;
						}
					}
					if (is_away)
					{
						if (need_comma)
						{
							additions += ", ";
						}
						additions += "Away";
						need_comma = TRUE;
					}
					if (is_busy)
					{
						if (need_comma)
						{
							additions += ", ";
						}
						additions += "Busy";
						need_comma = TRUE;
					}
					if (is_muted)
					{
						if (need_comma)
						{
							additions += ", ";
						}
						additions += "Muted";
						need_comma = TRUE;
					}
					if (additions.length())
						line += " (" + additions + ")";

				}
				if (is_appearance)
				{
					line += "\n";
					line += "(Editing Appearance)";
				}
				if(!mIsSelf && mIdleTimer.getElapsedTimeF32() > 120 && gSavedSettings.getBOOL("AscentShowIdleTime"))
				{
					line += "\n";
					line += getIdleTime();
				}

				mNameAway = is_away;
				mNameBusy = is_busy;
				mNameMute = is_muted;
				mNameAppearance = is_appearance;
				mTitle = title ? title->getString() : "";
				LLStringFn::replace_ascii_controlchars(mTitle,LL_UNKNOWN_CHAR);
				mNameString = utf8str_to_wstring(line);
				new_name = TRUE;
			}

			if (visible_chat)
			{
				mIdleTimer.reset();
				mNameText->setDropShadow(TRUE);
				mNameText->setFont(LLFontGL::getFontSansSerif());
				mNameText->setTextAlignment(LLHUDText::ALIGN_TEXT_LEFT);
				mNameText->setFadeDistance(CHAT_NORMAL_RADIUS * 2.f, 5.f);
				if (new_name)
				{
					mNameText->setLabel(mNameString);
				}
			
				char line[MAX_STRING];		/* Flawfinder: ignore */
				line[0] = '\0';
				std::deque<LLChat>::iterator chat_iter = mChats.begin();
				mNameText->clearString();

				LLColor4 new_chat = gColors.getColor( "AvatarNameColor" );
				LLColor4 normal_chat = lerp(new_chat, LLColor4(0.8f, 0.8f, 0.8f, 1.f), 0.7f);
				LLColor4 old_chat = lerp(normal_chat, LLColor4(0.6f, 0.6f, 0.6f, 1.f), 0.7f);
				if (mTyping && mChats.size() >= MAX_BUBBLE_CHAT_UTTERANCES) 
				{
					++chat_iter;
				}

				for(; chat_iter != mChats.end(); ++chat_iter)
				{
					F32 chat_fade_amt = llclamp((F32)((LLFrameTimer::getElapsedSeconds() - chat_iter->mTime) / CHAT_FADE_TIME), 0.f, 4.f);
					LLFontGL::StyleFlags style;
					switch(chat_iter->mChatType)
					{
					case CHAT_TYPE_WHISPER:
						style = LLFontGL::ITALIC;
						break;
					case CHAT_TYPE_SHOUT:
						style = LLFontGL::BOLD;
						break;
					default:
						style = LLFontGL::NORMAL;
						break;
					}
					if (chat_fade_amt < 1.f)
					{
						F32 u = clamp_rescale(chat_fade_amt, 0.9f, 1.f, 0.f, 1.f);
						mNameText->addLine(utf8str_to_wstring(chat_iter->mText), lerp(new_chat, normal_chat, u), style);
					}
					else if (chat_fade_amt < 2.f)
					{
						F32 u = clamp_rescale(chat_fade_amt, 1.9f, 2.f, 0.f, 1.f);
						mNameText->addLine(utf8str_to_wstring(chat_iter->mText), lerp(normal_chat, old_chat, u), style);
					}
					else if (chat_fade_amt < 3.f)
					{
						// *NOTE: only remove lines down to minimum number
						mNameText->addLine(utf8str_to_wstring(chat_iter->mText), old_chat, style);
					}
				}
				mNameText->setVisibleOffScreen(TRUE);

				if (mTyping)
				{
					S32 dot_count = (llfloor(mTypingTimer.getElapsedTimeF32() * 3.f) + 2) % 3 + 1;
					switch(dot_count)
					{
					case 1:
						mNameText->addLine(".", new_chat);
						break;
					case 2:
						mNameText->addLine("..", new_chat);
						break;
					case 3:
						mNameText->addLine("...", new_chat);
						break;
					}
					mIdleTimer.reset();
				}
			}
			else
			{
				if (gSavedSettings.getBOOL("SmallAvatarNames"))
				{
					mNameText->setFont(LLFontGL::getFontSansSerif());
				}
				else
				{
					mNameText->setFont(LLFontGL::getFontSansSerifBig());
				}
				mNameText->setTextAlignment(LLHUDText::ALIGN_TEXT_CENTER);
				mNameText->setFadeDistance(CHAT_NORMAL_RADIUS, 5.f);
				mNameText->setVisibleOffScreen(FALSE);
				if (new_name)
				{
					mNameText->setLabel("");
					mNameText->setString(mNameString);
				}
			}
		}
	}
	else if (mNameText)
	{
		mNameText->markDead();
		mNameText = NULL;
		sNumVisibleChatBubbles--;
	}
}





































void LLVOAvatar::idleUpdateTractorBeam()
{
	//--------------------------------------------------------------------
	// draw tractor beam when editing objects
	//--------------------------------------------------------------------
	if (!mIsSelf)
	{
		return;
	}

	if(gSavedSettings.getBOOL("DisablePointAtAndBeam"))
	{
		return;
	}
	// </edit>

	const LLPickInfo& pick = gViewerWindow->getLastPick();

	// No beam for media textures
	// TODO: this will change for Media on a Prim
	if(pick.getObject() && pick.mObjectFace >= 0)
	{
		const LLTextureEntry* tep = pick.getObject()->getTE(pick.mObjectFace);
		if (tep && LLViewerMedia::textureHasMedia(tep->getID()))
		{
			return;
		}
	}

	// This is only done for yourself (maybe it should be in the agent?)
	if (!needsRenderBeam() || !mIsBuilt)
	{
		mBeam = NULL;
	}




















	else if (!mBeam || mBeam->isDead())
	{
		// VEFFECT: Tractor Beam
		mBeam = (LLHUDEffectSpiral *)LLHUDManager::getInstance()->createViewerEffect(LLHUDObject::LL_HUD_EFFECT_BEAM);
		mBeam->setColor(LLColor4U(gAgent.getEffectColor()));
		mBeam->setSourceObject(this);
		mBeamTimer.reset();
	}

	if (!mBeam.isNull())
	{
		LLObjectSelectionHandle selection = LLSelectMgr::getInstance()->getSelection();

		if (gAgent.mPointAt.notNull())
		{
			// get point from pointat effect
			mBeam->setPositionGlobal(gAgent.mPointAt->getPointAtPosGlobal());
			mBeam->triggerLocal();
		}
		else if (selection->getFirstRootObject() && 
				selection->getSelectType() != SELECT_TYPE_HUD)
		{
			LLViewerObject* objectp = selection->getFirstRootObject();
			mBeam->setTargetObject(objectp);
		}
		else
		{
			mBeam->setTargetObject(NULL);
			LLTool *tool = LLToolMgr::getInstance()->getCurrentTool();
			if (tool->isEditing())
			{
				if (tool->getEditingObject())
				{
					mBeam->setTargetObject(tool->getEditingObject());
				}
				else
				{
					mBeam->setPositionGlobal(tool->getEditingPointGlobal());
				}
			}
			else
			{
				
				mBeam->setPositionGlobal(pick.mPosGlobal);
			}

		}
		if (mBeamTimer.getElapsedTimeF32() > 0.25f)
		{
			mBeam->setColor(LLColor4U(gAgent.getEffectColor()));
			mBeam->setNeedsSendToSim(TRUE);
			mBeamTimer.reset();
		}
	}
}


















































































void LLVOAvatar::idleUpdateBelowWater()
{
	F32 avatar_height = (F32)(getPositionGlobal().mdV[VZ]);

	F32 water_height;
	water_height = getRegion()->getWaterHeight();

	mBelowWater =  avatar_height < water_height;
}

void LLVOAvatar::slamPosition()
{
	gAgent.setPositionAgent(getPositionAgent());
	mRoot.setWorldPosition(getPositionAgent()); // teleport
	setChanged(TRANSLATED);
	if (mDrawable.notNull())
	{
		gPipeline.updateMoveNormalAsync(mDrawable);
	}
	mRoot.updateWorldMatrixChildren();
}

//------------------------------------------------------------------------
// updateCharacter()
// called on both your avatar and other avatars
//------------------------------------------------------------------------
BOOL LLVOAvatar::updateCharacter(LLAgent &agent)
{
	LLMemType mt(LLMemType::MTYPE_AVATAR);
	// update screen joint size

	if (mScreenp)
	{
		F32 aspect = LLViewerCamera::getInstance()->getAspect();
		LLVector3 scale(1.f, aspect, 1.f);
		mScreenp->setScale(scale);
		mScreenp->updateWorldMatrixChildren();
		resetHUDAttachments();
	}

	// clear debug text
	mDebugText.clear();
	if (LLVOAvatar::sShowAnimationDebug)
	{
		for (LLMotionController::motion_list_t::iterator iter = mMotionController.getActiveMotions().begin();
			 iter != mMotionController.getActiveMotions().end(); ++iter)
		{
			LLMotion* motionp = *iter;
			if (motionp->getMinPixelArea() < getPixelArea())
			{
				std::string output;
				if (motionp->getName().empty())
				{
					output = llformat("%s - %d",
									  motionp->getID().asString().c_str(),
									  (U32)motionp->getPriority());
				}
				else
				{
					output = llformat("%s - %d",
									  motionp->getName().c_str(),
									  (U32)motionp->getPriority());
				}
				addDebugText(output);
			}
		}
	}

	if (gNoRender)
	{
		// Hack if we're running drones...
		if (mIsSelf)
		{
			gAgent.setPositionAgent(getPositionAgent());
		}
		return FALSE;
	}


	LLVector3d root_pos_global;

	if (!mIsBuilt)
	{
		return FALSE;
	}

	BOOL visible = isVisible();

	// For fading out the names above heads, only let the timer
	// run if we're visible.
	if (mDrawable.notNull() && !visible)
	{
		mTimeVisible.reset();
	}


	//--------------------------------------------------------------------
	// the rest should only be done occasionally for far away avatars
	//--------------------------------------------------------------------

	if (visible && !mIsSelf && !mIsDummy && sUseImpostors && !mNeedsAnimUpdate && !sFreezeCounter)
	{
		F32 impostor_area = 256.f*512.f*(8.125f - LLVOAvatar::sLODFactor*8.f);
		if (LLMuteList::getInstance()->isMuted(getID()))
		{ // muted avatars update at 16 hz
			mUpdatePeriod = 16;
		}
		else if (visible && mVisibilityRank <= LLVOAvatar::sMaxVisible * 0.25f)
		{ //first 25% of max visible avatars are not impostored
			mUpdatePeriod = 1;
		}
		else if (visible && mVisibilityRank > LLVOAvatar::sMaxVisible * 0.75f)
		{ //back 25% of max visible avatars are slow updating impostors
			mUpdatePeriod = 8;
		}
		else if (visible && mVisibilityRank > (U32) LLVOAvatar::sMaxVisible)
		{ //background avatars are REALLY slow updating impostors
			mUpdatePeriod = 16;
		}
		else if (visible && mImpostorPixelArea <= impostor_area)
		{  // stuff in between gets an update period based on pixel area
			mUpdatePeriod = llclamp((S32) sqrtf(impostor_area*4.f/mImpostorPixelArea), 2, 8);
		}
		else if (visible && mVisibilityRank > LLVOAvatar::sMaxVisible * 0.25f)
		{ // force nearby impostors in ultra crowded areas
			mUpdatePeriod = 2;
		}
		else
		{ // not impostored
			mUpdatePeriod = 1;
		}

		visible = (LLDrawable::getCurrentFrame()+mID.mData[0])%mUpdatePeriod == 0 ? TRUE : FALSE;
	}

	if (!visible)
	{
		updateMotions(LLCharacter::HIDDEN_UPDATE);
		return FALSE;
	}

	// change animation time quanta based on avatar render load
	if (!mIsSelf && !mIsDummy)
	{
		F32 time_quantum = clamp_rescale((F32)sInstances.size(), 10.f, 35.f, 0.f, 0.25f);
		F32 pixel_area_scale = clamp_rescale(mPixelArea, 100, 5000, 1.f, 0.f);
		F32 time_step = time_quantum * pixel_area_scale;
		if (time_step != 0.f)
		{
			// disable walk motion servo controller as it doesn't work with motion timesteps
			stopMotion(ANIM_AGENT_WALK_ADJUST);
			removeAnimationData("Walk Speed");
		}
		mMotionController.setTimeStep(time_step);
//		llinfos << "Setting timestep to " << time_quantum * pixel_area_scale << llendl;
	}

	if (getParent() && !mIsSitting)
	{
		sitOnObject((LLViewerObject*)getParent());
	}
	else if (!getParent() && mIsSitting && !isMotionActive(ANIM_AGENT_SIT_GROUND_CONSTRAINED))
	{
		getOffObject();
	}

	//--------------------------------------------------------------------
	// create local variables in world coords for region position values
	//--------------------------------------------------------------------
	F32 speed;
	LLVector3 normal;

	LLVector3 xyVel = getVelocity();
	xyVel.mV[VZ] = 0.0f;
	speed = xyVel.length();

	BOOL throttle = TRUE;

	if (!(mIsSitting && getParent()))
	{
		//--------------------------------------------------------------------
		// get timing info
		// handle initial condition case
		//--------------------------------------------------------------------
		F32 animation_time = mAnimTimer.getElapsedTimeF32();
		if (mTimeLast == 0.0f)
		{
			mTimeLast = animation_time;
			throttle = FALSE;

			// put the pelvis at slaved position/mRotation
			mRoot.setWorldPosition( getPositionAgent() ); // first frame
			mRoot.setWorldRotation( getRotation() );
		}
	
		//--------------------------------------------------------------------
		// dont' let dT get larger than 1/5th of a second
		//--------------------------------------------------------------------
		F32 deltaTime = animation_time - mTimeLast;

		deltaTime = llclamp( deltaTime, DELTA_TIME_MIN, DELTA_TIME_MAX );
		mTimeLast = animation_time;

		mSpeedAccum = (mSpeedAccum * 0.95f) + (speed * 0.05f);

		//--------------------------------------------------------------------
		// compute the position of the avatar's root
		//--------------------------------------------------------------------
		LLVector3d root_pos;
		LLVector3d ground_under_pelvis;

		if (mIsSelf)
		{
			gAgent.setPositionAgent(getRenderPosition());
		}

		root_pos = gAgent.getPosGlobalFromAgent(getRenderPosition());

		resolveHeightGlobal(root_pos, ground_under_pelvis, normal);
		F32 foot_to_ground = (F32) (root_pos.mdV[VZ] - mPelvisToFoot - ground_under_pelvis.mdV[VZ]);
		BOOL in_air = ( (!LLWorld::getInstance()->getRegionFromPosGlobal(ground_under_pelvis)) || 
				foot_to_ground > FOOT_GROUND_COLLISION_TOLERANCE);

		if (in_air && !mInAir)
		{
			mTimeInAir.reset();
		}
		mInAir = in_air;

		// correct for the fact that the pelvis is not necessarily the center 
		// of the agent's physical representation
		root_pos.mdV[VZ] -= (0.5f * mBodySize.mV[VZ]) - mPelvisToFoot;
		

		LLVector3 newPosition = gAgent.getPosAgentFromGlobal(root_pos);

		if (newPosition != mRoot.getXform()->getWorldPosition())
		{		
			mRoot.touch();
			mRoot.setWorldPosition(newPosition ); // regular update
		}


		//--------------------------------------------------------------------
		// Propagate viewer object rotation to root of avatar
		//--------------------------------------------------------------------
		if (!isAnyAnimationSignaled(AGENT_NO_ROTATE_ANIMS, NUM_AGENT_NO_ROTATE_ANIMS))
		{
			LLQuaternion iQ;
			LLVector3 upDir( 0.0f, 0.0f, 1.0f );
			
			// Compute a forward direction vector derived from the primitive rotation
			// and the velocity vector.  When walking or jumping, don't let body deviate
			// more than 90 from the view, if necessary, flip the velocity vector.

			LLVector3 primDir;
			if (mIsSelf)
			{
				primDir = agent.getAtAxis() - projected_vec(agent.getAtAxis(), agent.getReferenceUpVector());
				primDir.normalize();
			}
			else
			{
				primDir = getRotation().getMatrix3().getFwdRow();
			}
			LLVector3 velDir = getVelocity();
			velDir.normalize();
			if ( mSignaledAnimations.find(ANIM_AGENT_WALK) != mSignaledAnimations.end())
			{
				F32 vpD = velDir * primDir;
				if (vpD < -0.5f)
				{
					velDir *= -1.0f;
				}
			}
			LLVector3 fwdDir = lerp(primDir, velDir, clamp_rescale(speed, 0.5f, 2.0f, 0.0f, 1.0f));
			if (mIsSelf && gAgent.cameraMouselook())
			{
				// make sure fwdDir stays in same general direction as primdir
				if (gAgent.getFlying())
				{
					fwdDir = LLViewerCamera::getInstance()->getAtAxis();
				}
				else
				{
					LLVector3 at_axis = LLViewerCamera::getInstance()->getAtAxis();
					LLVector3 up_vector = gAgent.getReferenceUpVector();
					at_axis -= up_vector * (at_axis * up_vector);
					at_axis.normalize();
					
					F32 dot = fwdDir * at_axis;
					if (dot < 0.f)
					{
						fwdDir -= 2.f * at_axis * dot;
						fwdDir.normalize();
					}
				}
				
			}

			LLQuaternion root_rotation = mRoot.getWorldMatrix().quaternion();
			F32 root_roll, root_pitch, root_yaw;
			root_rotation.getEulerAngles(&root_roll, &root_pitch, &root_yaw);

			if (sDebugAvatarRotation)
			{
				llinfos << "root_roll " << RAD_TO_DEG * root_roll 
					<< " root_pitch " << RAD_TO_DEG * root_pitch
					<< " root_yaw " << RAD_TO_DEG * root_yaw
					<< llendl;
			}

			// When moving very slow, the pelvis is allowed to deviate from the
			// forward direction to allow it to hold it's position while the torso
			// and head turn.  Once in motion, it must conform however.
			BOOL self_in_mouselook = mIsSelf && gAgent.cameraMouselook();

			LLVector3 pelvisDir( mRoot.getWorldMatrix().getFwdRow4().mV );
			F32 pelvis_rot_threshold = clamp_rescale(speed, 0.1f, 1.0f, PELVIS_ROT_THRESHOLD_SLOW, PELVIS_ROT_THRESHOLD_FAST);
						
			if (self_in_mouselook)
			{
				pelvis_rot_threshold *= MOUSELOOK_PELVIS_FOLLOW_FACTOR;
			}
			pelvis_rot_threshold *= DEG_TO_RAD;

			F32 angle = angle_between( pelvisDir, fwdDir );

			// The avatar's root is allowed to have a yaw that deviates widely
			// from the forward direction, but if roll or pitch are off even
			// a little bit we need to correct the rotation.
			if(root_roll < 1.f * DEG_TO_RAD
				&& root_pitch < 5.f * DEG_TO_RAD)
			{
				// smaller correction vector means pelvis follows prim direction more closely
				if (!mTurning && angle > pelvis_rot_threshold*0.75f)
				{
					mTurning = TRUE;
				}

				// use tighter threshold when turning
				if (mTurning)
				{
					pelvis_rot_threshold *= 0.4f;
				}

				// am I done turning?
				if (angle < pelvis_rot_threshold)
				{
					mTurning = FALSE;
				}

				LLVector3 correction_vector = (pelvisDir - fwdDir) * clamp_rescale(angle, pelvis_rot_threshold*0.75f, pelvis_rot_threshold, 1.0f, 0.0f);
				fwdDir += correction_vector;
			}
			else
			{
				mTurning = FALSE;
			}

			// Now compute the full world space rotation for the whole body (wQv)
			LLVector3 leftDir = upDir % fwdDir;
			leftDir.normalize();
			fwdDir = leftDir % upDir;
			LLQuaternion wQv( fwdDir, leftDir, upDir );

			if (mIsSelf && mTurning)
			{
				if ((fwdDir % pelvisDir) * upDir > 0.f)
				{
					gAgent.setControlFlags(AGENT_CONTROL_TURN_RIGHT);
				}
				else
				{
					gAgent.setControlFlags(AGENT_CONTROL_TURN_LEFT);
				}
			}

			// Set the root rotation, but do so incrementally so that it
			// lags in time by some fixed amount.
			//F32 u = LLCriticalDamp::getInterpolant(PELVIS_LAG);
			F32 pelvis_lag_time = 0.f;
			if (self_in_mouselook)
			{
				pelvis_lag_time = PELVIS_LAG_MOUSELOOK;
			}
			else if (mInAir)
			{
				pelvis_lag_time = PELVIS_LAG_FLYING;
				// increase pelvis lag time when moving slowly
				pelvis_lag_time *= clamp_rescale(mSpeedAccum, 0.f, 15.f, 3.f, 1.f);
			}
			else
			{
				pelvis_lag_time = PELVIS_LAG_WALKING;
			}

			F32 u = llclamp((deltaTime / pelvis_lag_time), 0.0f, 1.0f);	

			mRoot.setWorldRotation( slerp(u, mRoot.getWorldRotation(), wQv) );
			
		}
	}
	else if (mDrawable.notNull())
	{
		mRoot.setPosition(mDrawable->getPosition());
		mRoot.setRotation(mDrawable->getRotation());
	}
	
	//-------------------------------------------------------------------------
	// Update character motions
	//-------------------------------------------------------------------------
	// store data relevant to motions
	mSpeed = speed;

	// update animations
	if (mSpecialRenderMode == 1) // Animation Preview
		updateMotions(LLCharacter::FORCE_UPDATE);
	else
		updateMotions(LLCharacter::NORMAL_UPDATE);

	// update head position
	updateHeadOffset();

	//-------------------------------------------------------------------------
	// Find the ground under each foot, these are used for a variety
	// of things that follow
	//-------------------------------------------------------------------------
	LLVector3 ankle_left_pos_agent = mFootLeftp->getWorldPosition();
	LLVector3 ankle_right_pos_agent = mFootRightp->getWorldPosition();

	LLVector3 ankle_left_ground_agent = ankle_left_pos_agent;
	LLVector3 ankle_right_ground_agent = ankle_right_pos_agent;
	resolveHeightAgent(ankle_left_pos_agent, ankle_left_ground_agent, normal);
	resolveHeightAgent(ankle_right_pos_agent, ankle_right_ground_agent, normal);

	F32 leftElev = llmax(-0.2f, ankle_left_pos_agent.mV[VZ] - ankle_left_ground_agent.mV[VZ]);
	F32 rightElev = llmax(-0.2f, ankle_right_pos_agent.mV[VZ] - ankle_right_ground_agent.mV[VZ]);

	if (!mIsSitting)
	{
		//-------------------------------------------------------------------------
		// Figure out which foot is on ground
		//-------------------------------------------------------------------------
		if (!mInAir)
		{
			if ((leftElev < 0.0f) || (rightElev < 0.0f))
			{
				ankle_left_pos_agent = mFootLeftp->getWorldPosition();
				ankle_right_pos_agent = mFootRightp->getWorldPosition();
				leftElev = ankle_left_pos_agent.mV[VZ] - ankle_left_ground_agent.mV[VZ];
				rightElev = ankle_right_pos_agent.mV[VZ] - ankle_right_ground_agent.mV[VZ];
			}
		}
	}
	
	//-------------------------------------------------------------------------
	// Generate footstep sounds when feet hit the ground
	//-------------------------------------------------------------------------
	const LLUUID AGENT_FOOTSTEP_ANIMS[] = {ANIM_AGENT_WALK, ANIM_AGENT_RUN, ANIM_AGENT_LAND};
	const S32 NUM_AGENT_FOOTSTEP_ANIMS = LL_ARRAY_SIZE(AGENT_FOOTSTEP_ANIMS);

	if ( gAudiop && isAnyAnimationSignaled(AGENT_FOOTSTEP_ANIMS, NUM_AGENT_FOOTSTEP_ANIMS) )
	{
		BOOL playSound = FALSE;
		LLVector3 foot_pos_agent;

		BOOL onGroundLeft = (leftElev <= 0.05f);
		BOOL onGroundRight = (rightElev <= 0.05f);

		// did left foot hit the ground?
		if ( onGroundLeft && !mWasOnGroundLeft )
		{
			foot_pos_agent = ankle_left_pos_agent;
			playSound = TRUE;
		}

		// did right foot hit the ground?
		if ( onGroundRight && !mWasOnGroundRight )
		{
			foot_pos_agent = ankle_right_pos_agent;
			playSound = TRUE;
		}

		mWasOnGroundLeft = onGroundLeft;
		mWasOnGroundRight = onGroundRight;

		if ( playSound )
		{
//			F32 gain = clamp_rescale( mSpeedAccum,
//							AUDIO_STEP_LO_SPEED, AUDIO_STEP_HI_SPEED,
//							AUDIO_STEP_LO_GAIN, AUDIO_STEP_HI_GAIN );

			const F32 STEP_VOLUME = 0.5f;
			const LLUUID& step_sound_id = getStepSound();

			LLVector3d foot_pos_global = gAgent.getPosGlobalFromAgent(foot_pos_agent);

			if (LLViewerParcelMgr::getInstance()->canHearSound(foot_pos_global)
				&& !LLMuteList::getInstance()->isMuted(getID(), LLMute::flagObjectSounds))
			{
				gAudiop->triggerSound(step_sound_id, getID(), STEP_VOLUME, LLAudioEngine::AUDIO_TYPE_AMBIENT, foot_pos_global);
			}
		}
	}

	mRoot.updateWorldMatrixChildren();

	if (!mDebugText.size() && mText.notNull())
	{
		mText->markDead();
		mText = NULL;
	}
	else if (mDebugText.size())
	{
		setDebugText(mDebugText);
	}

	//mesh vertices need to be reskinned
	mNeedsSkin = TRUE;

	return TRUE;
}

//-----------------------------------------------------------------------------
// updateHeadOffset()
//-----------------------------------------------------------------------------
void LLVOAvatar::updateHeadOffset()
{
	// since we only care about Z, just grab one of the eyes
	LLVector3 midEyePt = mEyeLeftp->getWorldPosition();
	midEyePt -= mDrawable.notNull() ? mDrawable->getWorldPosition() : mRoot.getWorldPosition();
	midEyePt.mV[VZ] = llmax(-mPelvisToFoot + LLViewerCamera::getInstance()->getNear(), midEyePt.mV[VZ]);

	if (mDrawable.notNull())
	{
		midEyePt = midEyePt * ~mDrawable->getWorldRotation();
	}
	if (mIsSitting)
	{
		mHeadOffset = midEyePt;	
	}
	else
	{
		F32 u = llmax(0.f, HEAD_MOVEMENT_AVG_TIME - (1.f / gFPSClamped));
		mHeadOffset = lerp(midEyePt, mHeadOffset,  u);
	}
}

//------------------------------------------------------------------------
// updateVisibility()
//------------------------------------------------------------------------
void LLVOAvatar::updateVisibility()
{
	BOOL visible = FALSE;

	if (mIsDummy)
	{
		visible = TRUE;
	}
	else if (mDrawable.isNull())
	{
		visible = FALSE;
	}
	else
	{
		if (!mDrawable->getSpatialGroup() || mDrawable->getSpatialGroup()->isVisible())
		{
			visible = TRUE;
		}
		else
		{
			visible = FALSE;
		}

		if( mIsSelf )
		{
			if( !gAgent.areWearablesLoaded())
			{
				visible = FALSE;
			}
		}
		else if( !mFirstAppearanceMessageReceived )
		{
			visible = FALSE;
		}

		if (sDebugInvisible)
		{
			LLNameValue* firstname = getNVPair("FirstName");
			if (firstname)
			{
				llinfos << "Avatar " << firstname->getString() << " updating visiblity" << llendl;
			}
			else
			{
				llinfos << "Avatar " << this << " updating visiblity" << llendl;
			}

			if (visible)
			{
				llinfos << "Visible" << llendl;
			}
			else
			{
				llinfos << "Not visible" << llendl;
			}

			/*if (avatar_in_frustum)
			{
				llinfos << "Avatar in frustum" << llendl;
			}
			else
			{
				llinfos << "Avatar not in frustum" << llendl;
			}*/

			/*if (LLViewerCamera::getInstance()->sphereInFrustum(sel_pos_agent, 2.0f))
			{
				llinfos << "Sel pos visible" << llendl;
			}
			if (LLViewerCamera::getInstance()->sphereInFrustum(wrist_right_pos_agent, 0.2f))
			{
				llinfos << "Wrist pos visible" << llendl;
			}
			if (LLViewerCamera::getInstance()->sphereInFrustum(getPositionAgent(), getMaxScale()*2.f))
			{
				llinfos << "Agent visible" << llendl;
			}*/
			llinfos << "PA: " << getPositionAgent() << llendl;
			/*llinfos << "SPA: " << sel_pos_agent << llendl;
			llinfos << "WPA: " << wrist_right_pos_agent << llendl;*/
			for (attachment_map_t::iterator iter = mAttachmentPoints.begin(); 
				 iter != mAttachmentPoints.end(); iter++)
			{
				LLViewerJointAttachment* attachment = iter->second;

				for (LLViewerJointAttachment::attachedobjs_vec_t::iterator attachment_iter = attachment->mAttachedObjects.begin();
					 attachment_iter != attachment->mAttachedObjects.end();
					 ++attachment_iter)
				{
					if (LLViewerObject *attached_object = (*attachment_iter))
					{
						if (attached_object->mDrawable->isVisible())
						{
							llinfos << attachment->getName() << " visible" << llendl;
						}
						else
						{
							llinfos << attachment->getName() << " not visible at " << mDrawable->getWorldPosition() << " and radius " << mDrawable->getRadius() << llendl;
						}
					}
				}
			}
		}
	}

	if (!visible && mVisible)
	{
		mMeshInvisibleTime.reset();
	}

	if (visible)
	{
		if (!mMeshValid)
		{
			restoreMeshData();
		}
	}
	else
	{
		if (mMeshValid && mMeshInvisibleTime.getElapsedTimeF32() > TIME_BEFORE_MESH_CLEANUP)
		{
			releaseMeshData();
		}
		// this breaks off-screen chat bubbles
		//if (mNameText)
		//{
		//	mNameText->markDead();
		//	mNameText = NULL;
		//	sNumVisibleChatBubbles--;
		//}
	}

	mVisible = visible;
}

//------------------------------------------------------------------------
// needsRenderBeam()
//------------------------------------------------------------------------
BOOL LLVOAvatar::needsRenderBeam()
{
	if (gNoRender)
	{
		return FALSE;
	}
	LLTool *tool = LLToolMgr::getInstance()->getCurrentTool();

	BOOL is_touching_or_grabbing = (tool == LLToolGrab::getInstance() && LLToolGrab::getInstance()->isEditing());
	if (LLToolGrab::getInstance()->getEditingObject() && 
		LLToolGrab::getInstance()->getEditingObject()->isAttachment())
	{
		// don't render selection beam on hud objects
		is_touching_or_grabbing = FALSE;
	}
	return is_touching_or_grabbing || (mState & AGENT_STATE_EDITING && LLSelectMgr::getInstance()->shouldShowSelection());
}

//-----------------------------------------------------------------------------
// renderSkinned()
//-----------------------------------------------------------------------------
U32 LLVOAvatar::renderSkinned(EAvatarRenderPass pass)
{
	U32 num_indices = 0;

	if (!mIsBuilt)
	{
		return num_indices;
	}

	if (mDirtyMesh || mDrawable->isState(LLDrawable::REBUILD_GEOMETRY))
	{	//LOD changed or new mesh created, allocate new vertex buffer if needed
		updateMeshData();
		mDirtyMesh = FALSE;
		mNeedsSkin = TRUE;
		mDrawable->clearState(LLDrawable::REBUILD_GEOMETRY);
	}

	if (LLViewerShaderMgr::instance()->getVertexShaderLevel(LLViewerShaderMgr::SHADER_AVATAR) <= 0)
	{
		if (mNeedsSkin)
		{
			//generate animated mesh
			mMeshLOD[MESH_ID_LOWER_BODY]->updateJointGeometry();
			mMeshLOD[MESH_ID_UPPER_BODY]->updateJointGeometry();

			if( isWearingWearableType( WT_SKIRT ) )
			{
				mMeshLOD[MESH_ID_SKIRT]->updateJointGeometry();
			}

			if (!mIsSelf || gAgent.needsRenderHead() || LLPipeline::sShadowRender)
			{
				mMeshLOD[MESH_ID_EYELASH]->updateJointGeometry();
				mMeshLOD[MESH_ID_HEAD]->updateJointGeometry();
				mMeshLOD[MESH_ID_HAIR]->updateJointGeometry();
			}
			mNeedsSkin = FALSE;
			
			LLVertexBuffer* vb = mDrawable->getFace(0)->mVertexBuffer;
			if (vb)
			{
				vb->setBuffer(0);
			}
		}
	}
	else
	{
		mNeedsSkin = FALSE;
	}

	if (sDebugInvisible)
	{
		LLNameValue* firstname = getNVPair("FirstName");
		if (firstname)
		{
			llinfos << "Avatar " << firstname->getString() << " in render" << llendl;
		}
		else
		{
			llinfos << "Avatar " << this << " in render" << llendl;
		}
		if (!mIsBuilt)
		{
			llinfos << "Not built!" << llendl;
		}
		else if (!gAgent.needsRenderAvatar())
		{
			llinfos << "Doesn't need avatar render!" << llendl;
		}
		else
		{
			llinfos << "Rendering!" << llendl;
		}
	}

	if (!mIsBuilt)
	{
		return num_indices;
	}

	if (mIsSelf && !gAgent.needsRenderAvatar())
	{
		return num_indices;
	}

	// render collision normal
	// *NOTE: this is disabled (there is no UI for enabling sShowFootPlane) due
	// to DEV-14477.  the code is left here to aid in tracking down the cause
	// of the crash in the future. -brad
	if (!gRenderForSelect && sShowFootPlane && mDrawable.notNull())
	{
		LLVector3 slaved_pos = mDrawable->getPositionAgent();
		LLVector3 foot_plane_normal(mFootPlane.mV[VX], mFootPlane.mV[VY], mFootPlane.mV[VZ]);
		F32 dist_from_plane = (slaved_pos * foot_plane_normal) - mFootPlane.mV[VW];
		LLVector3 collide_point = slaved_pos;
		collide_point.mV[VZ] -= foot_plane_normal.mV[VZ] * (dist_from_plane + COLLISION_TOLERANCE - FOOT_COLLIDE_FUDGE);

		gGL.begin(LLRender::LINES);
		{
			F32 SQUARE_SIZE = 0.2f;
			gGL.color4f(1.f, 0.f, 0.f, 1.f);
			
			gGL.vertex3f(collide_point.mV[VX] - SQUARE_SIZE, collide_point.mV[VY] - SQUARE_SIZE, collide_point.mV[VZ]);
			gGL.vertex3f(collide_point.mV[VX] + SQUARE_SIZE, collide_point.mV[VY] - SQUARE_SIZE, collide_point.mV[VZ]);

			gGL.vertex3f(collide_point.mV[VX] + SQUARE_SIZE, collide_point.mV[VY] - SQUARE_SIZE, collide_point.mV[VZ]);
			gGL.vertex3f(collide_point.mV[VX] + SQUARE_SIZE, collide_point.mV[VY] + SQUARE_SIZE, collide_point.mV[VZ]);
			
			gGL.vertex3f(collide_point.mV[VX] + SQUARE_SIZE, collide_point.mV[VY] + SQUARE_SIZE, collide_point.mV[VZ]);
			gGL.vertex3f(collide_point.mV[VX] - SQUARE_SIZE, collide_point.mV[VY] + SQUARE_SIZE, collide_point.mV[VZ]);
			
			gGL.vertex3f(collide_point.mV[VX] - SQUARE_SIZE, collide_point.mV[VY] + SQUARE_SIZE, collide_point.mV[VZ]);
			gGL.vertex3f(collide_point.mV[VX] - SQUARE_SIZE, collide_point.mV[VY] - SQUARE_SIZE, collide_point.mV[VZ]);
			
			gGL.vertex3f(collide_point.mV[VX], collide_point.mV[VY], collide_point.mV[VZ]);
			gGL.vertex3f(collide_point.mV[VX] + mFootPlane.mV[VX], collide_point.mV[VY] + mFootPlane.mV[VY], collide_point.mV[VZ] + mFootPlane.mV[VZ]);

		}
		gGL.end();
		gGL.flush();
	}
	//--------------------------------------------------------------------
	// render all geometry attached to the skeleton
	//--------------------------------------------------------------------
	static LLStat render_stat;

	LLViewerJointMesh::sRenderPass = pass;

	if (pass == AVATAR_RENDER_PASS_SINGLE)
	{
		const bool should_alpha_mask = mSupportsAlphaLayers && mHasBakedHair
									    && !LLDrawPoolAlpha::sShowDebugAlpha // Don't alpha mask if "Highlight Transparent" checked
										&& !LLDrawPoolAvatar::sSkipTransparent;
		





		LLGLState test(GL_ALPHA_TEST, should_alpha_mask);

		if (should_alpha_mask)
		{
			gGL.setAlphaRejectSettings(LLRender::CF_GREATER, 0.5f);
		}
		
		BOOL first_pass = TRUE;
		if (!LLDrawPoolAvatar::sSkipOpaque)
		{
			if (!mIsSelf || gAgent.needsRenderHead() || LLPipeline::sShadowRender)
			{
				if (isTextureVisible(TEX_HEAD_BAKED) || mIsDummy)
				{
					num_indices += mMeshLOD[MESH_ID_HEAD]->render(mAdjustedPixelArea, TRUE, mIsDummy);
					first_pass = FALSE;
				}
			}
			if (isTextureVisible(TEX_UPPER_BAKED) || mIsDummy)
			{
				num_indices += mMeshLOD[MESH_ID_UPPER_BODY]->render(mAdjustedPixelArea, first_pass, mIsDummy);
				first_pass = FALSE;
			}
			
			if (isTextureVisible(TEX_LOWER_BAKED) || mIsDummy)
			{
				num_indices += mMeshLOD[MESH_ID_LOWER_BODY]->render(mAdjustedPixelArea, first_pass, mIsDummy);
				first_pass = FALSE;
			}
		}

		gGL.setAlphaRejectSettings(LLRender::CF_DEFAULT);

		if (!LLDrawPoolAvatar::sSkipTransparent || LLPipeline::sImpostorRender)
		{
			LLGLState blend(GL_BLEND, !mIsDummy);
			LLGLState test(GL_ALPHA_TEST, !mIsDummy);
			num_indices += renderTransparent(first_pass);
		}
	}
	
	LLViewerJointMesh::sRenderPass = AVATAR_RENDER_PASS_SINGLE;
	
	//llinfos << "Avatar render: " << render_timer.getElapsedTimeF32() << llendl;

	//render_stat.addValue(render_timer.getElapsedTimeF32()*1000.f);

	return num_indices;
}

U32 LLVOAvatar::renderTransparent(BOOL first_pass)
{
	U32 num_indices = 0;
	if( isWearingWearableType( WT_SKIRT ) && (mIsDummy || isTextureVisible(TEX_SKIRT_BAKED)) )
	{
		gGL.setAlphaRejectSettings(LLRender::CF_GREATER, 0.25f);
		num_indices += mMeshLOD[MESH_ID_SKIRT]->render(mAdjustedPixelArea, FALSE);
		first_pass = FALSE;
		gGL.setAlphaRejectSettings(LLRender::CF_DEFAULT);
	}

	if (!mIsSelf || gAgent.needsRenderHead() || LLPipeline::sShadowRender)
	{
		if (LLPipeline::sImpostorRender)
		{
			gGL.setAlphaRejectSettings(LLRender::CF_GREATER, 0.5f);
		}
		
		if (isTextureVisible(TEX_HEAD_BAKED))
		{
			num_indices += mMeshLOD[MESH_ID_EYELASH]->render(mAdjustedPixelArea, first_pass, mIsDummy);
			first_pass = FALSE;
		}
		// Can't test for baked hair being defined, since that won't always be the case (not all viewers send baked hair)
		// TODO: 1.25 will be able to switch this logic back to calling isTextureVisible();
		if (getTEImage(TEX_HAIR_BAKED)->getID() != IMG_INVISIBLE || LLDrawPoolAlpha::sShowDebugAlpha)
		{
			num_indices += mMeshLOD[MESH_ID_HAIR]->render(mAdjustedPixelArea, first_pass, mIsDummy);
			first_pass = FALSE;
		}
		if (LLPipeline::sImpostorRender)
		{
			gGL.setAlphaRejectSettings(LLRender::CF_DEFAULT);
		}
	}

	return num_indices;
}

//-----------------------------------------------------------------------------
// renderRigid()
//-----------------------------------------------------------------------------
U32 LLVOAvatar::renderRigid()
{
	U32 num_indices = 0;

	if (!mIsBuilt)
	{
		return 0;
	}

	if (mIsSelf && (!gAgent.needsRenderAvatar() || !gAgent.needsRenderHead()))
	{
		return 0;
	}
	
	if (!mIsBuilt)
	{
		return 0;
	}





	const bool should_alpha_mask = mSupportsAlphaLayers && mHasBakedHair
								    && !LLDrawPoolAlpha::sShowDebugAlpha // Don't alpha mask if "Highlight Transparent" checked
									&& !LLDrawPoolAvatar::sSkipTransparent;

	LLGLState test(GL_ALPHA_TEST, should_alpha_mask);

	if (should_alpha_mask)
	{
		gGL.setAlphaRejectSettings(LLRender::CF_GREATER, 0.5f);
	}

	if (isTextureVisible(TEX_EYES_BAKED) || mIsDummy)
	{
		num_indices += mMeshLOD[MESH_ID_EYEBALL_LEFT]->render(mAdjustedPixelArea, TRUE, mIsDummy);
		num_indices += mMeshLOD[MESH_ID_EYEBALL_RIGHT]->render(mAdjustedPixelArea, TRUE, mIsDummy);
	}

	gGL.setAlphaRejectSettings(LLRender::CF_DEFAULT);

	return num_indices;
}

U32 LLVOAvatar::renderFootShadows()
{
	U32 num_indices = 0;

	if (!mIsBuilt)
	{
		return 0;
	}

	if (mIsSelf && (!gAgent.needsRenderAvatar() || !gAgent.needsRenderHead()))
	{
		return 0;
	}
	
	if (!mIsBuilt)
	{
		return 0;
	}
	
	// Don't render foot shadows if your lower body is completely invisible.
	// (non-humanoid avatars rule!)
	if (! isTextureVisible(TEX_LOWER_BAKED))
	{
		return 0;
	}

	// Update the shadow, tractor, and text label geometry.
	if (mDrawable->isState(LLDrawable::REBUILD_SHADOW) && !isImpostor())
	{
		updateShadowFaces();
		mDrawable->clearState(LLDrawable::REBUILD_SHADOW);
	}

	U32 foot_mask = LLVertexBuffer::MAP_VERTEX |
					LLVertexBuffer::MAP_TEXCOORD0;

	LLGLDepthTest test(GL_TRUE, GL_FALSE);
	//render foot shadows
	LLGLEnable blend(GL_BLEND);
	gGL.getTexUnit(0)->bind(mShadowImagep.get(), TRUE);
	glColor4fv(mShadow0Facep->getRenderColor().mV);
	mShadow0Facep->renderIndexed(foot_mask);
	glColor4fv(mShadow1Facep->getRenderColor().mV);
	mShadow1Facep->renderIndexed(foot_mask);
	
	return num_indices;
}

U32 LLVOAvatar::renderImpostor(LLColor4U color)
{
	if (!mImpostor.isComplete())
	{
		return 0;
	}

	LLVector3 pos(getRenderPosition()+mImpostorOffset);
	LLVector3 at = (pos - LLViewerCamera::getInstance()->getOrigin());
	at.normalize();
	LLVector3 left = LLViewerCamera::getInstance()->getUpAxis() % at;
	LLVector3 up = at%left;

	left *= mImpostorDim.mV[0];
	up *= mImpostorDim.mV[1];

	LLGLEnable test(GL_ALPHA_TEST);
	gGL.setAlphaRejectSettings(LLRender::CF_GREATER, 0.f);

	gGL.color4ubv(color.mV);
	gGL.getTexUnit(0)->bind(&mImpostor);
	gGL.begin(LLRender::QUADS);
	gGL.texCoord2f(0,0);
	gGL.vertex3fv((pos+left-up).mV);
	gGL.texCoord2f(1,0);
	gGL.vertex3fv((pos-left-up).mV);
	gGL.texCoord2f(1,1);
	gGL.vertex3fv((pos-left+up).mV);
	gGL.texCoord2f(0,1);
	gGL.vertex3fv((pos+left+up).mV);
	gGL.end();
	gGL.flush();

	return 6;
}

//------------------------------------------------------------------------
// LLVOAvatar::updateTextures()
//------------------------------------------------------------------------
void LLVOAvatar::updateTextures()
{
	BOOL render_avatar = TRUE;

	if (mIsDummy || gNoRender)
	{
		return;
	}

	if( mIsSelf )
	{
		render_avatar = TRUE;
	}
	else
	{
		render_avatar = isVisible() && !mCulled;
	}

	std::vector<bool> layer_baked;
	for (U32 i = 0; i < mBakedTextureData.size(); i++)
	{
		layer_baked.push_back(isTextureDefined(mBakedTextureData[i].mTextureIndex));
		// bind the texture so that they'll be decoded slightly 
		// inefficient, we can short-circuit this if we have to
		if( render_avatar && !gGLManager.mIsDisabled )
		{
			if (layer_baked[i] && !mBakedTextureData[i].mIsLoaded)
			{
				gGL.getTexUnit(0)->bind(getTEImage( mBakedTextureData[i].mTextureIndex ));
			}
		}
	}

	/*
	// JAMESDEBUG
	if (mIsSelf)
	{
		S32 null_count = 0;
		S32 default_count = 0;
		for (U32 i = 0; i < getNumTEs(); i++)
		{
			const LLTextureEntry* te = getTE(i);
			if (te)
			{
				if (te->getID() == LLUUID::null)
				{
					null_count++;
				}
				else if (te->getID() == IMG_DEFAULT_AVATAR)
				{
					default_count++;
				}
			}
		}
		llinfos << "JAMESDEBUG my avatar TE null " << null_count << " default " << default_count << llendl;
	}
	*/

	mMaxPixelArea = 0.f;
	mMinPixelArea = 99999999.f;
	mHasGrey = FALSE; // debug
	for (U32 index = 0; index < getNumTEs(); index++)
	{
		LLViewerImage *imagep = getTEImage(index);
		if (imagep)
		{
			// Debugging code - maybe non-self avatars are downloading textures?
			//llinfos << "avatar self " << mIsSelf << " tex " << index 
			//	<< " decode " << imagep->getDecodePriority()
			//	<< " boost " << imagep->getBoostLevel() 
			//	<< " size " << imagep->getWidth() << "x" << imagep->getHeight()
			//	<< " discard " << imagep->getDiscardLevel()
			//	<< " desired " << imagep->getDesiredDiscardLevel()
			//	<< llendl;
			
			const LLTextureEntry *te = getTE(index);
			F32 texel_area_ratio = fabs(te->mScaleS * te->mScaleT);
			S32 boost_level = mIsSelf ? LLViewerImageBoostLevel::BOOST_AVATAR_BAKED_SELF : LLViewerImageBoostLevel::BOOST_AVATAR_BAKED;
			
			// Spam if this is a baked texture, not set to default image, without valid host info
			if (isIndexBakedTexture((ETextureIndex)index)
				&& imagep->getID() != IMG_DEFAULT_AVATAR
				&& imagep->getID() != IMG_INVISIBLE
				&& !imagep->getTargetHost().isOk())
			{
				LL_WARNS_ONCE("Texture") << "LLVOAvatar::updateTextures No host for texture "
					<< imagep->getID() << " for avatar "
					<< (mIsSelf ? "<myself>" : getID().asString()) 
					<< " on host " << getRegion()->getHost() << llendl;
			}

			/* switch(index)
				case TEX_HEAD_BODYPAINT:
					addLocalTextureStats( LOCTEX_HEAD_BODYPAINT, imagep, texel_area_ratio, render_avatar, head_baked ); */
			const LLVOAvatarDictionary::TextureDictionaryEntry *texture_dict = LLVOAvatarDictionary::getInstance()->getTexture((ETextureIndex)index);
			if (texture_dict->mIsUsedByBakedTexture)
			{
				const EBakedTextureIndex baked_index = texture_dict->mBakedTextureIndex;
				if (texture_dict->mIsLocalTexture)
				{
					addLocalTextureStats((ETextureIndex)index, imagep, texel_area_ratio, render_avatar, layer_baked[baked_index]);
					// SNOW-8 : temporary snowglobe1.0 fix for baked textures
					if (render_avatar && !gGLManager.mIsDisabled )
					{
						// bind the texture so that its boost level won't be slammed
						gGL.getTexUnit(0)->bind(imagep);
					}
				}
				else if (texture_dict->mIsBakedTexture)
				{
					if (layer_baked[baked_index])
					{
						addBakedTextureStats( imagep, mPixelArea, texel_area_ratio, boost_level );
					}
				}
			}
		}
	}

	if (gPipeline.hasRenderDebugMask(LLPipeline::RENDER_DEBUG_TEXTURE_AREA))
	{
		setDebugText(llformat("%4.0f:%4.0f", fsqrtf(mMinPixelArea),fsqrtf(mMaxPixelArea)));
	}	
	
	if( render_avatar )
	{
		mShadowImagep->addTextureStats(mPixelArea);
	}
}


void LLVOAvatar::addLocalTextureStats( ETextureIndex idx, LLViewerImage* imagep,
									   F32 texel_area_ratio, BOOL render_avatar, BOOL covered_by_baked )
{
	if (!isIndexLocalTexture(idx)) return;

	if (!covered_by_baked && render_avatar) // render_avatar is always true if mIsSelf
	{
		if (getLocalTextureID(idx) != IMG_DEFAULT_AVATAR)
		{
			F32 desired_pixels;
			if( mIsSelf )
			{
				desired_pixels = llmin(mPixelArea, (F32)TEX_IMAGE_AREA_SELF );
				imagep->setBoostLevel(LLViewerImageBoostLevel::BOOST_AVATAR_SELF);
			}
			else
			{
				desired_pixels = llmin(mPixelArea, (F32)TEX_IMAGE_AREA_OTHER );
				imagep->setBoostLevel(LLViewerImageBoostLevel::BOOST_AVATAR);
			}
			imagep->addTextureStats( desired_pixels / texel_area_ratio );
			if (imagep->getDiscardLevel() < 0)
			{
				mHasGrey = TRUE; // for statistics gathering
			}
		}
		else
		{
			// texture asset is missing
			mHasGrey = TRUE; // for statistics gathering
		}
	}
}

			    
void LLVOAvatar::addBakedTextureStats( LLViewerImage* imagep, F32 pixel_area, F32 texel_area_ratio, S32 boost_level)
{
	mMaxPixelArea = llmax(pixel_area, mMaxPixelArea);
	mMinPixelArea = llmin(pixel_area, mMinPixelArea);
	imagep->addTextureStats(pixel_area / texel_area_ratio);
	imagep->setBoostLevel(boost_level);
}

//-----------------------------------------------------------------------------
// resolveHeight()
//-----------------------------------------------------------------------------

void LLVOAvatar::resolveHeightAgent(const LLVector3 &in_pos_agent, LLVector3 &out_pos_agent, LLVector3 &out_norm)
{
	LLVector3d in_pos_global, out_pos_global;

	in_pos_global = gAgent.getPosGlobalFromAgent(in_pos_agent);
	resolveHeightGlobal(in_pos_global, out_pos_global, out_norm);
	out_pos_agent = gAgent.getPosAgentFromGlobal(out_pos_global);
}


void LLVOAvatar::resolveRayCollisionAgent(const LLVector3d start_pt, const LLVector3d end_pt, LLVector3d &out_pos, LLVector3 &out_norm)
{
	LLViewerObject *obj;
	LLWorld::getInstance()->resolveStepHeightGlobal(this, start_pt, end_pt, out_pos, out_norm, &obj);
}


void LLVOAvatar::resolveHeightGlobal(const LLVector3d &inPos, LLVector3d &outPos, LLVector3 &outNorm)
{
	LLVector3d zVec(0.0f, 0.0f, 0.5f);
	LLVector3d p0 = inPos + zVec;
	LLVector3d p1 = inPos - zVec;
	LLViewerObject *obj;
	LLWorld::getInstance()->resolveStepHeightGlobal(this, p0, p1, outPos, outNorm, &obj);
	if (!obj)
	{
		mStepOnLand = TRUE;
		mStepMaterial = 0;
		mStepObjectVelocity.setVec(0.0f, 0.0f, 0.0f);
	}
	else
	{
		mStepOnLand = FALSE;
		mStepMaterial = obj->getMaterial();

		// We want the primitive velocity, not our velocity... (which actually subtracts the
		// step object velocity)
		LLVector3 angularVelocity = obj->getAngularVelocity();
		LLVector3 relativePos = gAgent.getPosAgentFromGlobal(outPos) - obj->getPositionAgent();

		LLVector3 linearComponent = angularVelocity % relativePos;
//		llinfos << "Linear Component of Rotation Velocity " << linearComponent << llendl;
		mStepObjectVelocity = obj->getVelocity() + linearComponent;
	}
}


//-----------------------------------------------------------------------------
// getStepSound()
//-----------------------------------------------------------------------------
const LLUUID& LLVOAvatar::getStepSound() const
{
	if ( mStepOnLand )
	{
		return sStepSoundOnLand;
	}

	return sStepSounds[mStepMaterial];
}


//-----------------------------------------------------------------------------
// processAnimationStateChanges()
//-----------------------------------------------------------------------------
void LLVOAvatar::processAnimationStateChanges()
{
	LLMemType mt(LLMemType::MTYPE_AVATAR);
	
	if ((gNoRender)||(gAgent.isTPosed())) //isTPosed is meant to stop animation updates while force-TPosed.
	{
		return;
	}

	if ( isAnyAnimationSignaled(AGENT_WALK_ANIMS, NUM_AGENT_WALK_ANIMS) )
	{
		startMotion(ANIM_AGENT_WALK_ADJUST);
		stopMotion(ANIM_AGENT_FLY_ADJUST);
	}
	else if (mInAir && !mIsSitting)
	{
		stopMotion(ANIM_AGENT_WALK_ADJUST);
		startMotion(ANIM_AGENT_FLY_ADJUST);
	}
	else
	{
		stopMotion(ANIM_AGENT_WALK_ADJUST);
		stopMotion(ANIM_AGENT_FLY_ADJUST);
	}

	if ( isAnyAnimationSignaled(AGENT_GUN_AIM_ANIMS, NUM_AGENT_GUN_AIM_ANIMS) )
	{
		startMotion(ANIM_AGENT_TARGET);
		stopMotion(ANIM_AGENT_BODY_NOISE);
	}
	else
	{
		stopMotion(ANIM_AGENT_TARGET);
		startMotion(ANIM_AGENT_BODY_NOISE);
	}
	
	// clear all current animations
	AnimIterator anim_it;
	for (anim_it = mPlayingAnimations.begin(); anim_it != mPlayingAnimations.end();)
	{
		AnimIterator found_anim = mSignaledAnimations.find(anim_it->first);

		// playing, but not signaled, so stop
		if (found_anim == mSignaledAnimations.end())
		{





			processSingleAnimationStateChange(anim_it->first, FALSE);
			// <edit>
			LLFloaterExploreAnimations::stopAnim(getID(), anim_it->first);
			// </edit>
			mPlayingAnimations.erase(anim_it++);
			continue;
		}

		++anim_it;
	}

	// start up all new anims
	for (anim_it = mSignaledAnimations.begin(); anim_it != mSignaledAnimations.end();)
	{
		AnimIterator found_anim = mPlayingAnimations.find(anim_it->first);

		// signaled but not playing, or different sequence id, start motion
		if (found_anim == mPlayingAnimations.end() || found_anim->second != anim_it->second)
		{
			// <edit>
			LLFloaterExploreAnimations::startAnim(getID(), anim_it->first);
			// </edit>
			if (processSingleAnimationStateChange(anim_it->first, TRUE))
			{
				mPlayingAnimations[anim_it->first] = anim_it->second;
				++anim_it;
				continue;
			}
		}

		++anim_it;
	}











	// clear source information for animations which have been stopped
	if (mIsSelf)
	{
		AnimSourceIterator source_it = mAnimationSources.begin();

		for (source_it = mAnimationSources.begin(); source_it != mAnimationSources.end();)
		{
			if (mSignaledAnimations.find(source_it->second) == mSignaledAnimations.end())
			{
				mAnimationSources.erase(source_it++);
			}
			else
			{
				++source_it;
			}
		}
	}

	stop_glerror();
}
//Here's that undeform function I was talking about. -HgB
/* Bug-fixed Linden Labs style. Comment out 4ever.
std::string undeformers[] =
{
	"7a8a3dfc-acd1-7ac3-9cdf-71cd9be89969",
	"3feba1c0-971b-f2bb-1b9c-79e81b096c94",
	"383ef55f-5e70-02fb-8ef4-1b591b09fd49",
	"e2f6bc07-97a5-1f55-6c5f-fbcb02511651",
	"1370bf7d-eb29-c1dd-fc3c-cc8e06d57ac0",
	"5833be17-3d69-faa0-8f18-58696a326b44",
	"7746596d-b88a-216a-2335-06e28167ed31",
	"edf75cf0-a2f3-d126-7cdf-5009382ec10b",
	"430e8872-1095-4cff-5a39-7c991f32fffb",
	"a83bab1b-2ff0-4365-1b6b-6b6e52efc69d",
	"7db75c3d-ae67-4312-9734-1510f12a1392",
	"551b8c1f-5241-b73e-7ce2-d78fc4ac316f",
	"91d73df8-5dfa-e1f2-0a32-77327e56b8dd",
	"b2b2fb93-aad5-a7a8-9731-ee8ed72f7acd",
	"984eabe8-0953-a93b-f33d-6e21c405cc78",
	"f6212696-dc74-b17f-4ea8-f90c37cb032e",
	"aa825c4d-aa84-df7d-6ae6-fbf2dcb6f281",
	"14ef74d1-93ad-09cb-7a39-fbac3bd80e64"
};

void LLVOAvatar::undeform()
{
	if(!mIsSelf) return;
	
	AnimIterator anim_it;
	for (anim_it = mPlayingAnimations.begin(); anim_it != mPlayingAnimations.end();)
	{
		AnimIterator found_anim = mSignaledAnimations.find(anim_it->first);

		if (found_anim == mSignaledAnimations.end())
		{
			processSingleAnimationStateChange(anim_it->first, FALSE);
			mPlayingAnimations.erase(anim_it++);
			continue;
		}
		++anim_it;
	}
	
	AnimSourceIterator source_it = mAnimationSources.begin();

	for (source_it = mAnimationSources.begin(); source_it != mAnimationSources.end();)
	{
		if (mSignaledAnimations.find(source_it->second) == mSignaledAnimations.end())
		{
			mAnimationSources.erase(source_it++);
		}
		else
		{
			++source_it;
		}
	}
	U8 i=0;
	for(i; i < 18; ++i)
	{
		gAgent.sendAnimationRequest( (LLUUID)undeformers[i], ANIM_REQUEST_START );
		startMotion((LLUUID)undeformers[i]);
	}

	stop_glerror();
}*/



//-----------------------------------------------------------------------------
// processSingleAnimationStateChange();
//-----------------------------------------------------------------------------
BOOL LLVOAvatar::processSingleAnimationStateChange( const LLUUID& anim_id, BOOL start )
{
	LLMemType mt(LLMemType::MTYPE_AVATAR);
	
	BOOL result = FALSE;

	if ( start ) // start animation
	{
		if (anim_id == ANIM_AGENT_TYPE && gSavedSettings.getBOOL("PlayTypingSound"))
		{
			if (gAudiop)
			{
				LLVector3d char_pos_global = gAgent.getPosGlobalFromAgent(getCharacterPosition());
				if (LLViewerParcelMgr::getInstance()->canHearSound(char_pos_global)
				    && !LLMuteList::getInstance()->isMuted(getID(), LLMute::flagObjectSounds))
				{
					// RN: uncomment this to play on typing sound at fixed volume once sound engine is fixed
					// to support both spatialized and non-spatialized instances of the same sound
					//if (mIsSelf)
					//{
					//	gAudiop->triggerSound(LLUUID(gSavedSettings.getString("UISndTyping")), 1.0f, LLAudioEngine::AUDIO_TYPE_UI);
					//}
					//else
					{
						LLUUID sound_id = LLUUID(gSavedSettings.getString("UISndTyping"));
						gAudiop->triggerSound(sound_id, getID(), 1.0f, LLAudioEngine::AUDIO_TYPE_SFX, char_pos_global);
					}
				}
			}
		}



		else if (anim_id == ANIM_AGENT_SIT_GROUND_CONSTRAINED)
		{
			mIsSitting = TRUE;
		}


		if (startMotion(anim_id))
		{
			result = TRUE;
		}
		else
		{
			llwarns << "Failed to start motion!" << llendl;
		}
	}
	else //stop animation
	{
		if (anim_id == ANIM_AGENT_SIT_GROUND_CONSTRAINED)
		{
			mIsSitting = FALSE;
		}
		stopMotion(anim_id);
		result = TRUE;
	}

	return result;
}

//-----------------------------------------------------------------------------
// isAnyAnimationSignaled()
//-----------------------------------------------------------------------------
BOOL LLVOAvatar::isAnyAnimationSignaled(const LLUUID *anim_array, const S32 num_anims)
{
	for (S32 i = 0; i < num_anims; i++)
	{
		if(mSignaledAnimations.find(anim_array[i]) != mSignaledAnimations.end())
		{
			return TRUE;
		}
	}
	return FALSE;
}

//-----------------------------------------------------------------------------
// resetAnimations()
//-----------------------------------------------------------------------------
void LLVOAvatar::resetAnimations()
{
	LLKeyframeMotion::flushKeyframeCache();
	flushAllMotions();
}

//-----------------------------------------------------------------------------
// getIdleTime()
//-----------------------------------------------------------------------------

std::string LLVOAvatar::getIdleTime()
{
	F32 elapsed_time = mIdleTimer.getElapsedTimeF32();
	U32 minutes = (U32)(elapsed_time/60);
	
	std::string output = llformat("(idle %dmin)", minutes);
	return output;
}

//-----------------------------------------------------------------------------
// startMotion()
// id is the asset id of the animation to start
// time_offset is the offset into the animation at which to start playing
//-----------------------------------------------------------------------------
BOOL LLVOAvatar::startMotion(const LLUUID& id, F32 time_offset)
{
	LLMemType mt(LLMemType::MTYPE_AVATAR);
	// <edit>
	if(mIsSelf)
	{
		if(LLAO::isEnabled())
		{
			std::string ao_id;
			if (LLAO::isStand(id))
			{
				ao_id = "Stands";
			}
			else if (LLAO::isVoice(id))
			{
				ao_id = "Voices";
			}
			else
			{
				ao_id = id.asString();
			}
			if (LLAO::mAnimationOverrides[ao_id].size() > 0)
			{
				if (LLAO::mLastAnimation.notNull())
				{
					gAgent.sendAnimationRequest(LLAO::mLastAnimation, ANIM_REQUEST_STOP);
					stopMotion(LLAO::mLastAnimation, true);
				}
				LLAO::mAnimationIndex++;
				if (LLAO::mAnimationOverrides[ao_id].size() <= LLAO::mAnimationIndex)
				{
					LLAO::mAnimationIndex = 0;
				}
				LLUUID new_anim = LLAO::getAssetIDByName(LLAO::mAnimationOverrides[ao_id][LLAO::mAnimationIndex]);
				llinfos << "Switching to anim #" << LLAO::mAnimationIndex << ": " << LLAO::mAnimationOverrides[ao_id][LLAO::mAnimationIndex] << llendl;
				gAgent.sendAnimationRequest(new_anim, ANIM_REQUEST_START);
				startMotion(new_anim, time_offset);
				LLAO::mLastAnimation = new_anim;
			}
			/*if(LLAO::mOverrides.find(id) != LLAO::mOverrides.end())
			{
				// avoid infinite loops!
				if( (id != LLAO::mOverrides[id])
				 && (LLAO::mOverrides.find(LLAO::mOverrides[id]) == LLAO::mOverrides.end()) )
				{
					//llinfos << "AO: Replacing " << id.asString() << " with " << LLAO::mOverrides[id].asString() << llendl;
					gAgent.sendAnimationRequest(LLAO::mOverrides[id], ANIM_REQUEST_START);
					startMotion(LLAO::mOverrides[id], time_offset);
				}
			}*/
		}
	}
	// </edit>

	// start special case female walk for female avatars
	if (getSex() == SEX_FEMALE)
	{
		if (id == ANIM_AGENT_WALK)
		{
			return LLCharacter::startMotion(ANIM_AGENT_FEMALE_WALK, time_offset);
		}
		else if (id == ANIM_AGENT_SIT)
		{
			return LLCharacter::startMotion(ANIM_AGENT_SIT_FEMALE, time_offset);
		}
	}

	if (mIsSelf && id == ANIM_AGENT_AWAY)
	{
		gAgent.setAFK();
	}

	if( id == ANIM_AGENT_BUSY ||
		id == ANIM_AGENT_CROUCH ||
		id == ANIM_AGENT_CROUCHWALK ||
		id == ANIM_AGENT_FEMALE_WALK ||
		id == ANIM_AGENT_FLY ||
		id == ANIM_AGENT_FLYSLOW ||
		id == ANIM_AGENT_HOVER ||
		id == ANIM_AGENT_HOVER_DOWN ||
		id == ANIM_AGENT_HOVER_UP ||
		id == ANIM_AGENT_JUMP ||
		id == ANIM_AGENT_LAND ||
		id == ANIM_AGENT_PRE_JUMP ||
		id == ANIM_AGENT_RUN ||
		id == ANIM_AGENT_SHOUT ||
		id == ANIM_AGENT_SIT ||
		id == ANIM_AGENT_SIT_FEMALE ||
		id == ANIM_AGENT_SIT_GENERIC ||
		id == ANIM_AGENT_SIT_GROUND ||
		id == ANIM_AGENT_SIT_GROUND_CONSTRAINED ||
		id == ANIM_AGENT_SNAPSHOT ||
		id == ANIM_AGENT_STAND ||
		id == ANIM_AGENT_TURNLEFT ||
		id == ANIM_AGENT_TURNRIGHT ||
		id == ANIM_AGENT_TYPE ||
		id == ANIM_AGENT_WALK ||
		id == ANIM_AGENT_WHISPER ||
		id == ANIM_AGENT_WHISPER
	) 
	mIdleTimer.reset();

	return LLCharacter::startMotion(id, time_offset);
}

//-----------------------------------------------------------------------------
// stopMotion()
//-----------------------------------------------------------------------------
BOOL LLVOAvatar::stopMotion(const LLUUID& id, BOOL stop_immediate)
{
	if (mIsSelf)
	{
		
		// <edit>
		if(LLAO::isEnabled())
		{
			std::string ao_id;
			if (LLAO::isStand(id))
			{
				ao_id = "Stands";
			}
			else if (LLAO::isVoice(id))
			{
				ao_id = "Voices";
			}
			else
			{
				ao_id = id.asString();
			}
			if (LLAO::mAnimationOverrides[ao_id].size() > 0)
			{
				LLUUID new_anim = LLAO::getAssetIDByName(LLAO::mAnimationOverrides[ao_id][LLAO::mAnimationIndex]);
				gAgent.sendAnimationRequest(new_anim, ANIM_REQUEST_STOP);
				stopMotion(new_anim, stop_immediate);
				LLAO::mLastAnimation.setNull();
			}
			/*if( (LLAO::mOverrides.find(id) != LLAO::mOverrides.end())
			 && (id != LLAO::mOverrides[id]) )
			{
				gAgent.sendAnimationRequest(LLAO::mOverrides[id], ANIM_REQUEST_STOP);
				stopMotion(LLAO::mOverrides[id], stop_immediate);
			}*/
		}
		else //if this code ever works without crashing the viewer -HgB
		{
			if (LLAO::mLastAnimation != LLUUID::null)
			{
				gAgent.sendAnimationRequest(LLAO::mLastAnimation, ANIM_REQUEST_STOP);
				LLAO::mLastAnimation = LLUUID::null;
			}
		}
		// </edit>
		gAgent.onAnimStop(id);
	}
	

	if (id == ANIM_AGENT_WALK)
	{
		LLCharacter::stopMotion(ANIM_AGENT_FEMALE_WALK, stop_immediate);
	}
	else if (id == ANIM_AGENT_SIT)
	{
		LLCharacter::stopMotion(ANIM_AGENT_SIT_FEMALE, stop_immediate);
	}
	
	if(id == ANIM_AGENT_AWAY ||
		id == ANIM_AGENT_BUSY) 
	mIdleTimer.reset();

	return LLCharacter::stopMotion(id, stop_immediate);
}

//-----------------------------------------------------------------------------
// stopMotionFromSource()
//-----------------------------------------------------------------------------
void LLVOAvatar::stopMotionFromSource(const LLUUID& source_id)
{
	if (!mIsSelf)
	{
		return;
	}
	AnimSourceIterator motion_it;

	for(motion_it = mAnimationSources.find(source_id); motion_it != mAnimationSources.end();)
	{
		gAgent.sendAnimationRequest( motion_it->second, ANIM_REQUEST_STOP );
		mAnimationSources.erase(motion_it++);
	}

	LLViewerObject* object = gObjectList.findObject(source_id);
	if (object)
	{
		object->mFlags &= ~FLAGS_ANIM_SOURCE;
	}
}

//-----------------------------------------------------------------------------
// getVolumePos()
//-----------------------------------------------------------------------------
LLVector3 LLVOAvatar::getVolumePos(S32 joint_index, LLVector3& volume_offset)
{
	if (joint_index > mNumCollisionVolumes)
	{
		return LLVector3::zero;
	}

	return mCollisionVolumes[joint_index].getVolumePos(volume_offset);
}






//-----------------------------------------------------------------------------
// findCollisionVolume()
//-----------------------------------------------------------------------------
LLJoint* LLVOAvatar::findCollisionVolume(U32 volume_id)
{
	//SNOW-488: As mNumCollisionVolumes is a S32 and we are casting from a U32 to a S32
	//to compare we also need to be sure of the wrap around case producing (S32) <0
	//or in terms of the U32 an out of bounds index in the array.
	if ((S32)volume_id > mNumCollisionVolumes || (S32)volume_id<0)
	{
		return NULL;
	}
	
	return &mCollisionVolumes[volume_id];
}

//-----------------------------------------------------------------------------
// findCollisionVolume()
//-----------------------------------------------------------------------------
S32 LLVOAvatar::getCollisionVolumeID(std::string &name)
{
	for (S32 i = 0; i < mNumCollisionVolumes; i++)
	{
		if (mCollisionVolumes[i].getName() == name)
		{
			return i;
		}
	}

	return -1;
}

//-----------------------------------------------------------------------------
// addDebugText()
//-----------------------------------------------------------------------------
 void LLVOAvatar::addDebugText(const std::string& text)
{
	mDebugText.append(1, '\n');
	mDebugText.append(text);
}

//-----------------------------------------------------------------------------
// getID()
//-----------------------------------------------------------------------------
const LLUUID& LLVOAvatar::getID()
{
	return mID;
}

//-----------------------------------------------------------------------------
// getJoint()
//-----------------------------------------------------------------------------
// RN: avatar joints are multi-rooted to include screen-based attachments
LLJoint *LLVOAvatar::getJoint( const std::string &name )
{
	LLJoint* jointp = NULL;
	if (mScreenp)
	{
		jointp = mScreenp->findJoint(name);
	}
	if (!jointp)
	{
		jointp = mRoot.findJoint(name);
	}
	return jointp;
}

//-----------------------------------------------------------------------------
// getCharacterPosition()
//-----------------------------------------------------------------------------
LLVector3 LLVOAvatar::getCharacterPosition()
{
	if (mDrawable.notNull())
	{
		return mDrawable->getPositionAgent();
	}
	else
	{
		return getPositionAgent();
	}
}


//-----------------------------------------------------------------------------
// LLVOAvatar::getCharacterRotation()
//-----------------------------------------------------------------------------
LLQuaternion LLVOAvatar::getCharacterRotation()
{
	return getRotation();
}


//-----------------------------------------------------------------------------
// LLVOAvatar::getCharacterVelocity()
//-----------------------------------------------------------------------------
LLVector3 LLVOAvatar::getCharacterVelocity()
{
	return getVelocity() - mStepObjectVelocity;
}


//-----------------------------------------------------------------------------
// LLVOAvatar::getCharacterAngularVelocity()
//-----------------------------------------------------------------------------
LLVector3 LLVOAvatar::getCharacterAngularVelocity()
{
	return getAngularVelocity();
}

//-----------------------------------------------------------------------------
// LLVOAvatar::getGround()
//-----------------------------------------------------------------------------
void LLVOAvatar::getGround(const LLVector3 &in_pos_agent, LLVector3 &out_pos_agent, LLVector3 &outNorm)
{
	LLVector3d z_vec(0.0f, 0.0f, 1.0f);
	LLVector3d p0_global, p1_global;

	if (gNoRender || mIsDummy)
	{
		outNorm.setVec(z_vec);
		out_pos_agent = in_pos_agent;
		return;
	}
	
	p0_global = gAgent.getPosGlobalFromAgent(in_pos_agent) + z_vec;
	p1_global = gAgent.getPosGlobalFromAgent(in_pos_agent) - z_vec;
	LLViewerObject *obj;
	LLVector3d out_pos_global;
	LLWorld::getInstance()->resolveStepHeightGlobal(this, p0_global, p1_global, out_pos_global, outNorm, &obj);
	out_pos_agent = gAgent.getPosAgentFromGlobal(out_pos_global);
}

//-----------------------------------------------------------------------------
// LLVOAvatar::getTimeDilation()
//-----------------------------------------------------------------------------
F32 LLVOAvatar::getTimeDilation()
{
	return mTimeDilation;
}


//-----------------------------------------------------------------------------
// LLVOAvatar::getPixelArea()
//-----------------------------------------------------------------------------
F32 LLVOAvatar::getPixelArea() const
{
	if (mIsDummy)
	{
		return 100000.f;
	}
	return mPixelArea;
}


//-----------------------------------------------------------------------------
// LLVOAvatar::getHeadMesh()
//-----------------------------------------------------------------------------
LLPolyMesh*	LLVOAvatar::getHeadMesh()
{
	return mMeshLOD[MESH_ID_HEAD]->mMeshParts[0]->getMesh();
}


//-----------------------------------------------------------------------------
// LLVOAvatar::getUpperBodyMesh()
//-----------------------------------------------------------------------------
LLPolyMesh*	LLVOAvatar::getUpperBodyMesh()
{
	return mMeshLOD[MESH_ID_UPPER_BODY]->mMeshParts[0]->getMesh();
}


//-----------------------------------------------------------------------------
// LLVOAvatar::getPosGlobalFromAgent()
//-----------------------------------------------------------------------------
LLVector3d	LLVOAvatar::getPosGlobalFromAgent(const LLVector3 &position)
{
	return gAgent.getPosGlobalFromAgent(position);
}

//-----------------------------------------------------------------------------
// getPosAgentFromGlobal()
//-----------------------------------------------------------------------------
LLVector3	LLVOAvatar::getPosAgentFromGlobal(const LLVector3d &position)
{
	return gAgent.getPosAgentFromGlobal(position);
}

//-----------------------------------------------------------------------------
// allocateCharacterJoints()
//-----------------------------------------------------------------------------
BOOL LLVOAvatar::allocateCharacterJoints( U32 num )
{
	delete [] mSkeleton;
	mSkeleton = NULL;
	mNumJoints = 0;

	mSkeleton = new LLViewerJoint[num];
	
	for(S32 joint_num = 0; joint_num < (S32)num; joint_num++)
	{
		mSkeleton[joint_num].setJointNum(joint_num);
	}

	if (!mSkeleton)
	{
		return FALSE;
	}

	mNumJoints = num;
	return TRUE;
}

//-----------------------------------------------------------------------------
// allocateCollisionVolumes()
//-----------------------------------------------------------------------------
BOOL LLVOAvatar::allocateCollisionVolumes( U32 num )
{
	delete [] mCollisionVolumes;
	mCollisionVolumes = NULL;
	mNumCollisionVolumes = 0;

	mCollisionVolumes = new LLViewerJointCollisionVolume[num];
	if (!mCollisionVolumes)
	{
		return FALSE;
	}

	mNumCollisionVolumes = num;
	return TRUE;
}


//-----------------------------------------------------------------------------
// getCharacterJoint()
//-----------------------------------------------------------------------------
LLJoint *LLVOAvatar::getCharacterJoint( U32 num )
{
	if ((S32)num >= mNumJoints
	    || (S32)num < 0)
	{
		return NULL;
	}
	return (LLJoint*)&mSkeleton[num];
}

//-----------------------------------------------------------------------------
// requestStopMotion()
//-----------------------------------------------------------------------------
void LLVOAvatar::requestStopMotion( LLMotion* motion )
{
	// Only agent avatars should handle the stop motion notifications.
	if ( mIsSelf )
	{
		// Notify agent that motion has stopped
		gAgent.requestStopMotion( motion );
	}
}

//-----------------------------------------------------------------------------
// loadAvatar()
//-----------------------------------------------------------------------------
BOOL LLVOAvatar::loadAvatar()
{
// 	LLFastTimer t(LLFastTimer::FTM_LOAD_AVATAR);
	
	// avatar_skeleton.xml
	if( !buildSkeleton(sAvatarSkeletonInfo) )
	{
		llwarns << "avatar file: buildSkeleton() failed" << llendl;
		return FALSE;
	}

	// avatar_lad.xml : <skeleton>
	if( !loadSkeletonNode() )
	{
		llwarns << "avatar file: loadNodeSkeleton() failed" << llendl;
		return FALSE;
	}
	
	// avatar_lad.xml : <mesh>
	if( !loadMeshNodes() )
	{
		llwarns << "avatar file: loadNodeMesh() failed" << llendl;
		return FALSE;
	}
	
	// avatar_lad.xml : <global_color>
	if( sAvatarXmlInfo->mTexSkinColorInfo )
	{
		mTexSkinColor = new LLTexGlobalColor( this );
		if( !mTexSkinColor->setInfo( sAvatarXmlInfo->mTexSkinColorInfo ) )
		{
			llwarns << "avatar file: mTexSkinColor->setInfo() failed" << llendl;
			return FALSE;
		}
	}
	else
	{
		llwarns << "<global_color> name=\"skin_color\" not found" << llendl;
		return FALSE;
	}
	if( sAvatarXmlInfo->mTexHairColorInfo )
	{
		mTexHairColor = new LLTexGlobalColor( this );
		if( !mTexHairColor->setInfo( sAvatarXmlInfo->mTexHairColorInfo ) )
		{
			llwarns << "avatar file: mTexHairColor->setInfo() failed" << llendl;
			return FALSE;
		}
	}
	else
	{
		llwarns << "<global_color> name=\"hair_color\" not found" << llendl;
		return FALSE;
	}
	if( sAvatarXmlInfo->mTexEyeColorInfo )
	{
		mTexEyeColor = new LLTexGlobalColor( this );
		if( !mTexEyeColor->setInfo( sAvatarXmlInfo->mTexEyeColorInfo ) )
		{
			llwarns << "avatar file: mTexEyeColor->setInfo() failed" << llendl;
			return FALSE;
		}
	}
	else
	{
		llwarns << "<global_color> name=\"eye_color\" not found" << llendl;
		return FALSE;
	}
	
	// avatar_lad.xml : <layer_set>
	if (sAvatarXmlInfo->mLayerInfoList.empty())
	{
		llwarns << "avatar file: missing <layer_set> node" << llendl;
		return FALSE;
	}
	else
	{
		LLVOAvatarXmlInfo::layer_info_list_t::iterator iter;
		for (iter = sAvatarXmlInfo->mLayerInfoList.begin();
			 iter != sAvatarXmlInfo->mLayerInfoList.end(); iter++)
		{
			LLTexLayerSetInfo *info = *iter;
			LLTexLayerSet* layer_set = new LLTexLayerSet( this );
			if (!layer_set->setInfo(info))
			{
				stop_glerror();
				delete layer_set;
				llwarns << "avatar file: layer_set->parseData() failed" << llendl;
				return FALSE;
			}
			bool found_baked_entry = false;
			for (LLVOAvatarDictionary::baked_map_t::const_iterator baked_iter = LLVOAvatarDictionary::getInstance()->getBakedTextures().begin();
				 baked_iter != LLVOAvatarDictionary::getInstance()->getBakedTextures().end();
				 baked_iter++)
			{
				const LLVOAvatarDictionary::BakedDictionaryEntry *baked_dict = baked_iter->second;
				if (layer_set->isBodyRegion(baked_dict->mName))
				{
					mBakedTextureData[baked_iter->first].mTexLayerSet = layer_set;
					layer_set->setBakedTexIndex(baked_iter->first);
					found_baked_entry = true;
					break;
				}
			}
			if (!found_baked_entry)
			{
				llwarns << "<layer_set> has invalid body_region attribute" << llendl;
				delete layer_set;
				return FALSE;
			}
		}
	}
	
	// avatar_lad.xml : <driver_parameters>
	LLVOAvatarXmlInfo::driver_info_list_t::iterator iter;
	for (iter = sAvatarXmlInfo->mDriverInfoList.begin();
		 iter != sAvatarXmlInfo->mDriverInfoList.end(); iter++)
	{
		LLDriverParamInfo *info = *iter;
		LLDriverParam* driver_param = new LLDriverParam( this );
		if (driver_param->setInfo(info))
		{
			addVisualParam( driver_param );
		}
		else
		{
			delete driver_param;
			llwarns << "avatar file: driver_param->parseData() failed" << llendl;
			return FALSE;
		}
	}
	
	return TRUE;
}

//-----------------------------------------------------------------------------
// loadSkeletonNode(): loads <skeleton> node from XML tree
//-----------------------------------------------------------------------------
BOOL LLVOAvatar::loadSkeletonNode ()
{
	mRoot.addChild( &mSkeleton[0] );

	for (std::vector<LLViewerJoint *>::iterator iter = mMeshLOD.begin();
		iter != mMeshLOD.end(); iter++)
	{
		LLViewerJoint *joint = (LLViewerJoint *) *iter;
		joint->mUpdateXform = FALSE;
		joint->setMeshesToChildren();
	}

	mRoot.addChild(mMeshLOD[MESH_ID_HEAD]);
	mRoot.addChild(mMeshLOD[MESH_ID_EYELASH]);
	mRoot.addChild(mMeshLOD[MESH_ID_UPPER_BODY]);
	mRoot.addChild(mMeshLOD[MESH_ID_LOWER_BODY]);
	mRoot.addChild(mMeshLOD[MESH_ID_SKIRT]);
	mRoot.addChild(mMeshLOD[MESH_ID_HEAD]);

	LLViewerJoint *skull = (LLViewerJoint*)mRoot.findJoint("mSkull");
	if (skull)
	{
		skull->addChild(mMeshLOD[MESH_ID_HAIR] );
	}

	LLViewerJoint *eyeL = (LLViewerJoint*)mRoot.findJoint("mEyeLeft");
	if (eyeL)
	{
		eyeL->addChild( mMeshLOD[MESH_ID_EYEBALL_LEFT] );
	}

	LLViewerJoint *eyeR = (LLViewerJoint*)mRoot.findJoint("mEyeRight");
	if (eyeR)
	{
		eyeR->addChild( mMeshLOD[MESH_ID_EYEBALL_RIGHT] );
	}

	// SKELETAL DISTORTIONS
	{
		LLVOAvatarXmlInfo::skeletal_distortion_info_list_t::iterator iter;
		for (iter = sAvatarXmlInfo->mSkeletalDistortionInfoList.begin();
			 iter != sAvatarXmlInfo->mSkeletalDistortionInfoList.end(); iter++)
		{
			LLPolySkeletalDistortionInfo *info = *iter;
			LLPolySkeletalDistortion *param = new LLPolySkeletalDistortion(this);
			if (!param->setInfo(info))
			{
				delete param;
				return FALSE;
			}
			else
			{
				addVisualParam(param);
			}
		}
	}
	
	// ATTACHMENTS
	{
		LLVOAvatarXmlInfo::attachment_info_list_t::iterator iter;
		for (iter = sAvatarXmlInfo->mAttachmentInfoList.begin();
			 iter != sAvatarXmlInfo->mAttachmentInfoList.end(); iter++)
		{
			LLVOAvatarXmlInfo::LLVOAvatarAttachmentInfo *info = *iter;
			if (!isSelf() && info->mJointName == "mScreen")
			{ //don't process screen joint for other avatars
				continue;
			}

			LLViewerJointAttachment* attachment = new LLViewerJointAttachment();

			attachment->setName(info->mName);
			LLJoint *parentJoint = getJoint(info->mJointName);
			if (!parentJoint)
			{
				llwarns << "No parent joint by name " << info->mJointName << " found for attachment point " << info->mName << llendl;
				delete attachment;
				continue;
			}

			if (info->mHasPosition)
			{
				attachment->setOriginalPosition(info->mPosition);
			}

			if (info->mHasRotation)
			{
				LLQuaternion rotation;
				rotation.setQuat(info->mRotationEuler.mV[VX] * DEG_TO_RAD,
								 info->mRotationEuler.mV[VY] * DEG_TO_RAD,
								 info->mRotationEuler.mV[VZ] * DEG_TO_RAD);
				attachment->setRotation(rotation);
			}

			int group = info->mGroup;
			if (group >= 0)
			{
				if (group < 0 || group >= 9)
				{
					llwarns << "Invalid group number (" << group << ") for attachment point " << info->mName << llendl;
				}
				else
				{
					attachment->setGroup(group);
				}
			}

			S32 attachmentID = info->mAttachmentID;
			if (attachmentID < 1 || attachmentID > 255)
			{
				llwarns << "Attachment point out of range [1-255]: " << attachmentID << " on attachment point " << info->mName << llendl;
				delete attachment;
				continue;
			}
			if (mAttachmentPoints.find(attachmentID) != mAttachmentPoints.end())
			{
				llwarns << "Attachment point redefined with id " << attachmentID << " on attachment point " << info->mName << llendl;
				delete attachment;
				continue;
			}

			attachment->setPieSlice(info->mPieMenuSlice);
			attachment->setVisibleInFirstPerson(info->mVisibleFirstPerson);
			attachment->setIsHUDAttachment(info->mIsHUDAttachment);

			mAttachmentPoints[attachmentID] = attachment;

			// now add attachment joint
			parentJoint->addChild(attachment);
		}
	}

	return TRUE;
}

//-----------------------------------------------------------------------------
// loadMeshNodes(): loads <mesh> nodes from XML tree
//-----------------------------------------------------------------------------
BOOL LLVOAvatar::loadMeshNodes()
{
	for (LLVOAvatarXmlInfo::mesh_info_list_t::const_iterator meshinfo_iter = sAvatarXmlInfo->mMeshInfoList.begin();
		 meshinfo_iter != sAvatarXmlInfo->mMeshInfoList.end();
		 meshinfo_iter++)
	{
		const LLVOAvatarXmlInfo::LLVOAvatarMeshInfo *info = *meshinfo_iter;
		const std::string &type = info->mType;
		S32 lod = info->mLOD;

		LLViewerJointMesh* mesh = NULL;
		U8 mesh_id = 0;
		BOOL found_mesh_id = FALSE;

		/* if (type == "hairMesh")
			switch(lod)
			  case 0:
				mesh = &mHairMesh0; */
		for (LLVOAvatarDictionary::mesh_map_t::const_iterator mesh_iter = LLVOAvatarDictionary::getInstance()->getMeshes().begin();
			 mesh_iter != LLVOAvatarDictionary::getInstance()->getMeshes().end();
			 mesh_iter++)
		{
			const EMeshIndex mesh_index = mesh_iter->first;
			const LLVOAvatarDictionary::MeshDictionaryEntry *mesh_dict = mesh_iter->second;
			if (type.compare(mesh_dict->mName) == 0)
			{
				mesh_id = mesh_index;
				found_mesh_id = TRUE;
				break;
			}
		}

		if (found_mesh_id)
		{
			if (lod < (S32)mMeshLOD[mesh_id]->mMeshParts.size())
			{
				mesh = mMeshLOD[mesh_id]->mMeshParts[lod];
			}
			else
			{
				llwarns << "Avatar file: <mesh> has invalid lod setting " << lod << llendl;
				return FALSE;
			}
		}
		else
		{
			llwarns << "Ignoring unrecognized mesh type: " << type << llendl;
			return FALSE;
		}

		//	llinfos << "Parsing mesh data for " << type << "..." << llendl;

		// If this isn't set to white (1.0), avatars will *ALWAYS* be darker than their surroundings.
		// Do not touch!!!
		mesh->setColor( 1.0f, 1.0f, 1.0f, 1.0f );

		LLPolyMesh *poly_mesh = NULL;

		if (!info->mReferenceMeshName.empty())
		{
			polymesh_map_t::const_iterator polymesh_iter = mMeshes.find(info->mReferenceMeshName);
			if (polymesh_iter != mMeshes.end())
			{
				poly_mesh = LLPolyMesh::getMesh(info->mMeshFileName, polymesh_iter->second);
				poly_mesh->setAvatar(this);
			}
			else
			{
				// This should never happen
				LL_WARNS("Avatar") << "Could not find avatar mesh: " << info->mReferenceMeshName << LL_ENDL;
			}
		}
		else
		{
			poly_mesh = LLPolyMesh::getMesh(info->mMeshFileName);
			poly_mesh->setAvatar(this);
		}

		if( !poly_mesh )
		{
			llwarns << "Failed to load mesh of type " << type << llendl;
			return FALSE;
		}

		// Multimap insert
		mMeshes.insert(std::make_pair(info->mMeshFileName, poly_mesh));
	
		mesh->setMesh( poly_mesh );
		mesh->setLOD( info->mMinPixelArea );

		for (LLVOAvatarXmlInfo::LLVOAvatarMeshInfo::morph_info_list_t::const_iterator xmlinfo_iter = info->mPolyMorphTargetInfoList.begin();
			 xmlinfo_iter != info->mPolyMorphTargetInfoList.end();
			 xmlinfo_iter++)
		{
			const LLVOAvatarXmlInfo::LLVOAvatarMeshInfo::morph_info_pair_t *info_pair = &(*xmlinfo_iter);
			LLPolyMorphTarget *param = new LLPolyMorphTarget(mesh->getMesh());
			if (!param->setInfo(info_pair->first))
			{
				delete param;
				return FALSE;
			}
			else
			{
				if (info_pair->second)
				{
					addSharedVisualParam(param);
				}
				else
				{
					addVisualParam(param);
				}
			}
		}
	}

	return TRUE;
}

//-----------------------------------------------------------------------------
// updateVisualParams()
//-----------------------------------------------------------------------------
void LLVOAvatar::updateVisualParams()
{
	if (gNoRender)
	{
		return;
	}

	setSex( (getVisualParamWeight( "male" ) > 0.5f) ? SEX_MALE : SEX_FEMALE );

	LLCharacter::updateVisualParams();

	if (mLastSkeletonSerialNum != mSkeletonSerialNum)
	{
		computeBodySize();
		mLastSkeletonSerialNum = mSkeletonSerialNum;
		mRoot.updateWorldMatrixChildren();
	}

	dirtyMesh();
	updateHeadOffset();
}

//-----------------------------------------------------------------------------
// isActive()
//-----------------------------------------------------------------------------
BOOL LLVOAvatar::isActive() const
{
	return TRUE;
}

//-----------------------------------------------------------------------------
// setPixelAreaAndAngle()
//-----------------------------------------------------------------------------
void LLVOAvatar::setPixelAreaAndAngle(LLAgent &agent)
{
	LLMemType mt(LLMemType::MTYPE_AVATAR);

	if (mDrawable.isNull())
	{
		return;
	}

	const LLVector3* ext = mDrawable->getSpatialExtents();
	LLVector3 center = (ext[1] + ext[0]) * 0.5f;
	LLVector3 size = (ext[1]-ext[0])*0.5f;

	mImpostorPixelArea = LLPipeline::calcPixelArea(center, size, *LLViewerCamera::getInstance());

	F32 range = mDrawable->mDistanceWRTCamera;

	if (range < 0.001f)		// range == zero
	{
		mAppAngle = 180.f;
	}
	else
	{
		F32 radius = size.length();
		mAppAngle = (F32) atan2( radius, range) * RAD_TO_DEG;
	}

	// We always want to look good to ourselves
	if( mIsSelf )
	{
		mPixelArea = llmax( mPixelArea, F32(TEX_IMAGE_SIZE_SELF / 16) );
	}
}

//-----------------------------------------------------------------------------
// updateJointLODs()
//-----------------------------------------------------------------------------
BOOL LLVOAvatar::updateJointLODs()
{
	const F32 MAX_PIXEL_AREA = 100000000.f;
	F32 lod_factor = (sLODFactor * AVATAR_LOD_TWEAK_RANGE + (1.f - AVATAR_LOD_TWEAK_RANGE));
	F32 avatar_num_min_factor = clamp_rescale(sLODFactor, 0.f, 1.f, 0.25f, 0.6f);
	F32 avatar_num_factor = clamp_rescale((F32)sNumVisibleAvatars, 8, 25, 1.f, avatar_num_min_factor);
	F32 area_scale = 0.16f;

	{
		if (mIsSelf)
		{
			if(gAgent.cameraCustomizeAvatar() || gAgent.cameraMouselook())
			{
				mAdjustedPixelArea = MAX_PIXEL_AREA;
			}
			else
			{
				mAdjustedPixelArea = mPixelArea*area_scale;
			}
		}
		else if (mIsDummy)
		{
			mAdjustedPixelArea = MAX_PIXEL_AREA;
		}
		else
		{
			// reported avatar pixel area is dependent on avatar render load, based on number of visible avatars
			mAdjustedPixelArea = (F32)mPixelArea * area_scale * lod_factor * lod_factor * avatar_num_factor * avatar_num_factor;
		}

		// now select meshes to render based on adjusted pixel area
		BOOL res = mRoot.updateLOD(mAdjustedPixelArea, TRUE);
 		if (res)
		{
			sNumLODChangesThisFrame++;
			dirtyMesh();
			return TRUE;
		}
	}

	return FALSE;
}

//-----------------------------------------------------------------------------
// createDrawable()
//-----------------------------------------------------------------------------
LLDrawable *LLVOAvatar::createDrawable(LLPipeline *pipeline)
{
	pipeline->allocDrawable(this);
	mDrawable->setLit(FALSE);

	LLDrawPoolAvatar *poolp = (LLDrawPoolAvatar*) gPipeline.getPool(LLDrawPool::POOL_AVATAR);

	// Only a single face (one per avatar)
	//this face will be splitted into several if its vertex buffer is too long.
	mDrawable->setState(LLDrawable::ACTIVE);
	mDrawable->addFace(poolp, NULL);
	mDrawable->setRenderType(LLPipeline::RENDER_TYPE_AVATAR);
	
	LLFace *facep;

	// Add faces for the foot shadows
	facep = mDrawable->addFace((LLFacePool*) NULL, mShadowImagep);
	mShadow0Facep = facep;

	facep = mDrawable->addFace((LLFacePool*) NULL, mShadowImagep);
	mShadow1Facep = facep;

	mNumInitFaces = mDrawable->getNumFaces() ;

	dirtyMesh();
	return mDrawable;
}


//-----------------------------------------------------------------------------
// updateGeometry()
//-----------------------------------------------------------------------------
BOOL LLVOAvatar::updateGeometry(LLDrawable *drawable)
{
	LLFastTimer ftm(LLFastTimer::FTM_UPDATE_AVATAR);
 	if (!(gPipeline.hasRenderType(LLPipeline::RENDER_TYPE_AVATAR)))
	{
		return TRUE;
	}
	
	if (!mMeshValid)
	{
		return TRUE;
	}

	if (!drawable)
	{
		llerrs << "LLVOAvatar::updateGeometry() called with NULL drawable" << llendl;
	}

	return TRUE;
}

//-----------------------------------------------------------------------------
// updateShadowFaces()
//-----------------------------------------------------------------------------
void LLVOAvatar::updateShadowFaces()
{
	LLFace *face0p = mShadow0Facep;
	LLFace *face1p = mShadow1Facep;

	//
	// render avatar shadows
	//
	if (mInAir || mUpdatePeriod >= IMPOSTOR_PERIOD)
	{
		face0p->setSize(0, 0);
		face1p->setSize(0, 0);
		return;
	}

	LLSprite sprite(mShadowImagep.notNull() ? mShadowImagep->getID() : LLUUID::null);
	sprite.setFollow(FALSE);
	const F32 cos_angle = gSky.getSunDirection().mV[2];
	F32 cos_elev = sqrt(1 - cos_angle * cos_angle);
	if (cos_angle < 0) cos_elev = -cos_elev;
	sprite.setSize(0.4f + cos_elev * 0.8f, 0.3f);
	LLVector3 sun_vec = gSky.mVOSkyp ? gSky.mVOSkyp->getToSun() : LLVector3(0.f, 0.f, 0.f);

	if (mShadowImagep->getHasGLTexture())
	{
		LLVector3 normal;
		LLVector3d shadow_pos;
		LLVector3 shadow_pos_agent;
		F32 foot_height;

		if (mFootLeftp)
		{
			LLVector3 joint_world_pos = mFootLeftp->getWorldPosition();
			// this only does a ray straight down from the foot, as our client-side ray-tracing is very limited now
			// but we make an explicit ray trace call in expectation of future improvements
			resolveRayCollisionAgent(gAgent.getPosGlobalFromAgent(joint_world_pos),
				gAgent.getPosGlobalFromAgent(gSky.getSunDirection() + joint_world_pos), shadow_pos, normal);
			shadow_pos_agent = gAgent.getPosAgentFromGlobal(shadow_pos);
			foot_height = joint_world_pos.mV[VZ] - shadow_pos_agent.mV[VZ];

			// Pull sprite in direction of surface normal
			shadow_pos_agent += normal * SHADOW_OFFSET_AMT;

			// Render sprite
			sprite.setNormal(normal);
			if (mIsSelf && gAgent.getCameraMode() == CAMERA_MODE_MOUSELOOK)
			{
				sprite.setColor(0.f, 0.f, 0.f, 0.f);
			}
			else
			{
				sprite.setColor(0.f, 0.f, 0.f, clamp_rescale(foot_height, MIN_SHADOW_HEIGHT, MAX_SHADOW_HEIGHT, 0.5f, 0.f));
			}
			sprite.setPosition(shadow_pos_agent);

			LLVector3 foot_to_knee = mKneeLeftp->getWorldPosition() - joint_world_pos;
			//foot_to_knee.normalize();
			foot_to_knee -= projected_vec(foot_to_knee, sun_vec);
			sprite.setYaw(azimuth(sun_vec - foot_to_knee));
		
			sprite.updateFace(*face0p);
		}

		if (mFootRightp)
		{
			LLVector3 joint_world_pos = mFootRightp->getWorldPosition();
			// this only does a ray straight down from the foot, as our client-side ray-tracing is very limited now
			// but we make an explicit ray trace call in expectation of future improvements
			resolveRayCollisionAgent(gAgent.getPosGlobalFromAgent(joint_world_pos),
				gAgent.getPosGlobalFromAgent(gSky.getSunDirection() + joint_world_pos), shadow_pos, normal);
			shadow_pos_agent = gAgent.getPosAgentFromGlobal(shadow_pos);
			foot_height = joint_world_pos.mV[VZ] - shadow_pos_agent.mV[VZ];

			// Pull sprite in direction of surface normal
			shadow_pos_agent += normal * SHADOW_OFFSET_AMT;

			// Render sprite
			sprite.setNormal(normal);
			if (mIsSelf && gAgent.getCameraMode() == CAMERA_MODE_MOUSELOOK)
			{
				sprite.setColor(0.f, 0.f, 0.f, 0.f);
			}
			else
			{
				sprite.setColor(0.f, 0.f, 0.f, clamp_rescale(foot_height, MIN_SHADOW_HEIGHT, MAX_SHADOW_HEIGHT, 0.5f, 0.f));
			}
			sprite.setPosition(shadow_pos_agent);

			LLVector3 foot_to_knee = mKneeRightp->getWorldPosition() - joint_world_pos;
			//foot_to_knee.normalize();
			foot_to_knee -= projected_vec(foot_to_knee, sun_vec);
			sprite.setYaw(azimuth(sun_vec - foot_to_knee));
	
			sprite.updateFace(*face1p);
		}
	}
}

//-----------------------------------------------------------------------------
// updateSexDependentLayerSets()
//-----------------------------------------------------------------------------
void LLVOAvatar::updateSexDependentLayerSets( BOOL set_by_user )
{
	invalidateComposite( mBakedTextureData[BAKED_HEAD].mTexLayerSet,  set_by_user );
	invalidateComposite( mBakedTextureData[BAKED_UPPER].mTexLayerSet,	set_by_user );
	invalidateComposite( mBakedTextureData[BAKED_LOWER].mTexLayerSet,	set_by_user );
	updateMeshTextures();
}

//-----------------------------------------------------------------------------
// dirtyMesh()
//-----------------------------------------------------------------------------
void LLVOAvatar::dirtyMesh()
{
	mDirtyMesh = TRUE;
}

//-----------------------------------------------------------------------------
// hideSkirt()
//-----------------------------------------------------------------------------
void LLVOAvatar::hideSkirt()
{
	mMeshLOD[MESH_ID_SKIRT]->setVisible(FALSE, TRUE);
}

//-----------------------------------------------------------------------------
// requestLayerSetUpdate()
//-----------------------------------------------------------------------------
void LLVOAvatar::requestLayerSetUpdate(ETextureIndex index )
{
	/* switch(index)
		case LOCTEX_UPPER_BODYPAINT:  
		case LOCTEX_UPPER_SHIRT:
			if( mUpperBodyLayerSet )
				mUpperBodyLayerSet->requestUpdate(); */
	const LLVOAvatarDictionary::TextureDictionaryEntry *texture_dict = LLVOAvatarDictionary::getInstance()->getTexture(index);
	if (!texture_dict->mIsLocalTexture || !texture_dict->mIsUsedByBakedTexture)
		return;
	const EBakedTextureIndex baked_index = texture_dict->mBakedTextureIndex;
	if (mBakedTextureData[baked_index].mTexLayerSet)
	{
		mBakedTextureData[baked_index].mTexLayerSet->requestUpdate();
	}
}

BOOL LLVOAvatar::setParent(LLViewerObject* parent)
{
	BOOL ret ;
	if (parent == NULL)
	{
		getOffObject();
		ret = LLViewerObject::setParent(parent);
		if (isSelf())
		{
			gAgent.resetCamera();
		}
	}
	else
	{
		ret = LLViewerObject::setParent(parent);
		if (ret)
		{
			sitOnObject(parent);
		}
 	}
	return ret ;
}

void LLVOAvatar::addChild(LLViewerObject *childp)
{
	childp->extractAttachmentItemID(); // find the inventory item this object is associated with.
	LLViewerObject::addChild(childp);
	if (childp->mDrawable)
	{
		attachObject(childp);
	}
	else
	{
		mPendingAttachment.push_back(childp);
	}
	if (mIsSelf)
	{
		gAttachmentsListDirty = true;
		gAttachmentsTimer.reset();
	}
}

void LLVOAvatar::removeChild(LLViewerObject *childp)
{
	LLViewerObject::removeChild(childp);
	detachObject(childp);
	if (mIsSelf)
	{
		gAttachmentsListDirty = true;
		gAttachmentsTimer.reset();
	}
}

LLViewerJointAttachment* LLVOAvatar::getTargetAttachmentPoint(LLViewerObject* viewer_object)
{
	S32 attachmentID = ATTACHMENT_ID_FROM_STATE(viewer_object->getState());

	// This should never happen unless the server didn't process the attachment point
	// correctly, but putting this check in here to be safe.
	if (attachmentID & ATTACHMENT_ADD)
	{
		llwarns << "Got an attachment with ATTACHMENT_ADD mask, removing ( attach pt:" << attachmentID << " )" << llendl;
		attachmentID &= ~ATTACHMENT_ADD;
	}

	LLViewerJointAttachment* attachment = get_if_there(mAttachmentPoints, attachmentID, (LLViewerJointAttachment*)NULL);

	if (!attachment)
	{
		llwarns << "Object attachment point invalid: " << attachmentID << llendl;
		attachment = get_if_there(mAttachmentPoints, 1, (LLViewerJointAttachment*)NULL); // Arbitrary using 1 (chest)
	}

	return attachment;
}

//-----------------------------------------------------------------------------
// attachObject()
//-----------------------------------------------------------------------------
BOOL LLVOAvatar::attachObject(LLViewerObject *viewer_object)
{
	LLViewerJointAttachment* attachment = getTargetAttachmentPoint(viewer_object);

	// <edit> testzone attachpt
	if(!attachment)
	{
		S32 attachmentID = ATTACHMENT_ID_FROM_STATE(viewer_object->getState());
		LLUUID item_id;
		LLNameValue* item_id_nv = viewer_object->getNVPair("AttachItemID");
		if( item_id_nv )
		{
			const char* s = item_id_nv->getString();
			if(s)
				item_id.set(s);
		}
		if(!item_id.isNull())
		{
			mUnsupportedAttachmentPoints[attachmentID] = item_id;
			if (viewer_object->isSelected())
			{
				LLSelectMgr::getInstance()->updateSelectionCenter();
				LLSelectMgr::getInstance()->updatePointAt();
			}

			if (mIsSelf)
			{
				updateAttachmentVisibility(gAgent.getCameraMode());
				
				// Then make sure the inventory is in sync with the avatar.
				gInventory.addChangedMask(LLInventoryObserver::LABEL, viewer_object->getAttachmentItemID());
				gInventory.notifyObservers();
			}
		}
		else
			llwarns << "No item ID" << llendl;
	}
	// </edit>
	if (!attachment || !attachment->addObject(viewer_object))
	{
		return FALSE;
	}

	if (viewer_object->isSelected())
	{
		LLSelectMgr::getInstance()->updateSelectionCenter();
		LLSelectMgr::getInstance()->updatePointAt();
	}

	if (mIsSelf)
	{
		updateAttachmentVisibility(gAgent.getCameraMode());
		
		// Then make sure the inventory is in sync with the avatar.
		gInventory.addChangedMask(LLInventoryObserver::LABEL, viewer_object->getAttachmentItemID());
		gInventory.notifyObservers();
	}

	return TRUE;
}

U32 LLVOAvatar::getNumAttachments() const
{
	U32 num_attachments = 0;
	for (attachment_map_t::const_iterator iter = mAttachmentPoints.begin();
		 iter != mAttachmentPoints.end();
		 ++iter)
	{
		LLViewerJointAttachment *attachment_pt = (*iter).second;
		num_attachments += attachment_pt->getNumObjects();
	}
	return num_attachments;
}

//-----------------------------------------------------------------------------
// canAttachMoreObjects()
//-----------------------------------------------------------------------------
BOOL LLVOAvatar::canAttachMoreObjects() const
{
	return (getNumAttachments() < MAX_AGENT_ATTACHMENTS);
}

//-----------------------------------------------------------------------------
// lazyAttach()
//-----------------------------------------------------------------------------
void LLVOAvatar::lazyAttach()
{
	std::vector<LLPointer<LLViewerObject> > still_pending;
	
	for (U32 i = 0; i < mPendingAttachment.size(); i++)
	{
		if (mPendingAttachment[i]->mDrawable)
		{
			attachObject(mPendingAttachment[i]);
			if (mIsSelf)
			{
				gAttachmentsListDirty = true;
				gAttachmentsTimer.reset();
			}
		}
		else
		{
			still_pending.push_back(mPendingAttachment[i]);
		}
	}

	mPendingAttachment = still_pending;
	if (mIsSelf && still_pending.size() > 0)
	{
		gAttachmentsListDirty = true;
		gAttachmentsTimer.reset();
	}
}

void LLVOAvatar::resetHUDAttachments()
{
	for (attachment_map_t::iterator iter = mAttachmentPoints.begin();
		 iter != mAttachmentPoints.end(); iter++)
	{
		LLViewerJointAttachment* attachment = iter->second;
		if (attachment->getIsHUDAttachment())
		{
			for (LLViewerJointAttachment::attachedobjs_vec_t::iterator attachment_iter = attachment->mAttachedObjects.begin();
				 attachment_iter != attachment->mAttachedObjects.end();
				 ++attachment_iter)
			{
				const LLViewerObject* attached_object = (*attachment_iter);
				if (attached_object && attached_object->mDrawable.notNull())
				{
					gPipeline.markMoved(attached_object->mDrawable);
				}
			}
		}
	}
}

//-----------------------------------------------------------------------------
// detachObject()
//-----------------------------------------------------------------------------
BOOL LLVOAvatar::detachObject(LLViewerObject *viewer_object)
{
	for (attachment_map_t::iterator iter = mAttachmentPoints.begin();
		 iter != mAttachmentPoints.end(); )
	{
		attachment_map_t::iterator curiter = iter++;
		LLViewerJointAttachment* attachment = curiter->second;
		// only one object per attachment point for now
		if (attachment->isObjectAttached(viewer_object))
		{
			LLUUID item_id = viewer_object->getAttachmentItemID();
			attachment->removeObject(viewer_object);
			if (mIsSelf)
			{
				// the simulator should automatically handle
				// permission revocation

				stopMotionFromSource(viewer_object->getID());
				LLFollowCamMgr::setCameraActive(viewer_object->getID(), FALSE);

				LLViewerObject::const_child_list_t& child_list = viewer_object->getChildren();
				for (LLViewerObject::child_list_t::const_iterator iter = child_list.begin();
					 iter != child_list.end(); iter++)
				{
					LLViewerObject* child_objectp = *iter;
					// the simulator should automatically handle
					// permissions revocation

					stopMotionFromSource(child_objectp->getID());
					LLFollowCamMgr::setCameraActive(child_objectp->getID(), FALSE);
				}

			}
			lldebugs << "Detaching object " << viewer_object->mID << " from " << attachment->getName() << llendl;
			if (mIsSelf)
			{
				// Then make sure the inventory is in sync with the avatar.
				gInventory.addChangedMask(LLInventoryObserver::LABEL, item_id);
				gInventory.notifyObservers();
			}
			return TRUE;
		}
	}

	// <edit> testzone attachpt
	LLUUID item_id;
	LLNameValue* item_id_nv = viewer_object->getNVPair("AttachItemID");
	if( item_id_nv )
	{
		const char* s = item_id_nv->getString();
		if(s)
			item_id.set(s);
	}
	if(!item_id.isNull())
	{
		std::map<S32, LLUUID>::iterator iter = mUnsupportedAttachmentPoints.begin();
		std::map<S32, LLUUID>::iterator end = mUnsupportedAttachmentPoints.end();
		for( ; iter != end; ++iter)
		{
			if((*iter).second == item_id)
			{
				mUnsupportedAttachmentPoints.erase((*iter).first);
				if (mIsSelf)
				{
					// the simulator should automatically handle
					// permission revocation

					stopMotionFromSource(viewer_object->getID());
					LLFollowCamMgr::setCameraActive(viewer_object->getID(), FALSE);

					LLViewerObject::const_child_list_t& child_list = viewer_object->getChildren();
					for (LLViewerObject::child_list_t::const_iterator iter = child_list.begin();
						 iter != child_list.end(); iter++)
					{
						LLViewerObject* child_objectp = *iter;
						// the simulator should automatically handle
						// permissions revocation

						stopMotionFromSource(child_objectp->getID());
						LLFollowCamMgr::setCameraActive(child_objectp->getID(), FALSE);
					}
					// Then make sure the inventory is in sync with the avatar.
					gInventory.addChangedMask(LLInventoryObserver::LABEL, item_id);
					gInventory.notifyObservers();
				}
				return TRUE;
			}
		}
		llwarns << "Not found" << llendl;
	}
	else
		llwarns << "No item ID" << llendl;
	// </edit>
	
	return FALSE;
}

//-----------------------------------------------------------------------------
// sitOnObject()
//-----------------------------------------------------------------------------
void LLVOAvatar::sitOnObject(LLViewerObject *sit_object)
{
	if (mDrawable.isNull())
	{
		return;
	}
	LLQuaternion inv_obj_rot = ~sit_object->getRenderRotation();
	LLVector3 obj_pos = sit_object->getRenderPosition();

	LLVector3 rel_pos = getRenderPosition() - obj_pos;
	rel_pos.rotVec(inv_obj_rot);

	mDrawable->mXform.setPosition(rel_pos);
	mDrawable->mXform.setRotation(mDrawable->getWorldRotation() * inv_obj_rot);

	gPipeline.markMoved(mDrawable, TRUE);
	mIsSitting = TRUE;
	mRoot.getXform()->setParent(&sit_object->mDrawable->mXform); // LLVOAvatar::sitOnObject
	mRoot.setPosition(getPosition());
	mRoot.updateWorldMatrixChildren();

	stopMotion(ANIM_AGENT_BODY_NOISE);

	if (mIsSelf)
	{
		// Might be first sit
		LLFirstUse::useSit();

		gAgent.setFlying(FALSE);
		gAgent.setThirdPersonHeadOffset(LLVector3::zero);
		//interpolate to new camera position
		gAgent.startCameraAnimation();
		// make sure we are not trying to autopilot
		gAgent.stopAutoPilot();
		gAgent.setupSitCamera();
		if (gAgent.mForceMouselook) gAgent.changeCameraToMouselook();
	}
}

























//-----------------------------------------------------------------------------
// getOffObject()
//-----------------------------------------------------------------------------
void LLVOAvatar::getOffObject()
{
	if (mDrawable.isNull())
	{
		return;
	}
	
	LLViewerObject* sit_object = (LLViewerObject*)getParent();

	if (sit_object)
	{
		stopMotionFromSource(sit_object->getID());
		LLFollowCamMgr::setCameraActive(sit_object->getID(), FALSE);

		LLViewerObject::const_child_list_t& child_list = sit_object->getChildren();
		for (LLViewerObject::child_list_t::const_iterator iter = child_list.begin();
			 iter != child_list.end(); iter++)
		{
			LLViewerObject* child_objectp = *iter;

			stopMotionFromSource(child_objectp->getID());
			LLFollowCamMgr::setCameraActive(child_objectp->getID(), FALSE);
		}
	}

	// assumes that transform will not be updated with drawable still having a parent
	LLVector3 cur_position_world = mDrawable->getWorldPosition();
	LLQuaternion cur_rotation_world = mDrawable->getWorldRotation();

	// set *local* position based on last *world* position, since we're unparenting the avatar
	mDrawable->mXform.setPosition(cur_position_world);
	mDrawable->mXform.setRotation(cur_rotation_world);
	
	gPipeline.markMoved(mDrawable, TRUE);

	mIsSitting = FALSE;
	mRoot.getXform()->setParent(NULL); // LLVOAvatar::getOffObject
	mRoot.setPosition(cur_position_world);
	mRoot.setRotation(cur_rotation_world);
	mRoot.getXform()->update();

	startMotion(ANIM_AGENT_BODY_NOISE);

	if (mIsSelf)
	{
		LLQuaternion av_rot = gAgent.getFrameAgent().getQuaternion();
		LLQuaternion obj_rot = sit_object ? sit_object->getRenderRotation() : LLQuaternion::DEFAULT;
		av_rot = av_rot * obj_rot;
		LLVector3 at_axis = LLVector3::x_axis;
		at_axis = at_axis * av_rot;
		at_axis.mV[VZ] = 0.f;
		at_axis.normalize();
		gAgent.resetAxes(at_axis);

		//reset orientation
//		mRoot.setRotation(avWorldRot);
		gAgent.setThirdPersonHeadOffset(LLVector3(0.f, 0.f, 1.f));

		gAgent.setSitCamera(LLUUID::null);

		if (!sit_object->permYouOwner() && gSavedSettings.getBOOL("RevokePermsOnStandUp"))
		{
			gMessageSystem->newMessageFast(_PREHASH_RevokePermissions);
			gMessageSystem->nextBlockFast(_PREHASH_AgentData);
			gMessageSystem->addUUIDFast(_PREHASH_AgentID, gAgent.getID());
			gMessageSystem->addUUIDFast(_PREHASH_SessionID, gAgent.getSessionID());
			gMessageSystem->nextBlockFast(_PREHASH_Data);
			gMessageSystem->addUUIDFast(_PREHASH_ObjectID, sit_object->getID());
			gMessageSystem->addU32Fast(_PREHASH_ObjectPermissions, 0xFFFFFFFF);
			gAgent.sendReliableMessage();
		}
	}
}











//-----------------------------------------------------------------------------
// findAvatarFromAttachment()
//-----------------------------------------------------------------------------
// static 
LLVOAvatar* LLVOAvatar::findAvatarFromAttachment( LLViewerObject* obj )
{
	if( obj->isAttachment() )
	{
		do
		{
			obj = (LLViewerObject*) obj->getParent();
		}
		while( obj && !obj->isAvatar() );

		if( obj && !obj->isDead() )
		{
			return (LLVOAvatar*)obj;
		}
	}
	return NULL;
}

//-----------------------------------------------------------------------------
// isWearingAttachment()
//-----------------------------------------------------------------------------
BOOL LLVOAvatar::isWearingAttachment(const LLUUID& inv_item_id)
{
	const LLUUID& base_inv_item_id = gInventory.getLinkedItemID(inv_item_id);
	for (attachment_map_t::iterator iter = mAttachmentPoints.begin();
		 iter != mAttachmentPoints.end(); )
	{
		attachment_map_t::iterator curiter = iter++;
		LLViewerJointAttachment* attachment = curiter->second;
		if(attachment->getAttachedObject(base_inv_item_id))
		{
			return TRUE;
		}
	}
	return FALSE;
}

// <edit> testzone attachpt
BOOL LLVOAvatar::isWearingUnsupportedAttachment( const LLUUID& inv_item_id )
{
	std::map<S32, LLUUID>::iterator end = mUnsupportedAttachmentPoints.end();
	for(std::map<S32, LLUUID>::iterator iter = mUnsupportedAttachmentPoints.begin(); iter != end; ++iter)
	{
		if((*iter).second == inv_item_id)
		{
			return TRUE;
		}
	}
	return FALSE;
}
//-----------------------------------------------------------------------------
// getWornAttachment()
//-----------------------------------------------------------------------------
LLViewerObject* LLVOAvatar::getWornAttachment(const LLUUID& inv_item_id)
{
	const LLUUID& base_inv_item_id = gInventory.getLinkedItemID(inv_item_id);
	for (attachment_map_t::iterator iter = mAttachmentPoints.begin();
		 iter != mAttachmentPoints.end(); )
	{
		attachment_map_t::iterator curiter = iter++;
		LLViewerJointAttachment* attachment = curiter->second;
		if (LLViewerObject *attached_object = attachment->getAttachedObject(base_inv_item_id))
		{
			return attached_object;
		}
	}
	return NULL;
}

const std::string LLVOAvatar::getAttachedPointName(const LLUUID& inv_item_id)
{
	const LLUUID& base_inv_item_id = gInventory.getLinkedItemID(inv_item_id);
	for (attachment_map_t::iterator iter = mAttachmentPoints.begin();
		 iter != mAttachmentPoints.end(); )
	{
		attachment_map_t::iterator curiter = iter++;
		LLViewerJointAttachment* attachment = curiter->second;
		if (attachment->getAttachedObject(base_inv_item_id))
		{
			return attachment->getName();
		}
	}

	return LLStringUtil::null;
}
















//-----------------------------------------------------------------------------
// static 
// onLocalTextureLoaded()
//-----------------------------------------------------------------------------

void LLVOAvatar::onLocalTextureLoaded( BOOL success, LLViewerImage *src_vi, LLImageRaw* src_raw, LLImageRaw* aux_src, S32 discard_level, BOOL final, void* userdata )
{
	//llinfos << "onLocalTextureLoaded: " << src_vi->getID() << llendl;

	const LLUUID& src_id = src_vi->getID();
	LLAvatarTexData *data = (LLAvatarTexData *)userdata;
	if (success)
	{
		LLVOAvatar *self = gObjectList.findAvatar(data->mAvatarID);
		if (self)
		{
			ETextureIndex index = data->mIndex;
			if (!self->isIndexLocalTexture(index)) return;
			LocalTextureData &local_tex_data = self->mLocalTextureData[index];
			if(!local_tex_data.mIsBakedReady &&
			   local_tex_data.mImage.notNull() &&
			   (local_tex_data.mImage->getID() == src_id) &&
			   discard_level < local_tex_data.mDiscard)
			{
				local_tex_data.mDiscard = discard_level;
				if ( self->isSelf() && !gAgent.cameraCustomizeAvatar() )
				{
					self->requestLayerSetUpdate( index );
				}
				else if( self->isSelf() && gAgent.cameraCustomizeAvatar() )
				{
					LLVisualParamHint::requestHintUpdates();
				}
				self->updateMeshTextures();
			}
		}
	}
	else if (final)
	{
		LLVOAvatar *self = gObjectList.findAvatar(data->mAvatarID);
		if (self)
		{
			ETextureIndex index = data->mIndex;
			if (!self->isIndexLocalTexture(index)) return;
			LocalTextureData &local_tex_data = self->mLocalTextureData[index];
			// Failed: asset is missing
			if(!local_tex_data.mIsBakedReady &&
			   local_tex_data.mImage.notNull() &&
			   local_tex_data.mImage->getID() == src_id)
			{
				local_tex_data.mDiscard = 0;
				self->requestLayerSetUpdate( index );
				self->updateMeshTextures();
			}
		}
	}

	if( final || !success )
	{
		delete data;
	}
}

void LLVOAvatar::updateComposites()
{
	for (U32 i = 0; i < mBakedTextureData.size(); i++)
	{
		if ( mBakedTextureData[i].mTexLayerSet
			&& ((i != BAKED_SKIRT) || isWearingWearableType( WT_SKIRT )) )
		{
			mBakedTextureData[i].mTexLayerSet->updateComposite();
		}
	}
}

LLColor4 LLVOAvatar::getGlobalColor( const std::string& color_name )
{
	if( color_name=="skin_color" && mTexSkinColor )
	{
		return mTexSkinColor->getColor();
	}
	else
	if( color_name=="hair_color" && mTexHairColor )
	{
		return mTexHairColor->getColor();
	}
	if( color_name=="eye_color" && mTexEyeColor )
	{
		return mTexEyeColor->getColor();
	}
	else
	{
//		return LLColor4( .5f, .5f, .5f, .5f );
		return LLColor4( 0.f, 1.f, 1.f, 1.f ); // good debugging color
	}
}


void LLVOAvatar::invalidateComposite( LLTexLayerSet* layerset, BOOL set_by_user )
{
	if( !layerset || !layerset->getUpdatesEnabled() )
	{
		return;
	}

	/* Debug spam. JC
	const char* layer_name = "";
	if (layerset == mHeadLayerSet)
	{
		layer_name = "head";
	}
	else if (layerset == mUpperBodyLayerSet)
	{
		layer_name = "upperbody";
	}
	else if (layerset == mLowerBodyLayerSet)
	{
		layer_name = "lowerbody";
	}
	else if (layerset == mEyesLayerSet)
	{
		layer_name = "eyes";
	}
	else if (layerset == mHairLayerSet)
	{
		layer_name = "hair";
	}
	else if (layerset == mSkirtLayerSet)
	{
		layer_name = "skirt";
	}
	else
	{
		layer_name = "unknown";
	}
	llinfos << "LLVOAvatar::invalidComposite() " << layer_name << llendl;
	*/

	layerset->requestUpdate();

	if( set_by_user )
	{
		llassert( mIsSelf );

		ETextureIndex baked_te = getBakedTE( layerset );
		setTEImage( baked_te, gImageList.getImage(IMG_DEFAULT_AVATAR) );
		layerset->requestUpload();
	}
}

void LLVOAvatar::invalidateAll()
{
	for (U32 i = 0; i < mBakedTextureData.size(); i++)
	{
		invalidateComposite(mBakedTextureData[i].mTexLayerSet, TRUE);
	}
	updateMeshTextures();
}

void LLVOAvatar::onGlobalColorChanged( LLTexGlobalColor* global_color, BOOL set_by_user )
{
	if( global_color == mTexSkinColor )
	{
//		llinfos << "invalidateComposite cause: onGlobalColorChanged( skin color )" << llendl; 
		invalidateComposite( mBakedTextureData[BAKED_HEAD].mTexLayerSet,  set_by_user );
		invalidateComposite( mBakedTextureData[BAKED_UPPER].mTexLayerSet,	set_by_user );
		invalidateComposite( mBakedTextureData[BAKED_LOWER].mTexLayerSet,	set_by_user );
	}
	else
	if( global_color == mTexHairColor )
	{
//		llinfos << "invalidateComposite cause: onGlobalColorChanged( hair color )" << llendl; 
		invalidateComposite( mBakedTextureData[BAKED_HEAD].mTexLayerSet,  set_by_user );
		invalidateComposite( mBakedTextureData[BAKED_HAIR].mTexLayerSet,  set_by_user );
		
		// ! BACKWARDS COMPATIBILITY !
		// Fix for dealing with avatars from viewers that don't bake hair.
		if (!isTextureDefined(mBakedTextureData[BAKED_HAIR].mTextureIndex))
		{
			LLColor4 color = mTexHairColor->getColor();
			for (U32 i = 0; i < mBakedTextureData[BAKED_HAIR].mMeshes.size(); i++)
			{
				mBakedTextureData[BAKED_HAIR].mMeshes[i]->setColor( color.mV[VX], color.mV[VY], color.mV[VZ], color.mV[VW] );
			}
		}
	}
	else
	if( global_color == mTexEyeColor )
	{
//		llinfos << "invalidateComposite cause: onGlobalColorChanged( eyecolor )" << llendl; 
		invalidateComposite( mBakedTextureData[BAKED_EYES].mTexLayerSet,  set_by_user );
	}
	updateMeshTextures();
}

void LLVOAvatar::forceBakeAllTextures(bool slam_for_debug)
{
	llinfos << "TAT: forced full rebake. " << llendl;

	for (U32 i = 0; i < mBakedTextureData.size(); i++)
	{
		ETextureIndex baked_index = mBakedTextureData[i].mTextureIndex;
		LLTexLayerSet* layer_set = getLayerSet(baked_index);
		if (layer_set)
		{
			if (slam_for_debug)
			{
				layer_set->setUpdatesEnabled(TRUE);
				layer_set->cancelUpload();
			}

			BOOL set_by_user = TRUE;
			invalidateComposite(layer_set, set_by_user);
			LLViewerStats::getInstance()->incStat(LLViewerStats::ST_TEX_REBAKES);
		}
		else
		{
			llwarns << "TAT: NO LAYER SET FOR " << (S32)baked_index << llendl;
		}
	}

	// Don't know if this is needed
	updateMeshTextures();
}


// static
void LLVOAvatar::processRebakeAvatarTextures(LLMessageSystem* msg, void**)
{
	LLUUID texture_id;
	msg->getUUID("TextureData", "TextureID", texture_id);

	LLVOAvatar* self = gAgent.getAvatarObject();
	if (!self) return;

	// If this is a texture corresponding to one of our baked entries, 
	// just rebake that layer set.
	BOOL found = FALSE;

	/* ETextureIndex baked_texture_indices[BAKED_NUM_INDICES] =
			TEX_HEAD_BAKED,
			TEX_UPPER_BAKED, */
	for (LLVOAvatarDictionary::texture_map_t::const_iterator iter = LLVOAvatarDictionary::getInstance()->getTextures().begin();
		 iter != LLVOAvatarDictionary::getInstance()->getTextures().end();
		 iter++)
	{
		const ETextureIndex index = iter->first;
		const LLVOAvatarDictionary::TextureDictionaryEntry *text_dict = iter->second;
		if (text_dict->mIsBakedTexture)
		{
			if (texture_id == self->getTEImage(index)->getID())
			{
				LLTexLayerSet* layer_set = self->getLayerSet(index);
				if (layer_set)
				{
					llinfos << "TAT: rebake - matched entry " << (S32)index << llendl;
					// Apparently set_by_user == force upload
					BOOL set_by_user = TRUE;
					self->invalidateComposite(layer_set, set_by_user);
					found = TRUE;
					LLViewerStats::getInstance()->incStat(LLViewerStats::ST_TEX_REBAKES);
				}
			}
		}
	}

	// If texture not found, rebake all entries.
	if (!found)
	{
		self->forceBakeAllTextures();
	}
	else
	{
		// Not sure if this is necessary, but forceBakeAllTextures() does it.
		self->updateMeshTextures();
	}
}


BOOL LLVOAvatar::getLocalTextureRaw(ETextureIndex index, LLImageRaw* image_raw)
{
	if (!isIndexLocalTexture(index)) return FALSE;

    BOOL success = FALSE;

	if (getLocalTextureID(index) == IMG_DEFAULT_AVATAR)
	{
		success = TRUE;
	}
	else
	{
		LocalTextureData &local_tex_data = mLocalTextureData[index];
		if(local_tex_data.mImage->readBackRaw(-1, image_raw, false))
		{
			success = TRUE;
		}
		else
		{
			// No data loaded yet
			setLocalTexture( (ETextureIndex)index, getTEImage( index ), FALSE );
		}
	}
	return success;
}

BOOL LLVOAvatar::getLocalTextureGL(ETextureIndex index, LLImageGL** image_gl_pp)
{
	if (!isIndexLocalTexture(index)) return FALSE;

	BOOL success = FALSE;
	*image_gl_pp = NULL;

	if (getLocalTextureID(index) == IMG_DEFAULT_AVATAR)
	{
		success = TRUE;
	}
	else
	{
		LocalTextureData &local_tex_data = mLocalTextureData[index];
		*image_gl_pp = local_tex_data.mImage;
		success = TRUE;
	}

	if( !success )
	{
//		llinfos << "getLocalTextureGL(" << index << ") had no data" << llendl;
	}
	return success;
}

const LLUUID& LLVOAvatar::getLocalTextureID(ETextureIndex index)
{
	if (!isIndexLocalTexture(index)) return IMG_DEFAULT_AVATAR;
	
	if (mLocalTextureData[index].mImage.notNull())
	{
		return mLocalTextureData[index].mImage->getID();
	}
	else
	{
		return IMG_DEFAULT_AVATAR;
	}
}

// static
void LLVOAvatar::dumpTotalLocalTextureByteCount()
{
	S32 total_gl_bytes = 0;
	for (std::vector<LLCharacter*>::iterator iter = LLCharacter::sInstances.begin();
		iter != LLCharacter::sInstances.end(); ++iter)
	{
		LLVOAvatar* cur = (LLVOAvatar*) *iter;
		S32 gl_bytes = 0;
		cur->getLocalTextureByteCount(&gl_bytes );
		total_gl_bytes += gl_bytes;
	}
	llinfos << "Total Avatar LocTex GL:" << (total_gl_bytes/1024) << "KB" << llendl;
}

BOOL LLVOAvatar::isVisible()
{
	return mDrawable.notNull()
		&& (mDrawable->isVisible() || mIsDummy);
}


// call periodically to keep isFullyLoaded up to date.
// returns true if the value has changed.
BOOL LLVOAvatar::updateIsFullyLoaded()
{
    // a "heuristic" to determine if we have enough avatar data to render
    // (to avoid rendering a "Ruth" - DEV-3168)

	BOOL loading = FALSE;

	// do we have a shape?
	if (visualParamWeightsAreDefault())
	{
		loading = TRUE;
	}

	// 
	if (mIsSelf)
	{
		if (!isTextureDefined(TEX_HAIR))
		{
			loading = TRUE;
		}
	}
	else if (!isTextureDefined(TEX_LOWER_BAKED) || !isTextureDefined(TEX_UPPER_BAKED) || !isTextureDefined(TEX_HEAD_BAKED))
	{
		loading = TRUE;
	}
	
	// special case to keep nudity off orientation island -
	// this is fragilely dependent on the compositing system,
	// which gets available textures in the following order:
	//
	// 1) use the baked texture
	// 2) use the layerset
	// 3) use the previously baked texture
	//
	// on orientation island case (3) can show naked skin.
	// so we test for that here:
	//
	// if we were previously unloaded, and we don't have enough
	// texture info for our shirt/pants, stay unloaded:
	if (!mPreviousFullyLoaded)
	{
		if ((!isLocalTextureDataAvailable(mBakedTextureData[BAKED_LOWER].mTexLayerSet)) &&
			(!isTextureDefined(TEX_LOWER_BAKED)))
		{
			loading = TRUE;
		}

		if ((!isLocalTextureDataAvailable(mBakedTextureData[BAKED_UPPER].mTexLayerSet)) &&
			(!isTextureDefined(TEX_UPPER_BAKED)))
		{
			loading = TRUE;
		}
	}

	
	// we wait a little bit before giving the all clear,
	// to let textures settle down
	const F32 PAUSE = 1.f;
	if (loading)
		mFullyLoadedTimer.reset();
	
	mFullyLoaded = (mFullyLoadedTimer.getElapsedTimeF32() > PAUSE);

	
	// did our loading state "change" from last call?
	const S32 UPDATE_RATE = 30;
	BOOL changed =
		((mFullyLoaded != mPreviousFullyLoaded) ||         // if the value is different from the previous call
		 (!mFullyLoadedInitialized) ||                     // if we've never been called before
		 (mFullyLoadedFrameCounter % UPDATE_RATE == 0));   // every now and then issue a change

	mPreviousFullyLoaded = mFullyLoaded;
	mFullyLoadedInitialized = TRUE;
	mFullyLoadedFrameCounter++;
	
	return changed;
}



BOOL LLVOAvatar::isFullyLoaded()
{
	/* WHY WOULD YOU DO THIS -HgB
	if (gSavedSettings.getBOOL("RenderUnloadedAvatar"))
		return TRUE;
	else*/
	return mFullyLoaded;
}


//-----------------------------------------------------------------------------
// findMotion()
//-----------------------------------------------------------------------------
LLMotion*		LLVOAvatar::findMotion(const LLUUID& id)
{
	return mMotionController.findMotion(id);
}

// Counts the memory footprint of local textures.
void LLVOAvatar::getLocalTextureByteCount( S32* gl_bytes )
{
	*gl_bytes = 0;
	for( S32 i = 0; i < TEX_NUM_INDICES; i++ )
	{
		if (!isIndexLocalTexture((ETextureIndex)i)) continue;
		LLViewerImage* image_gl = mLocalTextureData[(ETextureIndex)i].mImage;
		if( image_gl )
		{
			S32 bytes = (S32)image_gl->getWidth() * image_gl->getHeight() * image_gl->getComponents();

			if( image_gl->getHasGLTexture() )
			{
				*gl_bytes += bytes;
			}
		}
	}
}


BOOL LLVOAvatar::bindScratchTexture( LLGLenum format )
{
	U32 texture_bytes = 0;
	GLuint gl_name = getScratchTexName( format, &texture_bytes );
	if( gl_name )
	{
		gGL.getTexUnit(0)->bindManual(LLTexUnit::TT_TEXTURE, gl_name);
		stop_glerror();

		F32* last_bind_time = LLVOAvatar::sScratchTexLastBindTime.getIfThere( format );
		if( last_bind_time )
		{
			if( *last_bind_time != LLImageGL::sLastFrameTime )
			{
				*last_bind_time = LLImageGL::sLastFrameTime;
				LLImageGL::updateBoundTexMemStatic(texture_bytes, SCRATCH_TEX_WIDTH * SCRATCH_TEX_HEIGHT, LLViewerImageBoostLevel::AVATAR_SCRATCH_TEX) ;
			}
		}
		else
		{
			LLImageGL::updateBoundTexMemStatic(texture_bytes, SCRATCH_TEX_WIDTH * SCRATCH_TEX_HEIGHT, LLViewerImageBoostLevel::AVATAR_SCRATCH_TEX) ;
			LLVOAvatar::sScratchTexLastBindTime.addData( format, new F32(LLImageGL::sLastFrameTime) );
		}

		
		return TRUE;
	}
	else
	{
		return FALSE;
	}
}


LLGLuint LLVOAvatar::getScratchTexName( LLGLenum format, U32* texture_bytes )
{
	S32 components;
	GLenum internal_format;
	switch( format )
	{
	case GL_LUMINANCE:			components = 1; internal_format = GL_LUMINANCE8;		break;
	case GL_ALPHA:				components = 1; internal_format = GL_ALPHA8;			break;
//	Support for GL_EXT_paletted_texture is deprecated
//	case GL_COLOR_INDEX:		components = 1; internal_format = GL_COLOR_INDEX8_EXT;	break;
	case GL_LUMINANCE_ALPHA:	components = 2; internal_format = GL_LUMINANCE8_ALPHA8;	break;
	case GL_RGB:				components = 3; internal_format = GL_RGB8;				break;
	case GL_RGBA:				components = 4; internal_format = GL_RGBA8;				break;
	default:	llassert(0);	components = 4; internal_format = GL_RGBA8;				break;
	}

	*texture_bytes = components * SCRATCH_TEX_WIDTH * SCRATCH_TEX_HEIGHT;
	
	if( LLVOAvatar::sScratchTexNames.checkData( format ) )
	{
		return *( LLVOAvatar::sScratchTexNames.getData( format ) );
	}
	else
	{

		LLGLSUIDefault gls_ui;

		U32 name = 0;
		LLImageGL::generateTextures(1, &name );
		stop_glerror();

		gGL.getTexUnit(0)->bindManual(LLTexUnit::TT_TEXTURE, name);
		stop_glerror();

		LLImageGL::setManualImage(
			GL_TEXTURE_2D, 0, internal_format,
			SCRATCH_TEX_WIDTH, SCRATCH_TEX_HEIGHT,
			format, GL_UNSIGNED_BYTE, NULL );
		stop_glerror();

		gGL.getTexUnit(0)->setTextureFilteringOption(LLTexUnit::TFO_BILINEAR);
		gGL.getTexUnit(0)->setTextureAddressMode(LLTexUnit::TAM_CLAMP);
		stop_glerror();

		gGL.getTexUnit(0)->unbind(LLTexUnit::TT_TEXTURE);
		stop_glerror();

		LLVOAvatar::sScratchTexNames.addData( format, new LLGLuint( name ) );

		LLVOAvatar::sScratchTexBytes += *texture_bytes;
		LLImageGL::sGlobalTextureMemoryInBytes += *texture_bytes;

		if(gAuditTexture)
		{
			LLImageGL::incTextureCounterStatic(SCRATCH_TEX_WIDTH * SCRATCH_TEX_HEIGHT, components, LLViewerImageBoostLevel::AVATAR_SCRATCH_TEX) ;
		}

		return name;
	}
}



//-----------------------------------------------------------------------------
// setLocalTextureTE()
//-----------------------------------------------------------------------------
void LLVOAvatar::setLocTexTE( U8 te, LLViewerImage* image, BOOL set_by_user )
{
	if( !mIsSelf )
	{
		llassert( 0 );
		return;
	}

	if( te >= TEX_NUM_INDICES )
	{
		llassert(0);
		return;
	}

	if( getTEImage( te )->getID() == image->getID() )
	{
		return;
	}

	if (isIndexBakedTexture((ETextureIndex)te))
	{
		llassert(0);
		return;
	}

	LLTexLayerSet* layer_set = getLayerSet((ETextureIndex)te);
	if (layer_set)
	{
		invalidateComposite(layer_set, set_by_user);
	}

	setTEImage( te, image );
	updateMeshTextures();

	if( gAgent.cameraCustomizeAvatar() )
	{
		LLVisualParamHint::requestHintUpdates();
	}
}

void LLVOAvatar::setupComposites()
{
	for (U32 i = 0; i < mBakedTextureData.size(); i++)
	{
		bool layer_baked = isTextureDefined(mBakedTextureData[i].mTextureIndex);
		if (mBakedTextureData[i].mTexLayerSet)
		{
			mBakedTextureData[i].mTexLayerSet->setUpdatesEnabled( !layer_baked );
		}
	}
}

//-----------------------------------------------------------------------------
// updateMeshTextures()
// Uses the current TE values to set the meshes' and layersets' textures.
//-----------------------------------------------------------------------------
void LLVOAvatar::updateMeshTextures()
{
    // llinfos << "updateMeshTextures" << llendl;
	if (gNoRender) return;

	// if user has never specified a texture, assign the default
	for (U32 i=0; i < getNumTEs(); i++)
	{
		const LLViewerImage* te_image = getTEImage(i);
		if(!te_image || te_image->getID().isNull() || (te_image->getID() == IMG_DEFAULT))
		{
			setTEImage(i, gImageList.getImage(i == TEX_HAIR ? IMG_DEFAULT : IMG_DEFAULT_AVATAR)); // IMG_DEFAULT_AVATAR = a special texture that's never rendered.
		}
	}

	const BOOL self_customizing = mIsSelf && gAgent.cameraCustomizeAvatar(); // During face edit mode, we don't use baked textures
	const BOOL other_culled = !mIsSelf && mCulled;

	std::vector<bool> is_layer_baked;
	is_layer_baked.resize(mBakedTextureData.size(), false);

	std::vector<bool> use_lkg_baked_layer; // lkg = "last known good"
	use_lkg_baked_layer.resize(mBakedTextureData.size(), false);

	for (U32 i=0; i < mBakedTextureData.size(); i++)
	{
		is_layer_baked[i] = isTextureDefined(mBakedTextureData[i].mTextureIndex);

		if (!other_culled)
		{
			// When an avatar is changing clothes and not in Appearance mode,
			// use the last-known good baked texture until it finish the first
			// render of the new layerset.
			use_lkg_baked_layer[i] = (!is_layer_baked[i]
									  && (mBakedTextureData[i].mLastTextureIndex != IMG_DEFAULT_AVATAR)
									  && mBakedTextureData[i].mTexLayerSet
									  && !mBakedTextureData[i].mTexLayerSet->getComposite()->isInitialized());
			if (use_lkg_baked_layer[i])
			{
				mBakedTextureData[i].mTexLayerSet->setUpdatesEnabled(TRUE);
			}
		}
		else
		{
			use_lkg_baked_layer[i] = (!is_layer_baked[i]
									  && mBakedTextureData[i].mLastTextureIndex != IMG_DEFAULT_AVATAR);
			if (mBakedTextureData[i].mTexLayerSet)
			{
				mBakedTextureData[i].mTexLayerSet->destroyComposite();
			}
		}

	}

	// Turn on alpha masking correctly for yourself and other avatars on 1.23+
	mSupportsAlphaLayers = isSelf() || is_layer_baked[BAKED_HAIR];

	// Baked textures should be requested from the sim this avatar is on. JC
	const LLHost target_host = getObjectHost();
	if (!target_host.isOk())
	{
		llwarns << "updateMeshTextures: invalid host for object: " << getID() << llendl;
	}
	
	for (U32 i=0; i < mBakedTextureData.size(); i++)
	{
		if (use_lkg_baked_layer[i] && !self_customizing )
		{
			LLViewerImage* baked_img = gImageList.getImageFromHost( mBakedTextureData[i].mLastTextureIndex, target_host );
			mBakedTextureData[i].mIsUsed = TRUE;
			for (U32 k=0; k < mBakedTextureData[i].mMeshes.size(); k++)
			{
				mBakedTextureData[i].mMeshes[k]->setTexture( baked_img );
			}
		}
		else if (!self_customizing && is_layer_baked[i])
		{
			LLViewerImage* baked_img = getTEImage( mBakedTextureData[i].mTextureIndex );
			if( baked_img->getID() == mBakedTextureData[i].mLastTextureIndex )
			{
				// Even though the file may not be finished loading, we'll consider it loaded and use it (rather than doing compositing).
				useBakedTexture( baked_img->getID() );
			}
			else
			{
				mBakedTextureData[i].mIsLoaded = FALSE;
				if ((baked_img->getID() != IMG_INVISIBLE) && (i == BAKED_HEAD || i == BAKED_UPPER || i == BAKED_LOWER))
				{
					baked_img->setLoadedCallback(onBakedTextureMasksLoaded, MORPH_MASK_REQUESTED_DISCARD, TRUE, TRUE, new LLTextureMaskData( mID ));
				}
				baked_img->setLoadedCallback(onBakedTextureLoaded, SWITCH_TO_BAKED_DISCARD, FALSE, FALSE, new LLUUID( mID ) );
			}
		}
		else if (mBakedTextureData[i].mTexLayerSet 
				 && !other_culled 
				 && (i != BAKED_HAIR || is_layer_baked[i] || mIsSelf)) // ! BACKWARDS COMPATIBILITY ! workaround for old viewers.
		{
			mBakedTextureData[i].mTexLayerSet->createComposite();
			mBakedTextureData[i].mTexLayerSet->setUpdatesEnabled( TRUE );
			mBakedTextureData[i].mIsUsed = FALSE;
			for (U32 k=0; k < mBakedTextureData[i].mMeshes.size(); k++)
			{
				mBakedTextureData[i].mMeshes[k]->setLayerSet( mBakedTextureData[i].mTexLayerSet );
			}
		}
	}
	
	// ! BACKWARDS COMPATIBILITY !
	// Workaround for viewing avatars from old viewers that haven't baked hair textures.
	// if (!isTextureDefined(mBakedTextureData[BAKED_HAIR].mTextureIndex))
	if (!is_layer_baked[BAKED_HAIR] || self_customizing)
	{
		const LLColor4 color = mTexHairColor ? mTexHairColor->getColor() : LLColor4(1,1,1,1);
		LLViewerImage* hair_img = getTEImage( TEX_HAIR );
		for (U32 i = 0; i < mBakedTextureData[BAKED_HAIR].mMeshes.size(); i++)
		{
			mBakedTextureData[BAKED_HAIR].mMeshes[i]->setColor( color.mV[VX], color.mV[VY], color.mV[VZ], color.mV[VW] );
			mBakedTextureData[BAKED_HAIR].mMeshes[i]->setTexture( hair_img );
		}
		mHasBakedHair = FALSE;
	}
	else
	{
		mHasBakedHair = TRUE;
	}
	
	/* // Head
	   BOOL head_baked_ready = (is_layer_baked[BAKED_HEAD] && mBakedTextureData[BAKED_HEAD].mIsLoaded) || other_culled;
	   setLocalTexture( TEX_HEAD_BODYPAINT, getTEImage( TEX_HEAD_BODYPAINT ), head_baked_ready ); */
	for (LLVOAvatarDictionary::baked_map_t::const_iterator baked_iter = LLVOAvatarDictionary::getInstance()->getBakedTextures().begin();
		 baked_iter != LLVOAvatarDictionary::getInstance()->getBakedTextures().end();
		 baked_iter++)
	{
		const EBakedTextureIndex baked_index = baked_iter->first;
		const LLVOAvatarDictionary::BakedDictionaryEntry *baked_dict = baked_iter->second;
		
		for (texture_vec_t::const_iterator local_tex_iter = baked_dict->mLocalTextures.begin();
			 local_tex_iter != baked_dict->mLocalTextures.end();
			 local_tex_iter++)
		{
			const ETextureIndex texture_index = *local_tex_iter;
			const BOOL is_baked_ready = (is_layer_baked[baked_index] && mBakedTextureData[baked_index].mIsLoaded) || other_culled;
			setLocalTexture(texture_index, getTEImage(texture_index), is_baked_ready );
		}
	}
	removeMissingBakedTextures();
}

//-----------------------------------------------------------------------------
// setLocalTexture()
//-----------------------------------------------------------------------------
void LLVOAvatar::setLocalTexture( ETextureIndex index, LLViewerImage* tex, BOOL baked_version_ready )
{
	if (!isIndexLocalTexture(index)) return;

	S32 desired_discard = mIsSelf ? 0 : 2;
	LocalTextureData &local_tex_data = mLocalTextureData[index];
	if (!baked_version_ready)
	{
		if (tex != local_tex_data.mImage || local_tex_data.mIsBakedReady)
		{
			local_tex_data.mDiscard = MAX_DISCARD_LEVEL+1;
		}
		if (tex->getID() != IMG_DEFAULT_AVATAR)
		{
			if (local_tex_data.mDiscard > desired_discard)
			{
				S32 tex_discard = tex->getDiscardLevel();
				if (tex_discard >= 0 && tex_discard <= desired_discard)
				{
					local_tex_data.mDiscard = tex_discard;
					if( mIsSelf && !gAgent.cameraCustomizeAvatar() )
					{
						requestLayerSetUpdate( index );
					}
					else if( mIsSelf && gAgent.cameraCustomizeAvatar() )
					{
						LLVisualParamHint::requestHintUpdates();
					}
				}
				else
				{
					tex->setLoadedCallback( onLocalTextureLoaded, desired_discard, TRUE, FALSE, new LLAvatarTexData(getID(), index) );
				}
			}
			tex->setMinDiscardLevel(desired_discard);
		}
	}
	local_tex_data.mIsBakedReady = baked_version_ready;
	local_tex_data.mImage = tex;
}

//-----------------------------------------------------------------------------
// requestLayerSetUploads()
//-----------------------------------------------------------------------------
void LLVOAvatar::requestLayerSetUploads()
{
	for (U32 i = 0; i < mBakedTextureData.size(); i++)
	{
		bool layer_baked = isTextureDefined(mBakedTextureData[i].mTextureIndex);
		if ( !layer_baked && mBakedTextureData[i].mTexLayerSet )
		{
			mBakedTextureData[i].mTexLayerSet->requestUpload();
		}
	}
}


//-----------------------------------------------------------------------------
// setCompositeUpdatesEnabled()
//-----------------------------------------------------------------------------
void LLVOAvatar::setCompositeUpdatesEnabled( BOOL b )
{
	for (U32 i = 0; i < mBakedTextureData.size(); i++)
	{
		if (mBakedTextureData[i].mTexLayerSet )
		{
			mBakedTextureData[i].mTexLayerSet->setUpdatesEnabled( b );
		}
	}
}

void LLVOAvatar::addChat(const LLChat& chat)
{
	std::deque<LLChat>::iterator chat_iter;

	mChats.push_back(chat);

	S32 chat_length = 0;
	for( chat_iter = mChats.begin(); chat_iter != mChats.end(); ++chat_iter)
	{
		chat_length += chat_iter->mText.size();
	}

	// remove any excess chat
	chat_iter = mChats.begin();
	while ((chat_length > MAX_BUBBLE_CHAT_LENGTH || mChats.size() > MAX_BUBBLE_CHAT_UTTERANCES) && chat_iter != mChats.end())
	{
		chat_length -= chat_iter->mText.size();
		mChats.pop_front();
		chat_iter = mChats.begin();
	}

	mChatTimer.reset();
}

void LLVOAvatar::clearChat()
{
	mChats.clear();
}

S32 LLVOAvatar::getLocalDiscardLevel( ETextureIndex index )
{
	// If the texture is not local, we don't care and treat it as fully loaded
	if (!isIndexLocalTexture(index)) return FALSE;

	LocalTextureData &local_tex_data = mLocalTextureData[index];
	if (index >= 0
		&& getLocalTextureID(index) != IMG_DEFAULT_AVATAR
		&& !local_tex_data.mImage->isMissingAsset())
	{
		return local_tex_data.mImage->getDiscardLevel();
	}
	else
	{
		// We don't care about this (no image associated with the layer) treat as fully loaded.
		return 0;
	}
}

//-----------------------------------------------------------------------------
// isLocalTextureDataFinal()
// Returns true if the highest quality discard level exists for every texture
// in the layerset.
//-----------------------------------------------------------------------------
BOOL LLVOAvatar::isLocalTextureDataFinal( LLTexLayerSet* layerset )
{
	for (U32 i = 0; i < mBakedTextureData.size(); i++)
	{
		if (layerset == mBakedTextureData[i].mTexLayerSet)
		{
			const LLVOAvatarDictionary::BakedDictionaryEntry *baked_dict = LLVOAvatarDictionary::getInstance()->getBakedTexture((EBakedTextureIndex)i);
			for (texture_vec_t::const_iterator local_tex_iter = baked_dict->mLocalTextures.begin();
				 local_tex_iter != baked_dict->mLocalTextures.end();
				 local_tex_iter++)
			{
				if (getLocalDiscardLevel(*local_tex_iter) != 0)
				{
					return FALSE;
				}
			}
			return TRUE;
		}
	}

	llassert(0);
	return FALSE;
}

//-----------------------------------------------------------------------------
// isLocalTextureDataAvailable()
// Returns true if at least the lowest quality discard level exists for every texture
// in the layerset.
//-----------------------------------------------------------------------------
BOOL LLVOAvatar::isLocalTextureDataAvailable( LLTexLayerSet* layerset )
{
	/* if( layerset == mBakedTextureData[BAKED_HEAD].mTexLayerSet )
	   return getLocalDiscardLevel( TEX_HEAD_BODYPAINT ) >= 0; */
	for (LLVOAvatarDictionary::baked_map_t::const_iterator baked_iter = LLVOAvatarDictionary::getInstance()->getBakedTextures().begin();
		 baked_iter != LLVOAvatarDictionary::getInstance()->getBakedTextures().end();
		 baked_iter++)
	{
		const EBakedTextureIndex baked_index = baked_iter->first;
		if (layerset == mBakedTextureData[baked_index].mTexLayerSet)
		{
			bool ret = true;
			const LLVOAvatarDictionary::BakedDictionaryEntry *baked_dict = baked_iter->second;
			for (texture_vec_t::const_iterator local_tex_iter = baked_dict->mLocalTextures.begin();
				 local_tex_iter != baked_dict->mLocalTextures.end();
				 local_tex_iter++)
			{
				ret &= (getLocalDiscardLevel(*local_tex_iter) >= 0);
			}
			return ret;
		}
	}
	llassert(0);
	return FALSE;
}


//-----------------------------------------------------------------------------
// getBakedTE()
// Used by the LayerSet.  (Layer sets don't in general know what textures depend on them.)
//-----------------------------------------------------------------------------
ETextureIndex LLVOAvatar::getBakedTE( LLTexLayerSet* layerset )
{
	for (U32 i = 0; i < mBakedTextureData.size(); i++)
	{
		if (layerset == mBakedTextureData[i].mTexLayerSet )
		{
			return mBakedTextureData[i].mTextureIndex;
		}
	}

	llassert(0);
	return TEX_HEAD_BAKED;
}

//-----------------------------------------------------------------------------
// setNewBakedTexture()
// A new baked texture has been successfully uploaded and we can start using it now.
//-----------------------------------------------------------------------------
void LLVOAvatar::setNewBakedTexture( ETextureIndex te, const LLUUID& uuid )
{
	// Baked textures live on other sims.
	LLHost target_host = getObjectHost();
	setTEImage( te, gImageList.getImageFromHost( uuid, target_host ) );
	if (uuid != IMG_INVISIBLE)
	{
		// Do not update textures when setting a new invisible baked texture as
		// it would result in destroying the calling object (setNewBakedTexture()
		// is called by LLTexLayerSetBuffer::render()) !
		updateMeshTextures();
	}
	dirtyMesh();


	LLVOAvatar::cullAvatarsByPixelArea();

	/* switch(te)
		case TEX_HEAD_BAKED:
			llinfos << "New baked texture: HEAD" << llendl; */
	const LLVOAvatarDictionary::TextureDictionaryEntry *text_dict = LLVOAvatarDictionary::getInstance()->getTexture(te);
	if (text_dict->mIsBakedTexture)
	{
		llinfos << "New baked texture: " << text_dict->mName << " UUID: " << uuid <<llendl;
		//mBakedTextureData[text_dict->mBakedTextureIndex].mTexLayerSet->requestUpdate();
	}
	else
	{
		llwarns << "New baked texture: unknown te " << te << llendl;
	}
	
	//	dumpAvatarTEs( "setNewBakedTexture() send" );
	// RN: throttle uploads
	if (!hasPendingBakedUploads())
	{
		gAgent.sendAgentSetAppearance();
	}
}

bool LLVOAvatar::hasPendingBakedUploads()
{
	for (U32 i = 0; i < mBakedTextureData.size(); i++)
	{
		bool upload_pending = (mBakedTextureData[i].mTexLayerSet && mBakedTextureData[i].mTexLayerSet->getComposite()->uploadPending());
		if (upload_pending)
		{
			return true;
		}
	}
	return false;
}

//-----------------------------------------------------------------------------
// setCachedBakedTexture()
// A baked texture id was received from a cache query, make it active
//-----------------------------------------------------------------------------
void LLVOAvatar::setCachedBakedTexture( ETextureIndex te, const LLUUID& uuid )
{
	setTETexture( te, uuid );

	/* switch(te)
		case TEX_HEAD_BAKED:
			if( mHeadLayerSet )
				mHeadLayerSet->cancelUpload(); */
	for (U32 i = 0; i < mBakedTextureData.size(); i++)
	{
		if ( mBakedTextureData[i].mTextureIndex == te && mBakedTextureData[i].mTexLayerSet)
		{
			mBakedTextureData[i].mTexLayerSet->cancelUpload();
		}
	}
}

//-----------------------------------------------------------------------------
// releaseUnneccesaryTextures()
// release any component texture UUIDs for which we have a baked texture
//-----------------------------------------------------------------------------
void LLVOAvatar::releaseUnnecessaryTextures()
{
	// Backwards Compat: detect if the baked hair texture actually wasn't sent, and if so set to default
	if (isTextureDefined(TEX_HAIR_BAKED) && getTEImage(TEX_HAIR_BAKED)->getID() == getTEImage(TEX_SKIRT_BAKED)->getID())
	{
		if (getTEImage(TEX_HAIR_BAKED)->getID() != IMG_INVISIBLE)
		{
			// Regression case of messaging system. Expected 21 textures, received 20. last texture is not valid so set to default
			setTETexture(TEX_HAIR_BAKED, IMG_DEFAULT_AVATAR);
		}
	}

	for (U8 baked_index = 0; baked_index < BAKED_NUM_INDICES; baked_index++)
	{
		const LLVOAvatarDictionary::BakedDictionaryEntry * bakedDicEntry = LLVOAvatarDictionary::getInstance()->getBakedTexture((EBakedTextureIndex)baked_index);
		// skip if this is a skirt and av is not wearing one, or if we don't have a baked texture UUID
		if (!isTextureDefined(bakedDicEntry->mTextureIndex)
			&& ( (baked_index != BAKED_SKIRT) || isWearingWearableType(WT_SKIRT) ))
		{
			continue;
		}

		for (U8 texture = 0; texture < bakedDicEntry->mLocalTextures.size(); texture++)
		{
			const U8 te = (ETextureIndex)bakedDicEntry->mLocalTextures[texture];
			setTETexture(te, IMG_DEFAULT_AVATAR);
		}
	}
}





//-----------------------------------------------------------------------------
// static
// onCustomizeStart()
//-----------------------------------------------------------------------------
void LLVOAvatar::onCustomizeStart()
{
	// We're no longer doing any baking or invalidating on entering
	// appearance editing mode. Leaving function in place in case
	// further changes require us to do something at this point - Nyx
}

//-----------------------------------------------------------------------------
// static
// onCustomizeEnd()
//-----------------------------------------------------------------------------
void LLVOAvatar::onCustomizeEnd()
{
	LLVOAvatar *avatarp = gAgent.getAvatarObject();
	if (avatarp)
	{
		avatarp->invalidateAll();
		avatarp->requestLayerSetUploads();
	}
}

void LLVOAvatar::onChangeSelfInvisible(BOOL newvalue)
{
	LLVOAvatar *avatarp = gAgent.getAvatarObject();
	if (avatarp)
	{
		if (newvalue)
		{
			// we have just requested to set the avatar's baked textures to invisible
			avatarp->setInvisible(TRUE);
		}
		else
		{
			avatarp->setInvisible(FALSE);
		}
	}
}


BOOL LLVOAvatar::teToColorParams( ETextureIndex te, const char* param_name[3] )
{
	switch( te )
	{
	case TEX_UPPER_SHIRT:
		param_name[0] = "shirt_red";
		param_name[1] = "shirt_green";
		param_name[2] = "shirt_blue";
		break;

	case TEX_LOWER_PANTS:
		param_name[0] = "pants_red";
		param_name[1] = "pants_green";
		param_name[2] = "pants_blue";
		break;

	case TEX_LOWER_SHOES:
		param_name[0] = "shoes_red";
		param_name[1] = "shoes_green";
		param_name[2] = "shoes_blue";
		break;

	case TEX_LOWER_SOCKS:
		param_name[0] = "socks_red";
		param_name[1] = "socks_green";
		param_name[2] = "socks_blue";
		break;

	case TEX_UPPER_JACKET:
	case TEX_LOWER_JACKET:
		param_name[0] = "jacket_red";
		param_name[1] = "jacket_green";
		param_name[2] = "jacket_blue";
		break;

	case TEX_UPPER_GLOVES:
		param_name[0] = "gloves_red";
		param_name[1] = "gloves_green";
		param_name[2] = "gloves_blue";
		break;

	case TEX_UPPER_UNDERSHIRT:
		param_name[0] = "undershirt_red";
		param_name[1] = "undershirt_green";
		param_name[2] = "undershirt_blue";
		break;
	
	case TEX_LOWER_UNDERPANTS:
		param_name[0] = "underpants_red";
		param_name[1] = "underpants_green";
		param_name[2] = "underpants_blue";
		break;

	case TEX_SKIRT:
		param_name[0] = "skirt_red";
		param_name[1] = "skirt_green";
		param_name[2] = "skirt_blue";
		break;

	case TEX_HEAD_TATTOO:  //-ASC-TTRFE
	case TEX_LOWER_TATTOO:
	case TEX_UPPER_TATTOO:
		param_name[0] = "tattoo_red";
		param_name[1] = "tattoo_green";
		param_name[2] = "tattoo_blue";
		break;

	default:
		llassert(0);
		return FALSE;
	}

	return TRUE;
}

void LLVOAvatar::setClothesColor( ETextureIndex te, const LLColor4& new_color, BOOL set_by_user )
{
	const char* param_name[3];
	if( teToColorParams( te, param_name ) )
	{
		setVisualParamWeight( param_name[0], new_color.mV[VX], set_by_user );
		setVisualParamWeight( param_name[1], new_color.mV[VY], set_by_user );
		setVisualParamWeight( param_name[2], new_color.mV[VZ], set_by_user );
	}
}

LLColor4 LLVOAvatar::getClothesColor( ETextureIndex te )
{
	LLColor4 color;
	const char* param_name[3];
	if( teToColorParams( te, param_name ) )
	{
		color.mV[VX] = getVisualParamWeight( param_name[0] );
		color.mV[VY] = getVisualParamWeight( param_name[1] );
		color.mV[VZ] = getVisualParamWeight( param_name[2] );
	}
	return color;
}




void LLVOAvatar::dumpAvatarTEs( const std::string& context )
{
	/* const char* te_name[] = {
			"TEX_HEAD_BODYPAINT   ",
			"TEX_UPPER_SHIRT      ", */
	llinfos << (mIsSelf ? "Self: " : "Other: ") << context << llendl;
	for (LLVOAvatarDictionary::texture_map_t::const_iterator iter = LLVOAvatarDictionary::getInstance()->getTextures().begin();
		 iter != LLVOAvatarDictionary::getInstance()->getTextures().end();
		 iter++)
	{
		const LLVOAvatarDictionary::TextureDictionaryEntry *text_dict = iter->second;
		const LLViewerImage* te_image = getTEImage(iter->first);
		if( !te_image )
		{
			llinfos << "       " << text_dict->mName << ": null ptr" << llendl;
		}
		else if( te_image->getID().isNull() )
		{
			llinfos << "       " << text_dict->mName << ": null UUID" << llendl;
		}
		else if( te_image->getID() == IMG_DEFAULT )
		{
			llinfos << "       " << text_dict->mName << ": IMG_DEFAULT" << llendl;
		}
		else if (te_image->getID() == IMG_INVISIBLE)
		{
			llinfos << "       " << text_dict->mName << ": IMG_INVISIBLE" << llendl;
		}
		else if( te_image->getID() == IMG_DEFAULT_AVATAR )
		{
			llinfos << "       " << text_dict->mName << ": IMG_DEFAULT_AVATAR" << llendl;
		}
		else
		{
			llinfos << "       " << text_dict->mName << ": " << te_image->getID() << llendl;
		}
	}
}

//-----------------------------------------------------------------------------
// updateAttachmentVisibility()
//-----------------------------------------------------------------------------
void LLVOAvatar::updateAttachmentVisibility(U32 camera_mode)
{
	for (attachment_map_t::iterator iter = mAttachmentPoints.begin();
		 iter != mAttachmentPoints.end(); )
	{
		attachment_map_t::iterator curiter = iter++;
		LLViewerJointAttachment* attachment = curiter->second;
		if (attachment->getIsHUDAttachment())
		{
			attachment->setAttachmentVisibility(TRUE);
		}
		else
		{
			switch (camera_mode)
			{
			case CAMERA_MODE_MOUSELOOK:
				if (LLVOAvatar::sVisibleInFirstPerson && attachment->getVisibleInFirstPerson())
				{
					attachment->setAttachmentVisibility(TRUE);
				}
				else
				{
					attachment->setAttachmentVisibility(FALSE);
				}
				break;
			default:
				attachment->setAttachmentVisibility(TRUE);
				break;
			}
		}
	}
}

// Given a texture entry, determine which wearable type owns it.
// static
LLUUID LLVOAvatar::getDefaultTEImageID(ETextureIndex index )
{
	/* switch( index )
		case TEX_UPPER_SHIRT:		return LLUUID( gSavedSettings.getString("UIImgDefaultShirtUUID") ); */
	const LLVOAvatarDictionary::TextureDictionaryEntry *text_dict = LLVOAvatarDictionary::getInstance()->getTexture(index);
	const std::string &default_image_name = text_dict->mDefaultImageName;
	if (default_image_name == "")
	{
		return IMG_DEFAULT_AVATAR;
	}
	else
	{
		return LLUUID(gSavedSettings.getString(default_image_name));
	}
}


void LLVOAvatar::setInvisible(BOOL newvalue)
{
	if (newvalue)
	{
		setCompositeUpdatesEnabled(FALSE);
		for (U32 i = 0; i < mBakedTextureData.size(); i++ )
		{
			setNewBakedTexture(mBakedTextureData[i].mTextureIndex, IMG_INVISIBLE);
		}
		gAgent.sendAgentSetAppearance();
	}
	else
	{
		setCompositeUpdatesEnabled(TRUE);
		invalidateAll();
		requestLayerSetUploads();
		gAgent.sendAgentSetAppearance();
	}
}

LLColor4 LLVOAvatar::getDummyColor()
{
	return DUMMY_COLOR;
}

// Given a texture entry, determine which wearable type owns it.
// static
EWearableType LLVOAvatar::getTEWearableType(ETextureIndex index )
{
	/* switch(index)
		case TEX_UPPER_SHIRT:
			return WT_SHIRT; */
	return LLVOAvatarDictionary::getInstance()->getTexture(index)->mWearableType;
}

// Unlike most wearable functions, this works for both self and other.
BOOL LLVOAvatar::isWearingWearableType( EWearableType type )
{
	if (mIsDummy) return TRUE;

	switch( type )
	{
		case WT_SHAPE:
		case WT_SKIN:
		case WT_HAIR:
		case WT_EYES:
			return TRUE;  // everyone has all bodyparts
		default:
			break; // Do nothing
	}

	/* switch(type)
		case WT_SHIRT:
			indicator_te = TEX_UPPER_SHIRT; */
	for (LLVOAvatarDictionary::texture_map_t::const_iterator tex_iter = LLVOAvatarDictionary::getInstance()->getTextures().begin();
		 tex_iter != LLVOAvatarDictionary::getInstance()->getTextures().end();
		 tex_iter++)
	{
		const LLVOAvatarDefines::ETextureIndex index = tex_iter->first;
		const LLVOAvatarDictionary::TextureDictionaryEntry *text_dict = tex_iter->second;
		if (text_dict->mWearableType == type)
		{
			// If you're checking your own clothing, check the component texture
			if (mIsSelf)
			{
				if (isTextureDefined(index))
				{
					return TRUE;
				}
				else
				{
					return FALSE;
				}
			}

			// If you're checking another avatar's clothing, you don't have component textures.
			// Thus, you must check to see if the corresponding baked texture is defined.
			// NOTE: this is a poor substitute if you actually want to know about individual pieces of clothing
			// this works for detecting a skirt (most important), but is ineffective at any piece of clothing that
			// gets baked into a texture that always exists (upper or lower).
			const std::string name = text_dict->mName;
			for (LLVOAvatarDictionary::baked_map_t::const_iterator iter = LLVOAvatarDictionary::getInstance()->getBakedTextures().begin();
				iter != LLVOAvatarDictionary::getInstance()->getBakedTextures().end();
				iter++)
			{
				const LLVOAvatarDictionary::BakedDictionaryEntry *baked_dict = iter->second;
				if (baked_dict->mName == name)
				{
					if (isTextureDefined(baked_dict->mTextureIndex))
					{
						return TRUE;
					}
					else
					{
						return FALSE;
					}
				}
			}
			return FALSE;
		}
	}
	return FALSE;
}

//-----------------------------------------------------------------------------
// wearableUpdated(EWearableType type, BOOL upload_result)
// forces an update to any baked textures relevant to type.
// will force an upload of the resulting bake if the second parameter is TRUE
//-----------------------------------------------------------------------------
void LLVOAvatar::wearableUpdated(EWearableType type, BOOL upload_result)
{
	for (LLVOAvatarDictionary::wearable_map_t::const_iterator wearable_iter = LLVOAvatarDictionary::getInstance()->getWearables().begin();
		wearable_iter != LLVOAvatarDictionary::getInstance()->getWearables().end();
		wearable_iter++)
	{
		const LLVOAvatarDictionary::WearableDictionaryEntry *wearable_dict = wearable_iter->second;
		const LLVOAvatarDefines::EBakedTextureIndex index = wearable_iter->first;
		if (wearable_dict)
		{
			for (LLVOAvatarDefines::wearables_vec_t::const_iterator type_iter = wearable_dict->mWearablesVec.begin();
				type_iter != wearable_dict->mWearablesVec.end();
				type_iter++)
			{
				const EWearableType comp_type = *type_iter;
				if (comp_type == type)
				{
					if (mBakedTextureData[index].mTexLayerSet)
					{
						invalidateComposite(mBakedTextureData[index].mTexLayerSet, upload_result);
						updateMeshTextures();
					}
					break;
				}
			}
		}
	}
}


//-----------------------------------------------------------------------------
// clampAttachmentPositions()
//-----------------------------------------------------------------------------
void LLVOAvatar::clampAttachmentPositions()
{
	if (isDead())
	{
		return;
	}
	for (attachment_map_t::iterator iter = mAttachmentPoints.begin();
		 iter != mAttachmentPoints.end(); )
	{
		attachment_map_t::iterator curiter = iter++;
		LLViewerJointAttachment* attachment = curiter->second;
		if (attachment)
		{
			attachment->clampObjectPosition();
		}
	}
}

BOOL LLVOAvatar::hasHUDAttachment() const
{
	for (attachment_map_t::const_iterator iter = mAttachmentPoints.begin();
		 iter != mAttachmentPoints.end(); ++iter)
	{
		LLViewerJointAttachment* attachment = iter->second;
		if (attachment->getIsHUDAttachment() && attachment->getNumObjects() > 0)
		{
			return TRUE;
		}
	}
	return FALSE;
}

LLBBox LLVOAvatar::getHUDBBox() const
{
	LLBBox bbox;
	for (attachment_map_t::const_iterator iter = mAttachmentPoints.begin();
		 iter != mAttachmentPoints.end(); ++iter)
	{
		LLViewerJointAttachment* attachment = iter->second;
		if (attachment->getIsHUDAttachment())
		{
			for (LLViewerJointAttachment::attachedobjs_vec_t::iterator attachment_iter = attachment->mAttachedObjects.begin();
				 attachment_iter != attachment->mAttachedObjects.end();
				 ++attachment_iter)
			{
				const LLViewerObject* attached_object = (*attachment_iter);
				if (attached_object == NULL)
				{
					llwarns << "HUD attached object is NULL!" << llendl;
					continue;
				}
				// initialize bounding box to contain identity orientation and center point for attached object
				bbox.addPointLocal(attached_object->getPosition());
				// add rotated bounding box for attached object
				bbox.addBBoxAgent(attached_object->getBoundingBoxAgent());
				LLViewerObject::const_child_list_t& child_list = attached_object->getChildren();
				for (LLViewerObject::child_list_t::const_iterator iter = child_list.begin();
					 iter != child_list.end(); 
					 ++iter)
				{
					const LLViewerObject* child_objectp = *iter;
					bbox.addBBoxAgent(child_objectp->getBoundingBoxAgent());
				}
			}
		}
	}

	return bbox;
}

void LLVOAvatar::rebuildHUD()
{
}

//-----------------------------------------------------------------------------
// onFirstTEMessageReceived()
//-----------------------------------------------------------------------------
void LLVOAvatar::onFirstTEMessageReceived()
{
	if( !mFirstTEMessageReceived )
	{
		mFirstTEMessageReceived = TRUE;

		for (U32 i = 0; i < mBakedTextureData.size(); i++)
		{
			bool layer_baked = isTextureDefined(mBakedTextureData[i].mTextureIndex);

			// Use any baked textures that we have even if they haven't downloaded yet.
			// (That is, don't do a transition from unbaked to baked.)
			if (layer_baked)
			{
				LLViewerImage* image = getTEImage( mBakedTextureData[i].mTextureIndex );
				mBakedTextureData[i].mLastTextureIndex = image->getID();
				// If we have more than one texture for the other baked layers, we'll want to call this for them too.
				if ((image->getID() != IMG_INVISIBLE) && (i == BAKED_HEAD || i == BAKED_UPPER || i == BAKED_LOWER))
				{
					image->setLoadedCallback( onBakedTextureMasksLoaded, MORPH_MASK_REQUESTED_DISCARD, TRUE, TRUE, new LLTextureMaskData( mID ));
				}
				image->setLoadedCallback( onInitialBakedTextureLoaded, MAX_DISCARD_LEVEL, FALSE, FALSE, new LLUUID( mID ) );
			}
		}

		updateMeshTextures();
	}
}

//-----------------------------------------------------------------------------
// processAvatarAppearance()
//-----------------------------------------------------------------------------
void LLVOAvatar::processAvatarAppearance( LLMessageSystem* mesgsys )
{
	if (gSavedSettings.getBOOL("BlockAvatarAppearanceMessages"))
	{
		llwarns << "Blocking AvatarAppearance message" << llendl;
		return;
	}
	
	LLMemType mt(LLMemType::MTYPE_AVATAR);

//	llinfos << "processAvatarAppearance start " << mID << llendl;
	BOOL is_first_appearance_message = !mFirstAppearanceMessageReceived;

	mFirstAppearanceMessageReceived = TRUE;

	if( mIsSelf )
	{
		llwarns << "Received AvatarAppearance for self" << llendl;
		if( mFirstTEMessageReceived )
		{
//			llinfos << "processAvatarAppearance end  " << mID << llendl;
			return;
		}
	}

	if (gNoRender)
	{
		return;
	}

	ESex old_sex = getSex();

//	llinfos << "ady LLVOAvatar::processAvatarAppearance()" << llendl;
//	dumpAvatarTEs( "PRE  processAvatarAppearance()" );
	unpackTEMessage(mesgsys, _PREHASH_ObjectData);
//	dumpAvatarTEs( "POST processAvatarAppearance()" );
	mClientTag = "";
	/*const LLTextureEntry* tex = getTE(0);
	if(tex->getGlow() > 0.0)
	{
		U8 tag_buffer[UUID_BYTES+1];
		memset(&tag_buffer, 0, UUID_BYTES);
		memcpy(&tag_buffer[0], &tex->getID().mData, UUID_BYTES);
		tag_buffer[UUID_BYTES] = 0;
		U32 tag_len = strlen((const char*)&tag_buffer[0]);
		tag_len = (tag_len>UUID_BYTES) ? (UUID_BYTES) : tag_len;
		mClientTag = std::string((char*)&tag_buffer[0], tag_len);
		LLStringFn::replace_ascii_controlchars(mClientTag, LL_UNKNOWN_CHAR);
		mNameString.clear();
	}*/

	// prevent the overwriting of valid baked textures with invalid baked textures
	for (U8 baked_index = 0; baked_index < mBakedTextureData.size(); baked_index++)
	{
		if (!isTextureDefined(mBakedTextureData[baked_index].mTextureIndex)
			&& mBakedTextureData[baked_index].mLastTextureIndex != IMG_DEFAULT
			&& baked_index != BAKED_SKIRT)
		{
			setTEImage(mBakedTextureData[baked_index].mTextureIndex,
				 gImageList.getImage(mBakedTextureData[baked_index].mLastTextureIndex));
		}
	}


	//llinfos << "Received AvatarAppearance: " << (mIsSelf ? "(self): " : "(other): ")  << std::endl <<
	//	(isTextureDefined(TEX_HEAD_BAKED)  ? "HEAD " : "head " ) << (getTEImage(TEX_HEAD_BAKED)->getID()) << std::endl <<
	//	(isTextureDefined(TEX_UPPER_BAKED) ? "UPPER " : "upper " ) << (getTEImage(TEX_UPPER_BAKED)->getID()) << std::endl <<
	//	(isTextureDefined(TEX_LOWER_BAKED) ? "LOWER " : "lower " ) << (getTEImage(TEX_LOWER_BAKED)->getID()) << std::endl <<
	//	(isTextureDefined(TEX_SKIRT_BAKED) ? "SKIRT " : "skirt " ) << (getTEImage(TEX_SKIRT_BAKED)->getID()) << std::endl <<
	//	(isTextureDefined(TEX_HAIR_BAKED) ? "HAIR" : "hair " ) << (getTEImage(TEX_HAIR_BAKED)->getID()) << std::endl <<
	//	(isTextureDefined(TEX_EYES_BAKED)  ? "EYES" : "eyes" ) << (getTEImage(TEX_EYES_BAKED)->getID()) << llendl ;
 
	if( !mFirstTEMessageReceived )
	{
		onFirstTEMessageReceived();
	}

	setCompositeUpdatesEnabled( FALSE );

	if (!mIsSelf)
	{
		//releaseUnnecessaryTextures(); Commented out to ensure that users get the right client data -HgB
	}

	updateMeshTextures(); // enables updates for laysets without baked textures.

	// parse visual params
	S32 num_blocks = mesgsys->getNumberOfBlocksFast(_PREHASH_VisualParam);
	if( num_blocks > 1 )
	{
		BOOL params_changed = FALSE;
		BOOL interp_params = FALSE;
		
		LLVisualParam* param = getFirstVisualParam();
		if (!param)
		{
			llwarns << "No visual params!" << llendl;
		}
		else
		{
			for( S32 i = 0; i < num_blocks; i++ )
			{
				
				while( param && (!param->isTweakable()) )
				{
					param = getNextVisualParam();
				}
						
				if( !param )
				{
					llwarns << "Number of params in AvatarAppearance msg does not match number of params in avatar xml file for " << getFullname() << " (Too many)." << llendl;
					break;
				}

				U8 value;
				mesgsys->getU8Fast(_PREHASH_VisualParam, _PREHASH_ParamValue, value, i);
				F32 newWeight = U8_to_F32(value, param->getMinWeight(), param->getMaxWeight());

				if(param->getID() == 507 && newWeight != getActualBoobGrav())
				{
					llwarns << "Boob Grav SET to " << newWeight << " for " << getFullname() << llendl;
					setActualBoobGrav(newWeight);
				}
				/*if(param->getID() == 795 && newWeight != getActualButtGrav())
				{
					llwarns << "Butt Grav SET to " << newWeight << " for " << getFullname() << llendl;
					setActualButtGrav(newWeight);
				}
				if(param->getID() == 157 && newWeight != getActualFatGrav())
				{
					llwarns << "Fat Grav SET to " << newWeight << " for " << getFullname() << llendl;
					setActualFatGrav(newWeight);
				}
				*/


				if (is_first_appearance_message || (param->getWeight() != newWeight))
				{
					//llinfos << "Received update for param " << param->getDisplayName() << " at value " << newWeight << llendl;
					params_changed = TRUE;
					if(is_first_appearance_message)
					{
						param->setWeight(newWeight, FALSE);
					}
					else
					{
						interp_params = TRUE;
						param->setAnimationTarget(newWeight, FALSE);
					}
				}
				param = getNextVisualParam();
			}
		}

		while( param && (!param->isTweakable()) )
		{
			param = getNextVisualParam();
		}
		if( param )
		{
			if (param->getName() == "tattoo_red")
				llinfos << getFullname() << " does not have tattoo tinting." << llendl;
			else
				llwarns << "Number of params in AvatarAppearance msg does not match number of params in avatar xml file for " << getFullname() << " (Prematurely reached end of list at " << param->getName() << ")." << llendl;
			//return; //ASC-TTRFE
		}

		if (params_changed)
		{
			if (interp_params)
			{
				startAppearanceAnimation(FALSE, FALSE);
			}
			updateVisualParams();

			ESex new_sex = getSex();
			if( old_sex != new_sex )
			{
				updateSexDependentLayerSets( FALSE );
			}
		}
	}
	else
	{
		llwarns << "AvatarAppearance msg received without any parameters, object: " << getID() << llendl;
	}

	setCompositeUpdatesEnabled( TRUE );

	llassert( getSex() == ((getVisualParamWeight( "male" ) > 0.5f) ? SEX_MALE : SEX_FEMALE) );

	// If all of the avatars are completely baked, release the global image caches to conserve memory.
	LLVOAvatar::cullAvatarsByPixelArea();

//	llinfos << "processAvatarAppearance end " << mID << llendl;
}

// static
void LLVOAvatar::getAnimLabels( LLDynamicArray<std::string>* labels )
{
	S32 i;
	for( i = 0; i < gUserAnimStatesCount; i++ )
	{
		labels->put( LLAnimStateLabels::getStateLabel( gUserAnimStates[i].mName ) );
	}

	// Special case to trigger away (AFK) state
	labels->put( "Away From Keyboard" );
}

// static 
void LLVOAvatar::getAnimNames( LLDynamicArray<std::string>* names )
{
	S32 i;

	for( i = 0; i < gUserAnimStatesCount; i++ )
	{
		names->put( std::string(gUserAnimStates[i].mName) );
	}

	// Special case to trigger away (AFK) state
	names->put( "enter_away_from_keyboard_state" );
}

void LLVOAvatar::onBakedTextureMasksLoaded( BOOL success, LLViewerImage *src_vi, LLImageRaw* src, LLImageRaw* aux_src, S32 discard_level, BOOL final, void* userdata )
{
	if (!userdata) return;

	//llinfos << "onBakedTextureMasksLoaded: " << src_vi->getID() << llendl;
	const LLMemType mt(LLMemType::MTYPE_AVATAR);
	const LLUUID id = src_vi->getID();
 
	LLTextureMaskData* maskData = (LLTextureMaskData*) userdata;
	LLVOAvatar* self = gObjectList.findAvatar( maskData->mAvatarID );

	// if discard level is 2 less than last discard level we processed, or we hit 0,
	// then generate morph masks
	if(self && success && (discard_level < maskData->mLastDiscardLevel - 2 || discard_level == 0))
	{
		if(aux_src && aux_src->getComponents() == 1)
		{
			if (!aux_src->getData())
			{
				llerrs << "No auxiliary source data for onBakedTextureMasksLoaded" << llendl;
				return;
			}

			U32 gl_name;
			LLImageGL::generateTextures(1, &gl_name );
			stop_glerror();

			gGL.getTexUnit(0)->bindManual(LLTexUnit::TT_TEXTURE, gl_name);
			stop_glerror();

			LLImageGL::setManualImage(
				GL_TEXTURE_2D, 0, GL_ALPHA8,
				aux_src->getWidth(), aux_src->getHeight(),
				GL_ALPHA, GL_UNSIGNED_BYTE, aux_src->getData());
			stop_glerror();

			gGL.getTexUnit(0)->setTextureFilteringOption(LLTexUnit::TFO_BILINEAR);

			/* if( id == head_baked->getID() )
			     if (self->mBakedTextureData[BAKED_HEAD].mTexLayerSet)
				     //llinfos << "onBakedTextureMasksLoaded for head " << id << " discard = " << discard_level << llendl;
					 self->mBakedTextureData[BAKED_HEAD].mTexLayerSet->applyMorphMask(aux_src->getData(), aux_src->getWidth(), aux_src->getHeight(), 1);
					 maskData->mLastDiscardLevel = discard_level; */
			bool found_texture_id = false;
			for (LLVOAvatarDictionary::texture_map_t::const_iterator iter = LLVOAvatarDictionary::getInstance()->getTextures().begin();
				 iter != LLVOAvatarDictionary::getInstance()->getTextures().end();
				 iter++)
			{

				const LLVOAvatarDictionary::TextureDictionaryEntry *text_dict = iter->second;
				if (text_dict->mIsUsedByBakedTexture)
				{
					const ETextureIndex texture_index = iter->first;
					const LLViewerImage *baked_img = self->getTEImage(texture_index);
					if (baked_img && id == baked_img->getID())
					{
						const EBakedTextureIndex baked_index = text_dict->mBakedTextureIndex;
						if (self->mBakedTextureData[baked_index].mTexLayerSet)
						{
							//llinfos << "onBakedTextureMasksLoaded for " << text_dict->mName << " " << id << " discard = " << discard_level << llendl;
							self->mBakedTextureData[baked_index].mTexLayerSet->applyMorphMask(aux_src->getData(), aux_src->getWidth(), aux_src->getHeight(), 1);
							maskData->mLastDiscardLevel = discard_level;
							if (self->mBakedTextureData[baked_index].mMaskTexName)
							{
								LLImageGL::deleteTextures(1, &(self->mBakedTextureData[baked_index].mMaskTexName));
							}
							self->mBakedTextureData[baked_index].mMaskTexName = gl_name;
						}
						else
						{
							llwarns << "onBakedTextureMasksLoaded: no LayerSet for " << text_dict->mName << "." << llendl;
						}
						found_texture_id = true;
						break;
					}
				}
			}
			if (!found_texture_id)
			{
				llinfos << "onBakedTextureMasksLoaded(): unexpected image id: " << id << llendl;
			}
			self->dirtyMesh();
		}
		else
		{
            // this can happen when someone uses an old baked texture possibly provided by 
            // viewer-side baked texture caching
			llwarns << "Masks loaded callback but NO aux source!" << llendl;
		}
	}

	if (final || !success)
	{
		delete maskData;
	}
}

// static
void LLVOAvatar::onInitialBakedTextureLoaded( BOOL success, LLViewerImage *src_vi, LLImageRaw* src, LLImageRaw* aux_src, S32 discard_level, BOOL final, void* userdata )
{
	LLUUID *avatar_idp = (LLUUID *)userdata;
	LLVOAvatar *selfp = gObjectList.findAvatar(*avatar_idp);

	if (!success && selfp)
	{
		selfp->removeMissingBakedTextures();
	}
	if (final || !success )
	{
		delete avatar_idp;
	}
}

void LLVOAvatar::onBakedTextureLoaded(BOOL success, LLViewerImage *src_vi, LLImageRaw* src, LLImageRaw* aux_src, S32 discard_level, BOOL final, void* userdata)
{
	//llinfos << "onBakedTextureLoaded: " << src_vi->getID() << llendl;

	LLUUID id = src_vi->getID();
	LLUUID *avatar_idp = (LLUUID *)userdata;
	LLVOAvatar *selfp = gObjectList.findAvatar(*avatar_idp);

	if (selfp && !success)
	{
		selfp->removeMissingBakedTextures();
	}

	if( final || !success )
	{
		delete avatar_idp;
	}

	if( selfp && success && final )
	{
		selfp->useBakedTexture( id );
	}
}


// Called when baked texture is loaded and also when we start up with a baked texture
void LLVOAvatar::useBakedTexture( const LLUUID& id )
{
	/* if(id == head_baked->getID())
		 mHeadBakedLoaded = TRUE;
		 mLastHeadBakedID = id;
		 mHeadMesh0.setTexture( head_baked );
		 mHeadMesh1.setTexture( head_baked ); */
	for (U32 i = 0; i < mBakedTextureData.size(); i++)
	{
		LLViewerImage* image_baked = getTEImage( mBakedTextureData[i].mTextureIndex );
		if (id == image_baked->getID())
		{
			mBakedTextureData[i].mIsLoaded = true;
			mBakedTextureData[i].mIsUsed = true;
			mBakedTextureData[i].mLastTextureIndex = id;
			for (U32 k = 0; k < mBakedTextureData[i].mMeshes.size(); k++)
			{
				mBakedTextureData[i].mMeshes[k]->setTexture( image_baked );
			}
			if (mBakedTextureData[i].mTexLayerSet)
			{
				mBakedTextureData[i].mTexLayerSet->destroyComposite();
			}
			const LLVOAvatarDictionary::BakedDictionaryEntry *baked_dict = LLVOAvatarDictionary::getInstance()->getBakedTexture((EBakedTextureIndex)i);
			for (texture_vec_t::const_iterator local_tex_iter = baked_dict->mLocalTextures.begin();
				 local_tex_iter != baked_dict->mLocalTextures.end();
				 local_tex_iter++)
			{
				setLocalTexture(*local_tex_iter, getTEImage(*local_tex_iter), TRUE);
			}

			// ! BACKWARDS COMPATIBILITY !
			// Workaround for viewing avatars from old viewers that haven't baked hair textures.
			// This is paired with similar code in updateMeshTextures that sets hair mesh color.
			if (i == BAKED_HAIR)
			{
				for (U32 i = 0; i < mBakedTextureData[BAKED_HAIR].mMeshes.size(); i++)
				{
					mBakedTextureData[BAKED_HAIR].mMeshes[i]->setColor( 1.f, 1.f, 1.f, 1.f );
				}
			}
		}
	}

	dirtyMesh();
}

// static
void LLVOAvatar::dumpArchetypeXML( void* )
{
	LLVOAvatar* avatar = gAgent.getAvatarObject();
	LLAPRFile outfile ;
	outfile.open(gDirUtilp->getExpandedFilename(LL_PATH_CHARACTER,"new archetype.xml"), LL_APR_WB, LLAPRFile::global);
	apr_file_t* file = outfile.getFileHandle() ;
	if( !file )
	{
		return;
	}

	apr_file_printf( file, "<?xml version=\"1.0\" encoding=\"US-ASCII\" standalone=\"yes\"?>\n" );
	apr_file_printf( file, "<linden_genepool version=\"1.0\">\n" );
	apr_file_printf( file, "\n\t<archetype name=\"???\">\n" );

	// only body parts, not clothing.
	for( S32 type = WT_SHAPE; type <= WT_EYES; type++ )
	{
		const std::string& wearable_name = LLWearable::typeToTypeName( (EWearableType) type );
		apr_file_printf( file, "\n\t\t<!-- wearable: %s -->\n", wearable_name.c_str() );

		for( LLVisualParam* param = avatar->getFirstVisualParam(); param; param = avatar->getNextVisualParam() )
		{
			LLViewerVisualParam* viewer_param = (LLViewerVisualParam*)param;
			if( (viewer_param->getWearableType() == type) && 
				(viewer_param->isTweakable() ) )
			{
				apr_file_printf( file, "\t\t<param id=\"%d\" name=\"%s\" value=\"%.3f\"/>\n",
						 viewer_param->getID(), viewer_param->getName().c_str(), viewer_param->getWeight() );
			}
		}

		for(U8 te = 0; te < TEX_NUM_INDICES; te++)
		{
			if( LLVOAvatar::getTEWearableType((ETextureIndex)te) == type )
			{
				LLViewerImage* te_image = avatar->getTEImage((ETextureIndex)te);
				if( te_image )
				{
					std::string uuid_str;
					te_image->getID().toString( uuid_str );
					apr_file_printf( file, "\t\t<texture te=\"%i\" uuid=\"%s\"/>\n", te, uuid_str.c_str());
				}
			}
		}
	}
	apr_file_printf( file, "\t</archetype>\n" );
	apr_file_printf( file, "\n</linden_genepool>\n" );
}


U32 LLVOAvatar::getVisibilityRank()
{
	return mVisibilityRank;
}

void LLVOAvatar::setVisibilityRank(U32 rank)
{
	if (mDrawable.isNull() || mDrawable->isDead())
	{ //do nothing
		return;
	}

	mVisibilityRank = rank;
}

// Assumes LLVOAvatar::sInstances has already been sorted.
S32 LLVOAvatar::getUnbakedPixelAreaRank()
{
	S32 rank = 1;
	for (std::vector<LLCharacter*>::iterator iter = LLCharacter::sInstances.begin();
		iter != LLCharacter::sInstances.end(); ++iter)
	{
		LLVOAvatar* inst = (LLVOAvatar*) *iter;
		if( inst == this )
		{
			return rank;
		}
		else
		if( !inst->isDead() && !inst->isFullyBaked() )
		{
			rank++;
		}
	}

	llassert(0);
	return 0;
}

struct CompareScreenAreaGreater
{
	bool operator()(const LLCharacter* const& lhs, const LLCharacter* const& rhs)
	{
		return lhs->getPixelArea() > rhs->getPixelArea();
	}
};

// static
void LLVOAvatar::cullAvatarsByPixelArea()
{
	std::sort(LLCharacter::sInstances.begin(), LLCharacter::sInstances.end(), CompareScreenAreaGreater());
	
	// Update the avatars that have changed status
	U32 rank = 0;
	for (std::vector<LLCharacter*>::iterator iter = LLCharacter::sInstances.begin();
		iter != LLCharacter::sInstances.end(); ++iter)
	{
		LLVOAvatar* inst = (LLVOAvatar*) *iter;
		BOOL culled;
		if (inst->isSelf() || inst->isFullyBaked())
		{
			culled = FALSE;
		}
		else
		{
			culled = TRUE;
		}

		if (inst->mCulled != culled)
		{
			inst->mCulled = culled;
			lldebugs << "avatar " << inst->getID() << (culled ? " start culled" : " start not culled" ) << llendl;
			inst->updateMeshTextures();
		}

		if (inst->isSelf())
		{
			inst->setVisibilityRank(0);
		}
		else if (inst->mDrawable.notNull() && inst->mDrawable->isVisible())
		{
			inst->setVisibilityRank(rank++);
		}
	}

	S32 grey_avatars = 0;
	if ( LLVOAvatar::areAllNearbyInstancesBaked(grey_avatars) )
	{
		LLVOAvatar::deleteCachedImages(false);
	}
	else
	{
		if (gFrameTimeSeconds != sUnbakedUpdateTime) // only update once per frame
		{
			sUnbakedUpdateTime = gFrameTimeSeconds;
			sUnbakedTime += gFrameIntervalSeconds;
		}
		if (grey_avatars > 0)
		{
			if (gFrameTimeSeconds != sGreyUpdateTime) // only update once per frame
			{
				sGreyUpdateTime = gFrameTimeSeconds;
				sGreyTime += gFrameIntervalSeconds;
			}
		}
	}
}

const LLUUID& LLVOAvatar::grabLocalTexture(ETextureIndex index)
{
	if (canGrabLocalTexture(index))
	{
		return getTEImage( index )->getID();
	}
	return LLUUID::null;
}

BOOL LLVOAvatar::canGrabLocalTexture(ETextureIndex index)
{
	// Check if the texture hasn't been baked yet.
	if (!isTextureDefined(index))
	{
		lldebugs << "getTEImage( " << (U32) index << " )->getID() == IMG_DEFAULT_AVATAR" << llendl;
		return FALSE;
	}

	if (gAgent.isGodlike() && !gAgent.getAdminOverride())
		return TRUE;

	// Check permissions of textures that show up in the
	// baked texture.  We don't want people copying people's
	// work via baked textures.
	/* switch(index)
		case TEX_EYES_BAKED:
			textures.push_back(TEX_EYES_IRIS); */
	const LLVOAvatarDictionary::TextureDictionaryEntry *text_dict = LLVOAvatarDictionary::getInstance()->getTexture(index);
	if (!text_dict->mIsUsedByBakedTexture) return FALSE;

	const EBakedTextureIndex baked_index = text_dict->mBakedTextureIndex;
	const LLVOAvatarDictionary::BakedDictionaryEntry *baked_dict = LLVOAvatarDictionary::getInstance()->getBakedTexture(baked_index);
	for (texture_vec_t::const_iterator iter = baked_dict->mLocalTextures.begin();
		 iter != baked_dict->mLocalTextures.end();
		 iter++)
	{
		const ETextureIndex t_index = (*iter);
		lldebugs << "Checking index " << (U32) t_index << llendl;
		const LLUUID& texture_id = getTEImage( t_index )->getID();
		if (texture_id != IMG_DEFAULT_AVATAR)
		{
			// Search inventory for this texture.
			LLViewerInventoryCategory::cat_array_t cats;
			LLViewerInventoryItem::item_array_t items;
			LLAssetIDMatches asset_id_matches(texture_id);
			gInventory.collectDescendentsIf(LLUUID::null,
									cats,
									items,
									LLInventoryModel::INCLUDE_TRASH,
									asset_id_matches);

			BOOL can_grab = FALSE;
			lldebugs << "item count for asset " << texture_id << ": " << items.count() << llendl;
			if (items.count())
			{
				// search for full permissions version
				for (S32 i = 0; i < items.count(); i++)
				{
					LLInventoryItem* itemp = items[i];
					LLPermissions item_permissions = itemp->getPermissions();
					if ( item_permissions.allowOperationBy(
								PERM_MODIFY, gAgent.getID(), gAgent.getGroupID()) &&
						 item_permissions.allowOperationBy(
								PERM_COPY, gAgent.getID(), gAgent.getGroupID()) &&
						 item_permissions.allowOperationBy(
								PERM_TRANSFER, gAgent.getID(), gAgent.getGroupID()) )
					{
						can_grab = TRUE;
						break;
					}
				}
			}
			if (!can_grab) return FALSE;
		}
	}

	return TRUE;
}

void LLVOAvatar::dumpLocalTextures()
{
	llinfos << "Local Textures:" << llendl;

	/* ETextureIndex baked_equiv[] = {
		TEX_UPPER_BAKED,
	   if (isTextureDefined(baked_equiv[i])) */
	for (LLVOAvatarDictionary::texture_map_t::const_iterator iter = LLVOAvatarDictionary::getInstance()->getTextures().begin();
		 iter != LLVOAvatarDictionary::getInstance()->getTextures().end();
		 iter++)
	{
		const LLVOAvatarDictionary::TextureDictionaryEntry *text_dict = iter->second;
		if (!text_dict->mIsLocalTexture || !text_dict->mIsUsedByBakedTexture)
			continue;

		const EBakedTextureIndex baked_index = text_dict->mBakedTextureIndex;
		const ETextureIndex baked_equiv = LLVOAvatarDictionary::getInstance()->getBakedTexture(baked_index)->mTextureIndex;

		const std::string &name = text_dict->mName;
		const LocalTextureData &local_tex_data = mLocalTextureData[iter->first];
		if (isTextureDefined(baked_equiv))
		{
#if LL_RELEASE_FOR_DOWNLOAD
			// End users don't get to trivially see avatar texture IDs, makes textures
			// easier to steal. JC
			llinfos << "LocTex " << name << ": Baked " << llendl;
#else
			llinfos << "LocTex " << name << ": Baked " << getTEImage( baked_equiv )->getID() << llendl;
#endif
		}
		else if (local_tex_data.mImage.notNull())
		{
			if( local_tex_data.mImage->getID() == IMG_DEFAULT_AVATAR )
			{
				llinfos << "LocTex " << name << ": None" << llendl;
			}
			else
			{
				const LLViewerImage* image = local_tex_data.mImage;

				llinfos << "LocTex " << name << ": "
						<< "Discard " << image->getDiscardLevel() << ", "
						<< "(" << image->getWidth() << ", " << image->getHeight() << ") "
#if !LL_RELEASE_FOR_DOWNLOAD
					// End users don't get to trivially see avatar texture IDs,
					// makes textures easier to steal
						<< image->getID() << " "
#endif
						<< "Priority: " << image->getDecodePriority()
						<< llendl;
			}
		}
		else
		{
			llinfos << "LocTex " << name << ": No LLViewerImage" << llendl;
		}
	}
}

void LLVOAvatar::startAppearanceAnimation(BOOL set_by_user, BOOL play_sound)
{
	if(!mAppearanceAnimating)
	{
		mAppearanceAnimSetByUser = set_by_user;
		mAppearanceAnimating = TRUE;
		mAppearanceMorphTimer.reset();
		mLastAppearanceBlendTime = 0.f;
	}
}


void LLVOAvatar::removeMissingBakedTextures()
{
	if (!mIsSelf) return;

	BOOL removed = FALSE;
	for (U32 i = 0; i < mBakedTextureData.size(); i++)
	{
		const S32 te = mBakedTextureData[i].mTextureIndex;
		if (getTEImage(te)->isMissingAsset())
		{
			setTEImage(te, gImageList.getImage(IMG_DEFAULT_AVATAR));
			removed = TRUE;
		}
	}

	if (removed)
	{
		for(U32 i = 0; i < mBakedTextureData.size(); i++)
		{
			invalidateComposite(mBakedTextureData[i].mTexLayerSet, FALSE);
		}
		updateMeshTextures();
		requestLayerSetUploads();
	}
}


//-----------------------------------------------------------------------------
// LLVOAvatarXmlInfo
//-----------------------------------------------------------------------------

LLVOAvatarXmlInfo::LLVOAvatarXmlInfo()
	: mTexSkinColorInfo(0), mTexHairColorInfo(0), mTexEyeColorInfo(0)
{
}

LLVOAvatarXmlInfo::~LLVOAvatarXmlInfo()
{
	std::for_each(mMeshInfoList.begin(), mMeshInfoList.end(), DeletePointer());
	std::for_each(mSkeletalDistortionInfoList.begin(), mSkeletalDistortionInfoList.end(), DeletePointer());
	std::for_each(mAttachmentInfoList.begin(), mAttachmentInfoList.end(), DeletePointer());
	delete mTexSkinColorInfo;
	delete mTexHairColorInfo;
	delete mTexEyeColorInfo;
	std::for_each(mLayerInfoList.begin(), mLayerInfoList.end(), DeletePointer());
	std::for_each(mDriverInfoList.begin(), mDriverInfoList.end(), DeletePointer());
}

//-----------------------------------------------------------------------------
// LLVOAvatarBoneInfo::parseXml()
//-----------------------------------------------------------------------------
BOOL LLVOAvatarBoneInfo::parseXml(LLXmlTreeNode* node)
{
	if (node->hasName("bone"))
	{
		mIsJoint = TRUE;
		static LLStdStringHandle name_string = LLXmlTree::addAttributeString("name");
		if (!node->getFastAttributeString(name_string, mName))
		{
			llwarns << "Bone without name" << llendl;
			return FALSE;
		}
	}
	else if (node->hasName("collision_volume"))
	{
		mIsJoint = FALSE;
		static LLStdStringHandle name_string = LLXmlTree::addAttributeString("name");
		if (!node->getFastAttributeString(name_string, mName))
		{
			mName = "Collision Volume";
		}
	}
	else
	{
		llwarns << "Invalid node " << node->getName() << llendl;
		return FALSE;
	}

	static LLStdStringHandle pos_string = LLXmlTree::addAttributeString("pos");
	if (!node->getFastAttributeVector3(pos_string, mPos))
	{
		llwarns << "Bone without position" << llendl;
		return FALSE;
	}

	static LLStdStringHandle rot_string = LLXmlTree::addAttributeString("rot");
	if (!node->getFastAttributeVector3(rot_string, mRot))
	{
		llwarns << "Bone without rotation" << llendl;
		return FALSE;
	}
	
	static LLStdStringHandle scale_string = LLXmlTree::addAttributeString("scale");
	if (!node->getFastAttributeVector3(scale_string, mScale))
	{
		llwarns << "Bone without scale" << llendl;
		return FALSE;
	}

	if (mIsJoint)
	{
		static LLStdStringHandle pivot_string = LLXmlTree::addAttributeString("pivot");
		if (!node->getFastAttributeVector3(pivot_string, mPivot))
		{
			llwarns << "Bone without pivot" << llendl;
			return FALSE;
		}
	}

	// parse children
	LLXmlTreeNode* child;
	for( child = node->getFirstChild(); child; child = node->getNextChild() )
	{
		LLVOAvatarBoneInfo *child_info = new LLVOAvatarBoneInfo;
		if (!child_info->parseXml(child))
		{
			delete child_info;
			return FALSE;
		}
		mChildList.push_back(child_info);
	}
	return TRUE;
}

//-----------------------------------------------------------------------------
// LLVOAvatarSkeletonInfo::parseXml()
//-----------------------------------------------------------------------------
BOOL LLVOAvatarSkeletonInfo::parseXml(LLXmlTreeNode* node)
{
	static LLStdStringHandle num_bones_string = LLXmlTree::addAttributeString("num_bones");
	if (!node->getFastAttributeS32(num_bones_string, mNumBones))
	{
		llwarns << "Couldn't find number of bones." << llendl;
		return FALSE;
	}

	static LLStdStringHandle num_collision_volumes_string = LLXmlTree::addAttributeString("num_collision_volumes");
	node->getFastAttributeS32(num_collision_volumes_string, mNumCollisionVolumes);

	LLXmlTreeNode* child;
	for( child = node->getFirstChild(); child; child = node->getNextChild() )
	{
		LLVOAvatarBoneInfo *info = new LLVOAvatarBoneInfo;
		if (!info->parseXml(child))
		{
			delete info;
			llwarns << "Error parsing bone in skeleton file" << llendl;
			return FALSE;
		}
		mBoneInfoList.push_back(info);
	}
	return TRUE;
}

//-----------------------------------------------------------------------------
// parseXmlSkeletonNode(): parses <skeleton> nodes from XML tree
//-----------------------------------------------------------------------------
BOOL LLVOAvatarXmlInfo::parseXmlSkeletonNode(LLXmlTreeNode* root)
{
	LLXmlTreeNode* node = root->getChildByName( "skeleton" );
	if( !node )
	{
		llwarns << "avatar file: missing <skeleton>" << llendl;
		return FALSE;
	}

	LLXmlTreeNode* child;

	// SKELETON DISTORTIONS
	for (child = node->getChildByName( "param" );
		 child;
		 child = node->getNextNamedChild())
	{
		if (!child->getChildByName("param_skeleton"))
		{
			if (child->getChildByName("param_morph"))
			{
				llwarns << "Can't specify morph param in skeleton definition." << llendl;
			}
			else
			{
				llwarns << "Unknown param type." << llendl;
			}
			continue;
		}
		
		LLPolySkeletalDistortionInfo *info = new LLPolySkeletalDistortionInfo;
		if (!info->parseXml(child))
		{
			delete info;
			return FALSE;
		}

		mSkeletalDistortionInfoList.push_back(info);
	}

	// ATTACHMENT POINTS
	for (child = node->getChildByName( "attachment_point" );
		 child;
		 child = node->getNextNamedChild())
	{
		LLVOAvatarAttachmentInfo* info = new LLVOAvatarAttachmentInfo();

		static LLStdStringHandle name_string = LLXmlTree::addAttributeString("name");
		if (!child->getFastAttributeString(name_string, info->mName))
		{
			llwarns << "No name supplied for attachment point." << llendl;
			delete info;
			continue;
		}

		static LLStdStringHandle joint_string = LLXmlTree::addAttributeString("joint");
		if (!child->getFastAttributeString(joint_string, info->mJointName))
		{
			llwarns << "No bone declared in attachment point " << info->mName << llendl;
			delete info;
			continue;
		}

		static LLStdStringHandle position_string = LLXmlTree::addAttributeString("position");
		if (child->getFastAttributeVector3(position_string, info->mPosition))
		{
			info->mHasPosition = TRUE;
		}

		static LLStdStringHandle rotation_string = LLXmlTree::addAttributeString("rotation");
		if (child->getFastAttributeVector3(rotation_string, info->mRotationEuler))
		{
			info->mHasRotation = TRUE;
		}
		 static LLStdStringHandle group_string = LLXmlTree::addAttributeString("group");
		if (child->getFastAttributeS32(group_string, info->mGroup))
		{
			if (info->mGroup == -1)
				info->mGroup = -1111; // -1 = none parsed, < -1 = bad value
		}

		static LLStdStringHandle id_string = LLXmlTree::addAttributeString("id");
		if (!child->getFastAttributeS32(id_string, info->mAttachmentID))
		{
			llwarns << "No id supplied for attachment point " << info->mName << llendl;
			delete info;
			continue;
		}

		static LLStdStringHandle slot_string = LLXmlTree::addAttributeString("pie_slice");
		child->getFastAttributeS32(slot_string, info->mPieMenuSlice);
			
		static LLStdStringHandle visible_in_first_person_string = LLXmlTree::addAttributeString("visible_in_first_person");
		child->getFastAttributeBOOL(visible_in_first_person_string, info->mVisibleFirstPerson);

		static LLStdStringHandle hud_attachment_string = LLXmlTree::addAttributeString("hud");
		child->getFastAttributeBOOL(hud_attachment_string, info->mIsHUDAttachment);

		mAttachmentInfoList.push_back(info);
	}

	return TRUE;
}

//-----------------------------------------------------------------------------
// parseXmlMeshNodes(): parses <mesh> nodes from XML tree
//-----------------------------------------------------------------------------
BOOL LLVOAvatarXmlInfo::parseXmlMeshNodes(LLXmlTreeNode* root)
{
	for (LLXmlTreeNode* node = root->getChildByName( "mesh" );
		 node;
		 node = root->getNextNamedChild())
	{
		LLVOAvatarMeshInfo *info = new LLVOAvatarMeshInfo;

		// attribute: type
		static LLStdStringHandle type_string = LLXmlTree::addAttributeString("type");
		if( !node->getFastAttributeString( type_string, info->mType ) )
		{
			llwarns << "Avatar file: <mesh> is missing type attribute.  Ignoring element. " << llendl;
			delete info;
			return FALSE;  // Ignore this element
		}
		
		static LLStdStringHandle lod_string = LLXmlTree::addAttributeString("lod");
		if (!node->getFastAttributeS32( lod_string, info->mLOD ))
		{
			llwarns << "Avatar file: <mesh> is missing lod attribute.  Ignoring element. " << llendl;
			delete info;
			return FALSE;  // Ignore this element
		}

		static LLStdStringHandle file_name_string = LLXmlTree::addAttributeString("file_name");
		if( !node->getFastAttributeString( file_name_string, info->mMeshFileName ) )
		{
			llwarns << "Avatar file: <mesh> is missing file_name attribute.  Ignoring: " << info->mType << llendl;
			delete info;
			return FALSE;  // Ignore this element
		}

		static LLStdStringHandle reference_string = LLXmlTree::addAttributeString("reference");
		node->getFastAttributeString( reference_string, info->mReferenceMeshName );
		
		// attribute: min_pixel_area
		static LLStdStringHandle min_pixel_area_string = LLXmlTree::addAttributeString("min_pixel_area");
		static LLStdStringHandle min_pixel_width_string = LLXmlTree::addAttributeString("min_pixel_width");
		if (!node->getFastAttributeF32( min_pixel_area_string, info->mMinPixelArea ))
		{
			F32 min_pixel_area = 0.1f;
			if (node->getFastAttributeF32( min_pixel_width_string, min_pixel_area ))
			{
				// this is square root of pixel area (sensible to use linear space in defining lods)
				min_pixel_area = min_pixel_area * min_pixel_area;
			}
			info->mMinPixelArea = min_pixel_area;
		}
		
		// Parse visual params for this node only if we haven't already
		for (LLXmlTreeNode* child = node->getChildByName( "param" );
			 child;
			 child = node->getNextNamedChild())
		{
			if (!child->getChildByName("param_morph"))
			{
				if (child->getChildByName("param_skeleton"))
				{
					llwarns << "Can't specify skeleton param in a mesh definition." << llendl;
				}
				else
				{
					llwarns << "Unknown param type." << llendl;
				}
				continue;
			}

			LLPolyMorphTargetInfo *morphinfo = new LLPolyMorphTargetInfo();
			if (!morphinfo->parseXml(child))
			{
				delete morphinfo;
				delete info;
				return -1;
			}
			BOOL shared = FALSE;
			static LLStdStringHandle shared_string = LLXmlTree::addAttributeString("shared");
			child->getFastAttributeBOOL(shared_string, shared);

			info->mPolyMorphTargetInfoList.push_back(LLVOAvatarMeshInfo::morph_info_pair_t(morphinfo, shared));
		}

		mMeshInfoList.push_back(info);
	}
	return TRUE;
}

//-----------------------------------------------------------------------------
// parseXmlColorNodes(): parses <global_color> nodes from XML tree
//-----------------------------------------------------------------------------
BOOL LLVOAvatarXmlInfo::parseXmlColorNodes(LLXmlTreeNode* root)
{
	for (LLXmlTreeNode* color_node = root->getChildByName( "global_color" );
		 color_node;
		 color_node = root->getNextNamedChild())
	{
		std::string global_color_name;
		static LLStdStringHandle name_string = LLXmlTree::addAttributeString("name");
		if (color_node->getFastAttributeString( name_string, global_color_name ) )
		{
			if( global_color_name == "skin_color" )
			{
				if (mTexSkinColorInfo)
				{
					llwarns << "avatar file: multiple instances of skin_color" << llendl;
					return FALSE;
				}
				mTexSkinColorInfo = new LLTexGlobalColorInfo;
				if( !mTexSkinColorInfo->parseXml( color_node ) )
				{
					delete mTexSkinColorInfo; mTexSkinColorInfo = 0;
					llwarns << "avatar file: mTexSkinColor->parseXml() failed" << llendl;
					return FALSE;
				}
			}
			else if( global_color_name == "hair_color" )
			{
				if (mTexHairColorInfo)
				{
					llwarns << "avatar file: multiple instances of hair_color" << llendl;
					return FALSE;
				}
				mTexHairColorInfo = new LLTexGlobalColorInfo;
				if( !mTexHairColorInfo->parseXml( color_node ) )
				{
					delete mTexHairColorInfo; mTexHairColorInfo = 0;
					llwarns << "avatar file: mTexHairColor->parseXml() failed" << llendl;
					return FALSE;
				}
			}
			else if( global_color_name == "eye_color" )
			{
				if (mTexEyeColorInfo)
				{
					llwarns << "avatar file: multiple instances of eye_color" << llendl;
					return FALSE;
				}
				mTexEyeColorInfo = new LLTexGlobalColorInfo;
				if( !mTexEyeColorInfo->parseXml( color_node ) )
				{
					llwarns << "avatar file: mTexEyeColor->parseXml() failed" << llendl;
					return FALSE;
				}
			}
		}
	}
	return TRUE;
}

//-----------------------------------------------------------------------------
// parseXmlLayerNodes(): parses <layer_set> nodes from XML tree
//-----------------------------------------------------------------------------
BOOL LLVOAvatarXmlInfo::parseXmlLayerNodes(LLXmlTreeNode* root)
{
	for (LLXmlTreeNode* layer_node = root->getChildByName( "layer_set" );
		 layer_node;
		 layer_node = root->getNextNamedChild())
	{
		LLTexLayerSetInfo* layer_info = new LLTexLayerSetInfo();
		if( layer_info->parseXml( layer_node ) )
		{
			mLayerInfoList.push_back(layer_info);
		}
		else
		{
			delete layer_info;
			llwarns << "avatar file: layer_set->parseXml() failed" << llendl;
			return FALSE;
		}
	}
	return TRUE;
}

//-----------------------------------------------------------------------------
// parseXmlDriverNodes(): parses <driver_parameters> nodes from XML tree
//-----------------------------------------------------------------------------
BOOL LLVOAvatarXmlInfo::parseXmlDriverNodes(LLXmlTreeNode* root)
{
	LLXmlTreeNode* driver = root->getChildByName( "driver_parameters" );
	if( driver )
	{
		for (LLXmlTreeNode* grand_child = driver->getChildByName( "param" );
			 grand_child;
			 grand_child = driver->getNextNamedChild())
		{
			if( grand_child->getChildByName( "param_driver" ) )
			{
				LLDriverParamInfo* driver_info = new LLDriverParamInfo();
				if( driver_info->parseXml( grand_child ) )
				{
					mDriverInfoList.push_back(driver_info);
				}
				else
				{
					delete driver_info;
					llwarns << "avatar file: driver_param->parseXml() failed" << llendl;
					return FALSE;
				}
			}
		}
	}
	return TRUE;
}

// warning: order(N) not order(1)
S32 LLVOAvatar::getAttachmentCount()
{
	S32 count = mAttachmentPoints.size();
	return count;
}

//virtual
void LLVOAvatar::updateRegion(LLViewerRegion *regionp)
{
	if (mIsSelf)
	{
		if (regionp->getHandle() != mLastRegionHandle)
		{
			if (mLastRegionHandle != 0)
			{
				++mRegionCrossingCount;
				F64 delta = (F64)mRegionCrossingTimer.getElapsedTimeF32();
				F64 avg = (mRegionCrossingCount == 1) ? 0 : LLViewerStats::getInstance()->getStat(LLViewerStats::ST_CROSSING_AVG);
				F64 delta_avg = (delta + avg*(mRegionCrossingCount-1)) / mRegionCrossingCount;
				LLViewerStats::getInstance()->setStat(LLViewerStats::ST_CROSSING_AVG, delta_avg);

				F64 max = (mRegionCrossingCount == 1) ? 0 : LLViewerStats::getInstance()->getStat(LLViewerStats::ST_CROSSING_MAX);
				max = llmax(delta, max);
				LLViewerStats::getInstance()->setStat(LLViewerStats::ST_CROSSING_MAX, max);
			}
			mLastRegionHandle = regionp->getHandle();
		}
		mRegionCrossingTimer.reset();
	}
}

std::string LLVOAvatar::getFullname() const
{
	std::string name;

	LLNameValue* first = getNVPair("FirstName");
	LLNameValue* last  = getNVPair("LastName");
	if (first && last)
	{
		name += first->getString();
		name += " ";
		name += last->getString();
	}

	return name;
}

LLTexLayerSet* LLVOAvatar::getLayerSet(ETextureIndex index) const
{
	/* switch(index)
		case TEX_HEAD_BAKED:
		case TEX_HEAD_BODYPAINT:
			return mHeadLayerSet; */
	const LLVOAvatarDictionary::TextureDictionaryEntry *text_dict = LLVOAvatarDictionary::getInstance()->getTexture(index);
	if (text_dict->mIsUsedByBakedTexture)
	{
		const EBakedTextureIndex baked_index = text_dict->mBakedTextureIndex;
		return mBakedTextureData[baked_index].mTexLayerSet;
	}
	return NULL;
}

LLHost LLVOAvatar::getObjectHost() const
{
	LLViewerRegion* region = getRegion();
	if (region && !isDead())
	{
		return region->getHost();
	}
	else
	{
		return LLHost::invalid;
	}
}

//static
void LLVOAvatar::updateFreezeCounter(S32 counter)
{
	if(counter)
	{
		sFreezeCounter = counter;
	}
	else if(sFreezeCounter > 0)
	{
		sFreezeCounter--;
	}
	else
	{
		sFreezeCounter = 0;
	}
}

BOOL LLVOAvatar::updateLOD()
{
	BOOL res = updateJointLODs();

	LLFace* facep = mDrawable->getFace(0);
	if (facep->mVertexBuffer.isNull() ||
		(LLVertexBuffer::sEnableVBOs &&
		((facep->mVertexBuffer->getUsage() == GL_STATIC_DRAW ? TRUE : FALSE) !=
		(facep->getPool()->getVertexShaderLevel() > 0 ? TRUE : FALSE))))
	{
		mDirtyMesh = TRUE;
	}

	if (mDirtyMesh || mDrawable->isState(LLDrawable::REBUILD_GEOMETRY))
	{	//LOD changed or new mesh created, allocate new vertex buffer if needed
		updateMeshData();
		mDirtyMesh = FALSE;
		mNeedsSkin = TRUE;
		mDrawable->clearState(LLDrawable::REBUILD_GEOMETRY);
	}
	
	updateVisibility();

	return res;
}

U32 LLVOAvatar::getPartitionType() const
{ //avatars merely exist as drawables in the bridge partition
	return LLViewerRegion::PARTITION_BRIDGE;
}

//static
void LLVOAvatar::updateImpostors()
{
	for (std::vector<LLCharacter*>::iterator iter = LLCharacter::sInstances.begin();
		iter != LLCharacter::sInstances.end(); ++iter)
	{
		LLVOAvatar* avatar = (LLVOAvatar*) *iter;
		
		if (!avatar->isDead() && avatar->needsImpostorUpdate() && avatar->isVisible() && avatar->isImpostor())
		{
			gPipeline.generateImpostor(avatar);
		}
	}
}

BOOL LLVOAvatar::isImpostor() const
{
	return (sUseImpostors && mUpdatePeriod >= IMPOSTOR_PERIOD) ? TRUE : FALSE;
}


BOOL LLVOAvatar::needsImpostorUpdate() const
{
	return mNeedsImpostorUpdate;
}

const LLVector3& LLVOAvatar::getImpostorOffset() const
{
	return mImpostorOffset;
}

const LLVector2& LLVOAvatar::getImpostorDim() const
{
	return mImpostorDim;
}

void LLVOAvatar::setImpostorDim(const LLVector2& dim)
{
	mImpostorDim = dim;
}

void LLVOAvatar::cacheImpostorValues()
{
	getImpostorValues(mImpostorExtents, mImpostorAngle, mImpostorDistance);
}

void LLVOAvatar::getImpostorValues(LLVector3* extents, LLVector3& angle, F32& distance) const
{
	const LLVector3* ext = mDrawable->getSpatialExtents();
	extents[0] = ext[0];
	extents[1] = ext[1];

	LLVector3 at = LLViewerCamera::getInstance()->getOrigin()-(getRenderPosition()+mImpostorOffset);
	distance = at.normalize();
	F32 da = 1.f - (at*LLViewerCamera::getInstance()->getAtAxis());
	angle.mV[0] = LLViewerCamera::getInstance()->getYaw()*da;
	angle.mV[1] = LLViewerCamera::getInstance()->getPitch()*da;
	angle.mV[2] = da;
}

void LLVOAvatar::idleUpdateRenderCost()
{
	if (!gPipeline.hasRenderDebugMask(LLPipeline::RENDER_DEBUG_SHAME))
	{
		return;
	}

	U32 shame = 1;

	std::set<LLUUID> textures;

	attachment_map_t::const_iterator iter;
	for (iter = mAttachmentPoints.begin();
		iter != mAttachmentPoints.end();
		++iter)
	{
		LLViewerJointAttachment* attachment = iter->second;
		for (LLViewerJointAttachment::attachedobjs_vec_t::iterator attachment_iter = attachment->mAttachedObjects.begin();
			 attachment_iter != attachment->mAttachedObjects.end();
			 ++attachment_iter)
		{
			const LLViewerObject* attached_object = (*attachment_iter);
			if (attached_object && !attached_object->isHUDAttachment())
			{
				const LLDrawable* drawable = attached_object->mDrawable;
				if (drawable)
				{
					shame += 10;
					LLVOVolume* volume = drawable->getVOVolume();
					if (volume)
					{
						shame += calc_shame(volume, textures);
					}
 				}
 			}
 		}
	}	

	if(sDoProperArc)
	{
		std::set<LLUUID>::const_iterator tex_iter;
		for(tex_iter = textures.begin();tex_iter != textures.end();++tex_iter)
		{
			LLViewerImage* img = gImageList.getImage(*tex_iter);
			if(img)
			{
				shame += (img->getHeight() * img->getWidth()) >> 4;
			}
		}
	}
	shame += textures.size() * 5;

	setDebugText(llformat("%d", shame));
	F32 green = 1.f-llclamp(((F32) shame-1024.f)/1024.f, 0.f, 1.f);
	F32 red = llmin((F32) shame/1024.f, 1.f);
	if(sDoProperArc)
	{
		green = 1.f-llclamp(((F32)shame-1000000.f)/1000000.f, 0.f, 1.f);
		red = llmin((F32)shame/1000000.f, 1.f);
	}
	else
	{
		green = 1.f-llclamp(((F32)shame-1024.f)/1024.f, 0.f, 1.f);
		red = llmin((F32)shame/1024.f, 1.f);
	}
	mText->setColor(LLColor4(red,green,0,1));
}



// static
BOOL LLVOAvatar::isIndexLocalTexture(ETextureIndex index)
{
	if (index < 0 || index >= TEX_NUM_INDICES) return false;
	return LLVOAvatarDictionary::getInstance()->getTexture(index)->mIsLocalTexture;
}

// static
BOOL LLVOAvatar::isIndexBakedTexture(ETextureIndex index)
{
	if (index < 0 || index >= TEX_NUM_INDICES) return false;
	return LLVOAvatarDictionary::getInstance()->getTexture(index)->mIsBakedTexture;
}

const std::string LLVOAvatar::getBakedStatusForPrintout() const
{
	std::string line;

	for (LLVOAvatarDictionary::texture_map_t::const_iterator iter = LLVOAvatarDictionary::getInstance()->getTextures().begin();
		 iter != LLVOAvatarDictionary::getInstance()->getTextures().end();
		 iter++)
	{
		const ETextureIndex index = iter->first;
		const LLVOAvatarDictionary::TextureDictionaryEntry *text_dict = iter->second;
		if (text_dict->mIsBakedTexture)
		{
			line += text_dict->mName;
			if (isTextureDefined(index))
			{
				line += "_baked";
			}
			line += " ";
		}
	}
	return line;
}


U32 calc_shame(LLVOVolume* volume, std::set<LLUUID> &textures)
{
	if (!volume)
	{
		return 0;
	}

	U32 shame = 0;

	U32 invisi = 0;
	U32 shiny = 0;
	U32 glow = 0;
	U32 alpha = 0;
	U32 flexi = 0;
	U32 animtex = 0;
	U32 particles = 0;
	U32 scale = 0;
	U32 bump = 0;
	U32 planar = 0;
	
	const LLVector3& sc = volume->getScale();
	scale += (U32) sc.mV[0] + (U32) sc.mV[1] + (U32) sc.mV[2];

	if (volume->isFlexible())
	{
		flexi = 1;
	}
	if (volume->isParticleSource())
	{
		particles = 1;
	}

	LLDrawable* drawablep = volume->mDrawable;

	if (volume->isSculpted())
	{
		LLSculptParams *sculpt_params = (LLSculptParams *) volume->getParameterEntry(LLNetworkData::PARAMS_SCULPT);
		LLUUID sculpt_id = sculpt_params->getSculptTexture();
		textures.insert(sculpt_id);
	}

	for (S32 i = 0; i < drawablep->getNumFaces(); ++i)
	{
		LLFace* face = drawablep->getFace(i);
		const LLTextureEntry* te = face->getTextureEntry();
		LLViewerImage* img = face->getTexture();

		textures.insert(img->getID());

		if (face->getPoolType() == LLDrawPool::POOL_ALPHA)
		{
			alpha++;
		}
		else if (img->getPrimaryFormat() == GL_ALPHA)
		{
			invisi = 1;
		}

		if (te)
		{
			if (te->getBumpmap())
			{
				bump = 1;
			}
			if (te->getShiny())
			{
				shiny = 1;
			}
			if (te->getGlow() > 0.f)
			{
				glow = 1;
			}
			if (face->mTextureMatrix != NULL)
			{
				animtex++;
			}
			if (te->getTexGen())
			{
				planar++;
			}
		}
	}

	shame += invisi + shiny + glow + alpha*4 + flexi*8 + animtex*4 + particles*16+bump*4+scale+planar;

	LLViewerObject::const_child_list_t& child_list = volume->getChildren();
	for (LLViewerObject::child_list_t::const_iterator iter = child_list.begin();
		 iter != child_list.end(); iter++)
	{
		LLViewerObject* child_objectp = *iter;
		LLDrawable* child_drawablep = child_objectp->mDrawable;
		if (child_drawablep)
		{
			LLVOVolume* child_volumep = child_drawablep->getVOVolume();
			if (child_volumep)
			{
				shame += calc_shame(child_volumep, textures);
			}
		}
	}

	return shame;
}

//-----------------------------------------------------------------------------
// Utility functions
//-----------------------------------------------------------------------------

F32 calc_bouncy_animation(F32 x)
{
	return -(cosf(x * F_PI * 2.5f - F_PI_BY_TWO))*(0.4f + x * -0.1f) + x * 1.3f;
}<|MERGE_RESOLUTION|>--- conflicted
+++ resolved
@@ -3736,43 +3736,6 @@
 							mClientTag = "Friend";
 						}
 					}
-<<<<<<< HEAD
-				}
-
-				static LLCachedControl<bool> ascent_use_status_colors("AscentUseStatusColors",true);
-				if (!mIsSelf && ascent_use_status_colors)
-				{
-					LLViewerRegion* parent_estate = LLWorld::getInstance()->getRegionFromPosGlobal(this->getPositionGlobal());
-					LLUUID estate_owner = LLUUID::null;
-					if(parent_estate && parent_estate->isAlive())
-					{
-						estate_owner = parent_estate->getOwner();
-					}
-					
-					std::string name;
-					name += firstname->getString();
-					name += " ";
-					name += lastname->getString();
-					//Lindens are always more Linden than your friend, make that take precedence
-					if(LLMuteList::getInstance()->isLinden(name))
-					{
-						mClientColor = gCOASavedSettings->getColor4("AscentLindenColor").getValue();
-					}
-					//check if they are an estate owner at their current position
-					else if(estate_owner.notNull() && this->getID() == estate_owner)
-					{
-						mClientColor = gCOASavedSettings->getColor4("AscentEstateOwnerColor").getValue();
-					}
-					//without these dots, SL would suck.
-					else if (LLAvatarTracker::instance().getBuddyInfo(this->getID()) != NULL)
-					{
-						mClientColor = gCOASavedSettings->getColor4("AscentFriendColor");
-					}
-					//big fat jerkface who is probably a jerk, display them as such.
-					else if(LLMuteList::getInstance()->isMuted(this->getID()))
-					{
-						mClientColor = gCOASavedSettings->getColor4("AscentMutedColor").getValue();
-=======
 					if (!mIsSelf && gSavedSettings.getBOOL("AscentUseStatusColors"))
 					{
 						LLViewerRegion* parent_estate = LLWorld::getInstance()->getRegionFromPosGlobal(this->getPositionGlobal());
@@ -3802,7 +3765,6 @@
 						{
 							mClientColor = gCOASavedSettings->getColor4("AscentMutedColor").getValue();
 						}
->>>>>>> 21d09270
 					}
 				}
 
