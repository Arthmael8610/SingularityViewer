--- conflicted
+++ resolved
@@ -435,10 +435,6 @@
 		{
 			lockData();
 			req->setStatus(STATUS_COMPLETE);
-<<<<<<< HEAD
-			
-=======
->>>>>>> 21d09270
 
 			req->finishRequest(true);
 
