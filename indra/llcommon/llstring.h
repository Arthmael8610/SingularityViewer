/** 
 * @file llstring.h
 * @brief String utility functions and std::string class.
 *
 * $LicenseInfo:firstyear=2001&license=viewergpl$
 * 
 * Copyright (c) 2001-2009, Linden Research, Inc.
 * 
 * Second Life Viewer Source Code
 * The source code in this file ("Source Code") is provided by Linden Lab
 * to you under the terms of the GNU General Public License, version 2.0
 * ("GPL"), unless you have obtained a separate licensing agreement
 * ("Other License"), formally executed by you and Linden Lab.  Terms of
 * the GPL can be found in doc/GPL-license.txt in this distribution, or
 * online at http://secondlifegrid.net/programs/open_source/licensing/gplv2
 * 
 * There are special exceptions to the terms and conditions of the GPL as
 * it is applied to this Source Code. View the full text of the exception
 * in the file doc/FLOSS-exception.txt in this software distribution, or
 * online at
 * http://secondlifegrid.net/programs/open_source/licensing/flossexception
 * 
 * By copying, modifying or distributing this software, you acknowledge
 * that you have read and understood your obligations described above,
 * and agree to abide by those obligations.
 * 
 * ALL LINDEN LAB SOURCE CODE IS PROVIDED "AS IS." LINDEN LAB MAKES NO
 * WARRANTIES, EXPRESS, IMPLIED OR OTHERWISE, REGARDING ITS ACCURACY,
 * COMPLETENESS OR PERFORMANCE.
 * $/LicenseInfo$
 */

#ifndef LL_LLSTRING_H
#define LL_LLSTRING_H

#include <string>
#include <cstdio>
#include <locale>
#include <iomanip>
#include "llsd.h"
#include "llfasttimer.h"

#if LL_LINUX || LL_SOLARIS
#include <wctype.h>
#include <wchar.h>
#endif

#include <string.h>
#include <boost/scoped_ptr.hpp>

#if LL_SOLARIS
// stricmp and strnicmp do not exist on Solaris:
#define stricmp strcasecmp
#define strnicmp strncasecmp
#endif

const char LL_UNKNOWN_CHAR = '?';

#if LL_DARWIN || LL_LINUX || LL_SOLARIS
// Template specialization of char_traits for U16s. Only necessary on Mac and Linux (exists on Windows already)
#include <cstring>

namespace std
{
template<>
struct char_traits<U16>
{
	typedef U16 		char_type;
	typedef int 	    int_type;
	typedef streampos 	pos_type;
	typedef streamoff 	off_type;
	typedef mbstate_t 	state_type;
	
	static void 
		assign(char_type& __c1, const char_type& __c2)
	{ __c1 = __c2; }
	
	static bool 
		eq(const char_type& __c1, const char_type& __c2)
	{ return __c1 == __c2; }
	
	static bool 
		lt(const char_type& __c1, const char_type& __c2)
	{ return __c1 < __c2; }
	
	static int 
		compare(const char_type* __s1, const char_type* __s2, size_t __n)
	{ return memcmp(__s1, __s2, __n * sizeof(char_type)); }
	
	static size_t
		length(const char_type* __s)
	{
		const char_type *cur_char = __s;
		while (*cur_char != 0)
		{
			++cur_char;
		}
		return cur_char - __s;
	}
	
	static const char_type* 
		find(const char_type* __s, size_t __n, const char_type& __a)
	{ return static_cast<const char_type*>(memchr(__s, __a, __n * sizeof(char_type))); }
	
	static char_type* 
		move(char_type* __s1, const char_type* __s2, size_t __n)
	{ return static_cast<char_type*>(memmove(__s1, __s2, __n * sizeof(char_type))); }
	
	static char_type* 
		copy(char_type* __s1, const char_type* __s2, size_t __n)
	{  return static_cast<char_type*>(memcpy(__s1, __s2, __n * sizeof(char_type))); }	/* Flawfinder: ignore */
	
	static char_type* 
		assign(char_type* __s, size_t __n, char_type __a)
	{ 
		// This isn't right.
		//return static_cast<char_type*>(memset(__s, __a, __n * sizeof(char_type))); 
		
		// I don't think there's a standard 'memset' for 16-bit values.
		// Do this the old-fashioned way.
		
		size_t __i;
		for(__i = 0; __i < __n; __i++)
		{
			__s[__i] = __a;
		}
		return __s; 
	}
	
	static char_type 
		to_char_type(const int_type& __c)
	{ return static_cast<char_type>(__c); }
	
	static int_type 
		to_int_type(const char_type& __c)
	{ return static_cast<int_type>(__c); }
	
	static bool 
		eq_int_type(const int_type& __c1, const int_type& __c2)
	{ return __c1 == __c2; }
	
	static int_type 
		eof() { return static_cast<int_type>(EOF); }
	
	static int_type 
		not_eof(const int_type& __c)
      { return (__c == eof()) ? 0 : __c; }
  };
};
#endif

class LL_COMMON_API LLStringOps
{
private:
	static long sPacificTimeOffset;
	static long sLocalTimeOffset;
	static bool sPacificDaylightTime;

	static std::map<std::string, std::string> datetimeToCodes;

public:
	static std::vector<std::string> sWeekDayList;
	static std::vector<std::string> sWeekDayShortList;
	static std::vector<std::string> sMonthList;
	static std::vector<std::string> sMonthShortList;
	static std::string sDayFormat;

	static std::string sAM;
	static std::string sPM;

	static char toUpper(char elem) { return toupper((unsigned char)elem); }
	static llwchar toUpper(llwchar elem) { return towupper(elem); }
	
	static char toLower(char elem) { return tolower((unsigned char)elem); }
	static llwchar toLower(llwchar elem) { return towlower(elem); }

	static bool isSpace(char elem) { return isspace((unsigned char)elem) != 0; }
	static bool isSpace(llwchar elem) { return iswspace(elem) != 0; }

	static bool isUpper(char elem) { return isupper((unsigned char)elem) != 0; }
	static bool isUpper(llwchar elem) { return iswupper(elem) != 0; }

	static bool isLower(char elem) { return islower((unsigned char)elem) != 0; }
	static bool isLower(llwchar elem) { return iswlower(elem) != 0; }

	static bool isDigit(char a) { return isdigit((unsigned char)a) != 0; }
	static bool isDigit(llwchar a) { return iswdigit(a) != 0; }

	static bool isPunct(char a) { return ispunct((unsigned char)a) != 0; }
	static bool isPunct(llwchar a) { return iswpunct(a) != 0; }

	static bool isAlnum(char a) { return isalnum((unsigned char)a) != 0; }
	static bool isAlnum(llwchar a) { return iswalnum(a) != 0; }

	static S32	collate(const char* a, const char* b) { return strcoll(a, b); }
	static S32	collate(const llwchar* a, const llwchar* b);

	static bool isHexString(const std::string& str);

	static void setupDatetimeInfo(bool pacific_daylight_time);

	static void setupWeekDaysNames(const std::string& data);
	static void setupWeekDaysShortNames(const std::string& data);
	static void setupMonthNames(const std::string& data);
	static void setupMonthShortNames(const std::string& data);
	static void setupDayFormat(const std::string& data);


	static long getPacificTimeOffset(void) { return sPacificTimeOffset;}
	static long getLocalTimeOffset(void) { return sLocalTimeOffset;}
	// Is the Pacific time zone (aka server time zone)
	// currently in daylight savings time?
	static bool getPacificDaylightTime(void) { return sPacificDaylightTime;}

	static std::string getDatetimeCode (std::string key);
};

/**
 * @brief Return a string constructed from in without crashing if the
 * pointer is NULL.
 */
LL_COMMON_API std::string ll_safe_string(const char* in);
LL_COMMON_API std::string ll_safe_string(const char* in, S32 maxlen);


// Allowing assignments from non-strings into format_map_t is apparently
// *really* error-prone, so subclass std::string with just basic c'tors.
class LLFormatMapString
{
public:
	LLFormatMapString() {};
	LLFormatMapString(const char* s) : mString(ll_safe_string(s)) {};
	LLFormatMapString(const std::string& s) : mString(s) {};
	operator std::string() const { return mString; }
	bool operator<(const LLFormatMapString& rhs) const { return mString < rhs.mString; }
	std::size_t length() const { return mString.length(); }
	
private:
	std::string mString;
};

template <class T>
class LLStringUtilBase
{
private:
	static std::string sLocale;

public:
	typedef std::basic_string<T> string_type;
	typedef typename string_type::size_type size_type;
	
public:
	/////////////////////////////////////////////////////////////////////////////////////////
	// Static Utility functions that operate on std::strings

	static const string_type null;
	
	typedef std::map<LLFormatMapString, LLFormatMapString> format_map_t;
	/// considers any sequence of delims as a single field separator
	LL_COMMON_API static void getTokens(const string_type& instr,
										std::vector<string_type >& tokens,
										const string_type& delims);
	/// like simple scan overload, but returns scanned vector
	static std::vector<string_type> getTokens(const string_type& instr,
											  const string_type& delims);
	/// add support for keep_delims and quotes (either could be empty string)
	static void getTokens(const string_type& instr,
						  std::vector<string_type>& tokens,
						  const string_type& drop_delims,
						  const string_type& keep_delims,
						  const string_type& quotes=string_type());
	/// like keep_delims-and-quotes overload, but returns scanned vector
	static std::vector<string_type> getTokens(const string_type& instr,
											  const string_type& drop_delims,
											  const string_type& keep_delims,
											  const string_type& quotes=string_type());
	/// add support for escapes (could be empty string)
	static void getTokens(const string_type& instr,
						  std::vector<string_type>& tokens,
						  const string_type& drop_delims,
						  const string_type& keep_delims,
						  const string_type& quotes,
						  const string_type& escapes);
	/// like escapes overload, but returns scanned vector
	static std::vector<string_type> getTokens(const string_type& instr,
											  const string_type& drop_delims,
											  const string_type& keep_delims,
											  const string_type& quotes,
											  const string_type& escapes);

	LL_COMMON_API static void formatNumber(string_type& numStr, string_type decimals);
	LL_COMMON_API static bool formatDatetime(string_type& replacement, string_type token, string_type param, S32 secFromEpoch);
	LL_COMMON_API static S32 format(string_type& s, const format_map_t& substitutions);
	LL_COMMON_API static S32 format(string_type& s, const LLSD& substitutions);
	LL_COMMON_API static bool simpleReplacement(string_type& replacement, string_type token, const format_map_t& substitutions);
	LL_COMMON_API static bool simpleReplacement(string_type& replacement, string_type token, const LLSD& substitutions);
	LL_COMMON_API static void setLocale (std::string inLocale);
	LL_COMMON_API static std::string getLocale (void);
	
	static bool isValidIndex(const string_type& string, size_type i)
	{
		return !string.empty() && (0 <= i) && (i <= string.size());
	}

	static bool contains(const string_type& string, T c, size_type i=0)
	{
		return string.find(c, i) != string_type::npos;
	}

	static void	trimHead(string_type& string);
	static void	trimTail(string_type& string);
	static void	trim(string_type& string)	{ trimHead(string); trimTail(string); }
	static void truncate(string_type& string, size_type count);

	static void	toUpper(string_type& string);
	static void	toLower(string_type& string);
	
	// True if this is the head of s.
	static BOOL	isHead( const string_type& string, const T* s ); 

	/**
	 * @brief Returns true if string starts with substr
	 *
	 * If etither string or substr are empty, this method returns false.
	 */
	static bool startsWith(
		const string_type& string,
		const string_type& substr);

	/**
	 * @brief Returns true if string ends in substr
	 *
	 * If etither string or substr are empty, this method returns false.
	 */
	static bool endsWith(
		const string_type& string,
		const string_type& substr);

	static void	addCRLF(string_type& string);
	static void	removeCRLF(string_type& string);

	static void	replaceTabsWithSpaces( string_type& string, size_type spaces_per_tab );
	static void	replaceNonstandardASCII( string_type& string, T replacement );
	static void	replaceChar( string_type& string, T target, T replacement );
	static void replaceString( string_type& string, string_type target, string_type replacement );
	
	static BOOL	containsNonprintable(const string_type& string);
	static void	stripNonprintable(string_type& string);

	/**
	 * Double-quote an argument string if needed, unless it's already
	 * double-quoted. Decide whether it's needed based on the presence of any
	 * character in @a triggers (default space or double-quote). If we quote
	 * it, escape any embedded double-quote with the @a escape string (default
	 * backslash).
	 *
	 * Passing triggers="" means always quote, unless it's already double-quoted.
	 */
	static string_type quote(const string_type& str,
							 const string_type& triggers=" \"",
							 const string_type& escape="\\");

	/**
	 * @brief Unsafe way to make ascii characters. You should probably
	 * only call this when interacting with the host operating system.
	 * The 1 byte std::string does not work correctly.
	 * The 2 and 4 byte std::string probably work, so LLWStringUtil::_makeASCII
	 * should work.
	 */
<<<<<<< HEAD
	static void _makeASCII(std::basic_string<T>& string);
	static bool _isASCII(std::basic_string<T> const& string);
=======
	static void _makeASCII(string_type& string);
>>>>>>> 19293601

	// Conversion to other data types
	static BOOL	convertToBOOL(const string_type& string, BOOL& value);
	static BOOL	convertToU8(const string_type& string, U8& value);
	static BOOL	convertToS8(const string_type& string, S8& value);
	static BOOL	convertToS16(const string_type& string, S16& value);
	static BOOL	convertToU16(const string_type& string, U16& value);
	static BOOL	convertToU32(const string_type& string, U32& value);
	static BOOL	convertToS32(const string_type& string, S32& value);
	static BOOL	convertToF32(const string_type& string, F32& value);
	static BOOL	convertToF64(const string_type& string, F64& value);

	/////////////////////////////////////////////////////////////////////////////////////////
	// Utility functions for working with char*'s and strings

	// Like strcmp but also handles empty strings. Uses
	// current locale.
	static S32		compareStrings(const T* lhs, const T* rhs);
	static S32		compareStrings(const string_type& lhs, const string_type& rhs);
	
	// case insensitive version of above. Uses current locale on
	// Win32, and falls back to a non-locale aware comparison on
	// Linux.
	static S32		compareInsensitive(const T* lhs, const T* rhs);
	static S32		compareInsensitive(const string_type& lhs, const string_type& rhs);

	// Case sensitive comparison with good handling of numbers.  Does not use current locale.
	// a.k.a. strdictcmp()
	static S32		compareDict(const string_type& a, const string_type& b);

	// Case *in*sensitive comparison with good handling of numbers.  Does not use current locale.
	// a.k.a. strdictcmp()
	static S32		compareDictInsensitive(const string_type& a, const string_type& b);

	// Puts compareDict() in a form appropriate for LL container classes to use for sorting.
	static BOOL		precedesDict( const string_type& a, const string_type& b );

	// A replacement for strncpy.
	// If the dst buffer is dst_size bytes long or more, ensures that dst is null terminated and holds
	// up to dst_size-1 characters of src.
	static void		copy(T* dst, const T* src, size_type dst_size);
	
	// Copies src into dst at a given offset.  
	static void		copyInto(string_type& dst, const string_type& src, size_type offset);
	
	static bool		isPartOfWord(T c) { return (c == (T)'_') || LLStringOps::isAlnum(c); }


#ifdef _DEBUG	
	LL_COMMON_API static void		testHarness();
#endif

private:
	LL_COMMON_API static size_type getSubstitution(const string_type& instr, size_type& start, std::vector<string_type >& tokens);
};

template<class T> const std::basic_string<T> LLStringUtilBase<T>::null;
template<class T> std::string LLStringUtilBase<T>::sLocale;

typedef LLStringUtilBase<char> LLStringUtil;
typedef LLStringUtilBase<llwchar> LLWStringUtil;
typedef std::basic_string<llwchar> LLWString;

//@ Use this where we want to disallow input in the form of "foo"
//  This is used to catch places where english text is embedded in the code
//  instead of in a translatable XUI file.
class LLStringExplicit : public std::string
{
public:
	explicit LLStringExplicit(const char* s) : std::string(s) {}
	LLStringExplicit(const std::string& s) : std::string(s) {}
	LLStringExplicit(const std::string& s, size_type pos, size_type n = std::string::npos) : std::string(s, pos, n) {}
};

struct LLDictionaryLess
{
public:
	bool operator()(const std::string& a, const std::string& b)
	{
		return (LLStringUtil::precedesDict(a, b) ? true : false);
	}
};


/**
 * Simple support functions
 */

/**
 * @brief chop off the trailing characters in a string.
 *
 * This function works on bytes rather than glyphs, so this will
 * incorrectly truncate non-single byte strings.
 * Use utf8str_truncate() for utf8 strings
 * @return a copy of in string minus the trailing count characters.
 */
inline std::string chop_tail_copy(
	const std::string& in,
	std::string::size_type count)
{
	return std::string(in, 0, in.length() - count);
}

/**
 * @brief This translates a nybble stored as a hex value from 0-f back
 * to a nybble in the low order bits of the return byte.
 */
LL_COMMON_API U8 hex_as_nybble(char hex);

/**
 * @brief read the contents of a file into a string.
 *
 * Since this function has no concept of character encoding, most
 * anything you do with this method ill-advised. Please avoid.
 * @param str [out] The string which will have.
 * @param filename The full name of the file to read.
 * @return Returns true on success. If false, str is unmodified.
 */
LL_COMMON_API bool _read_file_into_string(std::string& str, const std::string& filename);
LL_COMMON_API bool iswindividual(llwchar elem);

/**
 * Unicode support
 */

// Make the incoming string a utf8 string. Replaces any unknown glyph
// with the UNKOWN_CHARACTER. Once any unknown glph is found, the rest
// of the data may not be recovered.
LL_COMMON_API std::string rawstr_to_utf8(const std::string& raw);

//
// We should never use UTF16 except when communicating with Win32!
//
typedef std::basic_string<U16> llutf16string;

LL_COMMON_API LLWString utf16str_to_wstring(const llutf16string &utf16str, S32 len);
LL_COMMON_API LLWString utf16str_to_wstring(const llutf16string &utf16str);

LL_COMMON_API llutf16string wstring_to_utf16str(const LLWString &utf32str, S32 len);
LL_COMMON_API llutf16string wstring_to_utf16str(const LLWString &utf32str);

LL_COMMON_API llutf16string utf8str_to_utf16str ( const std::string& utf8str, S32 len);
LL_COMMON_API llutf16string utf8str_to_utf16str ( const std::string& utf8str );

LL_COMMON_API LLWString utf8str_to_wstring(const std::string &utf8str, S32 len);
LL_COMMON_API LLWString utf8str_to_wstring(const std::string &utf8str);
// Same function, better name. JC
inline LLWString utf8string_to_wstring(const std::string& utf8_string) { return utf8str_to_wstring(utf8_string); }

//
LL_COMMON_API S32 wchar_to_utf8chars(llwchar inchar, char* outchars);

LL_COMMON_API std::string wstring_to_utf8str(const LLWString &utf32str, S32 len);
LL_COMMON_API std::string wstring_to_utf8str(const LLWString &utf32str);

LL_COMMON_API std::string utf16str_to_utf8str(const llutf16string &utf16str, S32 len);
LL_COMMON_API std::string utf16str_to_utf8str(const llutf16string &utf16str);

// Length of this UTF32 string in bytes when transformed to UTF8
LL_COMMON_API S32 wstring_utf8_length(const LLWString& wstr);

// Length in bytes of this wide char in a UTF8 string
LL_COMMON_API S32 wchar_utf8_length(const llwchar wc);

LL_COMMON_API std::string utf8str_tolower(const std::string& utf8str);

// Length in llwchar (UTF-32) of the first len units (16 bits) of the given UTF-16 string.
LL_COMMON_API S32 utf16str_wstring_length(const llutf16string &utf16str, S32 len);

// Length in utf16string (UTF-16) of wlen wchars beginning at woffset.
LL_COMMON_API S32 wstring_utf16_length(const LLWString & wstr, S32 woffset, S32 wlen);

// Length in wstring (i.e., llwchar count) of a part of a wstring specified by utf16 length (i.e., utf16 units.)
LL_COMMON_API S32 wstring_wstring_length_from_utf16_length(const LLWString & wstr, S32 woffset, S32 utf16_length, BOOL *unaligned = NULL);

/**
 * @brief Properly truncate a utf8 string to a maximum byte count.
 * 
 * The returned string may be less than max_len if the truncation
 * happens in the middle of a glyph. If max_len is longer than the
 * string passed in, the return value == utf8str.
 * @param utf8str A valid utf8 string to truncate.
 * @param max_len The maximum number of bytes in the return value.
 * @return Returns a valid utf8 string with byte count <= max_len.
 */
LL_COMMON_API std::string utf8str_truncate(const std::string& utf8str, const S32 max_len);

LL_COMMON_API std::string utf8str_trim(const std::string& utf8str);

LL_COMMON_API S32 utf8str_compare_insensitive(
	const std::string& lhs,
	const std::string& rhs);

/**
 * @brief Replace all occurences of target_char with replace_char
 *
 * @param utf8str A utf8 string to process.
 * @param target_char The wchar to be replaced
 * @param replace_char The wchar which is written on replace
 */
LL_COMMON_API std::string utf8str_substChar(
	const std::string& utf8str,
	const llwchar target_char,
	const llwchar replace_char);

LL_COMMON_API std::string utf8str_makeASCII(const std::string& utf8str);

// Hack - used for evil notecards.
LL_COMMON_API std::string mbcsstring_makeASCII(const std::string& str);

LL_COMMON_API std::string utf8str_removeCRLF(const std::string& utf8str);


#if LL_WINDOWS
/* @name Windows string helpers
 */
//@{

/**
 * @brief Implementation the expected snprintf interface.
 *
 * If the size of the passed in buffer is not large enough to hold the string,
 * two bad things happen:
 * 1. resulting formatted string is NOT null terminated
 * 2. Depending on the platform, the return value could be a) the required
 *    size of the buffer to copy the entire formatted string or b) -1.
 *    On Windows with VS.Net 2003, it returns -1 e.g. 
 *
 * safe_snprintf always adds a NULL terminator so that the caller does not
 * need to check for return value or need to add the NULL terminator.
 * It does not, however change the return value - to let the caller know
 * that the passed in buffer size was not large enough to hold the
 * formatted string.
 *
 */

// Deal with the differeneces on Windows
namespace snprintf_hack
{
    LL_COMMON_API int snprintf(char *str, size_t size, const char *format, ...);
}

using snprintf_hack::snprintf;

/**
 * @brief Convert a wide string to std::string
 *
 * This replaces the unsafe W2A macro from ATL.
 */
LL_COMMON_API std::string ll_convert_wide_to_string(const wchar_t* in, unsigned int code_page);

/**
 * Converts a string to wide string.
 *
 * It will allocate memory for result string with "new []". Don't forget to release it with "delete []".
 */
LL_COMMON_API wchar_t* ll_convert_string_to_wide(const std::string& in, unsigned int code_page);

/**
 * Converts incoming string into urf8 string
 *
 */
LL_COMMON_API std::string ll_convert_string_to_utf8_string(const std::string& in);

//@}
#endif // LL_WINDOWS

/**
 * Many of the 'strip' and 'replace' methods of LLStringUtilBase need
 * specialization to work with the signed char type.
 * Sadly, it is not possible (AFAIK) to specialize a single method of
 * a template class.
 * That stuff should go here.
 */
namespace LLStringFn
{
	/**
	 * @brief Replace all non-printable characters with replacement in
	 * string.
	 * NOTE - this will zap non-ascii
	 *
	 * @param [in,out] string the to modify. out value is the string
	 * with zero non-printable characters.
	 * @param The replacement character. use LL_UNKNOWN_CHAR if unsure.
	 */
	LL_COMMON_API void replace_nonprintable_in_ascii(
		std::basic_string<char>& string,
		char replacement);


	/**
	 * @brief Replace all non-printable characters and pipe characters
	 * with replacement in a string.
	 * NOTE - this will zap non-ascii
	 *
	 * @param [in,out] the string to modify. out value is the string
	 * with zero non-printable characters and zero pipe characters.
	 * @param The replacement character. use LL_UNKNOWN_CHAR if unsure.
	 */
	LL_COMMON_API void replace_nonprintable_and_pipe_in_ascii(std::basic_string<char>& str,
									   char replacement);


	/**
	 * @brief Remove all characters that are not allowed in XML 1.0.
	 * Returns a copy of the string with those characters removed.
	 * Works with US ASCII and UTF-8 encoded strings.  JC
	 */
	LL_COMMON_API std::string strip_invalid_xml(const std::string& input);


	/**
	 * @brief Replace all control characters (0 <= c < 0x20) with replacement in
	 * string.   This is safe for utf-8
	 *
	 * @param [in,out] string the to modify. out value is the string
	 * with zero non-printable characters.
	 * @param The replacement character. use LL_UNKNOWN_CHAR if unsure.
	 */
	LL_COMMON_API void replace_ascii_controlchars(
		std::basic_string<char>& string,
		char replacement);
}

////////////////////////////////////////////////////////////
// NOTE: LLStringUtil::format, getTokens, and support functions moved to llstring.cpp.
// There is no LLWStringUtil::format implementation currently.
// Calling thse for anything other than LLStringUtil will produce link errors.

////////////////////////////////////////////////////////////

// static
template <class T>
std::vector<typename LLStringUtilBase<T>::string_type>
LLStringUtilBase<T>::getTokens(const string_type& instr, const string_type& delims)
{
	std::vector<string_type> tokens;
	getTokens(instr, tokens, delims);
	return tokens;
}

// static
template <class T>
std::vector<typename LLStringUtilBase<T>::string_type>
LLStringUtilBase<T>::getTokens(const string_type& instr,
							   const string_type& drop_delims,
							   const string_type& keep_delims,
							   const string_type& quotes)
{
	std::vector<string_type> tokens;
	getTokens(instr, tokens, drop_delims, keep_delims, quotes);
	return tokens;
}

// static
template <class T>
std::vector<typename LLStringUtilBase<T>::string_type>
LLStringUtilBase<T>::getTokens(const string_type& instr,
							   const string_type& drop_delims,
							   const string_type& keep_delims,
							   const string_type& quotes,
							   const string_type& escapes)
{
	std::vector<string_type> tokens;
	getTokens(instr, tokens, drop_delims, keep_delims, quotes, escapes);
	return tokens;
}

namespace LLStringUtilBaseImpl
{

/**
 * Input string scanner helper for getTokens(), or really any other
 * character-parsing routine that may have to deal with escape characters.
 * This implementation defines the concept (also an interface, should you
 * choose to implement the concept by subclassing) and provides trivial
 * implementations for a string @em without escape processing.
 */
template <class T>
struct InString
{
	typedef std::basic_string<T> string_type;
	typedef typename string_type::const_iterator const_iterator;

	InString(const_iterator b, const_iterator e):
		mIter(b),
		mEnd(e)
	{}
	virtual ~InString() {}

	bool done() const { return mIter == mEnd; }
	/// Is the current character (*mIter) escaped? This implementation can
	/// answer trivially because it doesn't support escapes.
	virtual bool escaped() const { return false; }
	/// Obtain the current character and advance @c mIter.
	virtual T next() { return *mIter++; }
	/// Does the current character match specified character?
	virtual bool is(T ch) const { return (! done()) && *mIter == ch; }
	/// Is the current character any one of the specified characters?
	virtual bool oneof(const string_type& delims) const
	{
		return (! done()) && LLStringUtilBase<T>::contains(delims, *mIter);
	}

	/**
	 * Scan forward from @from until either @a delim or end. This is primarily
	 * useful for processing quoted substrings.
	 *
	 * If we do see @a delim, append everything from @from until (excluding)
	 * @a delim to @a into, advance @c mIter to skip @a delim, and return @c
	 * true.
	 *
	 * If we do not see @a delim, do not alter @a into or @c mIter and return
	 * @c false. Do not pass GO, do not collect $200.
	 *
	 * @note The @c false case described above implements normal getTokens()
	 * treatment of an unmatched open quote: treat the quote character as if
	 * escaped, that is, simply collect it as part of the current token. Other
	 * plausible behaviors directly affect the way getTokens() deals with an
	 * unmatched quote: e.g. throwing an exception to treat it as an error, or
	 * assuming a close quote beyond end of string (in which case return @c
	 * true).
	 */
	virtual bool collect_until(string_type& into, const_iterator from, T delim)
	{
		const_iterator found = std::find(from, mEnd, delim);
		// If we didn't find delim, change nothing, just tell caller.
		if (found == mEnd)
			return false;
		// Found delim! Append everything between from and found.
		into.append(from, found);
		// advance past delim in input
		mIter = found + 1;
		return true;
	}

	const_iterator mIter, mEnd;
};

/// InString subclass that handles escape characters
template <class T>
class InEscString: public InString<T>
{
public:
	typedef InString<T> super;
	typedef typename super::string_type string_type;
	typedef typename super::const_iterator const_iterator;
	using super::done;
	using super::mIter;
	using super::mEnd;

	InEscString(const_iterator b, const_iterator e, const string_type& escapes):
		super(b, e),
		mEscapes(escapes)
	{
		// Even though we've already initialized 'mIter' via our base-class
		// constructor, set it again to check for initial escape char.
		setiter(b);
	}

	/// This implementation uses the answer cached by setiter().
	virtual bool escaped() const { return mIsEsc; }
	virtual T next()
	{
		// If we're looking at the escape character of an escape sequence,
		// skip that character. This is the one time we can modify 'mIter'
		// without using setiter: for this one case we DO NOT CARE if the
		// escaped character is itself an escape.
		if (mIsEsc)
			++mIter;
		// If we were looking at an escape character, this is the escaped
		// character; otherwise it's just the next character.
		T result(*mIter);
		// Advance mIter, checking for escape sequence.
		setiter(mIter + 1);
		return result;
	}

	virtual bool is(T ch) const
	{
		// Like base-class is(), except that an escaped character matches
		// nothing.
		return (! done()) && (! mIsEsc) && *mIter == ch;
	}

	virtual bool oneof(const string_type& delims) const
	{
		// Like base-class oneof(), except that an escaped character matches
		// nothing.
		return (! done()) && (! mIsEsc) && LLStringUtilBase<T>::contains(delims, *mIter);
	}

	virtual bool collect_until(string_type& into, const_iterator from, T delim)
	{
		// Deal with escapes in the characters we collect; that is, an escaped
		// character must become just that character without the preceding
		// escape. Collect characters in a separate string rather than
		// directly appending to 'into' in case we do not find delim, in which
		// case we're supposed to leave 'into' unmodified.
		string_type collected;
		// For scanning purposes, we're going to work directly with 'mIter'.
		// Save its current value in case we fail to see delim.
		const_iterator save_iter(mIter);
		// Okay, set 'mIter', checking for escape.
		setiter(from);
		while (! done())
		{
			// If we see an unescaped delim, stop and report success.
			if ((! mIsEsc) && *mIter == delim)
			{
				// Append collected chars to 'into'.
				into.append(collected);
				// Don't forget to advance 'mIter' past delim.
				setiter(mIter + 1);
				return true;
			}
			// We're not at end, and either we're not looking at delim or it's
			// escaped. Collect this character and keep going.
			collected.push_back(next());
		}
		// Here we hit 'mEnd' without ever seeing delim. Restore mIter and tell
		// caller.
		setiter(save_iter);
		return false;
	}

private:
	void setiter(const_iterator i)
	{
		mIter = i;

		// Every time we change 'mIter', set 'mIsEsc' to be able to repetitively
		// answer escaped() without having to rescan 'mEscapes'. mIsEsc caches
		// contains(mEscapes, *mIter).

		// We're looking at an escaped char if we're not already at end (that
		// is, *mIter is even meaningful); if *mIter is in fact one of the
		// specified escape characters; and if there's one more character
		// following it. That is, if an escape character is the very last
		// character of the input string, it loses its special meaning.
		mIsEsc = (! done()) &&
				LLStringUtilBase<T>::contains(mEscapes, *mIter) &&
				(mIter+1) != mEnd;
	}

	const string_type mEscapes;
	bool mIsEsc;
};

/// getTokens() implementation based on InString concept
template <typename INSTRING, typename string_type>
void getTokens(INSTRING& instr, std::vector<string_type>& tokens,
			   const string_type& drop_delims, const string_type& keep_delims,
			   const string_type& quotes)
{
	// There are times when we want to match either drop_delims or
	// keep_delims. Concatenate them up front to speed things up.
	string_type all_delims(drop_delims + keep_delims);
	// no tokens yet
	tokens.clear();

	// try for another token
	while (! instr.done())
	{
		// scan past any drop_delims
		while (instr.oneof(drop_delims))
		{
			// skip this drop_delim
			instr.next();
			// but if that was the end of the string, done
			if (instr.done())
				return;
		}
		// found the start of another token: make a slot for it
		tokens.push_back(string_type());
		if (instr.oneof(keep_delims))
		{
			// *iter is a keep_delim, a token of exactly 1 character. Append
			// that character to the new token and proceed.
			tokens.back().push_back(instr.next());
			continue;
		}
		// Here we have a non-delimiter token, which might consist of a mix of
		// quoted and unquoted parts. Use bash rules for quoting: you can
		// embed a quoted substring in the midst of an unquoted token (e.g.
		// ~/"sub dir"/myfile.txt); you can ram two quoted substrings together
		// to make a single token (e.g. 'He said, "'"Don't."'"'). We diverge
		// from bash in that bash considers an unmatched quote an error. Our
		// param signature doesn't allow for errors, so just pretend it's not
		// a quote and embed it.
		// At this level, keep scanning until we hit the next delimiter of
		// either type (drop_delims or keep_delims).
		while (! instr.oneof(all_delims))
		{
			// If we're looking at an open quote, search forward for
			// a close quote, collecting characters along the way.
			if (instr.oneof(quotes) &&
				instr.collect_until(tokens.back(), instr.mIter+1, *instr.mIter))
			{
				// collect_until is cleverly designed to do exactly what we
				// need here. No further action needed if it returns true.
			}
			else
			{
				// Either *iter isn't a quote, or there's no matching close
				// quote: in other words, just an ordinary char. Append it to
				// current token.
				tokens.back().push_back(instr.next());
			}
			// having scanned that segment of this token, if we've reached the
			// end of the string, we're done
			if (instr.done())
				return;
		}
	}
}

} // namespace LLStringUtilBaseImpl

// static
template <class T>
void LLStringUtilBase<T>::getTokens(const string_type& string, std::vector<string_type>& tokens,
									const string_type& drop_delims, const string_type& keep_delims,
									const string_type& quotes)
{
	// Because this overload doesn't support escapes, use simple InString to
	// manage input range.
	LLStringUtilBaseImpl::InString<T> instring(string.begin(), string.end());
	LLStringUtilBaseImpl::getTokens(instring, tokens, drop_delims, keep_delims, quotes);
}

// static
template <class T>
void LLStringUtilBase<T>::getTokens(const string_type& string, std::vector<string_type>& tokens,
									const string_type& drop_delims, const string_type& keep_delims,
									const string_type& quotes, const string_type& escapes)
{
	// This overload must deal with escapes. Delegate that to InEscString
	// (unless there ARE no escapes).
	boost::scoped_ptr< LLStringUtilBaseImpl::InString<T> > instrp;
	if (escapes.empty())
		instrp.reset(new LLStringUtilBaseImpl::InString<T>(string.begin(), string.end()));
	else
		instrp.reset(new LLStringUtilBaseImpl::InEscString<T>(string.begin(), string.end(), escapes));
	LLStringUtilBaseImpl::getTokens(*instrp, tokens, drop_delims, keep_delims, quotes);
}

// static
template<class T> 
S32 LLStringUtilBase<T>::compareStrings(const T* lhs, const T* rhs)
{	
	S32 result;
	if( lhs == rhs )
	{
		result = 0;
	}
	else
	if ( !lhs || !lhs[0] )
	{
		result = ((!rhs || !rhs[0]) ? 0 : 1);
	}
	else
	if ( !rhs || !rhs[0])
	{
		result = -1;
	}
	else
	{
		result = LLStringOps::collate(lhs, rhs);
	}
	return result;
}

//static 
template<class T> 
S32 LLStringUtilBase<T>::compareStrings(const string_type& lhs, const string_type& rhs)
{
	return LLStringOps::collate(lhs.c_str(), rhs.c_str());
}

// static
template<class T> 
S32 LLStringUtilBase<T>::compareInsensitive(const T* lhs, const T* rhs )
{
	S32 result;
	if( lhs == rhs )
	{
		result = 0;
	}
	else
	if ( !lhs || !lhs[0] )
	{
		result = ((!rhs || !rhs[0]) ? 0 : 1);
	}
	else
	if ( !rhs || !rhs[0] )
	{
		result = -1;
	}
	else
	{
		string_type lhs_string(lhs);
		string_type rhs_string(rhs);
		LLStringUtilBase<T>::toUpper(lhs_string);
		LLStringUtilBase<T>::toUpper(rhs_string);
		result = LLStringOps::collate(lhs_string.c_str(), rhs_string.c_str());
	}
	return result;
}

//static 
template<class T> 
S32 LLStringUtilBase<T>::compareInsensitive(const string_type& lhs, const string_type& rhs)
{
	string_type lhs_string(lhs);
	string_type rhs_string(rhs);
	LLStringUtilBase<T>::toUpper(lhs_string);
	LLStringUtilBase<T>::toUpper(rhs_string);
	return LLStringOps::collate(lhs_string.c_str(), rhs_string.c_str());
}

// Case sensitive comparison with good handling of numbers.  Does not use current locale.
// a.k.a. strdictcmp()

//static 
template<class T>
S32 LLStringUtilBase<T>::compareDict(const string_type& astr, const string_type& bstr)
{
	const T* a = astr.c_str();
	const T* b = bstr.c_str();
	T ca, cb;
	S32 ai, bi, cnt = 0;
	S32 bias = 0;

	ca = *(a++);
	cb = *(b++);
	while( ca && cb ){
		if( bias==0 ){
			if( LLStringOps::isUpper(ca) ){ ca = LLStringOps::toLower(ca); bias--; }
			if( LLStringOps::isUpper(cb) ){ cb = LLStringOps::toLower(cb); bias++; }
		}else{
			if( LLStringOps::isUpper(ca) ){ ca = LLStringOps::toLower(ca); }
			if( LLStringOps::isUpper(cb) ){ cb = LLStringOps::toLower(cb); }
		}
		if( LLStringOps::isDigit(ca) ){
			if( cnt-->0 ){
				if( cb!=ca ) break;
			}else{
				if( !LLStringOps::isDigit(cb) ) break;
				for(ai=0; LLStringOps::isDigit(a[ai]); ai++);
				for(bi=0; LLStringOps::isDigit(b[bi]); bi++);
				if( ai<bi ){ ca=0; break; }
				if( bi<ai ){ cb=0; break; }
				if( ca!=cb ) break;
				cnt = ai;
			}
		}else if( ca!=cb ){   break;
		}
		ca = *(a++);
		cb = *(b++);
	}
	if( ca==cb ) ca += bias;
	return ca-cb;
}

// static
template<class T>
S32 LLStringUtilBase<T>::compareDictInsensitive(const string_type& astr, const string_type& bstr)
{
	const T* a = astr.c_str();
	const T* b = bstr.c_str();
	T ca, cb;
	S32 ai, bi, cnt = 0;

	ca = *(a++);
	cb = *(b++);
	while( ca && cb ){
		if( LLStringOps::isUpper(ca) ){ ca = LLStringOps::toLower(ca); }
		if( LLStringOps::isUpper(cb) ){ cb = LLStringOps::toLower(cb); }
		if( LLStringOps::isDigit(ca) ){
			if( cnt-->0 ){
				if( cb!=ca ) break;
			}else{
				if( !LLStringOps::isDigit(cb) ) break;
				for(ai=0; LLStringOps::isDigit(a[ai]); ai++);
				for(bi=0; LLStringOps::isDigit(b[bi]); bi++);
				if( ai<bi ){ ca=0; break; }
				if( bi<ai ){ cb=0; break; }
				if( ca!=cb ) break;
				cnt = ai;
			}
		}else if( ca!=cb ){   break;
		}
		ca = *(a++);
		cb = *(b++);
	}
	return ca-cb;
}

// Puts compareDict() in a form appropriate for LL container classes to use for sorting.
// static 
template<class T> 
BOOL LLStringUtilBase<T>::precedesDict( const string_type& a, const string_type& b )
{
	if( a.size() && b.size() )
	{
		return (LLStringUtilBase<T>::compareDict(a.c_str(), b.c_str()) < 0);
	}
	else
	{
		return (!b.empty());
	}
}

//static
template<class T> 
void LLStringUtilBase<T>::toUpper(string_type& string)	
{ 
	if( !string.empty() )
	{ 
		std::transform(
			string.begin(),
			string.end(),
			string.begin(),
			(T(*)(T)) &LLStringOps::toUpper);
	}
}

//static
template<class T> 
void LLStringUtilBase<T>::toLower(string_type& string)
{ 
	if( !string.empty() )
	{ 
		std::transform(
			string.begin(),
			string.end(),
			string.begin(),
			(T(*)(T)) &LLStringOps::toLower);
	}
}

//static
template<class T> 
void LLStringUtilBase<T>::trimHead(string_type& string)
{			
	if( !string.empty() )
	{
		size_type i = 0;
		while( i < string.length() && LLStringOps::isSpace( string[i] ) )
		{
			i++;
		}
		string.erase(0, i);
	}
}

//static
template<class T> 
void LLStringUtilBase<T>::trimTail(string_type& string)
{			
	if( string.size() )
	{
		size_type len = string.length();
		size_type i = len;
		while( i > 0 && LLStringOps::isSpace( string[i-1] ) )
		{
			i--;
		}

		string.erase( i, len - i );
	}
}


// Replace line feeds with carriage return-line feed pairs.
//static
template<class T>
void LLStringUtilBase<T>::addCRLF(string_type& string)
{
	const T LF = 10;
	const T CR = 13;

	// Count the number of line feeds
	size_type count = 0;
	size_type len = string.size();
	size_type i;
	for( i = 0; i < len; i++ )
	{
		if( string[i] == LF )
		{
			count++;
		}
	}

	// Insert a carriage return before each line feed
	if( count )
	{
		size_type size = len + count;
		T *t = new T[size];
		size_type j = 0;
		for( i = 0; i < len; ++i )
		{
			if( string[i] == LF )
			{
				t[j] = CR;
				++j;
			}
			t[j] = string[i];
			++j;
		}

		string.assign(t, size);
		delete[] t;
	}
}

// Remove all carriage returns
//static
template<class T> 
void LLStringUtilBase<T>::removeCRLF(string_type& string)
{
	const T CR = 13;

	size_type cr_count = 0;
	size_type len = string.size();
	size_type i;
	for( i = 0; i < len - cr_count; i++ )
	{
		if( string[i+cr_count] == CR )
		{
			cr_count++;
		}

		string[i] = string[i+cr_count];
	}
	string.erase(i, cr_count);
}

//static
template<class T> 
void LLStringUtilBase<T>::replaceChar( string_type& string, T target, T replacement )
{
	size_type found_pos = 0;
	while( (found_pos = string.find(target, found_pos)) != string_type::npos ) 
	{
		string[found_pos] = replacement;
		found_pos++; // avoid infinite defeat if target == replacement
	}
}

//static
template<class T> 
void LLStringUtilBase<T>::replaceString( string_type& string, string_type target, string_type replacement )
{
	size_type found_pos = 0;
	while( (found_pos = string.find(target, found_pos)) != string_type::npos )
	{
		string.replace( found_pos, target.length(), replacement );
		found_pos += replacement.length(); // avoid infinite defeat if replacement contains target
	}
}

//static
template<class T> 
void LLStringUtilBase<T>::replaceNonstandardASCII( string_type& string, T replacement )
{
	const char LF = 10;
	const S8 MIN = 32;
//	const S8 MAX = 127;

	size_type len = string.size();
	for( size_type i = 0; i < len; i++ )
	{
		// No need to test MAX < mText[i] because we treat mText[i] as a signed char,
		// which has a max value of 127.
		if( ( S8(string[i]) < MIN ) && (string[i] != LF) )
		{
			string[i] = replacement;
		}
	}
}

//static
template<class T> 
void LLStringUtilBase<T>::replaceTabsWithSpaces( string_type& str, size_type spaces_per_tab )
{
	const T TAB = '\t';
	const T SPACE = ' ';

	string_type out_str;
	// Replace tabs with spaces
	for (size_type i = 0; i < str.length(); i++)
	{
		if (str[i] == TAB)
		{
			for (size_type j = 0; j < spaces_per_tab; j++)
				out_str += SPACE;
		}
		else
		{
			out_str += str[i];
		}
	}
	str = out_str;
}

//static
template<class T> 
BOOL LLStringUtilBase<T>::containsNonprintable(const string_type& string)
{
	const char MIN = 32;
	BOOL rv = FALSE;
	for (size_type i = 0; i < string.size(); i++)
	{
		if(string[i] < MIN)
		{
			rv = TRUE;
			break;
		}
	}
	return rv;
}

//static
template<class T> 
void LLStringUtilBase<T>::stripNonprintable(string_type& string)
{
	const char MIN = 32;
	size_type j = 0;
	if (string.empty())
	{
		return;
	}
	size_t src_size = string.size();
	char* c_string = new char[src_size + 1];
	if(c_string == NULL)
	{
		return;
	}
	copy(c_string, string.c_str(), src_size+1);
	char* write_head = &c_string[0];
	for (size_type i = 0; i < src_size; i++)
	{
		char* read_head = &string[i];
		write_head = &c_string[j];
		if(!(*read_head < MIN))
		{
			*write_head = *read_head;
			++j;
		}
	}
	c_string[j]= '\0';
	string = c_string;
	delete []c_string;
}

template<class T>
std::basic_string<T> LLStringUtilBase<T>::quote(const string_type& str,
												const string_type& triggers,
												const string_type& escape)
{
	size_type len(str.length());
	// If the string is already quoted, assume user knows what s/he's doing.
	if (len >= 2 && str[0] == '"' && str[len-1] == '"')
	{
		return str;
	}

	// Not already quoted: do we need to? triggers.empty() is a special case
	// meaning "always quote."
	if ((! triggers.empty()) && str.find_first_of(triggers) == string_type::npos)
	{
		// no trigger characters, don't bother quoting
		return str;
	}

	// For whatever reason, we must quote this string.
	string_type result;
	result.push_back('"');
	for (typename string_type::const_iterator ci(str.begin()), cend(str.end()); ci != cend; ++ci)
	{
		if (*ci == '"')
		{
			result.append(escape);
		}
		result.push_back(*ci);
	}
	result.push_back('"');
	return result;
}

template<class T> 
void LLStringUtilBase<T>::_makeASCII(string_type& string)
{
	// Replace non-ASCII chars with LL_UNKNOWN_CHAR
	for (size_type i = 0; i < string.length(); i++)
	{
		if (string[i] > 0x7f)
		{
			string[i] = LL_UNKNOWN_CHAR;
		}
	}
}

template<class T> 
bool LLStringUtilBase<T>::_isASCII(std::basic_string<T> const& string)
{
	size_type const len = string.length();
	T bit_collector = 0;
	for (size_type i = 0; i < len; ++i)
	{
		bit_collector |= string[i];
	}
	T const ascii_bits = 0x7f;
	return !(bit_collector & ~ascii_bits);
}

// static
template<class T> 
void LLStringUtilBase<T>::copy( T* dst, const T* src, size_type dst_size )
{
	if( dst_size > 0 )
	{
		size_type min_len = 0;
		if( src )
		{
			min_len = llmin( dst_size - 1, strlen( src ) );  /* Flawfinder: ignore */
			memcpy(dst, src, min_len * sizeof(T));		/* Flawfinder: ignore */
		}
		dst[min_len] = '\0';
	}
}

// static
template<class T> 
void LLStringUtilBase<T>::copyInto(string_type& dst, const string_type& src, size_type offset)
{
	if ( offset == dst.length() )
	{
		// special case - append to end of string and avoid expensive
		// (when strings are large) string manipulations
		dst += src;
	}
	else
	{
		string_type tail = dst.substr(offset);

		dst = dst.substr(0, offset);
		dst += src;
		dst += tail;
	};
}

// True if this is the head of s.
//static
template<class T> 
BOOL LLStringUtilBase<T>::isHead( const string_type& string, const T* s ) 
{ 
	if( string.empty() )
	{
		// Early exit
		return FALSE;
	}
	else
	{
		return (strncmp( s, string.c_str(), string.size() ) == 0);
	}
}

// static
template<class T> 
bool LLStringUtilBase<T>::startsWith(
	const string_type& string,
	const string_type& substr)
{
	if(string.empty() || (substr.empty())) return false;
	if(0 == string.find(substr)) return true;
	return false;
}

// static
template<class T> 
bool LLStringUtilBase<T>::endsWith(
	const string_type& string,
	const string_type& substr)
{
	if(string.empty() || (substr.empty())) return false;
	std::string::size_type idx = string.rfind(substr);
	if(std::string::npos == idx) return false;
	return (idx == (string.size() - substr.size()));
}


template<class T> 
BOOL LLStringUtilBase<T>::convertToBOOL(const string_type& string, BOOL& value)
{
	if( string.empty() )
	{
		return FALSE;
	}

	string_type temp( string );
	trim(temp);
	if( 
		(temp == "1") || 
		(temp == "T") || 
		(temp == "t") || 
		(temp == "TRUE") || 
		(temp == "true") || 
		(temp == "True") )
	{
		value = TRUE;
		return TRUE;
	}
	else
	if( 
		(temp == "0") || 
		(temp == "F") || 
		(temp == "f") || 
		(temp == "FALSE") || 
		(temp == "false") || 
		(temp == "False") )
	{
		value = FALSE;
		return TRUE;
	}

	return FALSE;
}

template<class T> 
BOOL LLStringUtilBase<T>::convertToU8(const string_type& string, U8& value) 
{
	S32 value32 = 0;
	BOOL success = convertToS32(string, value32);
	if( success && (U8_MIN <= value32) && (value32 <= U8_MAX) )
	{
		value = (U8) value32;
		return TRUE;
	}
	return FALSE;
}

template<class T> 
BOOL LLStringUtilBase<T>::convertToS8(const string_type& string, S8& value) 
{
	S32 value32 = 0;
	BOOL success = convertToS32(string, value32);
	if( success && (S8_MIN <= value32) && (value32 <= S8_MAX) )
	{
		value = (S8) value32;
		return TRUE;
	}
	return FALSE;
}

template<class T> 
BOOL LLStringUtilBase<T>::convertToS16(const string_type& string, S16& value) 
{
	S32 value32 = 0;
	BOOL success = convertToS32(string, value32);
	if( success && (S16_MIN <= value32) && (value32 <= S16_MAX) )
	{
		value = (S16) value32;
		return TRUE;
	}
	return FALSE;
}

template<class T> 
BOOL LLStringUtilBase<T>::convertToU16(const string_type& string, U16& value) 
{
	S32 value32 = 0;
	BOOL success = convertToS32(string, value32);
	if( success && (U16_MIN <= value32) && (value32 <= U16_MAX) )
	{
		value = (U16) value32;
		return TRUE;
	}
	return FALSE;
}

template<class T> 
BOOL LLStringUtilBase<T>::convertToU32(const string_type& string, U32& value) 
{
	if( string.empty() )
	{
		return FALSE;
	}

	string_type temp( string );
	trim(temp);
	U32 v;
	std::basic_istringstream<T> i_stream((string_type)temp);
	if(i_stream >> v)
	{
		value = v;
		return TRUE;
	}
	return FALSE;
}

template<class T> 
BOOL LLStringUtilBase<T>::convertToS32(const string_type& string, S32& value) 
{
	if( string.empty() )
	{
		return FALSE;
	}

	string_type temp( string );
	trim(temp);
	S32 v;
	std::basic_istringstream<T> i_stream((string_type)temp);
	if(i_stream >> v)
	{
		//TODO: figure out overflow and underflow reporting here
		//if((LONG_MAX == v) || (LONG_MIN == v))
		//{
		//	// Underflow or overflow
		//	return FALSE;
		//}

		value = v;
		return TRUE;
	}
	return FALSE;
}

template<class T> 
BOOL LLStringUtilBase<T>::convertToF32(const string_type& string, F32& value) 
{
	F64 value64 = 0.0;
	BOOL success = convertToF64(string, value64);
	if( success && (-F32_MAX <= value64) && (value64 <= F32_MAX) )
	{
		value = (F32) value64;
		return TRUE;
	}
	return FALSE;
}

template<class T> 
BOOL LLStringUtilBase<T>::convertToF64(const string_type& string, F64& value)
{
	if( string.empty() )
	{
		return FALSE;
	}

	string_type temp( string );
	trim(temp);
	F64 v;
	std::basic_istringstream<T> i_stream((string_type)temp);
	if(i_stream >> v)
	{
		//TODO: figure out overflow and underflow reporting here
		//if( ((-HUGE_VAL == v) || (HUGE_VAL == v))) )
		//{
		//	// Underflow or overflow
		//	return FALSE;
		//}

		value = v;
		return TRUE;
	}
	return FALSE;
}

template<class T> 
void LLStringUtilBase<T>::truncate(string_type& string, size_type count)
{
	size_type cur_size = string.size();
	string.resize(count < cur_size ? count : cur_size);
}

#endif  // LL_STRING_H<|MERGE_RESOLUTION|>--- conflicted
+++ resolved
@@ -367,12 +367,8 @@
 	 * The 2 and 4 byte std::string probably work, so LLWStringUtil::_makeASCII
 	 * should work.
 	 */
-<<<<<<< HEAD
-	static void _makeASCII(std::basic_string<T>& string);
+	static void _makeASCII(string_type& string);
 	static bool _isASCII(std::basic_string<T> const& string);
-=======
-	static void _makeASCII(string_type& string);
->>>>>>> 19293601
 
 	// Conversion to other data types
 	static BOOL	convertToBOOL(const string_type& string, BOOL& value);
