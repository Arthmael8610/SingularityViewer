--- conflicted
+++ resolved
@@ -33,30 +33,10 @@
 
 /// @brief A global registry of all singletons to prevent duplicate allocations
 /// across shared library boundaries
-<<<<<<< HEAD
-class LLSingletonRegistry {
-	private:
-		typedef std::map<std::string, void *> TypeMap;
-		static LL_COMMON_API TypeMap * sSingletonMap;
-
-		static void checkInit()
-		{
-			if(sSingletonMap == NULL)
-			{
-				sSingletonMap = new TypeMap();
-			}
-		}
-
-	public:
-		template<typename T> static void * & get()
-		{
-			std::string name(typeid(T).name());
-=======
 class LL_COMMON_API LLSingletonRegistry
 {
 	typedef std::map<std::string, void *> TypeMap;
 	static TypeMap* sSingletonMap;
->>>>>>> 19cae9b5
 
 public:
 	template<typename T> static void * & get()
