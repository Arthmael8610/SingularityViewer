/** 
 * @file llstring.cpp
 * @brief String utility functions and the std::string class.
 *
 * $LicenseInfo:firstyear=2001&license=viewergpl$
 * 
 * Copyright (c) 2001-2009, Linden Research, Inc.
 * 
 * Second Life Viewer Source Code
 * The source code in this file ("Source Code") is provided by Linden Lab
 * to you under the terms of the GNU General Public License, version 2.0
 * ("GPL"), unless you have obtained a separate licensing agreement
 * ("Other License"), formally executed by you and Linden Lab.  Terms of
 * the GPL can be found in doc/GPL-license.txt in this distribution, or
 * online at http://secondlifegrid.net/programs/open_source/licensing/gplv2
 * 
 * There are special exceptions to the terms and conditions of the GPL as
 * it is applied to this Source Code. View the full text of the exception
 * in the file doc/FLOSS-exception.txt in this software distribution, or
 * online at
 * http://secondlifegrid.net/programs/open_source/licensing/flossexception
 * 
 * By copying, modifying or distributing this software, you acknowledge
 * that you have read and understood your obligations described above,
 * and agree to abide by those obligations.
 * 
 * ALL LINDEN LAB SOURCE CODE IS PROVIDED "AS IS." LINDEN LAB MAKES NO
 * WARRANTIES, EXPRESS, IMPLIED OR OTHERWISE, REGARDING ITS ACCURACY,
 * COMPLETENESS OR PERFORMANCE.
 * $/LicenseInfo$
 */

#include "linden_common.h"

#include "llstring.h"
#include "llerror.h"
#include "llfasttimer.h"

#if LL_WINDOWS
#define WIN32_LEAN_AND_MEAN
#include <winsock2.h>
#include <windows.h>
#include <winnls.h> // for WideCharToMultiByte
#endif

LLFastTimer::DeclareTimer FT_STRING_FORMAT("String Format");


std::string ll_safe_string(const char* in)
{
	if(in) return std::string(in);
	return std::string();
}

std::string ll_safe_string(const char* in, S32 maxlen)
{
	if(in) return std::string(in, maxlen);
	return std::string();
}

U8 hex_as_nybble(char hex)
{
	if((hex >= '0') && (hex <= '9'))
	{
		return (U8)(hex - '0');
	}
	else if((hex >= 'a') && (hex <='f'))
	{
		return (U8)(10 + hex - 'a');
	}
	else if((hex >= 'A') && (hex <='F'))
	{
		return (U8)(10 + hex - 'A');
	}
	return 0; // uh - oh, not hex any more...
}

bool iswindividual(llwchar elem)
{   
	U32 cur_char = (U32)elem;
	bool result = false;
	if (0x2E80<= cur_char && cur_char <= 0x9FFF)
	{
		result = true;
	}
	else if (0xAC00<= cur_char && cur_char <= 0xD7A0 )
	{
		result = true;
	}
	else if (0xF900<= cur_char && cur_char <= 0xFA60 )
	{
		result = true;
	}
	return result;
}

bool _read_file_into_string(std::string& str, const std::string& filename)
{
	llifstream ifs(filename, llifstream::binary);
	if (!ifs.is_open())
	{
		llinfos << "Unable to open file " << filename << llendl;
		return false;
	}

	std::ostringstream oss;

	oss << ifs.rdbuf();
	str = oss.str();
	ifs.close();
	return true;
}




// See http://www.unicode.org/Public/BETA/CVTUTF-1-2/ConvertUTF.c
// for the Unicode implementation - this doesn't match because it was written before finding
// it.


std::ostream& operator<<(std::ostream &s, const LLWString &wstr)
{
	std::string utf8_str = wstring_to_utf8str(wstr);
	s << utf8_str;
	return s;
}

std::string rawstr_to_utf8(const std::string& raw)
{
	LLWString wstr(utf8str_to_wstring(raw));
	return wstring_to_utf8str(wstr);
}

S32 wchar_to_utf8chars(llwchar in_char, char* outchars)
{
	U32 cur_char = (U32)in_char;
	char* base = outchars;
	if (cur_char < 0x80)
	{
		*outchars++ = (U8)cur_char;
	}
	else if (cur_char < 0x800)
	{
		*outchars++ = 0xC0 | (cur_char >> 6);
		*outchars++ = 0x80 | (cur_char & 0x3F);
	}
	else if (cur_char < 0x10000)
	{
		*outchars++ = 0xE0 | (cur_char >> 12);
		*outchars++ = 0x80 | ((cur_char >> 6) & 0x3F);
		*outchars++ = 0x80 | (cur_char & 0x3F);
	}
	else if (cur_char < 0x200000)
	{
		*outchars++ = 0xF0 | (cur_char >> 18);
		*outchars++ = 0x80 | ((cur_char >> 12) & 0x3F);
		*outchars++ = 0x80 | ((cur_char >> 6) & 0x3F);
		*outchars++ = 0x80 | (cur_char & 0x3F);
	}
	else if (cur_char < 0x4000000)
	{
		*outchars++ = 0xF8 | (cur_char >> 24);
		*outchars++ = 0x80 | ((cur_char >> 18) & 0x3F);
		*outchars++ = 0x80 | ((cur_char >> 12) & 0x3F);
		*outchars++ = 0x80 | ((cur_char >> 6) & 0x3F);
		*outchars++ = 0x80 | (cur_char & 0x3F);
	}
	else if (cur_char < 0x80000000)
	{
		*outchars++ = 0xFC | (cur_char >> 30);
		*outchars++ = 0x80 | ((cur_char >> 24) & 0x3F);
		*outchars++ = 0x80 | ((cur_char >> 18) & 0x3F);
		*outchars++ = 0x80 | ((cur_char >> 12) & 0x3F);
		*outchars++ = 0x80 | ((cur_char >> 6) & 0x3F);
		*outchars++ = 0x80 | (cur_char & 0x3F);
	}
	else
	{
		llwarns << "Invalid Unicode character " << cur_char << "!" << llendl;
		*outchars++ = LL_UNKNOWN_CHAR;
	}
	return outchars - base;
}	

S32 utf16chars_to_wchar(const U16* inchars, llwchar* outchar)
{
	const U16* base = inchars;
	U16 cur_char = *inchars++;
	llwchar char32 = cur_char;
	if ((cur_char >= 0xD800) && (cur_char <= 0xDFFF))
	{
		// Surrogates
		char32 = ((llwchar)(cur_char - 0xD800)) << 10;
		cur_char = *inchars++;
		char32 += (llwchar)(cur_char - 0xDC00) + 0x0010000UL;
	}
	else
	{
		char32 = (llwchar)cur_char;
	}
	*outchar = char32;
	return inchars - base;
}

llutf16string wstring_to_utf16str(const LLWString &utf32str, S32 len)
{
	llutf16string out;

	S32 i = 0;
	while (i < len)
	{
		U32 cur_char = utf32str[i];
		if (cur_char > 0xFFFF)
		{
			out += (0xD7C0 + (cur_char >> 10));
			out += (0xDC00 | (cur_char & 0x3FF));
		}
		else
		{
			out += cur_char;
		}
		i++;
	}
	return out;
}

llutf16string wstring_to_utf16str(const LLWString &utf32str)
{
	const S32 len = (S32)utf32str.length();
	return wstring_to_utf16str(utf32str, len);
}

llutf16string utf8str_to_utf16str ( const std::string& utf8str )
{
	LLWString wstr = utf8str_to_wstring ( utf8str );
	return wstring_to_utf16str ( wstr );
}


LLWString utf16str_to_wstring(const llutf16string &utf16str, S32 len)
{
	LLWString wout;
	if((len <= 0) || utf16str.empty()) return wout;

	S32 i = 0;
	// craziness to make gcc happy (llutf16string.c_str() is tweaked on linux):
	const U16* chars16 = &(*(utf16str.begin()));
	while (i < len)
	{
		llwchar cur_char;
		i += utf16chars_to_wchar(chars16+i, &cur_char);
		wout += cur_char;
	}
	return wout;
}

LLWString utf16str_to_wstring(const llutf16string &utf16str)
{
	const S32 len = (S32)utf16str.length();
	return utf16str_to_wstring(utf16str, len);
}

// Length in llwchar (UTF-32) of the first len units (16 bits) of the given UTF-16 string.
S32 utf16str_wstring_length(const llutf16string &utf16str, const S32 utf16_len)
{
	S32 surrogate_pairs = 0;
	// ... craziness to make gcc happy (llutf16string.c_str() is tweaked on linux):
	const U16 *const utf16_chars = &(*(utf16str.begin()));
	S32 i = 0;
	while (i < utf16_len)
	{
		const U16 c = utf16_chars[i++];
		if (c >= 0xD800 && c <= 0xDBFF)		// See http://en.wikipedia.org/wiki/UTF-16
		{   // Have first byte of a surrogate pair
			if (i >= utf16_len)
			{
				break;
			}
			const U16 d = utf16_chars[i];
			if (d >= 0xDC00 && d <= 0xDFFF)
			{   // Have valid second byte of a surrogate pair
				surrogate_pairs++;
				i++;
			}
		}
	}
	return utf16_len - surrogate_pairs;
}

// Length in utf16string (UTF-16) of wlen wchars beginning at woffset.
S32 wstring_utf16_length(const LLWString &wstr, const S32 woffset, const S32 wlen)
{
	const S32 end = llmin((S32)wstr.length(), woffset + wlen);
	if (end < woffset)
	{
		return 0;
	}
	else
	{
		S32 length = end - woffset;
		for (S32 i = woffset; i < end; i++)
		{
			if (wstr[i] >= 0x10000)
			{
				length++;
			}
		}
		return length;
	}
}

// Given a wstring and an offset in it, returns the length as wstring (i.e.,
// number of llwchars) of the longest substring that starts at the offset
// and whose equivalent utf-16 string does not exceeds the given utf16_length.
S32 wstring_wstring_length_from_utf16_length(const LLWString & wstr, const S32 woffset, const S32 utf16_length, BOOL *unaligned)
{
	const S32 end = wstr.length();
	BOOL u = FALSE;
	S32 n = woffset + utf16_length;
	S32 i = woffset;
	while (i < end)
	{
		if (wstr[i] >= 0x10000)
		{
			--n;
		}
		if (i >= n)
		{
			u = (i > n);
			break;
		}
		i++;
	}
	if (unaligned)
	{
		*unaligned = u;
	}
	return i - woffset;
}

S32 wchar_utf8_length(const llwchar wc)
{
	if (wc < 0x80)
	{
		// This case will also catch negative values which are
		// technically invalid.
		return 1;
	}
	else if (wc < 0x800)
	{
		return 2;
	}
	else if (wc < 0x10000)
	{
		return 3;
	}
	else if (wc < 0x200000)
	{
		return 4;
	}
	else if (wc < 0x4000000)
	{
		return 5;
	}
	else
	{
		return 6;
	}
}


S32 wstring_utf8_length(const LLWString& wstr)
{
	S32 len = 0;
	for (S32 i = 0; i < (S32)wstr.length(); i++)
	{
		len += wchar_utf8_length(wstr[i]);
	}
	return len;
}


LLWString utf8str_to_wstring(const std::string& utf8str, S32 len)
{
	LLWString wout;

	S32 i = 0;
	while (i < len)
	{
		llwchar unichar;
		U8 cur_char = utf8str[i];

		if (cur_char < 0x80)
		{
			// Ascii character, just add it
			unichar = cur_char;
		}
		else
		{
			S32 cont_bytes = 0;
			if ((cur_char >> 5) == 0x6)			// Two byte UTF8 -> 1 UTF32
			{
				unichar = (0x1F&cur_char);
				cont_bytes = 1;
			}
			else if ((cur_char >> 4) == 0xe)	// Three byte UTF8 -> 1 UTF32
			{
				unichar = (0x0F&cur_char);
				cont_bytes = 2;
			}
			else if ((cur_char >> 3) == 0x1e)	// Four byte UTF8 -> 1 UTF32
			{
				unichar = (0x07&cur_char);
				cont_bytes = 3;
			}
			else if ((cur_char >> 2) == 0x3e)	// Five byte UTF8 -> 1 UTF32
			{
				unichar = (0x03&cur_char);
				cont_bytes = 4;
			}
			else if ((cur_char >> 1) == 0x7e)	// Six byte UTF8 -> 1 UTF32
			{
				unichar = (0x01&cur_char);
				cont_bytes = 5;
			}
			else
			{
				wout += LL_UNKNOWN_CHAR;
				++i;
				continue;
			}

			// Check that this character doesn't go past the end of the string
			S32 end = (len < (i + cont_bytes)) ? len : (i + cont_bytes);
			do
			{
				++i;

				cur_char = utf8str[i];
				if ( (cur_char >> 6) == 0x2 )
				{
					unichar <<= 6;
					unichar += (0x3F&cur_char);
				}
				else
				{
					// Malformed sequence - roll back to look at this as a new char
					unichar = LL_UNKNOWN_CHAR;
					--i;
					break;
				}
			} while(i < end);

			// Handle overlong characters and NULL characters
			if ( ((cont_bytes == 1) && (unichar < 0x80))
				|| ((cont_bytes == 2) && (unichar < 0x800))
				|| ((cont_bytes == 3) && (unichar < 0x10000))
				|| ((cont_bytes == 4) && (unichar < 0x200000))
				|| ((cont_bytes == 5) && (unichar < 0x4000000)) )
			{
				unichar = LL_UNKNOWN_CHAR;
			}
		}

		wout += unichar;
		++i;
	}
	return wout;
}

LLWString utf8str_to_wstring(const std::string& utf8str)
{
	const S32 len = (S32)utf8str.length();
	return utf8str_to_wstring(utf8str, len);
}

std::string wstring_to_utf8str(const LLWString& utf32str, S32 len)
{
	std::string out;

	S32 i = 0;
	while (i < len)
	{
		char tchars[8];		/* Flawfinder: ignore */
		S32 n = wchar_to_utf8chars(utf32str[i], tchars);
		tchars[n] = 0;
		out += tchars;
		i++;
	}
	return out;
}

std::string wstring_to_utf8str(const LLWString& utf32str)
{
	const S32 len = (S32)utf32str.length();
	return wstring_to_utf8str(utf32str, len);
}

std::string utf16str_to_utf8str(const llutf16string& utf16str)
{
	return wstring_to_utf8str(utf16str_to_wstring(utf16str));
}

std::string utf16str_to_utf8str(const llutf16string& utf16str, S32 len)
{
	return wstring_to_utf8str(utf16str_to_wstring(utf16str, len), len);
}

std::string utf8str_trim(const std::string& utf8str)
{
	LLWString wstr = utf8str_to_wstring(utf8str);
	LLWStringUtil::trim(wstr);
	return wstring_to_utf8str(wstr);
}


std::string utf8str_tolower(const std::string& utf8str)
{
	LLWString out_str = utf8str_to_wstring(utf8str);
	LLWStringUtil::toLower(out_str);
	return wstring_to_utf8str(out_str);
}


S32 utf8str_compare_insensitive(const std::string& lhs, const std::string& rhs)
{
	LLWString wlhs = utf8str_to_wstring(lhs);
	LLWString wrhs = utf8str_to_wstring(rhs);
	return LLWStringUtil::compareInsensitive(wlhs, wrhs);
}

std::string utf8str_truncate(const std::string& utf8str, const S32 max_len)
{
	if (0 == max_len)
	{
		return std::string();
	}
	if ((S32)utf8str.length() <= max_len)
	{
		return utf8str;
	}
	else
	{
		S32 cur_char = max_len;

		// If we're ASCII, we don't need to do anything
		if ((U8)utf8str[cur_char] > 0x7f)
		{
			// If first two bits are (10), it's the tail end of a multibyte char.  We need to shift back
			// to the first character
			while (0x80 == (0xc0 & utf8str[cur_char]))
			{
				cur_char--;
				// Keep moving forward until we hit the first char;
				if (cur_char == 0)
				{
					// Make sure we don't trash memory if we've got a bogus string.
					break;
				}
			}
		}
		// The byte index we're on is one we want to get rid of, so we only want to copy up to (cur_char-1) chars
		return utf8str.substr(0, cur_char);
	}
}

std::string utf8str_substChar(
	const std::string& utf8str,
	const llwchar target_char,
	const llwchar replace_char)
{
	LLWString wstr = utf8str_to_wstring(utf8str);
	LLWStringUtil::replaceChar(wstr, target_char, replace_char);
	//wstr = wstring_substChar(wstr, target_char, replace_char);
	return wstring_to_utf8str(wstr);
}

std::string utf8str_makeASCII(const std::string& utf8str)
{
	LLWString wstr = utf8str_to_wstring(utf8str);
	LLWStringUtil::_makeASCII(wstr);
	return wstring_to_utf8str(wstr);
}

std::string mbcsstring_makeASCII(const std::string& wstr)
{
	// Replace non-ASCII chars with replace_char
	std::string out_str = wstr;
	for (S32 i = 0; i < (S32)out_str.length(); i++)
	{
		if ((U8)out_str[i] > 0x7f)
		{
			out_str[i] = LL_UNKNOWN_CHAR;
		}
	}
	return out_str;
}
std::string utf8str_removeCRLF(const std::string& utf8str)
{
	if (0 == utf8str.length())
	{
		return std::string();
	}
	const char CR = 13;

	S32 i = utf8str.find(CR);
	if(i == std::string::npos)
		return  utf8str; //Save us from a reserve call.

	std::string out;
	out.reserve(utf8str.length());
	const S32 len = (S32)utf8str.length();
	if(i)
		out.assign(utf8str,0,i); //Copy previous text to buffer
	for( ++i; i < len; i++ )
	{
		if( utf8str[i] != CR )
		{
			out.push_back(utf8str[i]);
		}
	}
	return out;
}

bool LLStringOps::isHexString(const std::string& str)
{
	const char* buf = str.c_str();
	int len = str.size();
	while (--len >= 0)
	{
		if (!isxdigit(buf[len])) return false;
	}

	return true;
}

#if LL_WINDOWS
// documentation moved to header. Phoenix 2007-11-27
namespace snprintf_hack
{
	int snprintf(char *str, size_t size, const char *format, ...)
	{
		va_list args;
		va_start(args, format);

		int num_written = _vsnprintf(str, size, format, args); /* Flawfinder: ignore */
		va_end(args);
		
		str[size-1] = '\0'; // always null terminate
		return num_written;
	}
}

std::string ll_convert_wide_to_string(const wchar_t* in, unsigned int code_page)
{
	std::string out;
	if(in)
	{
		int len_in = wcslen(in);
		int len_out = WideCharToMultiByte(
			code_page,
			0,
			in,
			len_in,
			NULL,
			0,
			0,
			0);
		// We will need two more bytes for the double NULL ending
		// created in WideCharToMultiByte().
		char* pout = new char [len_out + 2];
		memset(pout, 0, len_out + 2);
		if(pout)
		{
			WideCharToMultiByte(
				code_page,
				0,
				in,
				len_in,
				pout,
				len_out,
				0,
				0);
			out.assign(pout);
			delete[] pout;
		}
	}
	return out;
}

wchar_t* ll_convert_string_to_wide(const std::string& in, unsigned int code_page)
{
	// From review:
	// We can preallocate a wide char buffer that is the same length (in wchar_t elements) as the utf8 input,
	// plus one for a null terminator, and be guaranteed to not overflow.

	//	Normally, I'd call that sort of thing premature optimization,
	// but we *are* seeing string operations taking a bunch of time, especially when constructing widgets.
//	int output_str_len = MultiByteToWideChar(code_page, 0, in.c_str(), in.length(), NULL, 0);

	// reserve place to NULL terminator
	int output_str_len = in.length();
	wchar_t* w_out = new wchar_t[output_str_len + 1];

	memset(w_out, 0, output_str_len + 1);
	int real_output_str_len = MultiByteToWideChar (code_page, 0, in.c_str(), in.length(), w_out, output_str_len);

	//looks like MultiByteToWideChar didn't add null terminator to converted string, see EXT-4858.
	w_out[real_output_str_len] = 0;

	return w_out;
}

std::string ll_convert_string_to_utf8_string(const std::string& in)
{
	wchar_t* w_mesg = ll_convert_string_to_wide(in, CP_ACP);
	std::string out_utf8(ll_convert_wide_to_string(w_mesg, CP_UTF8));
	delete[] w_mesg;

	return out_utf8;
}
#endif // LL_WINDOWS

long LLStringOps::sPacificTimeOffset = 0;
long LLStringOps::sLocalTimeOffset = 0;
bool LLStringOps::sPacificDaylightTime = 0;
std::map<std::string, std::string> LLStringOps::datetimeToCodes;

std::vector<std::string> LLStringOps::sWeekDayList;
std::vector<std::string> LLStringOps::sWeekDayShortList;
std::vector<std::string> LLStringOps::sMonthList;
std::vector<std::string> LLStringOps::sMonthShortList;


std::string LLStringOps::sDayFormat;
std::string LLStringOps::sAM;
std::string LLStringOps::sPM;


S32	LLStringOps::collate(const llwchar* a, const llwchar* b)
{ 
	#if LL_WINDOWS
		// in Windows, wide string functions operator on 16-bit strings, 
		// not the proper 32 bit wide string
		return strcmp(wstring_to_utf8str(LLWString(a)).c_str(), wstring_to_utf8str(LLWString(b)).c_str());
	#else
		return wcscoll(a, b);
	#endif
}

void LLStringOps::setupDatetimeInfo (bool daylight)
{
	time_t nowT, localT, gmtT;
	struct tm * tmpT;

	nowT = time (NULL);

	tmpT = gmtime (&nowT);
	gmtT = mktime (tmpT);

	tmpT = localtime (&nowT);
	localT = mktime (tmpT);
	
	sLocalTimeOffset = (long) (gmtT - localT);
	if (tmpT->tm_isdst)
	{
		sLocalTimeOffset -= 60 * 60;	// 1 hour
	}

	sPacificDaylightTime = daylight;
	sPacificTimeOffset = (sPacificDaylightTime? 7 : 8 ) * 60 * 60;

	datetimeToCodes["wkday"]	= "%a";		// Thu
	datetimeToCodes["weekday"]	= "%A";		// Thursday
	datetimeToCodes["year4"]	= "%Y";		// 2009
	datetimeToCodes["year"]		= "%Y";		// 2009
	datetimeToCodes["year2"]	= "%y";		// 09
	datetimeToCodes["mth"]		= "%b";		// Aug
	datetimeToCodes["month"]	= "%B";		// August
	datetimeToCodes["mthnum"]	= "%m";		// 08
	datetimeToCodes["day"]		= "%d";		// 31
	datetimeToCodes["sday"]		= "%-d";	// 9
	datetimeToCodes["hour24"]	= "%H";		// 14
	datetimeToCodes["hour"]		= "%H";		// 14
	datetimeToCodes["hour12"]	= "%I";		// 02
	datetimeToCodes["min"]		= "%M";		// 59
	datetimeToCodes["ampm"]		= "%p";		// AM
	datetimeToCodes["second"]	= "%S";		// 59
	datetimeToCodes["timezone"]	= "%Z";		// PST
}

void tokenizeStringToArray(const std::string& data, std::vector<std::string>& output)
{
	output.clear();
	size_t length = data.size();
	
	// tokenize it and put it in the array
	std::string cur_word;
	for(size_t i = 0; i < length; ++i)
	{
		if(data[i] == ':')
		{
			output.push_back(cur_word);
			cur_word.clear();
		}
		else
		{
			cur_word.append(1, data[i]);
		}
	}
	output.push_back(cur_word);
}

void LLStringOps::setupWeekDaysNames(const std::string& data)
{
	tokenizeStringToArray(data,sWeekDayList);
}
void LLStringOps::setupWeekDaysShortNames(const std::string& data)
{
	tokenizeStringToArray(data,sWeekDayShortList);
}
void LLStringOps::setupMonthNames(const std::string& data)
{
	tokenizeStringToArray(data,sMonthList);
}
void LLStringOps::setupMonthShortNames(const std::string& data)
{
	tokenizeStringToArray(data,sMonthShortList);
}
void LLStringOps::setupDayFormat(const std::string& data)
{
	sDayFormat = data;
}


std::string LLStringOps::getDatetimeCode (std::string key)
{
	std::map<std::string, std::string>::iterator iter;

	iter = datetimeToCodes.find (key);
	if (iter != datetimeToCodes.end())
	{
		return iter->second;
	}
	else
	{
		return std::string("");
	}
}


namespace LLStringFn
{
	// NOTE - this restricts output to ascii
	void replace_nonprintable_in_ascii(std::basic_string<char>& string, char replacement)
	{
		const char MIN = 0x20;
		std::basic_string<char>::size_type len = string.size();
		for(std::basic_string<char>::size_type ii = 0; ii < len; ++ii)
		{
			if(string[ii] < MIN)
			{
				string[ii] = replacement;
			}
		}
	}


	// NOTE - this restricts output to ascii
	void replace_nonprintable_and_pipe_in_ascii(std::basic_string<char>& str,
									   char replacement)
	{
		const char MIN  = 0x20;
		const char PIPE = 0x7c;
		std::basic_string<char>::size_type len = str.size();
		for(std::basic_string<char>::size_type ii = 0; ii < len; ++ii)
		{
			if( (str[ii] < MIN) || (str[ii] == PIPE) )
			{
				str[ii] = replacement;
			}
		}
	}

	// https://wiki.lindenlab.com/wiki/Unicode_Guidelines has details on
	// allowable code points for XML. Specifically, they are:
	// 0x09, 0x0a, 0x0d, and 0x20 on up.  JC
	std::string strip_invalid_xml(const std::string& instr)
	{
		std::string output;
		output.reserve( instr.size() );
		std::string::const_iterator it = instr.begin();
		while (it != instr.end())
		{
			// Must compare as unsigned for >=
			// Test most likely match first
			const unsigned char c = (unsigned char)*it;
			if (   c >= (unsigned char)0x20   // SPACE
				|| c == (unsigned char)0x09   // TAB
				|| c == (unsigned char)0x0a   // LINE_FEED
				|| c == (unsigned char)0x0d ) // CARRIAGE_RETURN
			{
				output.push_back(c);
			}
			++it;
		}
		return output;
	}

	/**
	 * @brief Replace all control characters (c < 0x20) with replacement in
	 * string.
	 */
	void replace_ascii_controlchars(std::basic_string<char>& string, char replacement)
	{
		const unsigned char MIN = 0x20;
		std::basic_string<char>::size_type len = string.size();
		for(std::basic_string<char>::size_type ii = 0; ii < len; ++ii)
		{
			const unsigned char c = (unsigned char) string[ii];
			if(c < MIN)
			{
				string[ii] = replacement;
			}
		}
	}
}

////////////////////////////////////////////////////////////

// Forward specialization of LLStringUtil::format before use in LLStringUtil::formatDatetime.
template<>
S32 LLStringUtil::format(std::string& s, const format_map_t& substitutions);

//static
template<> 
void LLStringUtil::getTokens(const std::string& instr, std::vector<std::string >& tokens, const std::string& delims)
{
	// Starting at offset 0, scan forward for the next non-delimiter. We're
	// done when the only characters left in 'instr' are delimiters.
	for (std::string::size_type begIdx, endIdx = 0;
		 (begIdx = instr.find_first_not_of (delims, endIdx)) != std::string::npos; )
	{
		// Found a non-delimiter. After that, find the next delimiter.
		endIdx = instr.find_first_of (delims, begIdx);
		if (endIdx == std::string::npos)
		{
			// No more delimiters: this token extends to the end of the string.
			endIdx = instr.length();
		}

		// extract the token between begIdx and endIdx; substr() needs length
		std::string currToken(instr.substr(begIdx, endIdx - begIdx));
		LLStringUtil::trim (currToken);
		tokens.push_back(currToken);
		// next scan past delimiters starts at endIdx
	}
}

template<> 
LLStringUtil::size_type LLStringUtil::getSubstitution(const std::string& instr, size_type& start, std::vector<std::string>& tokens)
{
	const std::string delims (",");
	
	// Find the first [
	size_type pos1 = instr.find('[', start);
	if (pos1 == std::string::npos)
		return std::string::npos;

	//Find the first ] after the initial [
	size_type pos2 = instr.find(']', pos1);
	if (pos2 == std::string::npos)
		return std::string::npos;

	// Find the last [ before ] in case of nested [[]]
	pos1 = instr.find_last_of('[', pos2-1);
	if (pos1 == std::string::npos || pos1 < start)
		return std::string::npos;
	
	getTokens(std::string(instr,pos1+1,pos2-pos1-1), tokens, delims);
	start = pos2+1;
	
	return pos1;
}

// static
template<> 
bool LLStringUtil::simpleReplacement(std::string &replacement, std::string token, const format_map_t& substitutions)
{
	// see if we have a replacement for the bracketed string (without the brackets)
	// test first using has() because if we just look up with operator[] we get back an
	// empty string even if the value is missing. We want to distinguish between 
	// missing replacements and deliberately empty replacement strings.
	format_map_t::const_iterator iter = substitutions.find(token);
	if (iter != substitutions.end())
	{
		replacement = iter->second;
		return true;
	}
	// if not, see if there's one WITH brackets
	iter = substitutions.find(std::string("[" + token + "]"));
	if (iter != substitutions.end())
	{
		replacement = iter->second;
		return true;
	}

	return false;
}

// static
template<> 
bool LLStringUtil::simpleReplacement(std::string &replacement, std::string token, const LLSD& substitutions)
{
	// see if we have a replacement for the bracketed string (without the brackets)
	// test first using has() because if we just look up with operator[] we get back an
	// empty string even if the value is missing. We want to distinguish between 
	// missing replacements and deliberately empty replacement strings.
	if (substitutions.has(token))
	{
		replacement = substitutions[token].asString();
		return true;
	}
	// if not, see if there's one WITH brackets
	else if (substitutions.has(std::string("[" + token + "]")))
	{
		replacement = substitutions[std::string("[" + token + "]")].asString();
		return true;
	}

	return false;
}

//static
template<>
void LLStringUtil::setLocale(std::string inLocale)
{
	sLocale = inLocale;
};

//static
template<>
std::string LLStringUtil::getLocale(void)
{
	return sLocale;
};

// static
template<> 
void LLStringUtil::formatNumber(std::string& numStr, std::string decimals)
{
	std::stringstream strStream;
	S32 intDecimals = 0;

	convertToS32 (decimals, intDecimals);
	if (!sLocale.empty())
	{
		// std::locale() throws if the locale is unknown! (EXT-7926)
		try
		{
			strStream.imbue(std::locale(sLocale.c_str()));
		} catch (const std::exception &)
		{
			LL_WARNS_ONCE("Locale") << "Cannot set locale to " << sLocale << LL_ENDL;
		}
	}

	if (!intDecimals)
	{
		S32 intStr;

		if (convertToS32(numStr, intStr))
		{
			strStream << intStr;
			numStr = strStream.str();
		}
	}
	else
	{
		F32 floatStr;

		if (convertToF32(numStr, floatStr))
		{
			strStream << std::fixed << std::showpoint << std::setprecision(intDecimals) << floatStr;
			numStr = strStream.str();
		}
	}
}

// static
template<> 
bool LLStringUtil::formatDatetime(std::string& replacement, std::string token,
								  std::string param, S32 secFromEpoch)
{
	if (param == "local")   // local
	{
		secFromEpoch -= LLStringOps::getLocalTimeOffset();
	}
	else if (param != "utc") // slt
	{
		secFromEpoch -= LLStringOps::getPacificTimeOffset();
	}
		
	// if never fell into those two ifs above, param must be utc
	if (secFromEpoch < 0) secFromEpoch = 0;

	LLDate datetime((F64)secFromEpoch);
	std::string code = LLStringOps::getDatetimeCode (token);

	// special case to handle timezone
	if (code == "%Z") {
		if (param == "utc")
		{
			replacement = "GMT";
		}
		else if (param == "local")
		{
			replacement = "";		// user knows their own timezone
		}
		else
		{
			// "slt" = Second Life Time, which is deprecated.
			// If not utc or user local time, fallback to Pacific time
			replacement = LLStringOps::getPacificDaylightTime() ? "PDT" : "PST";
		}
		return true;
	}

	//EXT-7013
	//few codes are not suppotred by strtime function (example - weekdays for Japanise)
	//so use predefined ones
	
	//if sWeekDayList is not empty than current locale doesn't support
        //weekday name.
	time_t loc_seconds = (time_t) secFromEpoch;
	if(LLStringOps::sWeekDayList.size() == 7 && code == "%A")
	{
		struct tm * gmt = gmtime (&loc_seconds);
		replacement = LLStringOps::sWeekDayList[gmt->tm_wday];
	}
	else if(LLStringOps::sWeekDayShortList.size() == 7 && code == "%a")
	{
		struct tm * gmt = gmtime (&loc_seconds);
		replacement = LLStringOps::sWeekDayShortList[gmt->tm_wday];
	}
	else if(LLStringOps::sMonthList.size() == 12 && code == "%B")
	{
		struct tm * gmt = gmtime (&loc_seconds);
		replacement = LLStringOps::sMonthList[gmt->tm_mon];
	}
	else if( !LLStringOps::sDayFormat.empty() && code == "%d" )
	{
		struct tm * gmt = gmtime (&loc_seconds);
		LLStringUtil::format_map_t args;
		args["[MDAY]"] = llformat ("%d", gmt->tm_mday);
		replacement = LLStringOps::sDayFormat;
		LLStringUtil::format(replacement, args);
	}
	else if (code == "%-d")
	{
		struct tm * gmt = gmtime (&loc_seconds);
		replacement = llformat ("%d", gmt->tm_mday); // day of the month without leading zero
	}
	else if( !LLStringOps::sAM.empty() && !LLStringOps::sPM.empty() && code == "%p" )
	{
		struct tm * gmt = gmtime (&loc_seconds);
		if(gmt->tm_hour<12)
		{
			replacement = LLStringOps::sAM;
		}
		else
		{
			replacement = LLStringOps::sPM;
		}
	}
	else
	{
		replacement = datetime.toHTTPDateString(code);
	}

	// *HACK: delete leading zero from hour string in case 'hour12' (code = %I) time format
	// to show time without leading zero, e.g. 08:16 -> 8:16 (EXT-2738).
	// We could have used '%l' format instead, but it's not supported by Windows.
	if(code == "%I" && token == "hour12" && replacement.at(0) == '0')
	{
		replacement = replacement.at(1);
	}

	return !code.empty();
}

// LLStringUtil::format recogizes the following patterns.
// All substitutions *must* be encased in []'s in the input string.
// The []'s are optional in the substitution map.
// [FOO_123]
// [FOO,number,precision]
// [FOO,datetime,format]


// static
template<> 
S32 LLStringUtil::format(std::string& s, const format_map_t& substitutions)
{
	LLFastTimer ft(FT_STRING_FORMAT);
	S32 res = 0;

	std::string output;
	std::vector<std::string> tokens;

	std::string::size_type start = 0;
	std::string::size_type prev_start = 0;
	std::string::size_type key_start = 0;
	while ((key_start = getSubstitution(s, start, tokens)) != std::string::npos)
	{
		output += std::string(s, prev_start, key_start-prev_start);
		prev_start = start;
		
		bool found_replacement = false;
		std::string replacement;

		if (tokens.size() == 0)
		{
			found_replacement = false;
		}
		else if (tokens.size() == 1)
		{
			found_replacement = simpleReplacement (replacement, tokens[0], substitutions);
		}
		else if (tokens[1] == "number")
		{
			std::string param = "0";

			if (tokens.size() > 2) param = tokens[2];
			found_replacement = simpleReplacement (replacement, tokens[0], substitutions);
			if (found_replacement) formatNumber (replacement, param);
		}
		else if (tokens[1] == "datetime")
		{
			std::string param;
			if (tokens.size() > 2) param = tokens[2];
			
			format_map_t::const_iterator iter = substitutions.find("datetime");
			if (iter != substitutions.end())
			{
				S32 secFromEpoch = 0;
				BOOL r = LLStringUtil::convertToS32(iter->second, secFromEpoch);
				if (r)
				{
					found_replacement = formatDatetime(replacement, tokens[0], param, secFromEpoch);
				}
			}
		}

		if (found_replacement)
		{
			output += replacement;
			res++;
		}
		else
		{
			// we had no replacement, use the string as is
			// e.g. "hello [MISSING_REPLACEMENT]" or "-=[Stylized Name]=-"
			output += std::string(s, key_start, start-key_start);
		}
		tokens.clear();
	}
	// send the remainder of the string (with no further matches for bracketed names)
	output += std::string(s, start);
	s = output;
	return res;
}

//static
template<> 
S32 LLStringUtil::format(std::string& s, const LLSD& substitutions)
{
	LLFastTimer ft(FT_STRING_FORMAT);
	S32 res = 0;

	if (!substitutions.isMap()) 
	{
		return res;
	}

	std::string output;
	std::vector<std::string> tokens;

	std::string::size_type start = 0;
	std::string::size_type prev_start = 0;
	std::string::size_type key_start = 0;
	while ((key_start = getSubstitution(s, start, tokens)) != std::string::npos)
	{
		output += std::string(s, prev_start, key_start-prev_start);
		prev_start = start;
		
		bool found_replacement = false;
		std::string replacement;

		if (tokens.size() == 0)
		{
			found_replacement = false;
		}
		else if (tokens.size() == 1)
		{
			found_replacement = simpleReplacement (replacement, tokens[0], substitutions);
		}
		else if (tokens[1] == "number")
		{
			std::string param = "0";

			if (tokens.size() > 2) param = tokens[2];
			found_replacement = simpleReplacement (replacement, tokens[0], substitutions);
			if (found_replacement) formatNumber (replacement, param);
		}
		else if (tokens[1] == "datetime")
		{
			std::string param;
			if (tokens.size() > 2) param = tokens[2];
			
			S32 secFromEpoch = (S32) substitutions["datetime"].asInteger();
			found_replacement = formatDatetime (replacement, tokens[0], param, secFromEpoch);
		}

		if (found_replacement)
		{
			output += replacement;
			res++;
		}
		else
		{
			// we had no replacement, use the string as is
			// e.g. "hello [MISSING_REPLACEMENT]" or "-=[Stylized Name]=-"
			output += std::string(s, key_start, start-key_start);
		}
		tokens.clear();
	}
	// send the remainder of the string (with no further matches for bracketed names)
	output += std::string(s, start);
	s = output;
	return res;
}

////////////////////////////////////////////////////////////
// Testing

#ifdef _DEBUG

template<class T> 
void LLStringUtilBase<T>::testHarness()
{
	std::string s1;
	
	llassert( s1.c_str() == NULL );
	llassert( s1.size() == 0 );
	llassert( s1.empty() );
	
	std::string s2( "hello");
	llassert( !strcmp( s2.c_str(), "hello" ) );
	llassert( s2.size() == 5 ); 
	llassert( !s2.empty() );
	std::string s3( s2 );

	llassert( "hello" == s2 );
	llassert( s2 == "hello" );
	llassert( s2 > "gello" );
	llassert( "gello" < s2 );
	llassert( "gello" != s2 );
	llassert( s2 != "gello" );

	std::string s4 = s2;
	llassert( !s4.empty() );
	s4.empty();
	llassert( s4.empty() );
	
	std::string s5("");
	llassert( s5.empty() );
	
	llassert( isValidIndex(s5, 0) );
	llassert( !isValidIndex(s5, 1) );
	
	s3 = s2;
	s4 = "hello again";
	
	s4 += "!";
	s4 += s4;
	llassert( s4 == "hello again!hello again!" );
	
	
	std::string s6 = s2 + " " + s2;
	std::string s7 = s6;
	llassert( s6 == s7 );
	llassert( !( s6 != s7) );
	llassert( !(s6 < s7) );
	llassert( !(s6 > s7) );
	
	llassert( !(s6 == "hi"));
	llassert( s6 == "hello hello");
	llassert( s6 < "hi");
	
	llassert( s6[1] == 'e' );
	s6[1] = 'f';
	llassert( s6[1] == 'f' );
	
	s2.erase( 4, 1 );
	llassert( s2 == "hell");
<<<<<<< HEAD
	s2.insert( 0, std::string('y') );
=======
	s2.insert( 0, 1, 'y' );
>>>>>>> 891a3309
	llassert( s2 == "yhell");
	s2.erase( 1, 3 );
	llassert( s2 == "yl");
	s2.insert( 1, "awn, don't yel");
	llassert( s2 == "yawn, don't yell");
	
	std::string s8 = s2.substr( 6, 5 );
	llassert( s8 == "don't"  );
	
	std::string s9 = "   \t\ntest  \t\t\n  ";
	trim(s9);
	llassert( s9 == "test"  );

	s8 = "abc123&*(ABC";

	s9 = s8;
	toUpper(s9);
	llassert( s9 == "ABC123&*(ABC"  );

	s9 = s8;
	toLower(s9);
	llassert( s9 == "abc123&*(abc"  );


	std::string s10( 10, 'x' );
	llassert( s10 == "xxxxxxxxxx" );

	std::string s11( "monkey in the middle", 7, 2 );
	llassert( s11 == "in" );

	std::string s12;  //empty
	s12 += "foo";
	llassert( s12 == "foo" );

	std::string s13;  //empty
	s13 += 'f';
	llassert( s13 == "f" );
}


#endif  // _DEBUG<|MERGE_RESOLUTION|>--- conflicted
+++ resolved
@@ -1404,11 +1404,7 @@
 	
 	s2.erase( 4, 1 );
 	llassert( s2 == "hell");
-<<<<<<< HEAD
-	s2.insert( 0, std::string('y') );
-=======
 	s2.insert( 0, 1, 'y' );
->>>>>>> 891a3309
 	llassert( s2 == "yhell");
 	s2.erase( 1, 3 );
 	llassert( s2 == "yl");
