--- conflicted
+++ resolved
@@ -33,7 +33,6 @@
 #include <hash_map>
 #include <algorithm>
 #elif LL_DARWIN || LL_LINUX
-<<<<<<< HEAD
 #if GCC_VERSION >= 40300 || LL_ICC || LL_CLANG// gcc 4.3 or icc 11 and up
 #  include <backward/hashtable.h> 
 #elif GCC_VERSION >= 30400 // gcc 3.4 and up
@@ -43,17 +42,6 @@
 #else
 #  include <hashtable.h>
 #endif
-=======
-#  if GCC_VERSION >= 40300 || LL_ICC// gcc 4.3 or icc 11 and up
-#    include <backward/hashtable.h>
-#  elif GCC_VERSION >= 30400 // gcc 3.4 and up
-#    include <ext/hashtable.h>
-#  elif __GNUC__ >= 3
-#    include <ext/stl_hashtable.h>
-#  else
-#    include <hashtable.h>
-#  endif
->>>>>>> 237f84cd
 #elif LL_SOLARIS
 #include <ext/hashtable.h>
 #else
