# -*- cmake -*-

project(llcommon)

include(Cwdebug)
include(00-Common)
include(LLCommon)
include(Linking)

include_directories(
    ${EXPAT_INCLUDE_DIRS}
    ${LLCOMMON_INCLUDE_DIRS}
    ${ZLIB_INCLUDE_DIRS}
    )

set(llcommon_SOURCE_FILES
	aiaprpool.cpp
	imageids.cpp
	indra_constants.cpp
    llapp.cpp
    llapr.cpp
    llassettype.cpp
	llavatarname.cpp
    llbase32.cpp
    llbase64.cpp
    llcommon.cpp
    llcommonutils.cpp
    llcrc.cpp
    llcriticaldamp.cpp
    llcursortypes.cpp
    lldate.cpp
    lldictionary.cpp
    llerror.cpp
    llerrorthread.cpp
    llevent.cpp
    llfasttimer.cpp
    llfile.cpp
    llfindlocale.cpp
    llfixedbuffer.cpp
    llformat.cpp
    llframetimer.cpp
    llheartbeat.cpp
    llindraconfigfile.cpp
    llliveappconfig.cpp
    lllivefile.cpp
    lllog.cpp
    llmd5.cpp
    llmemory.cpp
    llmemorystream.cpp
    llmetrics.cpp
    llmortician.cpp
    lloptioninterface.cpp
    llprocesslauncher.cpp
    llprocessor.cpp
    llqueuedthread.cpp
    llrand.cpp
    llrun.cpp
    llsd.cpp
    llsdserialize.cpp
    llsdserialize_xml.cpp
    llsdutil.cpp
    llsecondlifeurls.cpp
    llstat.cpp
    llstreamtools.cpp
    llstring.cpp
    llstringtable.cpp
    llsys.cpp
    llthread.cpp
    lltimer.cpp
    lluri.cpp
    lluuid.cpp
    llworkerthread.cpp
    metaclass.cpp
    metaproperty.cpp
    reflective.cpp
    timing.cpp
    u64.cpp
    )
    
set(llcommon_HEADER_FILES
    CMakeLists.txt

    aiaprpool.h
    aithreadsafe.h
    bitpack.h
    ctype_workaround.h
    doublelinkedlist.h
    imageids.h
    indra_constants.h
    linden_common.h
    linked_lists.h
    llagentconstants.h
    llapp.h
    llapr.h
    llassettype.h
    llassoclist.h
    llavatarconstants.h
    llavatarname.h
    llbase32.h
    llbase64.h
    llboost.h
    llchat.h
    llclickaction.h
    llcommon.h
    llcommonutils.h
    llcrc.h
    llcriticaldamp.h
    llcursortypes.h
    lldarray.h
    lldarrayptr.h
    lldate.h
    lldefs.h
    lldepthstack.h
    lldictionary.h
    lldlinked.h
    lldqueueptr.h
    llendianswizzle.h
    llenum.h
    llerror.h
    llerrorcontrol.h
    llerrorlegacy.h
    llerrorthread.h
    llevent.h
    lleventemitter.h
    llextendedstatus.h
    llfasttimer.h
    llfile.h
    llfindlocale.h
    llfixedbuffer.h
    llformat.h
    llframetimer.h
    llhash.h
    llheartbeat.h
    llhttpstatuscodes.h
    llindexedqueue.h
    llindraconfigfile.h
    llkeythrottle.h
    lllinkedqueue.h
    llliveappconfig.h
    lllivefile.h
    lllocalidhashmap.h
    lllog.h
    lllslconstants.h
    llmap.h
    llmd5.h
    llmemory.h
    llmemorystream.h
    llmemtype.h
    llmetrics.h
    llmortician.h
    llnametable.h
    lloptioninterface.h
    llpreprocessor.h
    llpriqueuemap.h
    llprocesslauncher.h
    llprocessor.h
    llptrskiplist.h
    llptrskipmap.h
    llqueuedthread.h
    llrand.h
    llrun.h
    llscopedvolatileaprpool.h
    llsd.h
    llsdserialize.h
    llsdserialize_xml.h
    llsdutil.h
    llsecondlifeurls.h
    llsimplehash.h
    llskiplist.h
    llskipmap.h
    llstack.h
    llstat.h
    llstatenums.h
    llstl.h
    llstreamtools.h
    llstrider.h
    llstring.h
    llstringtable.h
    llsys.h
    llthread.h
    lltimer.h
    lluri.h
    lluuid.h
    lluuidhashmap.h
    llversionserver.h
    llversionviewer.h
    llworkerthread.h
    metaclass.h
    metaclasst.h
    metaproperty.h
    metapropertyt.h
    processor.h
    reflective.h
    reflectivet.h
    roles_constants.h
    stdenums.h
    stdtypes.h
    string_table.h
    timer.h
    timing.h
    u64.h
    )

set_source_files_properties(${llcommon_HEADER_FILES}
                            PROPERTIES HEADER_FILE_ONLY TRUE)

list(APPEND llcommon_SOURCE_FILES ${llcommon_HEADER_FILES})

add_library (llcommon SHARED ${llcommon_SOURCE_FILES})
add_dependencies(llcommon prepare)
target_link_libraries(
    llcommon
    ${APRUTIL_LIBRARIES}
    ${APR_LIBRARIES}
    ${EXPAT_LIBRARIES}
    ${ZLIB_LIBRARIES}
    ${WINDOWS_LIBRARIES}
    ${CWDEBUG_LIBRARIES}
    )

<<<<<<< HEAD
if (LINUX)
    # When linking with llcommon later, we do not want to link with cwdebug.a again.
    set_property(TARGET llcommon PROPERTY LINK_INTERFACE_LIBRARIES "-lapr-1 -laprutil-1 -lz")
endif (LINUX)
=======
if (DARWIN)
    # Don't embed a full path in the library's install name
    set_target_properties(
        llcommon
        PROPERTIES
        BUILD_WITH_INSTALL_RPATH 1
        INSTALL_NAME_DIR "@executable_path/../Resources"
      )
endif (DARWIN)
>>>>>>> ea31271a
<|MERGE_RESOLUTION|>--- conflicted
+++ resolved
@@ -218,12 +218,11 @@
     ${CWDEBUG_LIBRARIES}
     )
 
-<<<<<<< HEAD
 if (LINUX)
     # When linking with llcommon later, we do not want to link with cwdebug.a again.
     set_property(TARGET llcommon PROPERTY LINK_INTERFACE_LIBRARIES "-lapr-1 -laprutil-1 -lz")
 endif (LINUX)
-=======
+
 if (DARWIN)
     # Don't embed a full path in the library's install name
     set_target_properties(
@@ -232,5 +231,4 @@
         BUILD_WITH_INSTALL_RPATH 1
         INSTALL_NAME_DIR "@executable_path/../Resources"
       )
-endif (DARWIN)
->>>>>>> ea31271a
+endif (DARWIN)