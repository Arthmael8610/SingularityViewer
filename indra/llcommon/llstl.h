--- conflicted
+++ resolved
@@ -180,10 +180,6 @@
 //Singu note: This has been generalized to support a broader range of map-esque containers
 inline bool is_in_map(const T& inmap, typename const T::key_type& key)
 {
-<<<<<<< HEAD
-	typedef typename T::const_iterator map_iter;
-=======
->>>>>>> 532fc686
 	if(inmap.find(key) == inmap.end())
 	{
 		return false;
